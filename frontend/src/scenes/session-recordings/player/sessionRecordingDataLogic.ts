import { customEvent, EventType, eventWithTime } from '@posthog/rrweb-types'
import { actions, beforeUnmount, connect, defaults, kea, key, listeners, path, props, reducers, selectors } from 'kea'
import { loaders } from 'kea-loaders'
import { subscriptions } from 'kea-subscriptions'
import api from 'lib/api'
import { FEATURE_FLAGS } from 'lib/constants'
import { Dayjs, dayjs } from 'lib/dayjs'
import { featureFlagLogic, FeatureFlagsSet } from 'lib/logic/featureFlagLogic'
import { chainToElements } from 'lib/utils/elements-chain'
import posthog from 'posthog-js'
import {
<<<<<<< HEAD
    InspectorListItemAnnotation,
=======
    InspectorListItemComment,
>>>>>>> 3370261c
    RecordingComment,
} from 'scenes/session-recordings/player/inspector/playerInspectorLogic'
import {
    parseEncodedSnapshots,
    processAllSnapshots,
} from 'scenes/session-recordings/player/snapshot-processing/process-all-snapshots'
import { keyForSource } from 'scenes/session-recordings/player/snapshot-processing/source-key'
import { teamLogic } from 'scenes/teamLogic'

import { annotationsModel } from '~/models/annotationsModel'
import { HogQLQuery, NodeKind } from '~/queries/schema/schema-general'
import { hogql } from '~/queries/utils'
import {
    AnnotationScope,
<<<<<<< HEAD
    FilterableInspectorListItemTypes,
=======
>>>>>>> 3370261c
    RecordingEventsFilters,
    RecordingEventType,
    RecordingSegment,
    RecordingSnapshot,
    SessionPlayerData,
    SessionRecordingId,
    SessionRecordingSnapshotParams,
    SessionRecordingSnapshotSource,
    SessionRecordingSnapshotSourceResponse,
    SessionRecordingType,
    SessionRecordingUsageType,
    SnapshotSourceType,
} from '~/types'

import { ExportedSessionRecordingFileV2, ExportedSessionType } from '../file-playback/types'
import { sessionRecordingEventUsageLogic } from '../sessionRecordingEventUsageLogic'
import type { sessionRecordingDataLogicType } from './sessionRecordingDataLogicType'
import { getHrefFromSnapshot, ViewportResolution } from './snapshot-processing/patch-meta-event'
import { createSegments, mapSnapshotsToWindowId } from './utils/segmenter'

const IS_TEST_MODE = process.env.NODE_ENV === 'test'
const TWENTY_FOUR_HOURS_IN_MS = 24 * 60 * 60 * 1000 // +- before and after start and end of a recording to query for session linked events.
const FIVE_MINUTES_IN_MS = 5 * 60 * 1000 // +- before and after start and end of a recording to query for events related by person.
const DEFAULT_REALTIME_POLLING_MILLIS = 3000
const DEFAULT_V2_POLLING_INTERVAL_MS = 10000

export interface SessionRecordingDataLogicProps {
    sessionRecordingId: SessionRecordingId
    // allows altering v1 polling interval in tests
    realTimePollingIntervalMilliseconds?: number
    // allows disabling polling for new sources in tests
    blobV2PollingDisabled?: boolean
    playerKey?: string
}

export const sessionRecordingDataLogic = kea<sessionRecordingDataLogicType>([
    path((key) => ['scenes', 'session-recordings', 'sessionRecordingDataLogic', key]),
    props({} as SessionRecordingDataLogicProps),
    key(({ sessionRecordingId }) => sessionRecordingId || 'no-session-recording-id'),
    connect(() => ({
        actions: [sessionRecordingEventUsageLogic, ['reportRecording']],
<<<<<<< HEAD
        values: [
            featureFlagLogic,
            ['featureFlags'],
            teamLogic,
            ['currentTeam'],
            annotationsModel,
            ['annotations', 'annotationsLoading'],
        ],
=======
        values: [featureFlagLogic, ['featureFlags'], teamLogic, ['currentTeam'], annotationsModel, ['annotations']],
>>>>>>> 3370261c
    })),
    defaults({
        sessionPlayerMetaData: null as SessionRecordingType | null,
    }),
    actions({
        setFilters: (filters: Partial<RecordingEventsFilters>) => ({ filters }),
        loadRecordingMeta: true,
        loadRecordingComments: true,
        maybeLoadRecordingMeta: true,
        loadSnapshots: true,
        loadSnapshotSources: (breakpointLength?: number) => ({ breakpointLength }),
        loadNextSnapshotSource: true,
        loadSnapshotsForSource: (sources: Pick<SessionRecordingSnapshotSource, 'source' | 'blob_key'>[]) => ({
            sources,
        }),
        loadEvents: true,
        loadFullEventData: (event: RecordingEventType | RecordingEventType[]) => ({ event }),
        markViewed: (delay?: number) => ({ delay }),
        reportUsageIfFullyLoaded: true,
        persistRecording: true,
        maybePersistRecording: true,
        pollRealtimeSnapshots: true,
        stopRealtimePolling: true,
        setTrackedWindow: (windowId: string | null) => ({ windowId }),
        setWasMarkedViewed: (wasMarkedViewed: boolean) => ({ wasMarkedViewed }),
    }),
    reducers(() => ({
        trackedWindow: [
            null as string | null,
            {
                setTrackedWindow: (_, { windowId }) => windowId,
            },
        ],
        filters: [
            {} as Partial<RecordingEventsFilters>,
            {
                setFilters: (state, { filters }) => ({ ...state, ...filters }),
            },
        ],
        isRealtimePolling: [
            false as boolean,
            {
                pollRealtimeSnapshots: () => true,
                stopRealtimePolling: () => false,
            },
        ],
        isNotFound: [
            false as boolean,
            {
                loadRecordingMeta: () => false,
                loadRecordingMetaSuccess: () => false,
                loadRecordingMetaFailure: () => true,
            },
        ],
        snapshotsBySourceSuccessCount: [
            0,
            {
                loadSnapshotsForSourceSuccess: (state) => state + 1,
            },
        ],
        wasMarkedViewed: [
            false as boolean,
            {
                setWasMarkedViewed: (_, { wasMarkedViewed }) => wasMarkedViewed,
            },
        ],
    })),
    loaders(({ values, props, cache }) => ({
        sessionComments: {
            loadRecordingComments: async (_, breakpoint) => {
                const empty: RecordingComment[] = []
                if (!props.sessionRecordingId) {
                    return empty
                }

                const response = await api.notebooks.recordingComments(props.sessionRecordingId)
                breakpoint()

                return response.results || empty
            },
        },
        sessionPlayerMetaData: {
            loadRecordingMeta: async (_, breakpoint) => {
                if (!props.sessionRecordingId) {
                    return null
                }

                const response = await api.recordings.get(props.sessionRecordingId)
                breakpoint()

                return response
            },

            persistRecording: async (_, breakpoint) => {
                if (!values.sessionPlayerMetaData) {
                    return null
                }
                await breakpoint(100)
                await api.recordings.persist(props.sessionRecordingId)

                return {
                    ...values.sessionPlayerMetaData,
                    storage: 'object_storage_lts',
                }
            },
        },
        snapshotSources: [
            null as SessionRecordingSnapshotSource[] | null,
            {
                loadSnapshotSources: async ({ breakpointLength }, breakpoint) => {
                    if (breakpointLength) {
                        await breakpoint(breakpointLength)
                    }
                    const blob_v2 = values.featureFlags[FEATURE_FLAGS.RECORDINGS_BLOBBY_V2_REPLAY]
                    const response = await api.recordings.listSnapshotSources(props.sessionRecordingId, {
                        blob_v2,
                    })

                    if (!response.sources) {
                        return []
                    }
                    const anyBlobV2 = response.sources.some((s) => s.source === SnapshotSourceType.blob_v2)

                    if (anyBlobV2) {
                        return response.sources.filter((s) => s.source === SnapshotSourceType.blob_v2)
                    }
                    return response.sources.filter((s) => s.source !== SnapshotSourceType.blob_v2)
                },
            },
        ],
        snapshotsForSource: [
            null as SessionRecordingSnapshotSourceResponse | null,
            {
                loadSnapshotsForSource: async ({ sources }, breakpoint) => {
                    let params: SessionRecordingSnapshotParams

                    if (sources.length > 1) {
                        // they all have to be blob_v2
                        if (sources.some((s) => s.source !== SnapshotSourceType.blob_v2)) {
                            throw new Error('Unsupported source for multiple sources')
                        }
                        params = {
                            source: 'blob_v2',
                            // so the caller has to make sure these are in order!
                            start_blob_key: sources[0].blob_key,
                            end_blob_key: sources[sources.length - 1].blob_key,
                        }
                    } else {
                        const source = sources[0]

                        if (source.source === SnapshotSourceType.blob) {
                            if (!source.blob_key) {
                                throw new Error('Missing key')
                            }
                            params = { blob_key: source.blob_key, source: 'blob' }
                        } else if (source.source === SnapshotSourceType.realtime) {
                            params = { source: 'realtime' }
                        } else if (source.source === SnapshotSourceType.blob_v2) {
                            params = { source: 'blob_v2', blob_key: source.blob_key }
                        } else if (source.source === SnapshotSourceType.file) {
                            // no need to load a file source, it is already loaded
                            return { source }
                        } else {
                            throw new Error(`Unsupported source: ${source.source}`)
                        }
                    }

                    await breakpoint(1)

                    const response = await api.recordings.getSnapshots(props.sessionRecordingId, params).catch((e) => {
                        if (sources[0].source === 'realtime' && e.status === 404) {
                            // Realtime source is not always available, so a 404 is expected
                            return []
                        }
                        throw e
                    })

                    // sorting is very cheap for already sorted lists
                    const parsedSnapshots = (await parseEncodedSnapshots(response, props.sessionRecordingId)).sort(
                        (a, b) => a.timestamp - b.timestamp
                    )
                    // we store the data in the cache because we want to avoid copying this data as much as possible
                    // and kea's immutability means we were copying all of the data on every snapshot call
                    cache.snapshotsBySource = cache.snapshotsBySource || {}
                    // it doesn't matter which source we use as the key, since we combine the snapshots anyway
                    cache.snapshotsBySource[keyForSource(sources[0])] = { snapshots: parsedSnapshots }
                    // but we do want to mark the sources as loaded
                    sources.forEach((s) => {
                        const k = keyForSource(s)
                        // we just need something against each key so we don't load it again
                        cache.snapshotsBySource[k] = cache.snapshotsBySource[k] || {}
                        cache.snapshotsBySource[k].sourceLoaded = true
                    })

                    return { sources: sources }
                },
            },
        ],
        sessionEventsData: [
            null as null | RecordingEventType[],
            {
                loadEvents: async () => {
                    const { start, end, person } = values.sessionPlayerData

                    if (!person || !start || !end) {
                        return null
                    }

                    const sessionEventsQuery = hogql`
SELECT uuid, event, timestamp, elements_chain, properties.$window_id, properties.$current_url, properties.$event_type, properties.$viewport_width, properties.$viewport_height, properties.$screen_name
FROM events
WHERE timestamp > ${start.subtract(TWENTY_FOUR_HOURS_IN_MS, 'ms')}
AND timestamp < ${end.add(TWENTY_FOUR_HOURS_IN_MS, 'ms')}
AND $session_id = ${props.sessionRecordingId}
ORDER BY timestamp ASC
LIMIT 1000000`

                    let relatedEventsQuery = hogql`
SELECT uuid, event, timestamp, elements_chain, properties.$window_id, properties.$current_url, properties.$event_type
FROM events
WHERE timestamp > ${start.subtract(FIVE_MINUTES_IN_MS, 'ms')}
AND timestamp < ${end.add(FIVE_MINUTES_IN_MS, 'ms')}
AND (empty ($session_id) OR isNull($session_id))
AND properties.$lib != 'web'`

                    if (person?.uuid) {
                        relatedEventsQuery += `
AND person_id = '${person.uuid}'`
                    }
                    if (!person?.uuid && values.sessionPlayerMetaData?.distinct_id) {
                        relatedEventsQuery += `
AND distinct_id = ${values.sessionPlayerMetaData.distinct_id}`
                    }

                    relatedEventsQuery += `
ORDER BY timestamp ASC
LIMIT 1000000
                    `
                    const [sessionEvents, relatedEvents]: any[] = await Promise.all([
                        // make one query for all events that are part of the session
                        api.query({
                            kind: NodeKind.HogQLQuery,
                            query: sessionEventsQuery,
                        }),
                        // make a second for all events from that person,
                        // not marked as part of the session
                        // but in the same time range
                        // these are probably e.g. backend events for the session
                        // but with no session id
                        // since posthog-js must always add session id we can also
                        // take advantage of lib being materialized and further filter
                        api.query({
                            kind: NodeKind.HogQLQuery,
                            query: relatedEventsQuery,
                        }),
                    ])

                    return [...sessionEvents.results, ...relatedEvents.results].map(
                        (event: any): RecordingEventType => {
                            const currentUrl = event[5]
                            // We use the pathname to simplify the UI - we build it here instead of fetching it to keep data usage small
                            let pathname: string | undefined
                            try {
                                pathname = event[5] ? new URL(event[5]).pathname : undefined
                            } catch {
                                pathname = undefined
                            }

                            const viewportWidth = event.length > 7 ? event[7] : undefined
                            const viewportHeight = event.length > 8 ? event[8] : undefined

                            return {
                                id: event[0],
                                event: event[1],
                                timestamp: event[2],
                                elements: chainToElements(event[3]),
                                properties: {
                                    $window_id: event[4],
                                    $current_url: currentUrl,
                                    $event_type: event[6],
                                    $pathname: pathname,
                                    $viewport_width: viewportWidth,
                                    $viewport_height: viewportHeight,
                                    $screen_name: event.length > 9 ? event[9] : undefined,
                                },
                                playerTime: +dayjs(event[2]) - +start,
                                fullyLoaded: false,
                            }
                        }
                    )
                },

                loadFullEventData: async ({ event }) => {
                    // box so we're always dealing with a list
                    const events = Array.isArray(event) ? event : [event]

                    let existingEvents = values.sessionEventsData?.filter((x) => events.some((e) => e.id === x.id))

                    const allEventsAreFullyLoaded =
                        existingEvents?.every((e) => e.fullyLoaded) && existingEvents.length === events.length
                    if (!existingEvents || allEventsAreFullyLoaded) {
                        return values.sessionEventsData
                    }

                    existingEvents = existingEvents.filter((e) => !e.fullyLoaded)
                    const timestamps = existingEvents.map((ee) => dayjs(ee.timestamp).utc().valueOf())
                    const eventNames = Array.from(new Set(existingEvents.map((ee) => ee.event)))
                    const eventIds = existingEvents.map((ee) => ee.id)
                    const earliestTimestamp = timestamps.reduce((a, b) => Math.min(a, b))
                    const latestTimestamp = timestamps.reduce((a, b) => Math.max(a, b))

                    try {
                        const query: HogQLQuery = {
                            kind: NodeKind.HogQLQuery,
                            query: hogql`SELECT properties, uuid
                                         FROM events
                                         -- the timestamp range here is only to avoid querying too much of the events table
                                         -- we don't really care about the absolute value,
                                         -- but we do care about whether timezones have an odd impact
                                         -- so, we extend the range by a day on each side so that timezones don't cause issues
                                         WHERE timestamp
                                             > ${dayjs(earliestTimestamp).subtract(1, 'day')}
                                           AND timestamp
                                             < ${dayjs(latestTimestamp).add(1, 'day')}
                                           AND event in ${eventNames}
                                           AND uuid in ${eventIds}`,
                        }

                        const response = await api.query(query)
                        if (response.error) {
                            throw new Error(response.error)
                        }

                        for (const event of existingEvents) {
                            const result = response.results.find((x: any) => {
                                return x[1] === event.id
                            })

                            if (result) {
                                event.properties = JSON.parse(result[0])
                                event.fullyLoaded = true
                            }
                        }
                    } catch (e) {
                        // NOTE: This is not ideal but should happen so rarely that it is tolerable.
                        existingEvents.forEach((e) => (e.fullyLoaded = true))
                        posthog.captureException(e, { feature: 'session-recording-load-full-event-data' })
                    }

                    // here we map the events list because we want the result to be a new instance to trigger downstream recalculation
                    return !values.sessionEventsData
                        ? values.sessionEventsData
                        : values.sessionEventsData.map((x) => {
                              const event = existingEvents?.find((ee) => ee.id === x.id)
                              return event
                                  ? ({
                                        ...x,
                                        properties: event.properties,
                                        fullyLoaded: event.fullyLoaded,
                                    } as RecordingEventType)
                                  : x
                          })
                },
            },
        ],
    })),
    listeners(({ values, actions, cache, props }) => ({
        loadSnapshots: () => {
            // This kicks off the loading chain
            if (!values.snapshotSourcesLoading) {
                actions.loadSnapshotSources()
            }
        },
        maybeLoadRecordingMeta: () => {
            if (!values.sessionPlayerMetaDataLoading) {
                actions.loadRecordingMeta()
            }
            if (!values.sessionCommentsLoading) {
                actions.loadRecordingComments()
            }
        },
        loadSnapshotSources: () => {
            // We only load events once we actually start loading the recording
            if (!values.sessionEventsData) {
                actions.loadEvents()
            }
        },
        loadRecordingMetaSuccess: () => {
            actions.reportUsageIfFullyLoaded()
        },

        loadSnapshotSourcesSuccess: () => {
            // When we receive the list of sources, we can kick off the loading chain
            actions.loadNextSnapshotSource()
        },

        loadSnapshotsForSourceSuccess: ({ snapshotsForSource }) => {
            const sources = values.snapshotSources
            const sourceKey = snapshotsForSource.sources
                ? keyForSource(snapshotsForSource.sources[0])
                : keyForSource(snapshotsForSource.source)
            const snapshots = (cache.snapshotsBySource || {})[sourceKey] || []

            // Cache the last response count to detect if we're getting the same data over and over
            const newSnapshotsCount = snapshots.length

            if ((cache.lastSnapshotsCount ?? newSnapshotsCount) === newSnapshotsCount) {
                // if we're getting no results from realtime polling, we can increment faster
                // so that we stop polling sooner
                const increment = newSnapshotsCount === 0 ? 2 : 1
                cache.lastSnapshotsUnchangedCount = (cache.lastSnapshotsUnchangedCount ?? 0) + increment
            } else {
                cache.lastSnapshotsUnchangedCount = 0
            }
            cache.lastSnapshotsCount = newSnapshotsCount

            if (!snapshots.length && sources?.length === 1 && sources[0].source !== SnapshotSourceType.file) {
                // We got only a single source to load, loaded it successfully, but it had no snapshots.
                posthog.capture('recording_snapshots_v2_empty_response', {
                    source: sources[0],
                })
            }
            if (!values.wasMarkedViewed) {
                actions.markViewed()
            }

            actions.loadNextSnapshotSource()
        },

        loadNextSnapshotSource: () => {
            // yes this is ugly duplication but we're going to deprecate v1 and I want it to be clear which is which
            if (values.snapshotSources?.some((s) => s.source === SnapshotSourceType.blob_v2)) {
                const nextSourcesToLoad =
                    values.snapshotSources?.filter((s) => {
                        const sourceKey = keyForSource(s)
                        return (
                            !cache.snapshotsBySource?.[sourceKey]?.sourceLoaded && s.source !== SnapshotSourceType.file
                        )
                    }) || []

                if (nextSourcesToLoad.length > 0) {
                    return actions.loadSnapshotsForSource(nextSourcesToLoad.slice(0, 50))
                }

                if (!props.blobV2PollingDisabled) {
                    actions.loadSnapshotSources(DEFAULT_V2_POLLING_INTERVAL_MS)
                }
            } else {
                const nextSourceToLoad = values.snapshotSources?.find((s) => {
                    const sourceKey = keyForSource(s)
                    return !cache.snapshotsBySource?.[sourceKey]?.sourceLoaded && s.source !== SnapshotSourceType.file
                })

                if (nextSourceToLoad) {
                    return actions.loadSnapshotsForSource([nextSourceToLoad])
                }

                // If we have a realtime source, start polling it
                const realTimeSource = values.snapshotSources?.find((s) => s.source === SnapshotSourceType.realtime)
                if (realTimeSource) {
                    actions.pollRealtimeSnapshots()
                }
            }

            actions.reportUsageIfFullyLoaded()
        },
        pollRealtimeSnapshots: () => {
            // always make sure we've cleared up the last timeout
            clearTimeout(cache.realTimePollingTimeoutID)
            cache.realTimePollingTimeoutID = null

            // ten is an arbitrary limit to try to avoid sending requests to our backend unnecessarily
            // we could change this or add to it e.g. only poll if browser is visible to user
            if ((cache.lastSnapshotsUnchangedCount ?? 0) <= 10) {
                cache.realTimePollingTimeoutID = setTimeout(() => {
                    actions.loadSnapshotsForSource([{ source: SnapshotSourceType.realtime }])
                }, props.realTimePollingIntervalMilliseconds || DEFAULT_REALTIME_POLLING_MILLIS)
            } else {
                actions.stopRealtimePolling()
            }
        },
        loadEventsSuccess: () => {
            actions.reportUsageIfFullyLoaded()
        },
        reportUsageIfFullyLoaded: (_, breakpoint) => {
            breakpoint()
            if (values.fullyLoaded) {
                actions.reportRecording(
                    values.sessionPlayerData,
                    SessionRecordingUsageType.LOADED,
                    values.sessionPlayerMetaData,
                    0
                )
            }
        },
        markViewed: async ({ delay }, breakpoint) => {
            // Triggered on first paint
            breakpoint()
            if (props.playerKey?.startsWith('file-')) {
                return
            }
            if (values.wasMarkedViewed) {
                return
            }
            actions.setWasMarkedViewed(true) // this prevents us from calling the function multiple times

            await breakpoint(IS_TEST_MODE ? 1 : delay ?? 3000)
            await api.recordings.update(props.sessionRecordingId, {
                viewed: true,
                player_metadata: values.sessionPlayerMetaData,
            })
            await breakpoint(IS_TEST_MODE ? 1 : 10000)
            await api.recordings.update(props.sessionRecordingId, {
                analyzed: true,
                player_metadata: values.sessionPlayerMetaData,
            })
        },

        maybePersistRecording: () => {
            if (values.sessionPlayerMetaDataLoading) {
                return
            }

            if (values.sessionPlayerMetaData?.storage === 'object_storage') {
                actions.persistRecording()
            }
        },
    })),
    selectors(({ cache }) => ({
        sessionAnnotations: [
            (s) => [s.annotations, s.start, s.end],
<<<<<<< HEAD
            (annotations, start, end): InspectorListItemAnnotation[] => {
                const allowedScopes = [AnnotationScope.Recording, AnnotationScope.Project, AnnotationScope.Organization]
                const startValue = start?.valueOf()
                const endValue = end?.valueOf()

                const result: InspectorListItemAnnotation[] = []
=======
            (annotations, start, end): InspectorListItemComment[] => {
                const allowedScopes = [AnnotationScope.Project, AnnotationScope.Organization]
                const startValue = start?.valueOf()
                const endValue = end?.valueOf()

                const result: InspectorListItemComment[] = []
>>>>>>> 3370261c
                for (const annotation of annotations) {
                    if (!allowedScopes.includes(annotation.scope)) {
                        continue
                    }

                    if (!annotation.date_marker || !startValue || !endValue || !annotation.content) {
                        continue
                    }

                    const annotationTime = dayjs(annotation.date_marker).valueOf()
                    if (annotationTime < startValue || annotationTime > endValue) {
                        continue
                    }

                    result.push({
<<<<<<< HEAD
                        type: FilterableInspectorListItemTypes.ANNOTATIONS,
=======
                        type: 'comment',
                        source: 'annotation',
>>>>>>> 3370261c
                        data: annotation,
                        timestamp: dayjs(annotation.date_marker),
                        timeInRecording: annotation.date_marker.valueOf() - startValue,
                        search: annotation.content,
                        highlightColor: 'primary',
                    })
                }

                return result
            },
        ],
        webVitalsEvents: [
            (s) => [s.sessionEventsData],
            (sessionEventsData): RecordingEventType[] =>
                (sessionEventsData || []).filter((e) => e.event === '$web_vitals'),
        ],
        AIEvents: [
            (s) => [s.sessionEventsData],
            (sessionEventsData): RecordingEventType[] =>
                // see if event start with $ai_
                (sessionEventsData || []).filter((e) => e.event.startsWith('$ai_')),
        ],
        windowIdForTimestamp: [
            (s) => [s.segments],
            (segments) =>
                (timestamp: number): string | undefined => {
                    cache.windowIdForTimestamp = cache.windowIdForTimestamp || {}
                    if (cache.windowIdForTimestamp[timestamp]) {
                        return cache.windowIdForTimestamp[timestamp]
                    }
                    const matchingWindowId = segments.find(
                        (segment) => segment.startTimestamp <= timestamp && segment.endTimestamp >= timestamp
                    )?.windowId

                    cache.windowIdForTimestamp[timestamp] = matchingWindowId
                    return matchingWindowId
                },
        ],
        eventViewports: [
            (s) => [s.sessionEventsData],
            (sessionEventsData): (ViewportResolution & { timestamp: string | number })[] =>
                (sessionEventsData || [])
                    .filter((e) => e.properties.$viewport_width && e.properties.$viewport_height)
                    .map((e) => ({
                        width: e.properties.$viewport_width,
                        height: e.properties.$viewport_height,
                        href: e.properties.$current_url,
                        timestamp: e.timestamp,
                    })),
        ],
        viewportForTimestamp: [
            (s) => [s.eventViewports],
            (eventViewports) =>
                (timestamp: number): ViewportResolution | undefined => {
                    // we do this as a function because in most recordings we don't need the data, so we don't need to run this every time

                    cache.viewportForTimestamp = cache.viewportForTimestamp || {}
                    if (cache.viewportForTimestamp[timestamp]) {
                        return cache.viewportForTimestamp[timestamp]
                    }

                    let result: ViewportResolution | undefined

                    // First, try to find the first event after the timestamp that has viewport dimensions
                    const nextEvent = eventViewports
                        .filter((e) => dayjs(e.timestamp).isSameOrAfter(dayjs(timestamp)))
                        .sort((a, b) => dayjs(a.timestamp).valueOf() - dayjs(b.timestamp).valueOf())[0]

                    if (nextEvent) {
                        result = {
                            width: nextEvent.width,
                            height: nextEvent.height,
                            href: nextEvent.href,
                        }
                    } else {
                        // If no event after timestamp, find the closest event before it
                        const previousEvent = eventViewports
                            .filter((e) => dayjs(e.timestamp).isBefore(dayjs(timestamp)))
                            .sort((a, b) => dayjs(b.timestamp).valueOf() - dayjs(a.timestamp).valueOf())[0] // Sort descending to get closest

                        if (previousEvent) {
                            result = {
                                width: previousEvent.width,
                                height: previousEvent.height,
                                href: previousEvent.href,
                            }
                        }
                    }

                    if (result) {
                        cache.viewportForTimestamp[timestamp] = result
                    }

                    return result
                },
        ],
        sessionPlayerData: [
            (s, p) => [
                s.sessionPlayerMetaData,
                s.snapshotsByWindowId,
                s.segments,
                s.bufferedToTime,
                s.start,
                s.end,
                s.durationMs,
                s.fullyLoaded,
                p.sessionRecordingId,
            ],
            (
                meta,
                snapshotsByWindowId,
                segments,
                bufferedToTime,
                start,
                end,
                durationMs,
                fullyLoaded,
                sessionRecordingId
            ): SessionPlayerData => ({
                person: meta?.person ?? null,
                start,
                end,
                durationMs,
                snapshotsByWindowId,
                segments,
                bufferedToTime,
                fullyLoaded,
                sessionRecordingId,
            }),
        ],

        snapshotsLoading: [
            (s) => [s.snapshotSourcesLoading, s.snapshotsForSourceLoading, s.snapshots, s.featureFlags],
            (
                snapshotSourcesLoading: boolean,
                snapshotsForSourceLoading: boolean,
                snapshots: RecordingSnapshot[],
                featureFlags: FeatureFlagsSet
            ): boolean => {
                // For v2 recordings, only show loading if we have no snapshots yet
                if (featureFlags[FEATURE_FLAGS.RECORDINGS_BLOBBY_V2_REPLAY]) {
                    return snapshots.length === 0
                }

                // Default behavior for non-v2 recordings
                // if there's a realTimePollingTimeoutID, don't signal that we're loading
                // we don't want the UI to flip to "loading" every time we poll
                return !cache.realTimePollingTimeoutID && (snapshotSourcesLoading || snapshotsForSourceLoading)
            },
        ],

        snapshotsLoaded: [(s) => [s.snapshotSources], (snapshotSources): boolean => !!snapshotSources],

        fullyLoaded: [
            (s) => [s.snapshots, s.sessionPlayerMetaDataLoading, s.snapshotsLoading, s.sessionEventsDataLoading],
            (snapshots, sessionPlayerMetaDataLoading, snapshotsLoading, sessionEventsDataLoading): boolean => {
                // TODO: Do a proper check for all sources having been loaded
                return (
                    !!snapshots?.length &&
                    !sessionPlayerMetaDataLoading &&
                    !snapshotsLoading &&
                    !sessionEventsDataLoading
                )
            },
        ],

        firstSnapshot: [
            (s) => [s.snapshots],
            (snapshots): RecordingSnapshot | null => {
                return snapshots[0] || null
            },
        ],

        lastSnapshot: [
            (s) => [s.snapshots],
            (snapshots): RecordingSnapshot | null => {
                return snapshots[snapshots.length - 1] || null
            },
        ],

        start: [
            (s) => [s.firstSnapshot, s.sessionPlayerMetaData],
            (firstSnapshot, meta): Dayjs | null => {
                const eventStart = meta?.start_time ? dayjs(meta.start_time) : null
                const snapshotStart = firstSnapshot ? dayjs(firstSnapshot.timestamp) : null

                // whichever is earliest
                if (eventStart && snapshotStart) {
                    return eventStart.isBefore(snapshotStart) ? eventStart : snapshotStart
                }
                return eventStart || snapshotStart
            },
        ],

        end: [
            (s) => [s.lastSnapshot, s.sessionPlayerMetaData],
            (lastSnapshot, meta): Dayjs | null => {
                const eventEnd = meta?.end_time ? dayjs(meta.end_time) : null
                const snapshotEnd = lastSnapshot ? dayjs(lastSnapshot.timestamp) : null

                // whichever is latest
                if (eventEnd && snapshotEnd) {
                    return eventEnd.isAfter(snapshotEnd) ? eventEnd : snapshotEnd
                }
                return eventEnd || snapshotEnd
            },
        ],

        durationMs: [
            (s) => [s.start, s.end],
            (start, end): number => {
                return !!start && !!end ? end.diff(start) : 0
            },
        ],

        segments: [
            (s) => [s.snapshots, s.start, s.end, s.trackedWindow],
            (snapshots, start, end, trackedWindow): RecordingSegment[] => {
                return createSegments(snapshots || [], start, end, trackedWindow)
            },
        ],

        urls: [
            (s) => [s.snapshots],
            (snapshots): { url: string; timestamp: number }[] => {
                return (
                    snapshots
                        .filter((snapshot) => getHrefFromSnapshot(snapshot))
                        .map((snapshot) => {
                            return {
                                url: getHrefFromSnapshot(snapshot) as string,
                                timestamp: snapshot.timestamp,
                            }
                        }) ?? []
                )
            },
        ],

        snapshots: [
            (s, p) => [
                s.snapshotSources,
                s.viewportForTimestamp,
                p.sessionRecordingId,
                s.snapshotsBySourceSuccessCount,
            ],
            (
                sources,
                viewportForTimestamp,
                sessionRecordingId,
                // eslint-disable-next-line @typescript-eslint/no-unused-vars
                _snapshotsBySourceSuccessCount
            ): RecordingSnapshot[] => {
                if (!sources || !cache.snapshotsBySource) {
                    return []
                }
                const processedSnapshots = processAllSnapshots(
                    sources,
                    cache.snapshotsBySource || {},
                    viewportForTimestamp,
                    sessionRecordingId
                )
                return processedSnapshots['processed'].snapshots || []
            },
        ],

        snapshotsByWindowId: [
            (s) => [s.snapshots],
            (snapshots): Record<string, eventWithTime[]> => {
                return mapSnapshotsToWindowId(snapshots || [])
            },
        ],

        snapshotsInvalid: [
            (s, p) => [s.snapshotsByWindowId, s.fullyLoaded, s.start, p.sessionRecordingId, s.currentTeam],
            (snapshotsByWindowId, fullyLoaded, start, sessionRecordingId, currentTeam): boolean => {
                if (!fullyLoaded || !start) {
                    return false
                }

                const windowsHaveFullSnapshot = Object.entries(snapshotsByWindowId).reduce(
                    (acc, [windowId, events]) => {
                        acc[`window-id-${windowId}-has-full-snapshot`] = events.some(
                            (event) => event.type === EventType.FullSnapshot
                        )
                        return acc
                    },
                    {}
                )
                const anyWindowMissingFullSnapshot = !Object.values(windowsHaveFullSnapshot).some((x) => x)
                const everyWindowMissingFullSnapshot = !Object.values(windowsHaveFullSnapshot).every((x) => x)

                if (everyWindowMissingFullSnapshot) {
                    // video is definitely unplayable
                    posthog.capture('recording_has_no_full_snapshot', {
                        watchedSession: sessionRecordingId,
                        teamId: currentTeam?.id,
                        teamName: currentTeam?.name,
                    })
                } else if (anyWindowMissingFullSnapshot) {
                    posthog.capture('recording_window_missing_full_snapshot', {
                        watchedSession: sessionRecordingId,
                        teamID: currentTeam?.id,
                        teamName: currentTeam?.name,
                    })
                }

                return everyWindowMissingFullSnapshot
            },
        ],

        isRecentAndInvalid: [
            (s) => [s.start, s.snapshotsInvalid],
            (start, snapshotsInvalid) => {
                const lessThanFiveMinutesOld = dayjs().diff(start, 'minute') <= 5
                return snapshotsInvalid && lessThanFiveMinutesOld
            },
        ],

        isLikelyPastTTL: [
            (s) => [s.start, s.snapshotSources],
            (start, snapshotSources) => {
                // If the recording is older than 30 days and has only realtime sources being reported, it is likely past its TTL
                const isOlderThan30Days = dayjs().diff(start, 'hour') > 30
                const onlyHasRealTime = snapshotSources?.every((s) => s.source === SnapshotSourceType.realtime)
                const hasNoSources = snapshotSources?.length === 0
                return isOlderThan30Days && (onlyHasRealTime || hasNoSources)
            },
        ],

        bufferedToTime: [
            (s) => [s.segments],
            (segments): number | null => {
                if (!segments.length) {
                    return null
                }

                const startTime = segments[0].startTimestamp
                const lastSegment = segments[segments.length - 1]

                if (lastSegment.kind === 'buffer') {
                    return lastSegment.startTimestamp - startTime
                }

                return lastSegment.endTimestamp - startTime
            },
        ],

        windowIds: [
            (s) => [s.snapshotsByWindowId],
            (snapshotsByWindowId) => {
                return Object.keys(snapshotsByWindowId)
            },
        ],

        createExportJSON: [
            (s) => [s.sessionPlayerMetaData, s.snapshots],
            (
                sessionPlayerMetaData,
                snapshots
            ): ((type?: ExportedSessionType) => ExportedSessionRecordingFileV2 | RecordingSnapshot[]) => {
                return (type?: ExportedSessionType) => {
                    return type === 'rrweb'
                        ? snapshots
                        : {
                              version: '2023-04-28',
                              data: {
                                  id: sessionPlayerMetaData?.id ?? '',
                                  person: sessionPlayerMetaData?.person,
                                  snapshots: snapshots,
                              },
                          }
                }
            },
        ],

        customRRWebEvents: [
            (s) => [s.snapshots],
            (snapshots): customEvent[] => {
                return snapshots.filter((snapshot) => snapshot.type === EventType.Custom).map((x) => x as customEvent)
            },
        ],
    })),
    subscriptions(({ actions, values }) => ({
        webVitalsEvents: (value: RecordingEventType[]) => {
            // we preload all web vitals data, so it can be used before user interaction
            if (!values.sessionEventsDataLoading) {
                actions.loadFullEventData(value)
            }
        },
        AIEvents: (value: RecordingEventType[]) => {
            // we preload all AI  data, so it can be used before user interaction
            if (value.length > 0) {
                actions.loadFullEventData(value)
            }
        },
        isRecentAndInvalid: (prev: boolean, next: boolean) => {
            if (!prev && next) {
                posthog.capture('recording cannot playback yet', {
                    watchedSession: values.sessionPlayerData.sessionRecordingId,
                })
            }
        },
    })),
    beforeUnmount(({ cache }) => {
        // Clear the cache

        if (cache.realTimePollingTimeoutID) {
            clearTimeout(cache.realTimePollingTimeoutID)
            cache.realTimePollingTimeoutID = undefined
        }

        cache.windowIdForTimestamp = undefined
        cache.viewportForTimestamp = undefined
        cache.snapshotsBySource = undefined
    }),
])<|MERGE_RESOLUTION|>--- conflicted
+++ resolved
@@ -9,11 +9,7 @@
 import { chainToElements } from 'lib/utils/elements-chain'
 import posthog from 'posthog-js'
 import {
-<<<<<<< HEAD
-    InspectorListItemAnnotation,
-=======
     InspectorListItemComment,
->>>>>>> 3370261c
     RecordingComment,
 } from 'scenes/session-recordings/player/inspector/playerInspectorLogic'
 import {
@@ -28,10 +24,6 @@
 import { hogql } from '~/queries/utils'
 import {
     AnnotationScope,
-<<<<<<< HEAD
-    FilterableInspectorListItemTypes,
-=======
->>>>>>> 3370261c
     RecordingEventsFilters,
     RecordingEventType,
     RecordingSegment,
@@ -73,7 +65,6 @@
     key(({ sessionRecordingId }) => sessionRecordingId || 'no-session-recording-id'),
     connect(() => ({
         actions: [sessionRecordingEventUsageLogic, ['reportRecording']],
-<<<<<<< HEAD
         values: [
             featureFlagLogic,
             ['featureFlags'],
@@ -82,9 +73,6 @@
             annotationsModel,
             ['annotations', 'annotationsLoading'],
         ],
-=======
-        values: [featureFlagLogic, ['featureFlags'], teamLogic, ['currentTeam'], annotationsModel, ['annotations']],
->>>>>>> 3370261c
     })),
     defaults({
         sessionPlayerMetaData: null as SessionRecordingType | null,
@@ -616,21 +604,12 @@
     selectors(({ cache }) => ({
         sessionAnnotations: [
             (s) => [s.annotations, s.start, s.end],
-<<<<<<< HEAD
-            (annotations, start, end): InspectorListItemAnnotation[] => {
+            (annotations, start, end): InspectorListItemComment[] => {
                 const allowedScopes = [AnnotationScope.Recording, AnnotationScope.Project, AnnotationScope.Organization]
                 const startValue = start?.valueOf()
                 const endValue = end?.valueOf()
 
-                const result: InspectorListItemAnnotation[] = []
-=======
-            (annotations, start, end): InspectorListItemComment[] => {
-                const allowedScopes = [AnnotationScope.Project, AnnotationScope.Organization]
-                const startValue = start?.valueOf()
-                const endValue = end?.valueOf()
-
                 const result: InspectorListItemComment[] = []
->>>>>>> 3370261c
                 for (const annotation of annotations) {
                     if (!allowedScopes.includes(annotation.scope)) {
                         continue
@@ -646,12 +625,8 @@
                     }
 
                     result.push({
-<<<<<<< HEAD
-                        type: FilterableInspectorListItemTypes.ANNOTATIONS,
-=======
                         type: 'comment',
                         source: 'annotation',
->>>>>>> 3370261c
                         data: annotation,
                         timestamp: dayjs(annotation.date_marker),
                         timeInRecording: annotation.date_marker.valueOf() - startValue,
