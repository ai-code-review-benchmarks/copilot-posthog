import { customEvent, EventType, eventWithTime } from '@posthog/rrweb-types'
import { actions, beforeUnmount, connect, defaults, kea, key, listeners, path, props, reducers, selectors } from 'kea'
import { loaders } from 'kea-loaders'
import { subscriptions } from 'kea-subscriptions'
import api from 'lib/api'
import { FEATURE_FLAGS } from 'lib/constants'
import { Dayjs, dayjs } from 'lib/dayjs'
import { featureFlagLogic, FeatureFlagsSet } from 'lib/logic/featureFlagLogic'
import { chainToElements } from 'lib/utils/elements-chain'
import posthog from 'posthog-js'
import {
    InspectorListItemComment,
    RecordingComment,
} from 'scenes/session-recordings/player/inspector/playerInspectorLogic'
import {
    parseEncodedSnapshots,
    processAllSnapshots,
} from 'scenes/session-recordings/player/snapshot-processing/process-all-snapshots'
import { keyForSource } from 'scenes/session-recordings/player/snapshot-processing/source-key'
import { teamLogic } from 'scenes/teamLogic'

<<<<<<< HEAD
import { hogql, HogQLQueryString } from '~/queries/utils'
=======
import { annotationsModel } from '~/models/annotationsModel'
import { HogQLQuery, NodeKind } from '~/queries/schema/schema-general'
import { hogql } from '~/queries/utils'
>>>>>>> 4e798596
import {
    AnnotationScope,
    RecordingEventsFilters,
    RecordingEventType,
    RecordingSegment,
    RecordingSnapshot,
    SessionPlayerData,
    SessionRecordingId,
    SessionRecordingSnapshotParams,
    SessionRecordingSnapshotSource,
    SessionRecordingSnapshotSourceResponse,
    SessionRecordingType,
    SessionRecordingUsageType,
    SnapshotSourceType,
} from '~/types'

import { ExportedSessionRecordingFileV2, ExportedSessionType } from '../file-playback/types'
import { sessionRecordingEventUsageLogic } from '../sessionRecordingEventUsageLogic'
import type { sessionRecordingDataLogicType } from './sessionRecordingDataLogicType'
import { getHrefFromSnapshot, ViewportResolution } from './snapshot-processing/patch-meta-event'
import { createSegments, mapSnapshotsToWindowId } from './utils/segmenter'

const IS_TEST_MODE = process.env.NODE_ENV === 'test'
const TWENTY_FOUR_HOURS_IN_MS = 24 * 60 * 60 * 1000 // +- before and after start and end of a recording to query for session linked events.
const FIVE_MINUTES_IN_MS = 5 * 60 * 1000 // +- before and after start and end of a recording to query for events related by person.
const DEFAULT_REALTIME_POLLING_MILLIS = 3000
const DEFAULT_V2_POLLING_INTERVAL_MS = 10000

export interface SessionRecordingDataLogicProps {
    sessionRecordingId: SessionRecordingId
    // allows altering v1 polling interval in tests
    realTimePollingIntervalMilliseconds?: number
    // allows disabling polling for new sources in tests
    blobV2PollingDisabled?: boolean
    playerKey?: string
}

export const sessionRecordingDataLogic = kea<sessionRecordingDataLogicType>([
    path((key) => ['scenes', 'session-recordings', 'sessionRecordingDataLogic', key]),
    props({} as SessionRecordingDataLogicProps),
    key(({ sessionRecordingId }) => sessionRecordingId || 'no-session-recording-id'),
    connect(() => ({
        actions: [sessionRecordingEventUsageLogic, ['reportRecording']],
        values: [featureFlagLogic, ['featureFlags'], teamLogic, ['currentTeam'], annotationsModel, ['annotations']],
    })),
    defaults({
        sessionPlayerMetaData: null as SessionRecordingType | null,
    }),
    actions({
        setFilters: (filters: Partial<RecordingEventsFilters>) => ({ filters }),
        loadRecordingMeta: true,
        loadRecordingComments: true,
        maybeLoadRecordingMeta: true,
        loadSnapshots: true,
        loadSnapshotSources: (breakpointLength?: number) => ({ breakpointLength }),
        loadNextSnapshotSource: true,
        loadSnapshotsForSource: (sources: Pick<SessionRecordingSnapshotSource, 'source' | 'blob_key'>[]) => ({
            sources,
        }),
        loadEvents: true,
        loadFullEventData: (event: RecordingEventType | RecordingEventType[]) => ({ event }),
        markViewed: (delay?: number) => ({ delay }),
        reportUsageIfFullyLoaded: true,
        persistRecording: true,
        maybePersistRecording: true,
        pollRealtimeSnapshots: true,
        stopRealtimePolling: true,
        setTrackedWindow: (windowId: string | null) => ({ windowId }),
        setWasMarkedViewed: (wasMarkedViewed: boolean) => ({ wasMarkedViewed }),
    }),
    reducers(() => ({
        trackedWindow: [
            null as string | null,
            {
                setTrackedWindow: (_, { windowId }) => windowId,
            },
        ],
        filters: [
            {} as Partial<RecordingEventsFilters>,
            {
                setFilters: (state, { filters }) => ({ ...state, ...filters }),
            },
        ],
        isRealtimePolling: [
            false as boolean,
            {
                pollRealtimeSnapshots: () => true,
                stopRealtimePolling: () => false,
            },
        ],
        isNotFound: [
            false as boolean,
            {
                loadRecordingMeta: () => false,
                loadRecordingMetaSuccess: () => false,
                loadRecordingMetaFailure: () => true,
            },
        ],
        snapshotsBySourceSuccessCount: [
            0,
            {
                loadSnapshotsForSourceSuccess: (state) => state + 1,
            },
        ],
        wasMarkedViewed: [
            false as boolean,
            {
                setWasMarkedViewed: (_, { wasMarkedViewed }) => wasMarkedViewed,
            },
        ],
    })),
    loaders(({ values, props, cache }) => ({
        sessionComments: {
            loadRecordingComments: async (_, breakpoint) => {
                const empty: RecordingComment[] = []
                if (!props.sessionRecordingId) {
                    return empty
                }

                const response = await api.notebooks.recordingComments(props.sessionRecordingId)
                breakpoint()

                return response.results || empty
            },
        },
        sessionPlayerMetaData: {
            loadRecordingMeta: async (_, breakpoint) => {
                if (!props.sessionRecordingId) {
                    return null
                }

                const response = await api.recordings.get(props.sessionRecordingId)
                breakpoint()

                return response
            },

            persistRecording: async (_, breakpoint) => {
                if (!values.sessionPlayerMetaData) {
                    return null
                }
                await breakpoint(100)
                await api.recordings.persist(props.sessionRecordingId)

                return {
                    ...values.sessionPlayerMetaData,
                    storage: 'object_storage_lts',
                }
            },
        },
        snapshotSources: [
            null as SessionRecordingSnapshotSource[] | null,
            {
                loadSnapshotSources: async ({ breakpointLength }, breakpoint) => {
                    if (breakpointLength) {
                        await breakpoint(breakpointLength)
                    }
                    const blob_v2 = values.featureFlags[FEATURE_FLAGS.RECORDINGS_BLOBBY_V2_REPLAY]
                    const response = await api.recordings.listSnapshotSources(props.sessionRecordingId, {
                        blob_v2,
                    })

                    if (!response.sources) {
                        return []
                    }
                    const anyBlobV2 = response.sources.some((s) => s.source === SnapshotSourceType.blob_v2)

                    if (anyBlobV2) {
                        return response.sources.filter((s) => s.source === SnapshotSourceType.blob_v2)
                    }
                    return response.sources.filter((s) => s.source !== SnapshotSourceType.blob_v2)
                },
            },
        ],
        snapshotsForSource: [
            null as SessionRecordingSnapshotSourceResponse | null,
            {
                loadSnapshotsForSource: async ({ sources }, breakpoint) => {
                    let params: SessionRecordingSnapshotParams

                    if (sources.length > 1) {
                        // they all have to be blob_v2
                        if (sources.some((s) => s.source !== SnapshotSourceType.blob_v2)) {
                            throw new Error('Unsupported source for multiple sources')
                        }
                        params = {
                            source: 'blob_v2',
                            // so the caller has to make sure these are in order!
                            start_blob_key: sources[0].blob_key,
                            end_blob_key: sources[sources.length - 1].blob_key,
                        }
                    } else {
                        const source = sources[0]

                        if (source.source === SnapshotSourceType.blob) {
                            if (!source.blob_key) {
                                throw new Error('Missing key')
                            }
                            params = { blob_key: source.blob_key, source: 'blob' }
                        } else if (source.source === SnapshotSourceType.realtime) {
                            params = { source: 'realtime' }
                        } else if (source.source === SnapshotSourceType.blob_v2) {
                            params = { source: 'blob_v2', blob_key: source.blob_key }
                        } else if (source.source === SnapshotSourceType.file) {
                            // no need to load a file source, it is already loaded
                            return { source }
                        } else {
                            throw new Error(`Unsupported source: ${source.source}`)
                        }
                    }

                    await breakpoint(1)

                    const response = await api.recordings.getSnapshots(props.sessionRecordingId, params).catch((e) => {
                        if (sources[0].source === 'realtime' && e.status === 404) {
                            // Realtime source is not always available, so a 404 is expected
                            return []
                        }
                        throw e
                    })

                    // sorting is very cheap for already sorted lists
                    const parsedSnapshots = (await parseEncodedSnapshots(response, props.sessionRecordingId)).sort(
                        (a, b) => a.timestamp - b.timestamp
                    )
                    // we store the data in the cache because we want to avoid copying this data as much as possible
                    // and kea's immutability means we were copying all of the data on every snapshot call
                    cache.snapshotsBySource = cache.snapshotsBySource || {}
                    // it doesn't matter which source we use as the key, since we combine the snapshots anyway
                    cache.snapshotsBySource[keyForSource(sources[0])] = { snapshots: parsedSnapshots }
                    // but we do want to mark the sources as loaded
                    sources.forEach((s) => {
                        const k = keyForSource(s)
                        // we just need something against each key so we don't load it again
                        cache.snapshotsBySource[k] = cache.snapshotsBySource[k] || {}
                        cache.snapshotsBySource[k].sourceLoaded = true
                    })

                    return { sources: sources }
                },
            },
        ],
        sessionEventsData: [
            null as null | RecordingEventType[],
            {
                loadEvents: async () => {
                    const { start, end, person } = values.sessionPlayerData

                    if (!person || !start || !end) {
                        return null
                    }

                    const sessionEventsQuery = hogql`
SELECT uuid, event, timestamp, elements_chain, properties.$window_id, properties.$current_url, properties.$event_type, properties.$viewport_width, properties.$viewport_height, properties.$screen_name
FROM events
WHERE timestamp > ${start.subtract(TWENTY_FOUR_HOURS_IN_MS, 'ms')}
AND timestamp < ${end.add(TWENTY_FOUR_HOURS_IN_MS, 'ms')}
AND $session_id = ${props.sessionRecordingId}
ORDER BY timestamp ASC
LIMIT 1000000`

                    let relatedEventsQuery = hogql`
SELECT uuid, event, timestamp, elements_chain, properties.$window_id, properties.$current_url, properties.$event_type
FROM events
WHERE timestamp > ${start.subtract(FIVE_MINUTES_IN_MS, 'ms')}
AND timestamp < ${end.add(FIVE_MINUTES_IN_MS, 'ms')}
AND (empty ($session_id) OR isNull($session_id))
AND properties.$lib != 'web'`

                    if (person?.uuid) {
<<<<<<< HEAD
                        relatedEventsQuery = (relatedEventsQuery +
                            hogql`AND person_id = '${person.uuid}'
                        `) as HogQLQueryString
                    }
                    if (!person?.uuid && values.sessionPlayerMetaData?.distinct_id) {
                        relatedEventsQuery = (relatedEventsQuery +
                            hogql`AND distinct_id = ${values.sessionPlayerMetaData.distinct_id}
                        `) as HogQLQueryString
                    }
                    relatedEventsQuery = (relatedEventsQuery +
                        hogql`
                        ORDER BY timestamp ASC
                        LIMIT 1000000
                    `) as HogQLQueryString

=======
                        relatedEventsQuery += `
AND person_id = '${person.uuid}'`
                    }
                    if (!person?.uuid && values.sessionPlayerMetaData?.distinct_id) {
                        relatedEventsQuery += `
AND distinct_id = ${values.sessionPlayerMetaData.distinct_id}`
                    }

                    relatedEventsQuery += `
ORDER BY timestamp ASC
LIMIT 1000000
                    `
>>>>>>> 4e798596
                    const [sessionEvents, relatedEvents]: any[] = await Promise.all([
                        // make one query for all events that are part of the session
                        api.queryHogQL(sessionEventsQuery),
                        // make a second for all events from that person,
                        // not marked as part of the session
                        // but in the same time range
                        // these are probably e.g. backend events for the session
                        // but with no session id
                        // since posthog-js must always add session id we can also
                        // take advantage of lib being materialized and further filter
                        api.queryHogQL(relatedEventsQuery),
                    ])

                    return [...sessionEvents.results, ...relatedEvents.results].map(
                        (event: any): RecordingEventType => {
                            const currentUrl = event[5]
                            // We use the pathname to simplify the UI - we build it here instead of fetching it to keep data usage small
                            let pathname: string | undefined
                            try {
                                pathname = event[5] ? new URL(event[5]).pathname : undefined
                            } catch {
                                pathname = undefined
                            }

                            const viewportWidth = event.length > 7 ? event[7] : undefined
                            const viewportHeight = event.length > 8 ? event[8] : undefined

                            return {
                                id: event[0],
                                event: event[1],
                                timestamp: event[2],
                                elements: chainToElements(event[3]),
                                properties: {
                                    $window_id: event[4],
                                    $current_url: currentUrl,
                                    $event_type: event[6],
                                    $pathname: pathname,
                                    $viewport_width: viewportWidth,
                                    $viewport_height: viewportHeight,
                                    $screen_name: event.length > 9 ? event[9] : undefined,
                                },
                                playerTime: +dayjs(event[2]) - +start,
                                fullyLoaded: false,
                            }
                        }
                    )
                },

                loadFullEventData: async ({ event }) => {
                    // box so we're always dealing with a list
                    const events = Array.isArray(event) ? event : [event]

                    let existingEvents = values.sessionEventsData?.filter((x) => events.some((e) => e.id === x.id))

                    const allEventsAreFullyLoaded =
                        existingEvents?.every((e) => e.fullyLoaded) && existingEvents.length === events.length
                    if (!existingEvents || allEventsAreFullyLoaded) {
                        return values.sessionEventsData
                    }

                    existingEvents = existingEvents.filter((e) => !e.fullyLoaded)
                    const timestamps = existingEvents.map((ee) => dayjs(ee.timestamp).utc().valueOf())
                    const eventNames = Array.from(new Set(existingEvents.map((ee) => ee.event)))
                    const eventIds = existingEvents.map((ee) => ee.id)
                    const earliestTimestamp = timestamps.reduce((a, b) => Math.min(a, b))
                    const latestTimestamp = timestamps.reduce((a, b) => Math.max(a, b))

                    try {
<<<<<<< HEAD
                        const query = hogql`
                            SELECT properties, uuid
                            FROM events
                            -- the timestamp range here is only to avoid querying too much of the events table
                            -- we don't really care about the absolute value,
                            -- but we do care about whether timezones have an odd impact
                            -- so, we extend the range by a day on each side so that timezones don't cause issues
                            WHERE timestamp > ${dayjs(earliestTimestamp).subtract(1, 'day')}
                            AND timestamp < ${dayjs(latestTimestamp).add(1, 'day')}
                            AND event in ${eventNames}
                            AND uuid in ${eventIds}`

                        const response = await api.queryHogQL(query)
=======
                        const query: HogQLQuery = {
                            kind: NodeKind.HogQLQuery,
                            query: hogql`SELECT properties, uuid
                                         FROM events
                                         -- the timestamp range here is only to avoid querying too much of the events table
                                         -- we don't really care about the absolute value,
                                         -- but we do care about whether timezones have an odd impact
                                         -- so, we extend the range by a day on each side so that timezones don't cause issues
                                         WHERE timestamp
                                             > ${dayjs(earliestTimestamp).subtract(1, 'day')}
                                           AND timestamp
                                             < ${dayjs(latestTimestamp).add(1, 'day')}
                                           AND event in ${eventNames}
                                           AND uuid in ${eventIds}`,
                        }

                        const response = await api.query(query)
>>>>>>> 4e798596
                        if (response.error) {
                            throw new Error(response.error)
                        }

                        for (const event of existingEvents) {
                            const result = response.results.find((x: any) => {
                                return x[1] === event.id
                            })

                            if (result) {
                                event.properties = JSON.parse(result[0])
                                event.fullyLoaded = true
                            }
                        }
                    } catch (e) {
                        // NOTE: This is not ideal but should happen so rarely that it is tolerable.
                        existingEvents.forEach((e) => (e.fullyLoaded = true))
                        posthog.captureException(e, { feature: 'session-recording-load-full-event-data' })
                    }

                    // here we map the events list because we want the result to be a new instance to trigger downstream recalculation
                    return !values.sessionEventsData
                        ? values.sessionEventsData
                        : values.sessionEventsData.map((x) => {
                              const event = existingEvents?.find((ee) => ee.id === x.id)
                              return event
                                  ? ({
                                        ...x,
                                        properties: event.properties,
                                        fullyLoaded: event.fullyLoaded,
                                    } as RecordingEventType)
                                  : x
                          })
                },
            },
        ],
    })),
    listeners(({ values, actions, cache, props }) => ({
        loadSnapshots: () => {
            // This kicks off the loading chain
            if (!values.snapshotSourcesLoading) {
                actions.loadSnapshotSources()
            }
        },
        maybeLoadRecordingMeta: () => {
            if (!values.sessionPlayerMetaDataLoading) {
                actions.loadRecordingMeta()
            }
            if (!values.sessionCommentsLoading) {
                actions.loadRecordingComments()
            }
        },
        loadSnapshotSources: () => {
            // We only load events once we actually start loading the recording
            if (!values.sessionEventsData) {
                actions.loadEvents()
            }
        },
        loadRecordingMetaSuccess: () => {
            actions.reportUsageIfFullyLoaded()
        },

        loadSnapshotSourcesSuccess: () => {
            // When we receive the list of sources, we can kick off the loading chain
            actions.loadNextSnapshotSource()
        },

        loadSnapshotsForSourceSuccess: ({ snapshotsForSource }) => {
            const sources = values.snapshotSources
            const sourceKey = snapshotsForSource.sources
                ? keyForSource(snapshotsForSource.sources[0])
                : keyForSource(snapshotsForSource.source)
            const snapshots = (cache.snapshotsBySource || {})[sourceKey] || []

            // Cache the last response count to detect if we're getting the same data over and over
            const newSnapshotsCount = snapshots.length

            if ((cache.lastSnapshotsCount ?? newSnapshotsCount) === newSnapshotsCount) {
                // if we're getting no results from realtime polling, we can increment faster
                // so that we stop polling sooner
                const increment = newSnapshotsCount === 0 ? 2 : 1
                cache.lastSnapshotsUnchangedCount = (cache.lastSnapshotsUnchangedCount ?? 0) + increment
            } else {
                cache.lastSnapshotsUnchangedCount = 0
            }
            cache.lastSnapshotsCount = newSnapshotsCount

            if (!snapshots.length && sources?.length === 1 && sources[0].source !== SnapshotSourceType.file) {
                // We got only a single source to load, loaded it successfully, but it had no snapshots.
                posthog.capture('recording_snapshots_v2_empty_response', {
                    source: sources[0],
                })
            }
            if (!values.wasMarkedViewed) {
                actions.markViewed()
            }

            actions.loadNextSnapshotSource()
        },

        loadNextSnapshotSource: () => {
            // yes this is ugly duplication but we're going to deprecate v1 and I want it to be clear which is which
            if (values.snapshotSources?.some((s) => s.source === SnapshotSourceType.blob_v2)) {
                const nextSourcesToLoad =
                    values.snapshotSources?.filter((s) => {
                        const sourceKey = keyForSource(s)
                        return (
                            !cache.snapshotsBySource?.[sourceKey]?.sourceLoaded && s.source !== SnapshotSourceType.file
                        )
                    }) || []

                if (nextSourcesToLoad.length > 0) {
                    return actions.loadSnapshotsForSource(nextSourcesToLoad.slice(0, 50))
                }

                if (!props.blobV2PollingDisabled) {
                    actions.loadSnapshotSources(DEFAULT_V2_POLLING_INTERVAL_MS)
                }
            } else {
                const nextSourceToLoad = values.snapshotSources?.find((s) => {
                    const sourceKey = keyForSource(s)
                    return !cache.snapshotsBySource?.[sourceKey]?.sourceLoaded && s.source !== SnapshotSourceType.file
                })

                if (nextSourceToLoad) {
                    return actions.loadSnapshotsForSource([nextSourceToLoad])
                }

                // If we have a realtime source, start polling it
                const realTimeSource = values.snapshotSources?.find((s) => s.source === SnapshotSourceType.realtime)
                if (realTimeSource) {
                    actions.pollRealtimeSnapshots()
                }
            }

            actions.reportUsageIfFullyLoaded()
        },
        pollRealtimeSnapshots: () => {
            // always make sure we've cleared up the last timeout
            clearTimeout(cache.realTimePollingTimeoutID)
            cache.realTimePollingTimeoutID = null

            // ten is an arbitrary limit to try to avoid sending requests to our backend unnecessarily
            // we could change this or add to it e.g. only poll if browser is visible to user
            if ((cache.lastSnapshotsUnchangedCount ?? 0) <= 10) {
                cache.realTimePollingTimeoutID = setTimeout(() => {
                    actions.loadSnapshotsForSource([{ source: SnapshotSourceType.realtime }])
                }, props.realTimePollingIntervalMilliseconds || DEFAULT_REALTIME_POLLING_MILLIS)
            } else {
                actions.stopRealtimePolling()
            }
        },
        loadEventsSuccess: () => {
            actions.reportUsageIfFullyLoaded()
        },
        reportUsageIfFullyLoaded: (_, breakpoint) => {
            breakpoint()
            if (values.fullyLoaded) {
                actions.reportRecording(
                    values.sessionPlayerData,
                    SessionRecordingUsageType.LOADED,
                    values.sessionPlayerMetaData,
                    0
                )
            }
        },
        markViewed: async ({ delay }, breakpoint) => {
            // Triggered on first paint
            breakpoint()
            if (props.playerKey?.startsWith('file-')) {
                return
            }
            if (values.wasMarkedViewed) {
                return
            }
            actions.setWasMarkedViewed(true) // this prevents us from calling the function multiple times

            await breakpoint(IS_TEST_MODE ? 1 : delay ?? 3000)
            await api.recordings.update(props.sessionRecordingId, {
                viewed: true,
                player_metadata: values.sessionPlayerMetaData,
            })
            await breakpoint(IS_TEST_MODE ? 1 : 10000)
            await api.recordings.update(props.sessionRecordingId, {
                analyzed: true,
                player_metadata: values.sessionPlayerMetaData,
            })
        },

        maybePersistRecording: () => {
            if (values.sessionPlayerMetaDataLoading) {
                return
            }

            if (values.sessionPlayerMetaData?.storage === 'object_storage') {
                actions.persistRecording()
            }
        },
    })),
    selectors(({ cache }) => ({
        sessionAnnotations: [
            (s) => [s.annotations, s.start, s.end],
            (annotations, start, end): InspectorListItemComment[] => {
                const allowedScopes = [AnnotationScope.Project, AnnotationScope.Organization]
                const startValue = start?.valueOf()
                const endValue = end?.valueOf()

                const result: InspectorListItemComment[] = []
                for (const annotation of annotations) {
                    if (!allowedScopes.includes(annotation.scope)) {
                        continue
                    }

                    if (!annotation.date_marker || !startValue || !endValue || !annotation.content) {
                        continue
                    }

                    const annotationTime = dayjs(annotation.date_marker).valueOf()
                    if (annotationTime < startValue || annotationTime > endValue) {
                        continue
                    }

                    result.push({
                        type: 'comment',
                        source: 'annotation',
                        data: annotation,
                        timestamp: dayjs(annotation.date_marker),
                        timeInRecording: annotation.date_marker.valueOf() - startValue,
                        search: annotation.content,
                        highlightColor: 'primary',
                    })
                }

                return result
            },
        ],
        webVitalsEvents: [
            (s) => [s.sessionEventsData],
            (sessionEventsData): RecordingEventType[] =>
                (sessionEventsData || []).filter((e) => e.event === '$web_vitals'),
        ],
        AIEvents: [
            (s) => [s.sessionEventsData],
            (sessionEventsData): RecordingEventType[] =>
                // see if event start with $ai_
                (sessionEventsData || []).filter((e) => e.event.startsWith('$ai_')),
        ],
        windowIdForTimestamp: [
            (s) => [s.segments],
            (segments) =>
                (timestamp: number): string | undefined => {
                    cache.windowIdForTimestamp = cache.windowIdForTimestamp || {}
                    if (cache.windowIdForTimestamp[timestamp]) {
                        return cache.windowIdForTimestamp[timestamp]
                    }
                    const matchingWindowId = segments.find(
                        (segment) => segment.startTimestamp <= timestamp && segment.endTimestamp >= timestamp
                    )?.windowId

                    cache.windowIdForTimestamp[timestamp] = matchingWindowId
                    return matchingWindowId
                },
        ],
        eventViewports: [
            (s) => [s.sessionEventsData],
            (sessionEventsData): (ViewportResolution & { timestamp: string | number })[] =>
                (sessionEventsData || [])
                    .filter((e) => e.properties.$viewport_width && e.properties.$viewport_height)
                    .map((e) => ({
                        width: e.properties.$viewport_width,
                        height: e.properties.$viewport_height,
                        href: e.properties.$current_url,
                        timestamp: e.timestamp,
                    })),
        ],
        viewportForTimestamp: [
            (s) => [s.eventViewports],
            (eventViewports) =>
                (timestamp: number): ViewportResolution | undefined => {
                    // we do this as a function because in most recordings we don't need the data, so we don't need to run this every time

                    cache.viewportForTimestamp = cache.viewportForTimestamp || {}
                    if (cache.viewportForTimestamp[timestamp]) {
                        return cache.viewportForTimestamp[timestamp]
                    }

                    let result: ViewportResolution | undefined

                    // First, try to find the first event after the timestamp that has viewport dimensions
                    const nextEvent = eventViewports
                        .filter((e) => dayjs(e.timestamp).isSameOrAfter(dayjs(timestamp)))
                        .sort((a, b) => dayjs(a.timestamp).valueOf() - dayjs(b.timestamp).valueOf())[0]

                    if (nextEvent) {
                        result = {
                            width: nextEvent.width,
                            height: nextEvent.height,
                            href: nextEvent.href,
                        }
                    } else {
                        // If no event after timestamp, find the closest event before it
                        const previousEvent = eventViewports
                            .filter((e) => dayjs(e.timestamp).isBefore(dayjs(timestamp)))
                            .sort((a, b) => dayjs(b.timestamp).valueOf() - dayjs(a.timestamp).valueOf())[0] // Sort descending to get closest

                        if (previousEvent) {
                            result = {
                                width: previousEvent.width,
                                height: previousEvent.height,
                                href: previousEvent.href,
                            }
                        }
                    }

                    if (result) {
                        cache.viewportForTimestamp[timestamp] = result
                    }

                    return result
                },
        ],
        sessionPlayerData: [
            (s, p) => [
                s.sessionPlayerMetaData,
                s.snapshotsByWindowId,
                s.segments,
                s.bufferedToTime,
                s.start,
                s.end,
                s.durationMs,
                s.fullyLoaded,
                p.sessionRecordingId,
            ],
            (
                meta,
                snapshotsByWindowId,
                segments,
                bufferedToTime,
                start,
                end,
                durationMs,
                fullyLoaded,
                sessionRecordingId
            ): SessionPlayerData => ({
                person: meta?.person ?? null,
                start,
                end,
                durationMs,
                snapshotsByWindowId,
                segments,
                bufferedToTime,
                fullyLoaded,
                sessionRecordingId,
            }),
        ],

        snapshotsLoading: [
            (s) => [s.snapshotSourcesLoading, s.snapshotsForSourceLoading, s.snapshots, s.featureFlags],
            (
                snapshotSourcesLoading: boolean,
                snapshotsForSourceLoading: boolean,
                snapshots: RecordingSnapshot[],
                featureFlags: FeatureFlagsSet
            ): boolean => {
                // For v2 recordings, only show loading if we have no snapshots yet
                if (featureFlags[FEATURE_FLAGS.RECORDINGS_BLOBBY_V2_REPLAY]) {
                    return snapshots.length === 0
                }

                // Default behavior for non-v2 recordings
                // if there's a realTimePollingTimeoutID, don't signal that we're loading
                // we don't want the UI to flip to "loading" every time we poll
                return !cache.realTimePollingTimeoutID && (snapshotSourcesLoading || snapshotsForSourceLoading)
            },
        ],

        snapshotsLoaded: [(s) => [s.snapshotSources], (snapshotSources): boolean => !!snapshotSources],

        fullyLoaded: [
            (s) => [s.snapshots, s.sessionPlayerMetaDataLoading, s.snapshotsLoading, s.sessionEventsDataLoading],
            (snapshots, sessionPlayerMetaDataLoading, snapshotsLoading, sessionEventsDataLoading): boolean => {
                // TODO: Do a proper check for all sources having been loaded
                return (
                    !!snapshots?.length &&
                    !sessionPlayerMetaDataLoading &&
                    !snapshotsLoading &&
                    !sessionEventsDataLoading
                )
            },
        ],

        firstSnapshot: [
            (s) => [s.snapshots],
            (snapshots): RecordingSnapshot | null => {
                return snapshots[0] || null
            },
        ],

        lastSnapshot: [
            (s) => [s.snapshots],
            (snapshots): RecordingSnapshot | null => {
                return snapshots[snapshots.length - 1] || null
            },
        ],

        start: [
            (s) => [s.firstSnapshot, s.sessionPlayerMetaData],
            (firstSnapshot, meta): Dayjs | null => {
                const eventStart = meta?.start_time ? dayjs(meta.start_time) : null
                const snapshotStart = firstSnapshot ? dayjs(firstSnapshot.timestamp) : null

                // whichever is earliest
                if (eventStart && snapshotStart) {
                    return eventStart.isBefore(snapshotStart) ? eventStart : snapshotStart
                }
                return eventStart || snapshotStart
            },
        ],

        end: [
            (s) => [s.lastSnapshot, s.sessionPlayerMetaData],
            (lastSnapshot, meta): Dayjs | null => {
                const eventEnd = meta?.end_time ? dayjs(meta.end_time) : null
                const snapshotEnd = lastSnapshot ? dayjs(lastSnapshot.timestamp) : null

                // whichever is latest
                if (eventEnd && snapshotEnd) {
                    return eventEnd.isAfter(snapshotEnd) ? eventEnd : snapshotEnd
                }
                return eventEnd || snapshotEnd
            },
        ],

        durationMs: [
            (s) => [s.start, s.end],
            (start, end): number => {
                return !!start && !!end ? end.diff(start) : 0
            },
        ],

        segments: [
            (s) => [s.snapshots, s.start, s.end, s.trackedWindow],
            (snapshots, start, end, trackedWindow): RecordingSegment[] => {
                return createSegments(snapshots || [], start, end, trackedWindow)
            },
        ],

        urls: [
            (s) => [s.snapshots],
            (snapshots): { url: string; timestamp: number }[] => {
                return (
                    snapshots
                        .filter((snapshot) => getHrefFromSnapshot(snapshot))
                        .map((snapshot) => {
                            return {
                                url: getHrefFromSnapshot(snapshot) as string,
                                timestamp: snapshot.timestamp,
                            }
                        }) ?? []
                )
            },
        ],

        snapshots: [
            (s, p) => [
                s.snapshotSources,
                s.viewportForTimestamp,
                p.sessionRecordingId,
                s.snapshotsBySourceSuccessCount,
            ],
            (
                sources,
                viewportForTimestamp,
                sessionRecordingId,
                // eslint-disable-next-line @typescript-eslint/no-unused-vars
                _snapshotsBySourceSuccessCount
            ): RecordingSnapshot[] => {
                if (!sources || !cache.snapshotsBySource) {
                    return []
                }
                const processedSnapshots = processAllSnapshots(
                    sources,
                    cache.snapshotsBySource || {},
                    viewportForTimestamp,
                    sessionRecordingId
                )
                return processedSnapshots['processed'].snapshots || []
            },
        ],

        snapshotsByWindowId: [
            (s) => [s.snapshots],
            (snapshots): Record<string, eventWithTime[]> => {
                return mapSnapshotsToWindowId(snapshots || [])
            },
        ],

        snapshotsInvalid: [
            (s, p) => [s.snapshotsByWindowId, s.fullyLoaded, s.start, p.sessionRecordingId, s.currentTeam],
            (snapshotsByWindowId, fullyLoaded, start, sessionRecordingId, currentTeam): boolean => {
                if (!fullyLoaded || !start) {
                    return false
                }

                const windowsHaveFullSnapshot = Object.entries(snapshotsByWindowId).reduce(
                    (acc, [windowId, events]) => {
                        acc[`window-id-${windowId}-has-full-snapshot`] = events.some(
                            (event) => event.type === EventType.FullSnapshot
                        )
                        return acc
                    },
                    {}
                )
                const anyWindowMissingFullSnapshot = !Object.values(windowsHaveFullSnapshot).some((x) => x)
                const everyWindowMissingFullSnapshot = !Object.values(windowsHaveFullSnapshot).every((x) => x)

                if (everyWindowMissingFullSnapshot) {
                    // video is definitely unplayable
                    posthog.capture('recording_has_no_full_snapshot', {
                        watchedSession: sessionRecordingId,
                        teamId: currentTeam?.id,
                        teamName: currentTeam?.name,
                    })
                } else if (anyWindowMissingFullSnapshot) {
                    posthog.capture('recording_window_missing_full_snapshot', {
                        watchedSession: sessionRecordingId,
                        teamID: currentTeam?.id,
                        teamName: currentTeam?.name,
                    })
                }

                return everyWindowMissingFullSnapshot
            },
        ],

        isRecentAndInvalid: [
            (s) => [s.start, s.snapshotsInvalid],
            (start, snapshotsInvalid) => {
                const lessThanFiveMinutesOld = dayjs().diff(start, 'minute') <= 5
                return snapshotsInvalid && lessThanFiveMinutesOld
            },
        ],

        isLikelyPastTTL: [
            (s) => [s.start, s.snapshotSources],
            (start, snapshotSources) => {
                // If the recording is older than 30 days and has only realtime sources being reported, it is likely past its TTL
                const isOlderThan30Days = dayjs().diff(start, 'hour') > 30
                const onlyHasRealTime = snapshotSources?.every((s) => s.source === SnapshotSourceType.realtime)
                const hasNoSources = snapshotSources?.length === 0
                return isOlderThan30Days && (onlyHasRealTime || hasNoSources)
            },
        ],

        bufferedToTime: [
            (s) => [s.segments],
            (segments): number | null => {
                if (!segments.length) {
                    return null
                }

                const startTime = segments[0].startTimestamp
                const lastSegment = segments[segments.length - 1]

                if (lastSegment.kind === 'buffer') {
                    return lastSegment.startTimestamp - startTime
                }

                return lastSegment.endTimestamp - startTime
            },
        ],

        windowIds: [
            (s) => [s.snapshotsByWindowId],
            (snapshotsByWindowId) => {
                return Object.keys(snapshotsByWindowId)
            },
        ],

        createExportJSON: [
            (s) => [s.sessionPlayerMetaData, s.snapshots],
            (
                sessionPlayerMetaData,
                snapshots
            ): ((type?: ExportedSessionType) => ExportedSessionRecordingFileV2 | RecordingSnapshot[]) => {
                return (type?: ExportedSessionType) => {
                    return type === 'rrweb'
                        ? snapshots
                        : {
                              version: '2023-04-28',
                              data: {
                                  id: sessionPlayerMetaData?.id ?? '',
                                  person: sessionPlayerMetaData?.person,
                                  snapshots: snapshots,
                              },
                          }
                }
            },
        ],

        customRRWebEvents: [
            (s) => [s.snapshots],
            (snapshots): customEvent[] => {
                return snapshots.filter((snapshot) => snapshot.type === EventType.Custom).map((x) => x as customEvent)
            },
        ],
    })),
    subscriptions(({ actions, values }) => ({
        webVitalsEvents: (value: RecordingEventType[]) => {
            // we preload all web vitals data, so it can be used before user interaction
            if (!values.sessionEventsDataLoading) {
                actions.loadFullEventData(value)
            }
        },
        AIEvents: (value: RecordingEventType[]) => {
            // we preload all AI  data, so it can be used before user interaction
            if (value.length > 0) {
                actions.loadFullEventData(value)
            }
        },
        isRecentAndInvalid: (prev: boolean, next: boolean) => {
            if (!prev && next) {
                posthog.capture('recording cannot playback yet', {
                    watchedSession: values.sessionPlayerData.sessionRecordingId,
                })
            }
        },
    })),
    beforeUnmount(({ cache }) => {
        // Clear the cache

        if (cache.realTimePollingTimeoutID) {
            clearTimeout(cache.realTimePollingTimeoutID)
            cache.realTimePollingTimeoutID = undefined
        }

        cache.windowIdForTimestamp = undefined
        cache.viewportForTimestamp = undefined
        cache.snapshotsBySource = undefined
    }),
])<|MERGE_RESOLUTION|>--- conflicted
+++ resolved
@@ -19,13 +19,8 @@
 import { keyForSource } from 'scenes/session-recordings/player/snapshot-processing/source-key'
 import { teamLogic } from 'scenes/teamLogic'
 
-<<<<<<< HEAD
+import { annotationsModel } from '~/models/annotationsModel'
 import { hogql, HogQLQueryString } from '~/queries/utils'
-=======
-import { annotationsModel } from '~/models/annotationsModel'
-import { HogQLQuery, NodeKind } from '~/queries/schema/schema-general'
-import { hogql } from '~/queries/utils'
->>>>>>> 4e798596
 import {
     AnnotationScope,
     RecordingEventsFilters,
@@ -296,36 +291,17 @@
 AND properties.$lib != 'web'`
 
                     if (person?.uuid) {
-<<<<<<< HEAD
                         relatedEventsQuery = (relatedEventsQuery +
-                            hogql`AND person_id = '${person.uuid}'
-                        `) as HogQLQueryString
+                            hogql`AND person_id = '${person.uuid}'`) as HogQLQueryString
                     }
                     if (!person?.uuid && values.sessionPlayerMetaData?.distinct_id) {
                         relatedEventsQuery = (relatedEventsQuery +
-                            hogql`AND distinct_id = ${values.sessionPlayerMetaData.distinct_id}
-                        `) as HogQLQueryString
-                    }
+                            hogql`AND distinct_id = ${values.sessionPlayerMetaData.distinct_id}`) as HogQLQueryString
+                    }
+
                     relatedEventsQuery = (relatedEventsQuery +
-                        hogql`
-                        ORDER BY timestamp ASC
-                        LIMIT 1000000
-                    `) as HogQLQueryString
-
-=======
-                        relatedEventsQuery += `
-AND person_id = '${person.uuid}'`
-                    }
-                    if (!person?.uuid && values.sessionPlayerMetaData?.distinct_id) {
-                        relatedEventsQuery += `
-AND distinct_id = ${values.sessionPlayerMetaData.distinct_id}`
-                    }
-
-                    relatedEventsQuery += `
-ORDER BY timestamp ASC
-LIMIT 1000000
-                    `
->>>>>>> 4e798596
+                        hogql`ORDER BY timestamp ASC LIMIT 1000000`) as HogQLQueryString
+
                     const [sessionEvents, relatedEvents]: any[] = await Promise.all([
                         // make one query for all events that are part of the session
                         api.queryHogQL(sessionEventsQuery),
@@ -394,7 +370,6 @@
                     const latestTimestamp = timestamps.reduce((a, b) => Math.max(a, b))
 
                     try {
-<<<<<<< HEAD
                         const query = hogql`
                             SELECT properties, uuid
                             FROM events
@@ -408,25 +383,6 @@
                             AND uuid in ${eventIds}`
 
                         const response = await api.queryHogQL(query)
-=======
-                        const query: HogQLQuery = {
-                            kind: NodeKind.HogQLQuery,
-                            query: hogql`SELECT properties, uuid
-                                         FROM events
-                                         -- the timestamp range here is only to avoid querying too much of the events table
-                                         -- we don't really care about the absolute value,
-                                         -- but we do care about whether timezones have an odd impact
-                                         -- so, we extend the range by a day on each side so that timezones don't cause issues
-                                         WHERE timestamp
-                                             > ${dayjs(earliestTimestamp).subtract(1, 'day')}
-                                           AND timestamp
-                                             < ${dayjs(latestTimestamp).add(1, 'day')}
-                                           AND event in ${eventNames}
-                                           AND uuid in ${eventIds}`,
-                        }
-
-                        const response = await api.query(query)
->>>>>>> 4e798596
                         if (response.error) {
                             throw new Error(response.error)
                         }
