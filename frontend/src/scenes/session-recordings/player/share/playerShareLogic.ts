--- conflicted
+++ resolved
@@ -35,7 +35,6 @@
         queryParams: [
             (s) => [s.shareUrl, s.shareUrlHasErrors],
             (shareUrl, hasErrors) => {
-<<<<<<< HEAD
                 if (!shareUrl.includeTime || hasErrors) {
                     return {}
                 }
@@ -45,16 +44,7 @@
         url: [
             (s) => [s.queryParams],
             (queryParams) => {
-                return combineUrl(`${window.location.origin}${urls.sessionRecording(props.id)}`, queryParams).url
-=======
-                const url = `${window.location.origin}${urls.replaySingle(props.id)}`
-                return (
-                    url +
-                    (shareUrl.includeTime && !hasErrors
-                        ? `?t=${reverseColonDelimitedDuration(shareUrl.time) || 0}`
-                        : '')
-                )
->>>>>>> 4f8b9810
+                return combineUrl(`${window.location.origin}${urls.replaySingle(props.id)}`, queryParams).url
             },
         ],
     })),
