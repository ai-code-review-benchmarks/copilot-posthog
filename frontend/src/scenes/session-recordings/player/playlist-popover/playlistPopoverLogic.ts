import { kea, props, path, key, actions, reducers, selectors, listeners, connect, afterMount } from 'kea'
import { loaders } from 'kea-loaders'
import api from 'lib/api'
import { toParams } from 'lib/utils'
import {
    SessionRecordingPlayerLogicProps,
    sessionRecordingPlayerLogic,
} from 'scenes/session-recordings/player/sessionRecordingPlayerLogic'

import type { playlistPopoverLogicType } from './playlistPopoverLogicType'
import { SessionRecordingPlaylistType } from '~/types'
import { forms } from 'kea-forms'
import { addRecordingToPlaylist, removeRecordingFromPlaylist } from 'scenes/session-recordings/player/utils/playerUtils'
import { createPlaylist } from 'scenes/session-recordings/playlist/playlistUtils'
import { eventUsageLogic } from 'lib/utils/eventUsageLogic'
<<<<<<< HEAD
import { sessionRecordingDataLogic } from 'scenes/session-recordings/player/sessionRecordingDataLogic'
import { sessionRecordingsPlaylistSceneLogic } from 'scenes/session-recordings/playlist/sessionRecordingsPlaylistSceneLogic'
=======
>>>>>>> 2ea5e84b

export const playlistPopoverLogic = kea<playlistPopoverLogicType>([
    path((key) => ['scenes', 'session-recordings', 'player', 'playlist-popover', 'playlistPopoverLogic', key]),
    props({} as SessionRecordingPlayerLogicProps),
    key((props: SessionRecordingPlayerLogicProps) => `${props.playerKey}-${props.sessionRecordingId}`),
    connect((props: SessionRecordingPlayerLogicProps) => ({
        actions: [
            sessionRecordingPlayerLogic(props),
            ['setPause'],
            eventUsageLogic,
            ['reportRecordingPinnedToList', 'reportRecordingPlaylistCreated'],
        ],
    })),
    actions(() => ({
        setSearchQuery: (query: string) => ({ query }),
        loadPlaylists: true,
        loadPlaylistsForRecording: true,
        addToPlaylist: (playlist: SessionRecordingPlaylistType) => ({ playlist }),
        removeFromPlaylist: (playlist: SessionRecordingPlaylistType) => ({ playlist }),
        setNewFormShowing: (show: boolean) => ({ show }),
        setShowPlaylistPopover: (show: boolean) => ({ show }),
    })),
    loaders(({ values, props, actions }) => ({
        playlists: {
            __default: [] as SessionRecordingPlaylistType[],
            loadPlaylists: async (_, breakpoint) => {
                await breakpoint(300)
                const response = await api.recordings.listPlaylists(toParams({ search: values.searchQuery }))
                breakpoint()
                return response.results
            },
        },
        currentPlaylists: {
            __default: [] as SessionRecordingPlaylistType[],
            loadPlaylistsForRecording: async (_, breakpoint) => {
                await breakpoint(300)
                const response = await api.recordings.listPlaylists(
                    toParams({ session_recording_id: props.sessionRecordingId })
                )
                breakpoint()
                return response.results
            },

            addToPlaylist: async ({ playlist }) => {
                await addRecordingToPlaylist(playlist.short_id, props.sessionRecordingId, true)
                actions.reportRecordingPinnedToList(true)
                return [playlist, ...values.currentPlaylists]
            },

            removeFromPlaylist: async ({ playlist }) => {
                await removeRecordingFromPlaylist(playlist.short_id, props.sessionRecordingId, true)
                actions.reportRecordingPinnedToList(false)
                return values.currentPlaylists.filter((x) => x.short_id !== playlist.short_id)
            },
        },
    })),
    reducers(() => ({
        searchQuery: ['', { setSearchQuery: (_, { query }) => query }],
        newFormShowing: [
            false,
            {
                setNewFormShowing: (_, { show }) => show,
            },
        ],
        showPlaylistPopover: [
            false,
            {
                setShowPlaylistPopover: (_, { show }) => show,
            },
        ],
        modifyingPlaylist: [
            null as SessionRecordingPlaylistType | null,
            {
                addToPlaylist: (_, { playlist }) => playlist,
                removeFromPlaylist: (_, { playlist }) => playlist,
                setShowPlaylistPopover: () => null,
            },
        ],
    })),
    forms(({ actions }) => ({
        newPlaylist: {
            defaults: { name: '' },
            errors: ({ name }) => ({
                name: !name ? 'Required' : null,
            }),
            submit: async ({ name }, breakpoint) => {
                await breakpoint(100)
                const newPlaylist = await createPlaylist({
                    name,
                })

                actions.reportRecordingPlaylistCreated('pin')

                if (!newPlaylist) {
                    // This indicates the billing popover has been shown so we should close the modal
                    actions.setShowPlaylistPopover(false)
                    return
                }

                actions.addToPlaylist(newPlaylist)
                actions.setNewFormShowing(false)
                actions.resetNewPlaylist()
                actions.setSearchQuery('')
            },
        },
    })),
    listeners(({ actions, values }) => ({
        setSearchQuery: () => {
            actions.loadPlaylists()
        },
        setNewFormShowing: ({ show }) => {
            if (show) {
                actions.setNewPlaylistValue('name', values.searchQuery)
            }
        },

        setShowPlaylistPopover: ({ show }) => {
            if (show) {
                actions.loadPlaylists()
                actions.loadPlaylistsForRecording()
                actions.setPause()
            }
        },
<<<<<<< HEAD

        addToPlaylistSuccess: ({ payload }) => {
            actions.updateRecordingsPinnedCounts(1, payload?.playlist?.short_id)
        },

        removeFromPlaylistSuccess: ({ payload }) => {
            actions.updateRecordingsPinnedCounts(-1, payload?.playlist?.short_id)
        },

        updateRecordingsPinnedCounts: ({ diffCount, playlistShortId }) => {
            actions.addDiffToRecordingMetaPinnedCount(diffCount)
            // Handles locally updating recordings sidebar so that we don't have to call expensive load recordings every time.
            if (!!playlistShortId && sessionRecordingsPlaylistSceneLogic.isMounted({ shortId: playlistShortId })) {
                sessionRecordingsPlaylistSceneLogic({ shortId: playlistShortId }).actions.loadPinnedRecordings()
            }
        },
=======
>>>>>>> 2ea5e84b
    })),
    selectors(() => ({
        allPlaylists: [
            (s) => [s.playlists, s.currentPlaylists, s.searchQuery],
            (playlists, currentPlaylists, searchQuery) => {
                const otherPlaylists = searchQuery
                    ? playlists
                    : playlists.filter((x) => !currentPlaylists.find((y) => x.short_id === y.short_id))

                const selectedPlaylists = !searchQuery ? currentPlaylists : []

                const results: {
                    selected: boolean
                    playlist: SessionRecordingPlaylistType
                }[] = [
                    ...selectedPlaylists.map((x) => ({
                        selected: true,
                        playlist: x,
                    })),
                    ...otherPlaylists.map((x) => ({
                        selected: !!currentPlaylists.find((y) => x.short_id === y.short_id),
                        playlist: x,
                    })),
                ]

                return results
            },
        ],
        pinnedCount: [(s) => [s.currentPlaylists], (currentPlaylists) => currentPlaylists.length],
    })),

    afterMount(({ actions }) => {
        actions.loadPlaylistsForRecording()
    }),
])<|MERGE_RESOLUTION|>--- conflicted
+++ resolved
@@ -13,11 +13,6 @@
 import { addRecordingToPlaylist, removeRecordingFromPlaylist } from 'scenes/session-recordings/player/utils/playerUtils'
 import { createPlaylist } from 'scenes/session-recordings/playlist/playlistUtils'
 import { eventUsageLogic } from 'lib/utils/eventUsageLogic'
-<<<<<<< HEAD
-import { sessionRecordingDataLogic } from 'scenes/session-recordings/player/sessionRecordingDataLogic'
-import { sessionRecordingsPlaylistSceneLogic } from 'scenes/session-recordings/playlist/sessionRecordingsPlaylistSceneLogic'
-=======
->>>>>>> 2ea5e84b
 
 export const playlistPopoverLogic = kea<playlistPopoverLogicType>([
     path((key) => ['scenes', 'session-recordings', 'player', 'playlist-popover', 'playlistPopoverLogic', key]),
@@ -141,25 +136,6 @@
                 actions.setPause()
             }
         },
-<<<<<<< HEAD
-
-        addToPlaylistSuccess: ({ payload }) => {
-            actions.updateRecordingsPinnedCounts(1, payload?.playlist?.short_id)
-        },
-
-        removeFromPlaylistSuccess: ({ payload }) => {
-            actions.updateRecordingsPinnedCounts(-1, payload?.playlist?.short_id)
-        },
-
-        updateRecordingsPinnedCounts: ({ diffCount, playlistShortId }) => {
-            actions.addDiffToRecordingMetaPinnedCount(diffCount)
-            // Handles locally updating recordings sidebar so that we don't have to call expensive load recordings every time.
-            if (!!playlistShortId && sessionRecordingsPlaylistSceneLogic.isMounted({ shortId: playlistShortId })) {
-                sessionRecordingsPlaylistSceneLogic({ shortId: playlistShortId }).actions.loadPinnedRecordings()
-            }
-        },
-=======
->>>>>>> 2ea5e84b
     })),
     selectors(() => ({
         allPlaylists: [
