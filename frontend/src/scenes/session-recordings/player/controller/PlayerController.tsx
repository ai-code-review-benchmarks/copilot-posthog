import {
    IconDownload,
    IconEllipsis,
    IconFastForward,
    IconMagic,
    IconPause,
    IconPlay,
    IconSearch,
    IconTrash,
} from '@posthog/icons'
import { LemonDialog, LemonMenu, LemonMenuItems, LemonSwitch } from '@posthog/lemon-ui'
import clsx from 'clsx'
import { useActions, useValues } from 'kea'
<<<<<<< HEAD
import { useFeatureFlag } from 'lib/hooks/useFeatureFlag'
import { IconFullScreen } from 'lib/lemon-ui/icons'
=======
import { IconFullScreen, IconSync } from 'lib/lemon-ui/icons'
>>>>>>> 2b1e1d6b
import { LemonButton } from 'lib/lemon-ui/LemonButton'
import { Tooltip } from 'lib/lemon-ui/Tooltip'
import {
    PLAYBACK_SPEEDS,
    sessionRecordingPlayerLogic,
    SessionRecordingPlayerMode,
} from 'scenes/session-recordings/player/sessionRecordingPlayerLogic'

import { KeyboardShortcut } from '~/layout/navigation-3000/components/KeyboardShortcut'
import { SessionPlayerState } from '~/types'

import { PlayerMetaLinks } from '../PlayerMetaLinks'
import { playerSettingsLogic } from '../playerSettingsLogic'
import { sessionRecordingDataLogic } from '../sessionRecordingDataLogic'
import { SeekSkip, Timestamp } from './PlayerControllerTime'
import { Seekbar } from './Seekbar'

<<<<<<< HEAD
export function PlayerController({ metaIconsOnly }: { metaIconsOnly: boolean }): JSX.Element {
    const { playingState, isFullScreen, sessionRecordingId, logicProps } = useValues(sessionRecordingPlayerLogic)
=======
export function PlayerController(): JSX.Element {
    const { playingState, isFullScreen, endReached } = useValues(sessionRecordingPlayerLogic)
>>>>>>> 2b1e1d6b
    const { togglePlayPause, setIsFullScreen } = useActions(sessionRecordingPlayerLogic)

    const { speed, skipInactivitySetting } = useValues(playerSettingsLogic)
    const { setSpeed, setSkipInactivitySetting } = useActions(playerSettingsLogic)

    const showPause = playingState === SessionPlayerState.PLAY
    const mode = logicProps.mode ?? SessionRecordingPlayerMode.Standard

    return (
        <div className="bg-bg-light flex flex-col select-none">
            <Seekbar />
            <div className="flex justify-between h-8 gap-2 m-2 mt-1">
                <div className="flex divide-x gap-2">
                    <Timestamp />
                    <div className="flex pl-2 gap-1">
                        <LemonButton
                            size="small"
                            onClick={togglePlayPause}
                            tooltip={
                                <div className="flex gap-1">
                                    <span>{showPause ? 'Pause' : endReached ? 'Restart' : 'Play'}</span>
                                    <KeyboardShortcut space />
                                </div>
                            }
                        >
                            {showPause ? (
                                <IconPause className="text-2xl" />
                            ) : endReached ? (
                                <IconSync className="text-2xl" />
                            ) : (
                                <IconPlay className="text-2xl" />
                            )}
                        </LemonButton>
                        <SeekSkip direction="backward" />
                        <SeekSkip direction="forward" />
                        <LemonMenu
                            data-attr="session-recording-speed-select"
                            items={PLAYBACK_SPEEDS.map((speedToggle) => ({
                                label: `${speedToggle}x`,
                                onClick: () => setSpeed(speedToggle),
                            }))}
                        >
                            <LemonButton size="small" tooltip="Playback speed" sideIcon={null}>
                                {speed}x
                            </LemonButton>
                        </LemonMenu>
                        <LemonSwitch
                            data-attr="skip-inactivity"
                            checked={skipInactivitySetting}
                            onChange={setSkipInactivitySetting}
                            tooltip={skipInactivitySetting ? 'Skipping inactivity' : 'Skip inactivity'}
                            handleContent={
                                <IconFastForward
                                    className={clsx(
                                        'p-0.5',
                                        skipInactivitySetting ? 'text-primary-3000' : 'text-border-bold'
                                    )}
                                />
                            }
                        />
                    </div>
                    <div className="flex pl-2">
                        <Tooltip title={`${!isFullScreen ? 'Go' : 'Exit'} full screen (F)`}>
                            <LemonButton
                                size="small"
                                onClick={() => {
                                    setIsFullScreen(!isFullScreen)
                                }}
                            >
                                <IconFullScreen
                                    className={clsx('text-2xl', isFullScreen ? 'text-link' : 'text-primary-alt')}
                                />
                            </LemonButton>
                        </Tooltip>
                    </div>
                </div>

                {sessionRecordingId && (
                    <div className="flex items-center gap-0.5">
                        <PlayerMetaLinks iconsOnly={metaIconsOnly} />
                        {mode === SessionRecordingPlayerMode.Standard && <MenuActions />}
                    </div>
                )}
            </div>
        </div>
    )
}

const MenuActions = (): JSX.Element => {
    const { logicProps } = useValues(sessionRecordingPlayerLogic)
    const { exportRecordingToFile, openExplorer, deleteRecording, setIsFullScreen } =
        useActions(sessionRecordingPlayerLogic)
    const { fetchSimilarRecordings } = useActions(sessionRecordingDataLogic(logicProps))

    const hasMobileExport = useFeatureFlag('SESSION_REPLAY_EXPORT_MOBILE_DATA')
    const hasSimilarRecordings = useFeatureFlag('REPLAY_SIMILAR_RECORDINGS')

    const onDelete = (): void => {
        setIsFullScreen(false)
        LemonDialog.open({
            title: 'Delete recording',
            description: 'Are you sure you want to delete this recording? This cannot be undone.',
            secondaryButton: {
                children: 'Cancel',
            },
            primaryButton: {
                children: 'Delete',
                status: 'danger',
                onClick: deleteRecording,
            },
        })
    }

    const items: LemonMenuItems = [
        {
            label: 'Export to file',
            onClick: exportRecordingToFile,
            icon: <IconDownload />,
            tooltip: 'Export recording to a file. This can be loaded later into PostHog for playback.',
        },
        {
            label: 'Explore DOM',
            onClick: openExplorer,
            icon: <IconSearch />,
        },
        hasMobileExport && {
            label: 'Export mobile replay to file',
            onClick: () => exportRecordingToFile(true),
            tooltip:
                'DEBUG ONLY - Export untransformed recording to a file. This can be loaded later into PostHog for playback.',
            icon: <IconDownload />,
        },
        hasSimilarRecordings && {
            label: 'Find similar recordings',
            onClick: fetchSimilarRecordings,
            icon: <IconMagic />,
            tooltip: 'DEBUG ONLY - Find similar recordings based on distance calculations via embeddings.',
        },
        logicProps.playerKey !== 'modal' && {
            label: 'Delete recording',
            status: 'danger',
            onClick: onDelete,
            icon: <IconTrash />,
        },
    ]

    return (
        <LemonMenu items={items}>
            <LemonButton size="small" icon={<IconEllipsis />} />
        </LemonMenu>
    )
}<|MERGE_RESOLUTION|>--- conflicted
+++ resolved
@@ -11,12 +11,8 @@
 import { LemonDialog, LemonMenu, LemonMenuItems, LemonSwitch } from '@posthog/lemon-ui'
 import clsx from 'clsx'
 import { useActions, useValues } from 'kea'
-<<<<<<< HEAD
 import { useFeatureFlag } from 'lib/hooks/useFeatureFlag'
-import { IconFullScreen } from 'lib/lemon-ui/icons'
-=======
 import { IconFullScreen, IconSync } from 'lib/lemon-ui/icons'
->>>>>>> 2b1e1d6b
 import { LemonButton } from 'lib/lemon-ui/LemonButton'
 import { Tooltip } from 'lib/lemon-ui/Tooltip'
 import {
@@ -34,13 +30,9 @@
 import { SeekSkip, Timestamp } from './PlayerControllerTime'
 import { Seekbar } from './Seekbar'
 
-<<<<<<< HEAD
 export function PlayerController({ metaIconsOnly }: { metaIconsOnly: boolean }): JSX.Element {
-    const { playingState, isFullScreen, sessionRecordingId, logicProps } = useValues(sessionRecordingPlayerLogic)
-=======
-export function PlayerController(): JSX.Element {
-    const { playingState, isFullScreen, endReached } = useValues(sessionRecordingPlayerLogic)
->>>>>>> 2b1e1d6b
+    const { playingState, isFullScreen, endReached, sessionRecordingId, logicProps } =
+        useValues(sessionRecordingPlayerLogic)
     const { togglePlayPause, setIsFullScreen } = useActions(sessionRecordingPlayerLogic)
 
     const { speed, skipInactivitySetting } = useValues(playerSettingsLogic)
