--- conflicted
+++ resolved
@@ -41,53 +41,7 @@
     return (
         <div className="console-log-container">
             <div className="console-log">
-<<<<<<< HEAD
                 {sessionPlayerDataLoading ? (
-=======
-                {areAllSnapshotsLoaded ? (
-                    orderedConsoleLogs.length > 0 ? (
-                        <AutoSizer>
-                            {({ height, width }: { height: number; width: number }) => (
-                                <div style={{ height: height, width: width, overflowY: 'scroll', paddingBottom: 5 }}>
-                                    {/* Only display the first 150 logs because the list ins't virtualized */}
-                                    {orderedConsoleLogs.slice(0, 150).map((log, index) => renderLogLine(log, index))}
-                                    <div>
-                                        {orderedConsoleLogs.length > 150 && (
-                                            <div className="more-logs-available">
-                                                While console logs are in beta, only 150 logs are displayed.
-                                            </div>
-                                        )}
-                                    </div>
-                                </div>
-                            )}
-                        </AutoSizer>
-                    ) : (
-                        <div
-                            style={{
-                                display: 'flex',
-                                flexDirection: 'column',
-                                height: '100%',
-                                justifyContent: 'center',
-                                alignItems: 'center',
-                                margin: 20,
-                            }}
-                        >
-                            <h3 style={{ textAlign: 'center' }}>There are no console logs for this recording</h3>
-
-                            <p className="text-muted" style={{ textAlign: 'center' }}>
-                                For logs to appear, the feature must first be enabled in <code>posthog-js</code>.
-                            </p>
-                            <LemonButton
-                                type="secondary"
-                                className="my-2"
-                                href="https://posthog.com/docs/user-guides/recordings?utm_campaign=session-recording&utm_medium=in-product"
-                            >
-                                Learn more
-                            </LemonButton>
-                        </div>
-                    )
-                ) : (
->>>>>>> b29dc480
                     <div style={{ display: 'flex', height: '100%', justifyContent: 'center', alignItems: 'center' }}>
                         <Spinner size="lg" />
                     </div>
@@ -125,7 +79,7 @@
                         </p>
                         <LemonButton
                             type="secondary"
-                            style={{ margin: '0 8px' }}
+                            className="my-2"
                             href="https://posthog.com/docs/user-guides/recordings?utm_campaign=session-recording&utm_medium=in-product"
                         >
                             Learn more
@@ -138,18 +92,8 @@
                 {feedbackSubmitted ? (
                     <p className="text-muted mb-2 text-center">Thanks for the input!</p>
                 ) : (
-<<<<<<< HEAD
-                    <div style={{ display: 'flex', width: '100%', justifyContent: 'center' }}>
+                    <div className="flex justify-center gap-2">
                         {Object.values(FEEDBACK_OPTIONS).map(({ label, value }, index) => (
-=======
-                    <div className="flex justify-center gap-2">
-                        {(
-                            [
-                                ['Yes', '👍 Yes!'],
-                                ['No', '👎 Not really'],
-                            ] as const
-                        ).map((content, index) => (
->>>>>>> b29dc480
                             <LemonButton
                                 type="secondary"
                                 key={index}
