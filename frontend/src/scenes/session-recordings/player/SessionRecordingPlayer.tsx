--- conflicted
+++ resolved
@@ -14,6 +14,7 @@
 import { useKeyboardHotkeys } from 'lib/hooks/useKeyboardHotkeys'
 import { usePageVisibility } from 'lib/hooks/usePageVisibility'
 import { RecordingNotFound } from 'scenes/session-recordings/player/RecordingNotFound'
+import { urls } from 'scenes/urls'
 import { useResizeBreakpoints } from 'lib/hooks/useResizeObserver'
 
 export function useFrameRef({
@@ -38,6 +39,7 @@
     includeMeta = true,
     recordingStartTime, // While optional, including recordingStartTime allows the underlying ClickHouse query to be much faster
     matching,
+    isDetail = false, // True if player is shown in separate detail page
     noBorder = false,
 }: SessionRecordingPlayerProps): JSX.Element {
     const { handleKeyDown, setIsFullScreen, setPause } = useActions(
@@ -53,6 +55,7 @@
                 action: () => setIsFullScreen(!isFullScreen),
             },
             ...(isFullScreen ? { escape: { action: () => setIsFullScreen(false) } } : {}),
+            ...(!isDetail ? { d: { action: () => open(urls.sessionRecording(sessionRecordingId), '_blank') } } : {}),
         },
         [isFullScreen]
     )
@@ -94,16 +97,12 @@
                     <PlayerFrame sessionRecordingId={sessionRecordingId} ref={frame} playerKey={playerKey} />
                 </div>
                 <LemonDivider className="my-0" />
-<<<<<<< HEAD
-                <PlayerController sessionRecordingId={sessionRecordingId} playerKey={playerKey} />
-=======
                 <PlayerController
                     sessionRecordingId={sessionRecordingId}
                     playerKey={playerKey}
                     isDetail={isDetail}
                     hideInspectorPicker={size !== 'small'}
                 />
->>>>>>> 3d945bed
             </div>
             {!isFullScreen && (
                 <div className="SessionRecordingPlayer__inspector">
