--- conflicted
+++ resolved
@@ -1,17 +1,4 @@
-<<<<<<< HEAD
-import {
-    IconBottomPanel,
-    IconBug,
-    IconClock,
-    IconDashboard,
-    IconInfo,
-    IconSidePanel,
-    IconTerminal,
-    IconX,
-} from '@posthog/icons'
-=======
-import { IconBug, IconDashboard, IconInfo, IconTerminal, IconX } from '@posthog/icons'
->>>>>>> 0266ef3d
+import { IconBottomPanel, IconBug, IconDashboard, IconInfo, IconSidePanel, IconTerminal, IconX } from '@posthog/icons'
 import { LemonButton, LemonCheckbox, LemonInput, LemonSelect, LemonTabs, Tooltip } from '@posthog/lemon-ui'
 import { useActions, useValues } from 'kea'
 import { FEATURE_FLAGS } from 'lib/constants'
