--- conflicted
+++ resolved
@@ -109,7 +109,6 @@
             }}
         >
             {!isExpanded && (showIcon || windowNumber) && (
-<<<<<<< HEAD
                 <Tooltip
                     placement="left"
                     title={
@@ -136,17 +135,11 @@
                         </>
                     }
                 >
-                    <div className="shrink-0 text-lg h-8 text-muted-alt flex items-center justify-center gap-1">
-                        {showIcon && TypeIcon ? <TypeIcon className="text-xl" /> : null}
+                    <div className="shrink-0 text-2xl h-8 text-muted-alt flex items-center justify-center gap-1">
+                        {showIcon && TypeIcon ? <TypeIcon /> : null}
                         {windowNumber ? <IconWindow size="small" value={windowNumber} /> : null}
                     </div>
                 </Tooltip>
-=======
-                <div className="shrink-0 text-2xl h-8 text-muted-alt flex items-center justify-center gap-1">
-                    {showIcon ? TabToIcon[item.type] : null}
-                    {windowNumber ? <IconWindow value={windowNumber} className="shrink-0" /> : null}
-                </div>
->>>>>>> d69e133a
             )}
 
             <span
