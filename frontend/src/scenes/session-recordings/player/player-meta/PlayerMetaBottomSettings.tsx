--- conflicted
+++ resolved
@@ -8,17 +8,14 @@
     IconSearch,
     IconTortoise,
 } from '@posthog/icons'
+import { LemonTag } from '@posthog/lemon-ui'
 
 import { FlaggedFeature } from 'lib/components/FlaggedFeature'
 import { FEATURE_FLAGS } from 'lib/constants'
 import { LemonMenuItem } from 'lib/lemon-ui/LemonMenu'
-<<<<<<< HEAD
-import { LemonTag } from '@posthog/lemon-ui'
-=======
 import { IconHeatmap } from 'lib/lemon-ui/icons'
->>>>>>> 6006d449
+import { featureFlagLogic } from 'lib/logic/featureFlagLogic'
 import { humanFriendlyDuration } from 'lib/utils'
-import { featureFlagLogic } from 'lib/logic/featureFlagLogic'
 import {
     SettingsBar,
     SettingsButton,
@@ -32,6 +29,7 @@
     PLAYBACK_SPEEDS,
     sessionRecordingPlayerLogic,
 } from 'scenes/session-recordings/player/sessionRecordingPlayerLogic'
+
 import { ExporterFormat } from '~/types'
 
 function SetPlaybackSpeed(): JSX.Element {
