import { kea } from 'kea'
<<<<<<< HEAD
import { PlayerPosition, RecordingEventsFilters, RecordingEventType, SessionRecordingPlayerProps } from '~/types'
import { sessionRecordingDataLogic } from 'scenes/session-recordings/player/sessionRecordingDataLogic'
=======
import { PlayerPosition, RecordingEventsFilters, RecordingEventType, RecordingWindowFilter } from '~/types'
import { sessionRecordingLogic } from 'scenes/session-recordings/sessionRecordingLogic'
>>>>>>> b684a60e
import type { eventsListLogicType } from './eventsListLogicType'
import { clamp, colonDelimitedDuration, findLastIndex, floorMsToClosestSecond, ceilMsToClosestSecond } from 'lib/utils'
import { sessionRecordingPlayerLogic } from 'scenes/session-recordings/player/sessionRecordingPlayerLogic'
import List, { RenderedRows } from 'react-virtualized/dist/es/List'
import { eventUsageLogic } from 'lib/utils/eventUsageLogic'
import { sharedListLogic } from 'scenes/session-recordings/player/sharedListLogic'

export const DEFAULT_ROW_HEIGHT = 65 // Two lines
export const OVERSCANNED_ROW_COUNT = 50
export const DEFAULT_SCROLLING_RESET_TIME_INTERVAL = 150 * 5 // https://github.com/bvaughn/react-virtualized/blob/abe0530a512639c042e74009fbf647abdb52d661/source/Grid/Grid.js#L42

export const eventsListLogic = kea<eventsListLogicType>({
    path: ['scenes', 'session-recordings', 'player', 'eventsListLogic'],
    props: {} as SessionRecordingPlayerProps,
    key: (props: SessionRecordingPlayerProps) => `${props.playerKey}-${props.sessionRecordingId}`,
    connect: ({ sessionRecordingId, playerKey }: SessionRecordingPlayerProps) => ({
        logic: [eventUsageLogic],
        actions: [
            sessionRecordingDataLogic({ sessionRecordingId }),
            ['setFilters', 'loadEventsSuccess'],
            sessionRecordingPlayerLogic({ sessionRecordingId, playerKey }),
            ['seek'],
        ],
        values: [
            sessionRecordingDataLogic({ sessionRecordingId }),
            ['eventsToShow', 'sessionEventsDataLoading'],
            sessionRecordingPlayerLogic({ sessionRecordingId, playerKey }),
            ['currentPlayerTime'],
            sharedListLogic,
            ['windowIdFilter'],
        ],
    }),
    actions: {
        setLocalFilters: (filters: Partial<RecordingEventsFilters>) => ({ filters }),
        setRenderedRows: (renderMeta: RenderedRows) => ({ renderMeta }),
        setList: (list: List) => ({ list }),
        enablePositionFinder: true,
        disablePositionFinder: true,
        scrollTo: (rowIndex?: number) => ({ rowIndex }),
        handleEventClick: (playerPosition: PlayerPosition) => ({ playerPosition }),
    },
    reducers: {
        localFilters: [
            {} as Partial<RecordingEventsFilters>,
            {
                setLocalFilters: (state, { filters }) => ({ ...state, ...filters }),
            },
        ],
        renderedRows: [
            {
                startIndex: 0,
                stopIndex: 0,
                overscanStartIndex: 0,
                overscanStopIndex: 0,
            } as RenderedRows,
            {
                setRenderedRows: (_, { renderMeta }) => renderMeta,
            },
        ],
        list: [
            null as List | null,
            {
                setList: (_, { list }) => list,
            },
        ],
        shouldHidePositionFinder: [
            false,
            {
                scrollTo: () => true,
                enablePositionFinder: () => false,
                disablePositionFinder: () => true,
            },
        ],
    },
    listeners: ({ actions, values }) => ({
        setLocalFilters: async (_, breakpoint) => {
            await breakpoint(250)
            actions.setFilters(values.localFilters)
        },
        scrollTo: async ({ rowIndex: _rowIndex }, breakpoint) => {
            const rowIndex = _rowIndex ?? values.currentIndices.startIndex
            if (values.list) {
                values.list.scrollToPosition(values.list.getOffsetForRow({ alignment: 'center', index: rowIndex }))
                eventUsageLogic.actions.reportRecordingScrollTo(rowIndex)
            }
            // Enable position finder so that it can become visible again. Turning it off at scroll start
            // makes sure that it stays hidden for the duration of the auto scroll.
            await breakpoint(DEFAULT_SCROLLING_RESET_TIME_INTERVAL)
            actions.enablePositionFinder()
        },
        handleEventClick: ({ playerPosition }) => {
            if (playerPosition) {
                actions.seek(playerPosition)
            }
        },
    }),
    selectors: () => ({
        listEvents: [
            (selectors) => [selectors.eventsToShow, selectors.windowIdFilter],
            (events: RecordingEventType[], windowIdFilter): RecordingEventType[] => {
                return events
                    .filter(
                        (e) =>
                            windowIdFilter === RecordingWindowFilter.All ||
                            e.playerPosition?.windowId === windowIdFilter
                    )
                    .map((e) => ({
                        ...e,
                        colonTimestamp: colonDelimitedDuration(Math.floor((e.playerTime ?? 0) / 1000)),
                    }))
            },
        ],
        currentStartIndex: [
            (selectors) => [selectors.listEvents, selectors.currentPlayerTime],
            (events, currentPlayerTime): number => {
                return events.findIndex((e) => (e.playerTime ?? 0) >= ceilMsToClosestSecond(currentPlayerTime ?? 0))
            },
        ],
        currentTimeRange: [
            (selectors) => [selectors.currentStartIndex, selectors.listEvents, selectors.currentPlayerTime],
            (startIndex, events, currentPlayerTime) => {
                if (events.length < 1) {
                    return { start: 0, end: 0 }
                }
                const end = Math.max(ceilMsToClosestSecond(currentPlayerTime ?? 0), 1000)
                const start = floorMsToClosestSecond(
                    events[clamp(startIndex === -1 ? events.length - 1 : startIndex - 1, 0, events.length - 1)]
                        .playerTime ?? 0
                )

                return { start, end }
            },
        ],
        isCurrent: [
            (selectors) => [selectors.currentTimeRange, selectors.listEvents],
            (indices, events) => (index: number) =>
                (events?.[index]?.playerTime ?? 0) >= indices.start && (events?.[index]?.playerTime ?? 0) < indices.end,
        ],
        currentIndices: [
            (selectors) => [selectors.listEvents, selectors.isCurrent],
            (events, isCurrent) => ({
                startIndex: clamp(
                    events.findIndex((_, i) => isCurrent(i)),
                    0,
                    events.length - 1
                ),
                stopIndex: clamp(
                    findLastIndex(events, (_, i) => isCurrent(i)),
                    0,
                    events.length - 1
                ),
            }),
        ],
        currentBoxSizeAndPosition: [
            (selectors) => [selectors.currentIndices, selectors.list],
            (indices, list) => {
                if (
                    !list ||
                    !list.Grid ||
                    indices.startIndex >= list.Grid.props.rowCount ||
                    indices.stopIndex > list.Grid.props.rowCount ||
                    (indices.startIndex < 1 && indices.stopIndex < 1) ||
                    indices.stopIndex < indices.startIndex
                ) {
                    return {
                        top: 0,
                        height: 0,
                    }
                }

                const gridState = list.Grid.state as any
                const top = gridState.instanceProps.rowSizeAndPositionManager.getSizeAndPositionOfCell(
                    indices.startIndex
                ).offset
                const lastEventSize = gridState.instanceProps.rowSizeAndPositionManager.getSizeAndPositionOfCell(
                    indices.stopIndex
                )
                return {
                    top,
                    height: lastEventSize.offset + lastEventSize.size - top,
                }
            },
        ],
        isRowIndexRendered: [
            (selectors) => [selectors.renderedRows],
            (renderedRows) => (index: number) =>
                index >= renderedRows.overscanStartIndex && index <= renderedRows.overscanStopIndex,
        ],
        showPositionFinder: [
            (selectors) => [selectors.renderedRows, selectors.currentIndices, selectors.shouldHidePositionFinder],
            (visibleRange, currentEventsRange, shouldHidePositionFinder) => {
                // Only show finder if there's no overlap of view range and current events range
                return (
                    !shouldHidePositionFinder &&
                    (visibleRange.stopIndex < currentEventsRange.startIndex ||
                        visibleRange.startIndex > currentEventsRange.stopIndex)
                )
            },
        ],
        isDirectionUp: [
            (selectors) => [selectors.renderedRows, selectors.currentIndices],
            (visibleRange, currentEventsRange) => {
                // Where are we relative to the current event
                return visibleRange.startIndex > currentEventsRange.stopIndex
            },
        ],
    }),
})<|MERGE_RESOLUTION|>--- conflicted
+++ resolved
@@ -1,11 +1,12 @@
 import { kea } from 'kea'
-<<<<<<< HEAD
-import { PlayerPosition, RecordingEventsFilters, RecordingEventType, SessionRecordingPlayerProps } from '~/types'
+import {
+    PlayerPosition,
+    RecordingEventsFilters,
+    RecordingEventType,
+    RecordingWindowFilter,
+    SessionRecordingPlayerProps,
+} from '~/types'
 import { sessionRecordingDataLogic } from 'scenes/session-recordings/player/sessionRecordingDataLogic'
-=======
-import { PlayerPosition, RecordingEventsFilters, RecordingEventType, RecordingWindowFilter } from '~/types'
-import { sessionRecordingLogic } from 'scenes/session-recordings/sessionRecordingLogic'
->>>>>>> b684a60e
 import type { eventsListLogicType } from './eventsListLogicType'
 import { clamp, colonDelimitedDuration, findLastIndex, floorMsToClosestSecond, ceilMsToClosestSecond } from 'lib/utils'
 import { sessionRecordingPlayerLogic } from 'scenes/session-recordings/player/sessionRecordingPlayerLogic'
