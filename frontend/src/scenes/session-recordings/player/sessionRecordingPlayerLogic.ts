import { actions, afterMount, beforeUnmount, connect, kea, key, listeners, path, props, reducers, selectors } from 'kea'
import { windowValues } from 'kea-window-values'
import type { sessionRecordingPlayerLogicType } from './sessionRecordingPlayerLogicType'
import { Replayer } from 'rrweb'
import { eventUsageLogic } from 'lib/utils/eventUsageLogic'
import {
    AvailableFeature,
    RecordingSegment,
    SessionPlayerData,
    SessionPlayerState,
    SessionRecordingId,
    SessionRecordingType,
} from '~/types'
import { getBreakpoint } from 'lib/utils/responsiveUtils'
import { sessionRecordingDataLogic } from 'scenes/session-recordings/player/sessionRecordingDataLogic'
import { deleteRecording } from './utils/playerUtils'
import { playerSettingsLogic } from './playerSettingsLogic'
import { clamp, downloadFile, fromParamsGivenUrl } from 'lib/utils'
import { lemonToast } from '@posthog/lemon-ui'
import { delay } from 'kea-test-utils'
import { userLogic } from 'scenes/userLogic'
import { openBillingPopupModal } from 'scenes/billing/BillingPopup'
import {
    MatchingEventsMatchType,
    sessionRecordingsListLogic,
} from 'scenes/session-recordings/playlist/sessionRecordingsListLogic'
import { router } from 'kea-router'
import { urls } from 'scenes/urls'
import { wrapConsole } from 'lib/utils/wrapConsole'
import { SessionRecordingPlayerExplorerProps } from './view-explorer/SessionRecordingPlayerExplorer'
import { createExportedSessionRecording } from '../file-playback/sessionRecordingFilePlaybackLogic'
import { RefObject } from 'react'
import posthog from 'posthog-js'
<<<<<<< HEAD
import { createReplayer } from './rrweb'
=======
import { now } from 'lib/dayjs'
>>>>>>> 03165420

export const PLAYBACK_SPEEDS = [0.5, 1, 2, 3, 4, 8, 16]
export const ONE_FRAME_MS = 100 // We don't really have frames but this feels granular enough

export interface RecordingViewedSummaryAnalytics {
    // how long was the player session mounted for
    viewed_time_ms?: number
    // how long was the video playing for
    // (this could be longer than the duration, since someone could seek around multiple times)
    play_time_ms?: number
    recording_duration_ms?: number
    recording_age_ms?: number
    meta_data_load_time_ms?: number
    first_snapshot_load_time_ms?: number
    first_snapshot_and_meta_load_time_ms?: number
    all_snapshots_load_time_ms?: number
    rrweb_warning_count: number
    error_count_during_recording_playback: number
    engagement_score: number
}

export interface Player {
    replayer: Replayer
    windowId: string
}

export enum SessionRecordingPlayerMode {
    Standard = 'standard',
    Sharing = 'sharing',
    Notebook = 'notebook',
    Preview = 'preview',
}

// This is the basic props used by most sub-logics
export interface SessionRecordingLogicProps {
    sessionRecordingId: SessionRecordingId
    playerKey: string
}

export interface SessionRecordingPlayerLogicProps extends SessionRecordingLogicProps {
    sessionRecordingData?: SessionPlayerData
    playlistShortId?: string
    matchingEventsMatchType?: MatchingEventsMatchType
    recordingStartTime?: string
    nextSessionRecording?: Partial<SessionRecordingType>
    autoPlay?: boolean
    mode?: SessionRecordingPlayerMode
    playerRef?: RefObject<HTMLDivElement>
}

const isMediaElementPlaying = (element: HTMLMediaElement): boolean =>
    !!(element.currentTime > 0 && !element.paused && !element.ended && element.readyState > 2)

export const sessionRecordingPlayerLogic = kea<sessionRecordingPlayerLogicType>([
    path((key) => ['scenes', 'session-recordings', 'player', 'sessionRecordingPlayerLogic', key]),
    props({} as SessionRecordingPlayerLogicProps),
    key((props: SessionRecordingPlayerLogicProps) => `${props.playerKey}-${props.sessionRecordingId}`),
    connect((props: SessionRecordingPlayerLogicProps) => ({
        values: [
            sessionRecordingDataLogic(props),
            [
                'snapshotsLoaded',
                'sessionPlayerData',
                'sessionPlayerSnapshotDataLoading',
                'sessionPlayerMetaDataLoading',
            ],
            playerSettingsLogic,
            ['speed', 'skipInactivitySetting'],
            userLogic,
            ['hasAvailableFeature'],
        ],
        actions: [
            sessionRecordingDataLogic(props),
            [
                'maybeLoadRecordingMeta',
                'loadRecordingSnapshots',
                'loadRecordingSnapshotsSuccess',
                'loadRecordingSnapshotsFailure',
                'loadRecordingMetaSuccess',
            ],
            playerSettingsLogic,
            ['setSpeed', 'setSkipInactivitySetting'],
            eventUsageLogic,
            [
                'reportNextRecordingTriggered',
                'reportRecordingPlayerSkipInactivityToggled',
                'reportRecordingPlayerSpeedChanged',
                'reportRecordingExportedToFile',
            ],
        ],
    })),
    actions({
        tryInitReplayer: () => true,
        setPlayer: (player: Player | null) => ({ player }),
        setPlay: true,
        setPause: true,
        setEndReached: (reached: boolean = true) => ({ reached }),
        startBuffer: true,
        endBuffer: true,
        startScrub: true,
        endScrub: true,
        setErrorPlayerState: (show: boolean) => ({ show }),
        setSkippingInactivity: (isSkippingInactivity: boolean) => ({ isSkippingInactivity }),
        syncPlayerSpeed: true,
        setCurrentTimestamp: (timestamp: number) => ({ timestamp }),
        setScale: (scale: number) => ({ scale }),
        togglePlayPause: true,
        seekToTimestamp: (timestamp: number, forcePlay: boolean = false) => ({ timestamp, forcePlay }),
        seekToTime: (timeInMilliseconds: number) => ({ timeInMilliseconds }),
        seekForward: (amount?: number) => ({ amount }),
        seekBackward: (amount?: number) => ({ amount }),
        resolvePlayerState: true,
        updateAnimation: true,
        stopAnimation: true,
        pauseIframePlayback: true,
        restartIframePlayback: true,
        setCurrentSegment: (segment: RecordingSegment) => ({ segment }),
        setRootFrame: (frame: HTMLDivElement) => ({ frame }),
        checkBufferingCompleted: true,
        initializePlayerFromStart: true,
        incrementErrorCount: true,
        incrementWarningCount: (count: number = 1) => ({ count }),
        updateFromMetadata: true,
        exportRecordingToFile: true,
        deleteRecording: true,
        openExplorer: true,
        closeExplorer: true,
        setExplorerProps: (props: SessionRecordingPlayerExplorerProps | null) => ({ props }),
        setIsFullScreen: (isFullScreen: boolean) => ({ isFullScreen }),
        skipPlayerForward: (rrWebPlayerTime: number, skip: number) => ({ rrWebPlayerTime, skip }),
        incrementClickCount: true,
    }),
    reducers(() => ({
        clickCount: [
            0,
            {
                incrementClickCount: (state) => state + 1,
            },
        ],
        rootFrame: [
            null as HTMLDivElement | null,
            {
                setRootFrame: (_, { frame }) => frame,
            },
        ],
        player: [
            null as Player | null,
            {
                setPlayer: (_, { player }) => player,
            },
        ],
        currentTimestamp: [
            undefined as number | undefined,
            {
                setCurrentTimestamp: (_, { timestamp }) => timestamp,
            },
        ],
        timestampChangeTracking: [
            // if the player gets stuck on the same timestamp we shouldn't appear to pause the replay
            // better for the replay to not get stuck but...
            { timestamp: null, timestampMatchesPrevious: 0 } as {
                timestamp: number | null
                timestampMatchesPrevious: number
            },
            {
                setCurrentTimestamp: (state, { timestamp }) => {
                    return {
                        timestamp,
                        timestampMatchesPrevious:
                            state.timestamp !== null && state.timestamp === timestamp
                                ? state.timestampMatchesPrevious + 1
                                : 0,
                    }
                },
                skipPlayerForward: () => {
                    return {
                        timestamp: null,
                        timestampMatchesPrevious: 0,
                    }
                },
            },
        ],
        currentSegment: [
            null as RecordingSegment | null,
            {
                setCurrentSegment: (_, { segment }) => segment,
            },
        ],
        isSkippingInactivity: [false, { setSkippingInactivity: (_, { isSkippingInactivity }) => isSkippingInactivity }],
        scale: [
            1,
            {
                setScale: (_, { scale }) => scale,
            },
        ],
        playingState: [
            SessionPlayerState.PLAY as SessionPlayerState.PLAY | SessionPlayerState.PAUSE,
            {
                setPlay: () => SessionPlayerState.PLAY,
                setPause: () => SessionPlayerState.PAUSE,
            },
        ],
        playingTimeTracking: [
            { isPlaying: false as boolean, lastTimestamp: null as number | null, watchTime: 0 },
            {
                setPlay: (state) => {
                    return {
                        isPlaying: true,
                        lastTimestamp: state.lastTimestamp || performance.now(),
                        watchTime: state.watchTime,
                    }
                },
                setPause: (state) => {
                    return {
                        isPlaying: false,
                        lastTimestamp: null,
                        watchTime:
                            state.lastTimestamp !== null
                                ? state.watchTime + (performance.now() - state.lastTimestamp)
                                : state.watchTime,
                    }
                },
                setEndReached: (state, { reached }) => {
                    if (!reached) {
                        return state
                    }

                    return {
                        isPlaying: false,
                        lastTimestamp: null,
                        watchTime:
                            state.lastTimestamp !== null
                                ? state.watchTime + (performance.now() - state.lastTimestamp)
                                : state.watchTime,
                    }
                },
                setErrorPlayerState: (state, { show }) => {
                    if (!show) {
                        return state
                    }
                    return {
                        isPlaying: state.isPlaying,
                        lastTimestamp: null,
                        watchTime:
                            state.lastTimestamp !== null
                                ? state.watchTime + (performance.now() - state.lastTimestamp)
                                : state.watchTime,
                    }
                },
                seekToTime: (state) => {
                    return {
                        ...state,
                        lastTimestamp:
                            state.isPlaying && state.lastTimestamp === null ? performance.now() : state.lastTimestamp,
                    }
                },
            },
        ],
        isBuffering: [true, { startBuffer: () => true, endBuffer: () => false }],
        isErrored: [false, { setErrorPlayerState: (_, { show }) => show }],
        isScrubbing: [false, { startScrub: () => true, endScrub: () => false }],

        errorCount: [0, { incrementErrorCount: (prevErrorCount) => prevErrorCount + 1 }],
        warningCount: [0, { incrementWarningCount: (prevWarningCount, { count }) => prevWarningCount + count }],
        endReached: [
            false,
            {
                setEndReached: (_, { reached }) => reached,
                tryInitReplayer: () => false,
                setCurrentTimestamp: () => false,
            },
        ],
        explorerMode: [
            null as SessionRecordingPlayerExplorerProps | null,
            {
                setExplorerProps: (_, { props }) => props,
                closeExplorer: () => null,
            },
        ],
        isFullScreen: [
            false,
            {
                setIsFullScreen: (_, { isFullScreen }) => isFullScreen,
            },
        ],
    })),
    selectors({
        // Prop references for use by other logics
        sessionRecordingId: [() => [(_, props) => props], (props): string => props.sessionRecordingId],
        logicProps: [() => [(_, props) => props], (props): SessionRecordingPlayerLogicProps => props],

        currentPlayerState: [
            (s) => [
                s.playingState,
                s.isBuffering,
                s.isErrored,
                s.isScrubbing,
                s.isSkippingInactivity,
                s.snapshotsLoaded,
                s.sessionPlayerSnapshotDataLoading,
            ],
            (
                playingState,
                isBuffering,
                isErrored,
                isScrubbing,
                isSkippingInactivity,
                snapshotsLoaded,
                snapshotsLoading
            ) => {
                if (isScrubbing) {
                    // If scrubbing, playingState takes precedence
                    return playingState
                }

                if (!snapshotsLoaded && !snapshotsLoading) {
                    return SessionPlayerState.READY
                }
                if (isErrored) {
                    return SessionPlayerState.ERROR
                }
                if (isBuffering) {
                    return SessionPlayerState.BUFFER
                }
                if (isSkippingInactivity && playingState !== SessionPlayerState.PAUSE) {
                    return SessionPlayerState.SKIP
                }

                return playingState
            },
        ],

        // Useful for the relative time in the context of the whole recording
        currentPlayerTime: [
            (s) => [s.currentTimestamp, s.sessionPlayerData],
            (currentTimestamp, sessionPlayerData) => {
                return Math.max(0, (currentTimestamp ?? 0) - (sessionPlayerData?.start?.valueOf() ?? 0))
            },
        ],

        // The relative time for the player, i.e. the offset between the current timestamp, and the window start for the current segment
        toRRWebPlayerTime: [
            (s) => [s.sessionPlayerData, s.currentSegment],
            (sessionPlayerData, currentSegment) => {
                return (timestamp: number): number | undefined => {
                    if (!currentSegment || !currentSegment.windowId) {
                        return
                    }

                    const snapshots = sessionPlayerData.snapshotsByWindowId[currentSegment.windowId]

                    return Math.max(0, timestamp - snapshots[0].timestamp)
                }
            },
        ],

        // The relative time for the player, i.e. the offset between the current timestamp, and the window start for the current segment
        fromRRWebPlayerTime: [
            (s) => [s.sessionPlayerData, s.currentSegment],
            (sessionPlayerData, currentSegment) => {
                return (time?: number): number | undefined => {
                    if (time === undefined || !currentSegment?.windowId) {
                        return
                    }
                    const snapshots = sessionPlayerData.snapshotsByWindowId[currentSegment.windowId]
                    return snapshots[0].timestamp + time
                }
            },
        ],

        jumpTimeMs: [(selectors) => [selectors.speed], (speed) => 10 * 1000 * speed],

        playerSpeed: [
            (s) => [s.speed, s.isSkippingInactivity, s.currentSegment, s.currentTimestamp, (_, props) => props.mode],
            (speed, isSkippingInactivity, currentSegment, currentTimestamp, mode) => {
                if (mode === SessionRecordingPlayerMode.Preview) {
                    // default max speed in rrweb https://github.com/rrweb-io/rrweb/blob/58c9104eddc8b7994a067a97daae5684e42f892f/packages/rrweb/src/replay/index.ts#L178
                    return 360
                }

                if (isSkippingInactivity) {
                    const secondsToSkip = ((currentSegment?.endTimestamp ?? 0) - (currentTimestamp ?? 0)) / 1000
                    return Math.max(50, secondsToSkip)
                } else {
                    return speed
                }
            },
        ],
        segmentForTimestamp: [
            (s) => [s.sessionPlayerData],
            (sessionPlayerData) => {
                return (timestamp?: number): RecordingSegment | null => {
                    if (timestamp === undefined) {
                        return null
                    }
                    for (const segment of sessionPlayerData.segments) {
                        if (segment.startTimestamp <= timestamp && segment.endTimestamp >= timestamp) {
                            return segment
                        }
                    }
                    return null
                }
            },
        ],
    }),
    listeners(({ props, values, actions, cache }) => ({
        skipPlayerForward: ({ rrWebPlayerTime, skip }) => {
            // if the player has got stuck on the same timestamp for several animation frames
            // then we skip ahead a little to get past the blockage
            // this is a KLUDGE to get around what might be a bug in rrweb
            values.player?.replayer?.play(rrWebPlayerTime + skip)
            posthog.capture('stuck session player skipped forward', {
                sessionId: values.sessionRecordingId,
                rrWebTime: rrWebPlayerTime,
            })
        },
        setRootFrame: () => {
            actions.tryInitReplayer()
        },
        tryInitReplayer: () => {
            // Tries to initialize a new player
            const windowId = values.segmentForTimestamp(values.currentTimestamp)?.windowId

            actions.setPlayer(null)

            if (values.rootFrame) {
                values.rootFrame.innerHTML = '' // Clear the previously drawn frames
            }

            if (
                !values.rootFrame ||
                windowId === undefined ||
                !values.sessionPlayerData.snapshotsByWindowId[windowId] ||
                values.sessionPlayerData.snapshotsByWindowId[windowId].length < 2
            ) {
                actions.setPlayer(null)
                return
            }

<<<<<<< HEAD
            const replayer = createReplayer(values.sessionPlayerData.snapshotsByWindowId[windowId], values.rootFrame)
=======
            const replayer = new Replayer(values.sessionPlayerData.snapshotsByWindowId[windowId], {
                root: values.rootFrame,
                triggerFocus: false,
                insertStyleRules: [
                    `.ph-no-capture {   background-image: url("data:image/svg+xml;base64,PHN2ZyB3aWR0aD0iMTYiIGhlaWdodD0iMTYiIHZpZXdCb3g9IjAgMCAxNiAxNiIgZmlsbD0ibm9uZSIgeG1sbnM9Imh0dHA6Ly93d3cudzMub3JnLzIwMDAvc3ZnIj4KPHJlY3Qgd2lkdGg9IjE2IiBoZWlnaHQ9IjE2IiBmaWxsPSJibGFjayIvPgo8cGF0aCBkPSJNOCAwSDE2TDAgMTZWOEw4IDBaIiBmaWxsPSIjMkQyRDJEIi8+CjxwYXRoIGQ9Ik0xNiA4VjE2SDhMMTYgOFoiIGZpbGw9IiMyRDJEMkQiLz4KPC9zdmc+Cg=="); }`,
                ],
                // these two settings are attempts to improve performance of running two Replayers at once
                // the main player and a preview player
                mouseTail: props.mode !== SessionRecordingPlayerMode.Preview,
                useVirtualDom: false,
            })

>>>>>>> 03165420
            actions.setPlayer({ replayer, windowId })
        },
        setPlayer: ({ player }) => {
            if (player) {
                if (values.currentTimestamp !== undefined) {
                    actions.seekToTimestamp(values.currentTimestamp)
                }
                actions.syncPlayerSpeed()
            }
        },
        setCurrentSegment: ({ segment }) => {
            // Check if we should we skip this segment
            if (!segment.isActive && values.skipInactivitySetting && segment.kind !== 'buffer') {
                actions.setSkippingInactivity(true)
            } else {
                actions.setSkippingInactivity(false)
            }

            // Check if the new segment is for a different window_id than the last one
            // If so, we need to re-initialize the player
            if (!values.player || values.player.windowId !== segment.windowId) {
                values.player?.replayer?.pause()
                actions.tryInitReplayer()
            }
            if (values.currentTimestamp !== undefined) {
                actions.seekToTimestamp(values.currentTimestamp)
            }
        },
        setSkipInactivitySetting: ({ skipInactivitySetting }) => {
            actions.reportRecordingPlayerSkipInactivityToggled(skipInactivitySetting)
            if (!values.currentSegment?.isActive && skipInactivitySetting) {
                actions.setSkippingInactivity(true)
            } else {
                actions.setSkippingInactivity(false)
            }
        },
        setSkippingInactivity: () => {
            actions.syncPlayerSpeed()
        },
        syncPlayerSpeed: () => {
            values.player?.replayer?.setConfig({ speed: values.playerSpeed })
        },
        checkBufferingCompleted: () => {
            // If buffering has completed, resume last playing state
            if (values.currentTimestamp === undefined) {
                return
            }
            const isBuffering = values.segmentForTimestamp(values.currentTimestamp)?.kind === 'buffer'

            if (values.currentPlayerState === SessionPlayerState.BUFFER && !isBuffering) {
                actions.endBuffer()
                actions.seekToTimestamp(values.currentTimestamp)
            }
        },
        initializePlayerFromStart: () => {
            const initialSegment = values.sessionPlayerData?.segments[0]
            if (initialSegment) {
                // Check for the "t" search param in the url on first load
                if (!cache.hasInitialized) {
                    cache.hasInitialized = true
                    const searchParams = fromParamsGivenUrl(window.location.search)
                    if (searchParams.timestamp) {
                        const desiredStartTime = Number(searchParams.timestamp)
                        actions.seekToTimestamp(desiredStartTime, true)
                    } else if (searchParams.t) {
                        const desiredStartTime = Number(searchParams.t) * 1000
                        actions.seekToTime(desiredStartTime)
                    }
                }

                if (!values.currentTimestamp) {
                    actions.setCurrentTimestamp(initialSegment.startTimestamp)
                }

                actions.setCurrentSegment(initialSegment)
            }
        },
        updateFromMetadata: async (_, breakpoint) => {
            // On loading more of the recording, trigger some state changes
            const currentEvents = values.player?.replayer?.service.state.context.events ?? []
            const eventsToAdd = []

            if (values.currentSegment?.windowId !== undefined) {
                // TODO: Probably need to check for de-dupes here....
                eventsToAdd.push(
                    ...(values.sessionPlayerData.snapshotsByWindowId[values.currentSegment?.windowId] ?? []).slice(
                        currentEvents.length
                    )
                )
            }

            // If replayer isn't initialized, it will be initialized with the already loaded snapshots
            if (values.player?.replayer) {
                for (const event of eventsToAdd) {
                    await values.player?.replayer?.addEvent(event)
                }
            }

            if (!values.currentTimestamp) {
                actions.initializePlayerFromStart()
            }
            actions.checkBufferingCompleted()
            breakpoint()
        },
        loadRecordingMetaSuccess: async () => {
            // As the connected data logic may be preloaded we call a shared function here and on mount
            actions.updateFromMetadata()
            if (props.autoPlay) {
                // Autoplay assumes we are playing immediately so lets go ahead and load more data
                actions.setPlay()
            }
        },

        loadRecordingSnapshotsSuccess: async () => {
            // As the connected data logic may be preloaded we call a shared function here and on mount
            actions.updateFromMetadata()
        },

        loadRecordingSnapshotsFailure: () => {
            if (Object.keys(values.sessionPlayerData.snapshotsByWindowId).length === 0) {
                console.error('PostHog Recording Playback Error: No snapshots loaded')
                actions.setErrorPlayerState(true)
            }
        },
        setPlay: () => {
            if (!values.snapshotsLoaded && !values.sessionPlayerSnapshotDataLoading) {
                actions.loadRecordingSnapshots()
            }
            actions.stopAnimation()
            actions.restartIframePlayback()
            actions.syncPlayerSpeed() // hotfix: speed changes on player state change

            // Use the start of the current segment if there is no currentTimestamp
            // (theoretically, should never happen, but Typescript doesn't know that)

            let nextTimestamp = values.currentTimestamp || values.currentSegment?.startTimestamp

            if (values.endReached) {
                nextTimestamp = values.sessionPlayerData.segments[0].startTimestamp
            }

            actions.setEndReached(false)

            if (nextTimestamp !== undefined) {
                actions.seekToTimestamp(nextTimestamp, true)
            }
        },
        setPause: () => {
            actions.stopAnimation()
            actions.pauseIframePlayback()
            actions.syncPlayerSpeed() // hotfix: speed changes on player state change
            values.player?.replayer?.pause()
        },
        setEndReached: ({ reached }) => {
            if (reached) {
                actions.setPause()
            }
        },
        startBuffer: () => {
            actions.stopAnimation()
        },
        setErrorPlayerState: ({ show }) => {
            if (show) {
                actions.incrementErrorCount()
                actions.stopAnimation()
            }
        },
        startScrub: () => {
            actions.stopAnimation()
        },
        setSpeed: ({ speed }) => {
            actions.reportRecordingPlayerSpeedChanged(speed)
            actions.syncPlayerSpeed()
        },
        seekToTimestamp: async ({ timestamp, forcePlay }, breakpoint) => {
            actions.stopAnimation()
            actions.setCurrentTimestamp(timestamp)

            // Check if we're seeking to a new segment
            const segment = values.segmentForTimestamp(timestamp)

            if (segment && segment !== values.currentSegment) {
                actions.setCurrentSegment(segment)
            }

            if (!values.snapshotsLoaded) {
                // We haven't started properly loading yet so nothing to do
            } else if (!values.sessionPlayerSnapshotDataLoading && segment?.kind === 'buffer') {
                // If not currently loading anything and part of the recording hasn't loaded, set error state
                values.player?.replayer?.pause()
                actions.endBuffer()
                console.error("Error: Player tried to seek to a position that hasn't loaded yet")
                actions.setErrorPlayerState(true)
            }

            // If next time is greater than last buffered time, set to buffering
            else if (segment?.kind === 'buffer') {
                values.player?.replayer?.pause()
                actions.startBuffer()
                actions.setErrorPlayerState(false)
            }

            // If not forced to play and if last playing state was pause, pause
            else if (!forcePlay && values.currentPlayerState === SessionPlayerState.PAUSE) {
                // NOTE: when we show a preview pane, this branch runs
                // in very large recordings this call to pause
                // can consume 100% CPU and freeze the entire page
                values.player?.replayer?.pause(values.toRRWebPlayerTime(timestamp))
                actions.endBuffer()
                actions.setErrorPlayerState(false)
            }
            // Otherwise play
            else {
                values.player?.replayer?.play(values.toRRWebPlayerTime(timestamp))
                actions.updateAnimation()
                actions.endBuffer()
                actions.setErrorPlayerState(false)
            }

            breakpoint()
        },
        seekForward: ({ amount = values.jumpTimeMs }) => {
            actions.seekToTime((values.currentPlayerTime || 0) + amount)
        },
        seekBackward: ({ amount = values.jumpTimeMs }) => {
            actions.seekToTime((values.currentPlayerTime || 0) - amount)
        },

        seekToTime: ({ timeInMilliseconds }) => {
            if (values.currentTimestamp === undefined) {
                return
            }

            if (!values.sessionPlayerData.start || !values.sessionPlayerData.end) {
                return
            }

            const newTimestamp = clamp(
                values.sessionPlayerData.start.valueOf() + timeInMilliseconds,
                values.sessionPlayerData.start.valueOf(),
                values.sessionPlayerData.end.valueOf()
            )

            actions.seekToTimestamp(newTimestamp)
        },

        togglePlayPause: () => {
            // If buffering, toggle is a noop
            if (values.currentPlayerState === SessionPlayerState.BUFFER) {
                return
            }
            // If paused, start playing
            if (
                values.currentPlayerState === SessionPlayerState.PAUSE ||
                values.currentPlayerState === SessionPlayerState.READY
            ) {
                actions.setPlay()
            }
            // If playing, pause
            else {
                actions.setPause()
            }
        },
        updateAnimation: () => {
            // The main loop of the player. Called on each frame
            const rrwebPlayerTime = values.player?.replayer?.getCurrentTime()
            let newTimestamp = values.fromRRWebPlayerTime(rrwebPlayerTime)

            const skip = values.playerSpeed * (1000 / 60) // rough animation fps
            if (
                rrwebPlayerTime !== undefined &&
                newTimestamp !== undefined &&
                (values.currentPlayerState === SessionPlayerState.PLAY ||
                    values.currentPlayerState === SessionPlayerState.SKIP) &&
                values.timestampChangeTracking.timestampMatchesPrevious > 10
            ) {
                actions.skipPlayerForward(rrwebPlayerTime, skip)
                newTimestamp = newTimestamp + skip
            }

            if (newTimestamp == undefined && values.currentTimestamp) {
                // This can happen if the player is not loaded due to us being in a "gap" segment
                // In this case, we should progress time forward manually
                if (values.currentSegment?.kind === 'gap') {
                    newTimestamp = values.currentTimestamp + skip
                }
            }

            // If we are beyond the current segment then move to the next one
            if (newTimestamp && values.currentSegment && newTimestamp > values.currentSegment.endTimestamp) {
                const nextSegment = values.segmentForTimestamp(newTimestamp)

                if (nextSegment) {
                    actions.setCurrentTimestamp(Math.max(newTimestamp, nextSegment.startTimestamp))
                    actions.setCurrentSegment(nextSegment)
                } else {
                    // At the end of the recording. Pause the player and set fully to the end
                    actions.setEndReached()
                }
                return
            }

            // If we're beyond buffered position, set to buffering
            if (values.currentSegment?.kind === 'buffer') {
                // Pause only the animation, not our player, so it will restart
                // when the buffering progresses
                values.player?.replayer?.pause()
                actions.startBuffer()
                actions.setErrorPlayerState(false)
                return
            }

            if (newTimestamp !== undefined) {
                // The normal loop. Progress the player position and continue the loop
                actions.setCurrentTimestamp(newTimestamp)
                cache.timer = requestAnimationFrame(actions.updateAnimation)
            }
        },
        stopAnimation: () => {
            if (cache.timer) {
                cancelAnimationFrame(cache.timer)
            }
        },
        pauseIframePlayback: () => {
            const iframe = values.rootFrame?.querySelector('iframe')
            const iframeDocument = iframe?.contentWindow?.document
            if (!iframeDocument) {
                return
            }

            const audioElements = Array.from(iframeDocument.getElementsByTagName('audio'))
            const videoElements = Array.from(iframeDocument.getElementsByTagName('video'))
            const mediaElements: HTMLMediaElement[] = [...audioElements, ...videoElements]
            const playingElements = mediaElements.filter(isMediaElementPlaying)

            playingElements.forEach((el) => el.pause())
            cache.pausedMediaElements = playingElements
        },
        restartIframePlayback: () => {
            cache.pausedMediaElements.forEach((el: HTMLMediaElement) => el.play())
            cache.pausedMediaElements = []
        },

        exportRecordingToFile: async () => {
            if (!values.sessionPlayerData) {
                return
            }

            if (!values.hasAvailableFeature(AvailableFeature.RECORDINGS_FILE_EXPORT)) {
                openBillingPopupModal({
                    title: 'Unlock recording exports',
                    description:
                        'Export recordings to a file that can be stored wherever you like and loaded back into PostHog for playback at any time.',
                })
                return
            }

            const doExport = async (): Promise<void> => {
                const delayTime = 1000
                let maxWaitTime = 30000
                while (!values.sessionPlayerData.fullyLoaded) {
                    if (maxWaitTime <= 0) {
                        throw new Error('Timeout waiting for recording to load')
                    }
                    maxWaitTime -= delayTime
                    await delay(delayTime)
                }

                const payload = createExportedSessionRecording(sessionRecordingDataLogic(props))

                const recordingFile = new File(
                    [JSON.stringify(payload)],
                    `export-${props.sessionRecordingId}.ph-recording.json`,
                    { type: 'application/json' }
                )

                downloadFile(recordingFile)
                actions.reportRecordingExportedToFile()
            }

            await lemonToast.promise(doExport(), {
                success: 'Export complete!',
                error: 'Export failed!',
                pending: 'Exporting recording...',
            })
        },
        deleteRecording: async () => {
            await deleteRecording(props.sessionRecordingId)

            // Handles locally updating recordings sidebar so that we don't have to call expensive load recordings every time.
            const listLogic =
                !!props.playlistShortId &&
                sessionRecordingsListLogic.isMounted({ playlistShortId: props.playlistShortId })
                    ? // On playlist page
                      sessionRecordingsListLogic({ playlistShortId: props.playlistShortId })
                    : // In any other context with a list of recordings (recent recordings)
                      sessionRecordingsListLogic.findMounted({ updateSearchParams: true })

            if (listLogic) {
                listLogic.actions.loadAllRecordings()
                // Reset selected recording to first one in the list
                listLogic.actions.setSelectedRecordingId(null)
            } else if (router.values.location.pathname.includes('/replay')) {
                // On a page that displays a single recording `replay/:id` that doesn't contain a list
                router.actions.push(urls.replay())
            } else {
                // No-op a modal session recording. Delete icon is hidden in modal contexts since modals should be read only views.
            }
        },
        openExplorer: () => {
            actions.setPause()
            const iframe = values.rootFrame?.querySelector('iframe')
            const iframeHtml = iframe?.contentWindow?.document?.documentElement?.innerHTML
            if (!iframeHtml) {
                return
            }

            actions.setExplorerProps({
                html: iframeHtml,
                width: parseFloat(iframe.width),
                height: parseFloat(iframe.height),
            })
        },

        setIsFullScreen: async ({ isFullScreen }) => {
            if (isFullScreen) {
                try {
                    await props.playerRef?.current?.requestFullscreen()
                } catch (e) {
                    console.warn('Failed to enable native full-screen mode:', e)
                }
            } else if (document.fullscreenElement === props.playerRef?.current) {
                document.exitFullscreen()
            }
        },
    })),
    windowValues({
        isSmallScreen: (window: any) => window.innerWidth < getBreakpoint('md'),
    }),

    beforeUnmount(({ values, actions, cache, props }) => {
        if (props.mode === SessionRecordingPlayerMode.Preview) {
            values.player?.replayer?.destroy()
            return
        }

        actions.stopAnimation()
        cache.resetConsoleWarn?.()
        cache.hasInitialized = false
        clearTimeout(cache.consoleWarnDebounceTimer)
        document.removeEventListener('fullscreenchange', cache.fullScreenListener)
        cache.pausedMediaElements = []
        values.player?.replayer?.pause()
        actions.setPlayer(null)

        const playTimeMs = values.playingTimeTracking.watchTime || 0
        const summaryAnalytics: RecordingViewedSummaryAnalytics = {
            viewed_time_ms: cache.openTime !== undefined ? performance.now() - cache.openTime : undefined,
            play_time_ms: playTimeMs,
            recording_duration_ms: values.sessionPlayerData ? values.sessionPlayerData.durationMs : undefined,
            recording_age_ms:
                values.sessionPlayerData && values.sessionPlayerData.segments.length > 0
                    ? Math.floor(now().diff(values.sessionPlayerData.start, 'millisecond') ?? 0)
                    : undefined,
            rrweb_warning_count: values.warningCount,
            error_count_during_recording_playback: values.errorCount,
            // as a starting and very loose measure of engagement, we count clicks
            engagement_score: values.clickCount,
        }
        posthog.capture(
            playTimeMs === 0 ? 'recording viewed with no playtime summary' : 'recording viewed summary',
            summaryAnalytics
        )
    }),

    afterMount(({ props, actions, cache }) => {
        if (props.mode === SessionRecordingPlayerMode.Preview) {
            return
        }

        cache.pausedMediaElements = []
        cache.fullScreenListener = () => {
            actions.setIsFullScreen(document.fullscreenElement !== null)
        }

        document.addEventListener('fullscreenchange', cache.fullScreenListener)

        if (props.sessionRecordingId) {
            actions.maybeLoadRecordingMeta()
        }

        cache.openTime = performance.now()

        // NOTE: RRWeb can log _alot_ of warnings, so we debounce the count otherwise we just end up making the performance worse
        let warningCount = 0
        cache.consoleWarnDebounceTimer = null

        const debouncedCounter = (): void => {
            warningCount += 1

            if (!cache.consoleWarnDebounceTimer) {
                cache.consoleWarnDebounceTimer = setTimeout(() => {
                    cache.consoleWarnDebounceTimer = null
                    actions.incrementWarningCount(warningCount)
                    warningCount = 0
                }, 1000)
            }
        }

        cache.resetConsoleWarn = wrapConsole('warn', (args) => {
            if (typeof args[0] === 'string' && args[0].includes('[replayer]')) {
                debouncedCounter()
            }

            return true
        })
    }),
])<|MERGE_RESOLUTION|>--- conflicted
+++ resolved
@@ -31,11 +31,8 @@
 import { createExportedSessionRecording } from '../file-playback/sessionRecordingFilePlaybackLogic'
 import { RefObject } from 'react'
 import posthog from 'posthog-js'
-<<<<<<< HEAD
 import { createReplayer } from './rrweb'
-=======
 import { now } from 'lib/dayjs'
->>>>>>> 03165420
 
 export const PLAYBACK_SPEEDS = [0.5, 1, 2, 3, 4, 8, 16]
 export const ONE_FRAME_MS = 100 // We don't really have frames but this feels granular enough
@@ -475,22 +472,11 @@
                 return
             }
 
-<<<<<<< HEAD
-            const replayer = createReplayer(values.sessionPlayerData.snapshotsByWindowId[windowId], values.rootFrame)
-=======
-            const replayer = new Replayer(values.sessionPlayerData.snapshotsByWindowId[windowId], {
+            const replayer = createReplayer(values.sessionPlayerData.snapshotsByWindowId[windowId], {
                 root: values.rootFrame,
-                triggerFocus: false,
-                insertStyleRules: [
-                    `.ph-no-capture {   background-image: url("data:image/svg+xml;base64,PHN2ZyB3aWR0aD0iMTYiIGhlaWdodD0iMTYiIHZpZXdCb3g9IjAgMCAxNiAxNiIgZmlsbD0ibm9uZSIgeG1sbnM9Imh0dHA6Ly93d3cudzMub3JnLzIwMDAvc3ZnIj4KPHJlY3Qgd2lkdGg9IjE2IiBoZWlnaHQ9IjE2IiBmaWxsPSJibGFjayIvPgo8cGF0aCBkPSJNOCAwSDE2TDAgMTZWOEw4IDBaIiBmaWxsPSIjMkQyRDJEIi8+CjxwYXRoIGQ9Ik0xNiA4VjE2SDhMMTYgOFoiIGZpbGw9IiMyRDJEMkQiLz4KPC9zdmc+Cg=="); }`,
-                ],
-                // these two settings are attempts to improve performance of running two Replayers at once
-                // the main player and a preview player
                 mouseTail: props.mode !== SessionRecordingPlayerMode.Preview,
                 useVirtualDom: false,
             })
-
->>>>>>> 03165420
             actions.setPlayer({ replayer, windowId })
         },
         setPlayer: ({ player }) => {
