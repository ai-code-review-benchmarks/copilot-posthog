import { lemonToast } from '@posthog/lemon-ui'
import { playerConfig, Replayer, ReplayPlugin } from '@posthog/rrweb'
import { EventType, eventWithTime, IncrementalSource } from '@posthog/rrweb-types'
import { captureException } from '@sentry/react'
import {
    actions,
    afterMount,
    beforeUnmount,
    BuiltLogic,
    connect,
    kea,
    key,
    listeners,
    path,
    props,
    reducers,
    selectors,
} from 'kea'
import { router } from 'kea-router'
import { subscriptions } from 'kea-subscriptions'
import { delay } from 'kea-test-utils'
import api from 'lib/api'
import { FEATURE_FLAGS } from 'lib/constants'
import { now } from 'lib/dayjs'
import { featureFlagLogic } from 'lib/logic/featureFlagLogic'
import { clamp, downloadFile, findLastIndex, objectsEqual, uuid } from 'lib/utils'
import { eventUsageLogic } from 'lib/utils/eventUsageLogic'
import { wrapConsole } from 'lib/utils/wrapConsole'
import posthog from 'posthog-js'
import { RefObject } from 'react'
import { openBillingPopupModal } from 'scenes/billing/BillingPopup'
import { ReplayIframeData } from 'scenes/heatmaps/heatmapsBrowserLogic'
import { preflightLogic } from 'scenes/PreflightCheck/preflightLogic'
import {
    sessionRecordingDataLogic,
    SessionRecordingDataLogicProps,
} from 'scenes/session-recordings/player/sessionRecordingDataLogic'
import { MatchingEventsMatchType } from 'scenes/session-recordings/playlist/sessionRecordingsPlaylistLogic'
import { urls } from 'scenes/urls'
import { userLogic } from 'scenes/userLogic'

import {
    AvailableFeature,
    RecordingSegment,
    SessionPlayerData,
    SessionPlayerState,
    SessionRecordingType,
} from '~/types'

import type { sessionRecordingsPlaylistLogicType } from '../playlist/sessionRecordingsPlaylistLogicType'
import { playerSettingsLogic } from './playerSettingsLogic'
import { COMMON_REPLAYER_CONFIG, CorsPlugin, HLSPlayerPlugin } from './rrweb'
import { CanvasReplayerPlugin } from './rrweb/canvas/canvas-plugin'
import type { sessionRecordingPlayerLogicType } from './sessionRecordingPlayerLogicType'
import { deleteRecording } from './utils/playerUtils'
import { SessionRecordingPlayerExplorerProps } from './view-explorer/SessionRecordingPlayerExplorer'

export const PLAYBACK_SPEEDS = [0.5, 1, 1.5, 2, 3, 4, 8, 16]
export const ONE_FRAME_MS = 100 // We don't really have frames but this feels granular enough

export interface RecordingViewedSummaryAnalytics {
    // how long was the player session mounted for
    viewed_time_ms?: number
    // how long was the video playing for
    // (this could be longer than the duration, since someone could seek around multiple times)
    play_time_ms?: number
    buffer_time_ms?: number
    recording_duration_ms?: number
    recording_age_ms?: number
    meta_data_load_time_ms?: number
    first_snapshot_load_time_ms?: number
    first_snapshot_and_meta_load_time_ms?: number
    all_snapshots_load_time_ms?: number
    rrweb_warning_count: number
    error_count_during_recording_playback: number
    engagement_score: number
}

export interface Player {
    replayer: Replayer
    windowId: string
}

export enum SessionRecordingPlayerMode {
    Standard = 'standard',
    Sharing = 'sharing',
    Notebook = 'notebook',
    Preview = 'preview',
}

export interface SessionRecordingPlayerLogicProps extends SessionRecordingDataLogicProps {
    playerKey: string
    sessionRecordingData?: SessionPlayerData
    matchingEventsMatchType?: MatchingEventsMatchType
    playlistLogic?: BuiltLogic<sessionRecordingsPlaylistLogicType>
    autoPlay?: boolean
    noInspector?: boolean
    mode?: SessionRecordingPlayerMode
    playerRef?: RefObject<HTMLDivElement>
    pinned?: boolean
    setPinned?: (pinned: boolean) => void
}

// weights should add up to 1
const smoothingWeights = [
    0.01,
    0.02,
    0.03,
    0.06,
    0.07,
    0.09,
    0.12,
    0.2, // center point
    0.12,
    0.09,
    0.07,
    0.06,
    0.03,
    0.02,
    0.01,
]

const isMediaElementPlaying = (element: HTMLMediaElement): boolean =>
    !!(element.currentTime > 0 && !element.paused && !element.ended && element.readyState > 2)

<<<<<<< HEAD
function removeFromLocalStorageWithPrefix(prefix: string): void {
    for (let i = 0; i < localStorage.length; i++) {
        const key = localStorage.key(i)
        if (key.startsWith(prefix)) {
            localStorage.removeItem(key)
        }
    }
=======
/**
 * returns the relative second in the recording
 * e.g. if the player starts at 1000ms and the snapshot is at 2000ms or 1500ms, the relative second is 1
 */
function toRelativeSecondInRecording(timestamp: number, playerStartTime: number): number {
    return Math.trunc((timestamp - playerStartTime) / 1000)
}

const INCREMENTAL_SNAPSHOT_EVENT_TYPE = 3
const ACTIVE_SOURCES = [
    IncrementalSource.MouseMove,
    IncrementalSource.MouseInteraction,
    IncrementalSource.Scroll,
    IncrementalSource.ViewportResize,
    IncrementalSource.Input,
    IncrementalSource.TouchMove,
    IncrementalSource.MediaInteraction,
    IncrementalSource.Drag,
]
function isUserActivity(snapshot: eventWithTime): boolean {
    return (
        snapshot.type === INCREMENTAL_SNAPSHOT_EVENT_TYPE &&
        ACTIVE_SOURCES.indexOf(snapshot.data?.source as IncrementalSource) !== -1
    )
>>>>>>> 236b5898
}

export const sessionRecordingPlayerLogic = kea<sessionRecordingPlayerLogicType>([
    path((key) => ['scenes', 'session-recordings', 'player', 'sessionRecordingPlayerLogic', key]),
    props({} as SessionRecordingPlayerLogicProps),
    key((props: SessionRecordingPlayerLogicProps) => `${props.playerKey}-${props.sessionRecordingId}`),
    connect((props: SessionRecordingPlayerLogicProps) => ({
        values: [
            sessionRecordingDataLogic(props),
            [
                'urls',
                'snapshotsLoaded',
                'snapshotsLoading',
                'isRealtimePolling',
                'sessionPlayerData',
                'sessionPlayerMetaData',
                'sessionPlayerMetaDataLoading',
                'createExportJSON',
                'customRRWebEvents',
                'fullyLoaded',
                'wasMarkedViewed',
                'trackedWindow',
            ],
            playerSettingsLogic,
            ['speed', 'skipInactivitySetting', 'showMouseTail'],
            userLogic,
            ['user', 'hasAvailableFeature'],
            preflightLogic,
            ['preflight'],
            featureFlagLogic,
            ['featureFlags'],
        ],
        actions: [
            sessionRecordingDataLogic(props),
            [
                'maybeLoadRecordingMeta',
                'loadSnapshots',
                'loadSnapshotsForSourceFailure',
                'loadSnapshotSourcesFailure',
                'loadRecordingMetaSuccess',
                'maybePersistRecording',
                'setWasMarkedViewed',
                'markViewed',
            ],
            playerSettingsLogic,
            ['setSpeed', 'setSkipInactivitySetting'],
            eventUsageLogic,
            ['reportNextRecordingTriggered', 'reportRecordingExportedToFile'],
        ],
    })),
    actions({
        tryInitReplayer: () => true,
        setPlayer: (player: Player | null) => ({ player }),
        setPlay: true,
        setPause: true,
        setEndReached: (reached: boolean = true) => ({ reached }),
        startBuffer: true,
        endBuffer: true,
        startScrub: true,
        endScrub: true,
        setPlayerError: (reason: string) => ({ reason }),
        clearPlayerError: true,
        setSkippingInactivity: (isSkippingInactivity: boolean) => ({ isSkippingInactivity }),
        syncPlayerSpeed: true,
        setCurrentTimestamp: (timestamp: number) => ({ timestamp }),
        setScale: (scale: number) => ({ scale }),
        togglePlayPause: true,
        seekToTimestamp: (timestamp: number, forcePlay: boolean = false) => ({ timestamp, forcePlay }),
        seekToTime: (timeInMilliseconds: number) => ({ timeInMilliseconds }),
        seekForward: (amount?: number) => ({ amount }),
        seekBackward: (amount?: number) => ({ amount }),
        resolvePlayerState: true,
        updateAnimation: true,
        stopAnimation: true,
        pauseIframePlayback: true,
        restartIframePlayback: true,
        setCurrentSegment: (segment: RecordingSegment) => ({ segment }),
        setRootFrame: (frame: HTMLDivElement) => ({ frame }),
        checkBufferingCompleted: true,
        initializePlayerFromStart: true,
        incrementErrorCount: true,
        incrementWarningCount: (count: number = 1) => ({ count }),
        syncSnapshotsWithPlayer: true,
        exportRecordingToFile: (exportUntransformedMobileData?: boolean) => ({ exportUntransformedMobileData }),
        deleteRecording: true,
        openExplorer: true,
        closeExplorer: true,
        openHeatmap: true,
        setExplorerProps: (props: SessionRecordingPlayerExplorerProps | null) => ({ props }),
        setIsFullScreen: (isFullScreen: boolean) => ({ isFullScreen }),
        skipPlayerForward: (rrWebPlayerTime: number, skip: number) => ({ rrWebPlayerTime, skip }),
        incrementClickCount: true,
        // the error is emitted from code we don't control in rrweb, so we can't guarantee it's really an Error
        playerErrorSeen: (error: any) => ({ error }),
        fingerprintReported: (fingerprint: string) => ({ fingerprint }),
        setDebugSnapshotTypes: (types: EventType[]) => ({ types }),
        setDebugSnapshotIncrementalSources: (incrementalSources: IncrementalSource[]) => ({ incrementalSources }),
        setPlayNextAnimationInterrupted: (interrupted: boolean) => ({ interrupted }),
        setMaskWindow: (shouldMaskWindow: boolean) => ({ shouldMaskWindow }),
        loadSimilarRecordings: true,
        loadSimilarRecordingsSuccess: (count: number) => ({ count }),
        showNextRecordingConfirmation: true,
        hideNextRecordingConfirmation: true,
        confirmNextRecording: true,
        loadRecordingMeta: true,
        setSimilarRecordings: (results: string[]) => ({ results }),
    }),
    reducers(() => ({
        maskingWindow: [
            false,
            {
                setMaskWindow: (_, { shouldMaskWindow }) => shouldMaskWindow,
            },
        ],
        playNextAnimationInterrupted: [
            false,
            {
                setPlayNextAnimationInterrupted: (_, { interrupted }) => interrupted,
            },
        ],
        reportedReplayerErrors: [
            new Set<string>(),
            {
                fingerprintReported: (state, { fingerprint }) => {
                    const clonedSet = new Set(state)
                    clonedSet.add(fingerprint)
                    return clonedSet
                },
            },
        ],
        clickCount: [
            0,
            {
                incrementClickCount: (state) => state + 1,
            },
        ],
        rootFrame: [
            null as HTMLDivElement | null,
            {
                setRootFrame: (_, { frame }) => frame,
            },
        ],
        player: [
            null as Player | null,
            {
                setPlayer: (_, { player }) => player,
            },
        ],
        currentTimestamp: [
            undefined as number | undefined,
            {
                setCurrentTimestamp: (_, { timestamp }) => timestamp,
            },
        ],
        timestampChangeTracking: [
            // if the player gets stuck on the same timestamp we shouldn't appear to pause the replay
            // better for the replay to not get stuck but...
            { timestamp: null, timestampMatchesPrevious: 0 } as {
                timestamp: number | null
                timestampMatchesPrevious: number
            },
            {
                setCurrentTimestamp: (state, { timestamp }) => {
                    return {
                        timestamp,
                        timestampMatchesPrevious:
                            state.timestamp !== null && state.timestamp === timestamp
                                ? state.timestampMatchesPrevious + 1
                                : 0,
                    }
                },
                skipPlayerForward: () => {
                    return {
                        timestamp: null,
                        timestampMatchesPrevious: 0,
                    }
                },
            },
        ],
        currentSegment: [
            null as RecordingSegment | null,
            {
                setCurrentSegment: (_, { segment }) => segment,
            },
        ],
        isSkippingInactivity: [false, { setSkippingInactivity: (_, { isSkippingInactivity }) => isSkippingInactivity }],
        scale: [
            1,
            {
                setScale: (_, { scale }) => scale,
            },
        ],
        playingState: [
            SessionPlayerState.PLAY as SessionPlayerState.PLAY | SessionPlayerState.PAUSE,
            {
                setPlay: () => SessionPlayerState.PLAY,
                setPause: () => SessionPlayerState.PAUSE,
            },
        ],
        playingTimeTracking: [
            {
                isPlaying: false as boolean,
                isBuffering: false as boolean,
                lastTimestamp: null as number | null,
                watchTime: 0,
                bufferTime: 0,
            },
            {
                startBuffer: (state) => {
                    return {
                        isPlaying: false,
                        isBuffering: true,
                        lastTimestamp:
                            (state.isBuffering ? state.lastTimestamp : performance.now()) || performance.now(),
                        watchTime: state.watchTime,
                        bufferTime: state.bufferTime,
                    }
                },
                stopBuffer: (state) => {
                    return {
                        isPlaying: state.isPlaying,
                        isBuffering: false,
                        lastTimestamp: null,
                        watchTime: state.watchTime,
                        bufferTime:
                            state.lastTimestamp !== null
                                ? state.bufferTime + (performance.now() - state.lastTimestamp)
                                : state.bufferTime,
                    }
                },
                setPlay: (state) => {
                    return {
                        isPlaying: true,
                        isBuffering: false,
                        // if we are already playing then we carry the last timestamp over, otherwise we start from now
                        lastTimestamp: (state.isPlaying ? state.lastTimestamp : performance.now()) || performance.now(),
                        watchTime: state.watchTime,
                        bufferTime: state.bufferTime,
                    }
                },
                setPause: (state) => {
                    return {
                        isPlaying: false,
                        isBuffering: state.isBuffering,
                        lastTimestamp: null,
                        watchTime:
                            state.lastTimestamp !== null
                                ? state.watchTime + (performance.now() - state.lastTimestamp)
                                : state.watchTime,
                        bufferTime: state.bufferTime,
                    }
                },
                setEndReached: (state, { reached }) => {
                    if (!reached) {
                        return state
                    }

                    return {
                        isPlaying: false,
                        isBuffering: state.isBuffering,
                        lastTimestamp: null,
                        watchTime:
                            state.lastTimestamp !== null
                                ? state.watchTime + (performance.now() - state.lastTimestamp)
                                : state.watchTime,
                        bufferTime: state.bufferTime,
                    }
                },
                setPlayerError: (state) => {
                    return {
                        isPlaying: state.isPlaying,
                        isBuffering: state.isBuffering,
                        lastTimestamp: null,
                        watchTime:
                            state.lastTimestamp !== null
                                ? state.watchTime + (performance.now() - state.lastTimestamp)
                                : state.watchTime,
                        bufferTime: state.bufferTime,
                    }
                },
                seekToTime: (state) => {
                    return {
                        ...state,
                        lastTimestamp:
                            state.isPlaying && state.lastTimestamp === null ? performance.now() : state.lastTimestamp,
                    }
                },
            },
        ],
        isBuffering: [true, { startBuffer: () => true, endBuffer: () => false }],
        playerError: [
            null as string | null,
            {
                setPlayerError: (_, { reason }) => (reason.trim().length ? reason : null),
                clearPlayerError: () => null,
            },
        ],
        isScrubbing: [false, { startScrub: () => true, endScrub: () => false }],

        errorCount: [0, { incrementErrorCount: (prevErrorCount) => prevErrorCount + 1 }],
        warningCount: [0, { incrementWarningCount: (prevWarningCount, { count }) => prevWarningCount + count }],
        endReached: [
            false,
            {
                setEndReached: (_, { reached }) => reached,
                tryInitReplayer: () => false,
                setCurrentTimestamp: () => false,
            },
        ],
        explorerMode: [
            null as SessionRecordingPlayerExplorerProps | null,
            {
                setExplorerProps: (_, { props }) => props,
                closeExplorer: () => null,
            },
        ],
        isFullScreen: [
            false,
            {
                setIsFullScreen: (_, { isFullScreen }) => isFullScreen,
            },
        ],
        debugSettings: [
            {
                types: [EventType.FullSnapshot, EventType.IncrementalSnapshot],
                incrementalSources: [IncrementalSource.Mutation],
            } as {
                types: EventType[]
                incrementalSources: IncrementalSource[]
            },
            {
                setDebugSnapshotTypes: (s, { types }) => ({ ...s, types }),
                setDebugSnapshotIncrementalSources: (s, { incrementalSources }) => ({ ...s, incrementalSources }),
            },
        ],
        showingNextRecordingConfirmation: [
            false,
            {
                showNextRecordingConfirmation: () => true,
                hideNextRecordingConfirmation: () => false,
                confirmNextRecording: () => false,
            },
        ],
        similarRecordingsCount: [
            0,
            {
                loadSimilarRecordingsSuccess: (_, { count }) => count,
            },
        ],
        similarRecordings: [
            [] as string[],
            {
                setSimilarRecordings: (_, { results }) => results,
            },
        ],
    })),
    selectors({
        // Prop references for use by other logics
        sessionRecordingId: [() => [(_, props) => props], (props): string => props.sessionRecordingId],
        logicProps: [() => [(_, props) => props], (props): SessionRecordingPlayerLogicProps => props],
        playlistLogic: [() => [(_, props) => props], (props) => props.playlistLogic],

        hasSnapshots: [
            (s) => [s.sessionPlayerData],
            (sessionPlayerData: SessionPlayerData) => {
                return Object.keys(sessionPlayerData.snapshotsByWindowId).length > 0
            },
        ],

        activityPerSecond: [
            (s) => [s.sessionPlayerData, s.hasSnapshots],
            (sessionPlayerData: SessionPlayerData, hasSnapshots: boolean) => {
                const start = sessionPlayerData.start
                if (start === null || !hasSnapshots) {
                    return {}
                }

                // First add a 0 for every second in the recording
                const rawActivity: Record<number, { y: number }> = {}
                Array.from({ length: Math.ceil(sessionPlayerData.durationMs / 1000 + 1) }, (_, i) => i).forEach(
                    (second) => {
                        rawActivity[second] = { y: 0 }
                    }
                )

                Object.entries(sessionPlayerData.snapshotsByWindowId).forEach(([_, snapshots]) => {
                    snapshots.forEach((snapshot) => {
                        const timestamp = toRelativeSecondInRecording(snapshot.timestamp, start.valueOf())

                        if (!rawActivity[timestamp]) {
                            rawActivity[timestamp] = { y: 0 }
                        }

                        if (isUserActivity(snapshot)) {
                            rawActivity[timestamp].y += 5000
                        } else if (
                            snapshot.type === EventType.IncrementalSnapshot &&
                            'source' in snapshot.data &&
                            snapshot.data.source === IncrementalSource.Mutation
                        ) {
                            rawActivity[timestamp].y +=
                                snapshot.data.adds.length +
                                snapshot.data.removes.length +
                                snapshot.data.attributes.length +
                                snapshot.data.texts.length
                        }
                    })
                })

                // Apply smoothing
                const sortedSeconds = Object.keys(rawActivity)
                    .map(Number)
                    .sort((a, b) => a - b)

                const smoothedActivity: typeof rawActivity = {}

                sortedSeconds.forEach((second) => {
                    let smoothedY = 0
                    for (let i = -7; i <= 7; i++) {
                        const neighborSecond = second + i
                        if (rawActivity[neighborSecond]) {
                            smoothedY += rawActivity[neighborSecond].y * smoothingWeights[i + 7]
                        }
                    }
                    smoothedActivity[second] = {
                        y: smoothedY,
                    }
                })

                return smoothedActivity
            },
        ],

        roughAnimationFPS: [(s) => [s.playerSpeed], (playerSpeed) => playerSpeed * (1000 / 60)],
        currentPlayerState: [
            (s) => [
                s.playingState,
                s.isBuffering,
                s.playerError,
                s.isScrubbing,
                s.isSkippingInactivity,
                s.snapshotsLoaded,
                s.snapshotsLoading,
            ],
            (
                playingState,
                isBuffering,
                playerError,
                isScrubbing,
                isSkippingInactivity,
                snapshotsLoaded,
                snapshotsLoading
            ) => {
                switch (true) {
                    case isScrubbing:
                        // If scrubbing, playingState takes precedence
                        return playingState
                    case !snapshotsLoaded && !snapshotsLoading:
                        return SessionPlayerState.READY
                    case !!playerError?.trim().length:
                        return SessionPlayerState.ERROR
                    case isSkippingInactivity && playingState !== SessionPlayerState.PAUSE:
                        return SessionPlayerState.SKIP
                    case isBuffering:
                        return SessionPlayerState.BUFFER
                    default:
                        return playingState
                }
            },
        ],

        // Useful for the relative time in the context of the whole recording
        currentPlayerTime: [
            (s) => [s.currentTimestamp, s.sessionPlayerData],
            (currentTimestamp, sessionPlayerData) => {
                return Math.max(0, (currentTimestamp ?? 0) - (sessionPlayerData?.start?.valueOf() ?? 0))
            },
        ],

        // The relative time for the player, i.e. the offset between the current timestamp, and the window start for the current segment
        toRRWebPlayerTime: [
            (s) => [s.sessionPlayerData, s.currentSegment],
            (sessionPlayerData, currentSegment) => {
                return (timestamp: number): number | undefined => {
                    if (!currentSegment || !currentSegment.windowId) {
                        return
                    }

                    const snapshots = sessionPlayerData.snapshotsByWindowId[currentSegment.windowId]

                    return Math.max(0, timestamp - snapshots[0].timestamp)
                }
            },
        ],

        // The relative time for the player, i.e. the offset between the current timestamp, and the window start for the current segment
        fromRRWebPlayerTime: [
            (s) => [s.sessionPlayerData, s.currentSegment],
            (sessionPlayerData, currentSegment) => {
                return (time?: number): number | undefined => {
                    if (time === undefined || !currentSegment?.windowId) {
                        return
                    }
                    const snapshots = sessionPlayerData.snapshotsByWindowId[currentSegment.windowId]
                    return snapshots[0].timestamp + time
                }
            },
        ],

        jumpTimeMs: [(selectors) => [selectors.speed], (speed) => 10 * 1000 * speed],

        playerSpeed: [
            (s) => [s.speed, s.isSkippingInactivity, s.currentSegment, s.currentTimestamp, (_, props) => props.mode],
            (speed, isSkippingInactivity, currentSegment, currentTimestamp, mode) => {
                if (mode === SessionRecordingPlayerMode.Preview) {
                    // default max speed in rrweb https://github.com/rrweb-io/rrweb/blob/58c9104eddc8b7994a067a97daae5684e42f892f/packages/rrweb/src/replay/index.ts#L178
                    return 360
                }

                if (isSkippingInactivity) {
                    const secondsToSkip = ((currentSegment?.endTimestamp ?? 0) - (currentTimestamp ?? 0)) / 1000
                    return Math.max(50, secondsToSkip)
                }
                return speed
            },
        ],
        segmentForTimestamp: [
            (s) => [s.sessionPlayerData],
            (sessionPlayerData: SessionPlayerData) => {
                return (timestamp?: number): RecordingSegment | null => {
                    if (timestamp === undefined) {
                        return null
                    }
                    if (sessionPlayerData.segments.length) {
                        for (const segment of sessionPlayerData.segments) {
                            if (segment.startTimestamp <= timestamp && timestamp <= segment.endTimestamp) {
                                return segment
                            }
                        }
                        return {
                            kind: 'buffer',
                            startTimestamp: timestamp,
                            endTimestamp: sessionPlayerData.segments[0].startTimestamp - 1,
                            isActive: false,
                        } as RecordingSegment
                    }
                    return null
                }
            },
        ],

        debugSnapshots: [
            (s) => [s.sessionPlayerData, s.debugSettings],
            (sessionPlayerData: SessionPlayerData, debugSettings): eventWithTime[] => {
                const allSnapshots = Object.values(sessionPlayerData.snapshotsByWindowId).flat()
                const visualSnapshots = allSnapshots.filter(
                    (s) =>
                        debugSettings.types.includes(s.type) &&
                        (s.type != EventType.IncrementalSnapshot ||
                            debugSettings.incrementalSources.includes(s.data.source))
                )
                return visualSnapshots.sort((a, b) => a.timestamp - b.timestamp)
            },
        ],

        currentURL: [
            (s) => [s.urls, s.sessionPlayerMetaData, s.currentTimestamp],
            (urls, sessionPlayerMetaData, currentTimestamp): string | undefined => {
                if (!urls.length || !currentTimestamp) {
                    return sessionPlayerMetaData?.start_url ?? undefined
                }

                // Go through the events in reverse to find the latest pageview
                for (let i = urls.length - 1; i >= 0; i--) {
                    const urlTimestamp = urls[i]
                    if (i === 0 || urlTimestamp.timestamp < currentTimestamp) {
                        return urlTimestamp.url
                    }
                }
            },
        ],
        resolution: [
            (s) => [s.sessionPlayerData, s.currentTimestamp, s.currentSegment],
            (sessionPlayerData, currentTimestamp, currentSegment): { width: number; height: number } | null => {
                // Find snapshot to pull resolution from
                if (!currentTimestamp) {
                    return null
                }
                const snapshots = sessionPlayerData.snapshotsByWindowId[currentSegment?.windowId ?? ''] ?? []

                const currIndex = findLastIndex(
                    snapshots,
                    (s: eventWithTime) => s.timestamp < currentTimestamp && (s.data as any).width
                )

                if (currIndex === -1) {
                    return null
                }
                const snapshot = snapshots[currIndex]
                return {
                    width: snapshot.data?.['width'],
                    height: snapshot.data?.['height'],
                }
            },
            {
                resultEqualityCheck: (prev, next) => {
                    // Only update if the resolution values have changed (not the object reference)
                    // stops PlayerMeta from re-rendering on every player position
                    return objectsEqual(prev, next)
                },
            },
        ],
    }),
    listeners(({ props, values, actions, cache }) => ({
        playerErrorSeen: ({ error }) => {
            const fingerprint = encodeURIComponent(error.message + error.filename + error.lineno + error.colno)
            if (values.reportedReplayerErrors.has(fingerprint)) {
                return
            }
            const extra = { fingerprint, playbackSessionId: values.sessionRecordingId }
            captureException(error, {
                extra,
                tags: { feature: 'replayer error swallowed' },
            })
            if (posthog.config.debug) {
                posthog.capture('replayer error swallowed', extra)
            }
            actions.fingerprintReported(fingerprint)
        },
        skipPlayerForward: ({ rrWebPlayerTime, skip }) => {
            // if the player has got stuck on the same timestamp for several animation frames
            // then we skip ahead a little to get past the blockage
            // this is a KLUDGE to get around what might be a bug in rrweb
            values.player?.replayer?.play(rrWebPlayerTime + skip)
            posthog.capture('stuck session player skipped forward', {
                sessionId: values.sessionRecordingId,
                rrWebTime: rrWebPlayerTime,
            })
        },
        setRootFrame: () => {
            actions.tryInitReplayer()
        },
        tryInitReplayer: () => {
            // Tries to initialize a new player
            const windowId = values.segmentForTimestamp(values.currentTimestamp)?.windowId

            actions.setPlayer(null)

            if (values.rootFrame) {
                values.rootFrame.innerHTML = '' // Clear the previously drawn frames
            }

            if (
                !values.rootFrame ||
                windowId === undefined ||
                !values.sessionPlayerData.snapshotsByWindowId[windowId] ||
                values.sessionPlayerData.snapshotsByWindowId[windowId].length < 2
            ) {
                actions.setPlayer(null)
                return
            }

            const plugins: ReplayPlugin[] = [HLSPlayerPlugin]

            // We don't want non-cloud products to talk to our proxy as it likely won't work, but we _do_ want local testing to work
            if (values.preflight?.cloud || window.location.hostname === 'localhost') {
                plugins.push(CorsPlugin)
            }

            plugins.push(CanvasReplayerPlugin(values.sessionPlayerData.snapshotsByWindowId[windowId]))

            cache.debug?.('tryInitReplayer', {
                windowId,
                rootFrame: values.rootFrame,
                snapshots: values.sessionPlayerData.snapshotsByWindowId[windowId],
            })

            const config: Partial<playerConfig> & { onError: (error: any) => void } = {
                root: values.rootFrame,
                ...COMMON_REPLAYER_CONFIG,
                // these two settings are attempts to improve performance of running two Replayers at once
                // the main player and a preview player
                mouseTail: values.showMouseTail && props.mode !== SessionRecordingPlayerMode.Preview,
                useVirtualDom: false,
                plugins,
                onError: (error) => {
                    actions.playerErrorSeen(error)
                },
            }
            const replayer = new Replayer(values.sessionPlayerData.snapshotsByWindowId[windowId], config)

            actions.setPlayer({ replayer, windowId })
        },
        setPlayer: ({ player }) => {
            if (player) {
                if (values.currentTimestamp !== undefined) {
                    actions.seekToTimestamp(values.currentTimestamp)
                }
                actions.syncPlayerSpeed()
            }
        },
        setCurrentSegment: ({ segment }) => {
            // Check if we should we skip this segment
            if (!segment.isActive && values.skipInactivitySetting && segment.kind !== 'buffer') {
                actions.setSkippingInactivity(true)
            } else {
                actions.setSkippingInactivity(false)
            }

            // Check if the new segment is for a different window_id than the last one
            // If so, we need to re-initialize the player
            if (!values.player || values.player.windowId !== segment.windowId) {
                values.player?.replayer?.pause()
                actions.tryInitReplayer()
            }
            if (values.currentTimestamp !== undefined) {
                actions.seekToTimestamp(values.currentTimestamp)
            }
        },
        setSkipInactivitySetting: ({ skipInactivitySetting }) => {
            if (!values.currentSegment?.isActive && skipInactivitySetting) {
                actions.setSkippingInactivity(true)
            } else {
                actions.setSkippingInactivity(false)
            }
        },
        setSkippingInactivity: () => {
            actions.syncPlayerSpeed()
        },
        syncPlayerSpeed: () => {
            values.player?.replayer?.setConfig({ speed: values.playerSpeed })
        },
        checkBufferingCompleted: () => {
            // If buffering has completed, resume last playing state
            if (values.currentTimestamp === undefined) {
                return
            }
            const isBuffering = values.segmentForTimestamp(values.currentTimestamp)?.kind === 'buffer'

            if (values.currentPlayerState === SessionPlayerState.BUFFER && !isBuffering) {
                actions.endBuffer()
                actions.seekToTimestamp(values.currentTimestamp)
            }
        },
        initializePlayerFromStart: () => {
            const initialSegment = values.sessionPlayerData?.segments[0]
            if (initialSegment) {
                // Check for the "t" search param in the url on first load
                if (!cache.hasInitialized) {
                    cache.hasInitialized = true
                    const searchParams = router.values.searchParams
                    if (searchParams.timestamp) {
                        const desiredStartTime = Number(searchParams.timestamp)
                        actions.seekToTimestamp(desiredStartTime, true)
                    } else if (searchParams.t) {
                        const desiredStartTime = Number(searchParams.t) * 1000
                        actions.seekToTime(desiredStartTime)
                    }
                }

                if (!values.currentTimestamp) {
                    actions.setCurrentTimestamp(initialSegment.startTimestamp)
                }

                actions.setCurrentSegment(initialSegment)
            }
        },
        syncSnapshotsWithPlayer: async (_, breakpoint) => {
            // On loading more of the recording, trigger some state changes
            const currentEvents = values.player?.replayer?.service.state.context.events ?? []
            const eventsToAdd = []

            if (values.currentSegment?.windowId !== undefined) {
                // TODO: Probably need to check for de-dupes here....
                // TODO: We do some sorting and rearranging in the data logic... We may need to handle that here, replacing the
                // whole events stream....
                eventsToAdd.push(
                    ...(values.sessionPlayerData.snapshotsByWindowId[values.currentSegment?.windowId] ?? []).slice(
                        currentEvents.length
                    )
                )
            }

            // If replayer isn't initialized, it will be initialized with the already loaded snapshots
            if (values.player?.replayer) {
                for (const event of eventsToAdd) {
                    values.player?.replayer?.addEvent(event)
                }
            }

            if (!values.currentTimestamp) {
                actions.initializePlayerFromStart()
            }
            actions.checkBufferingCompleted()
            breakpoint()
        },
        loadRecordingMetaSuccess: () => {
            // As the connected data logic may be preloaded we call a shared function here and on mount
            actions.syncSnapshotsWithPlayer()
            if (props.autoPlay) {
                // Autoplay assumes we are playing immediately so lets go ahead and load more data
                actions.setPlay()

                if (router.values.searchParams.pause) {
                    setTimeout(() => {
                        /** KLUDGE: when loaded for visual regression tests we want to pause the player
                         ** but only after it has had time to buffer and show the frame
                         *
                         * Frustratingly if we start paused we never process the data,
                         * so the player frame is just a black square.
                         *
                         * If we play (the default behaviour) and then stop after its processed the data
                         * then we see the player screen
                         * and can assert that _at least_ the full snapshot has been processed
                         * (i.e. we didn't completely break rrweb playback)
                         *
                         * We have to be paused so that the visual regression snapshot doesn't flap
                         * (because of the seekbar timestamp changing)
                         *
                         * And don't want to be at 0, so we can see that the seekbar
                         * at least paints the "played" portion of the recording correctly
                         **/
                        actions.setPause()
                    }, 400)
                }
            }
        },

        loadSnapshotsForSourceFailure: () => {
            if (Object.keys(values.sessionPlayerData.snapshotsByWindowId).length === 0) {
                console.error('PostHog Recording Playback Error: No snapshots loaded')
                actions.setPlayerError('loadSnapshotsForSourceFailure')
            }
        },
        loadSnapshotSourcesFailure: () => {
            if (Object.keys(values.sessionPlayerData.snapshotsByWindowId).length === 0) {
                console.error('PostHog Recording Playback Error: No snapshots loaded')
                actions.setPlayerError('loadSnapshotSourcesFailure')
            }
        },
        setPlay: () => {
            if (!values.snapshotsLoaded) {
                actions.loadSnapshots()
            }
            actions.stopAnimation()
            actions.restartIframePlayback()
            actions.syncPlayerSpeed() // hotfix: speed changes on player state change

            // Use the start of the current segment if there is no currentTimestamp
            // (theoretically, should never happen, but Typescript doesn't know that)

            let nextTimestamp = values.currentTimestamp || values.currentSegment?.startTimestamp

            if (values.endReached) {
                nextTimestamp = values.sessionPlayerData.segments[0].startTimestamp
            }

            actions.setEndReached(false)

            if (nextTimestamp !== undefined) {
                actions.seekToTimestamp(nextTimestamp, true)
            }
        },
        setPause: () => {
            actions.stopAnimation()
            actions.pauseIframePlayback()
            actions.syncPlayerSpeed() // hotfix: speed changes on player state change
            values.player?.replayer?.pause()

            cache.debug?.('pause', {
                currentTimestamp: values.currentTimestamp,
                currentSegment: values.currentSegment,
            })
        },
        setEndReached: async ({ reached }) => {
            if (reached) {
                actions.setPause()
                // TODO: this will be time-gated so won't happen immediately, but we need it to
                if (!values.wasMarkedViewed) {
                    actions.markViewed(0)
                }
                if (values.similarRecordingsCount > 0) {
                    actions.showNextRecordingConfirmation()
                }
            }
        },
        startBuffer: () => {
            actions.stopAnimation()
        },
        setPlayerError: () => {
            actions.incrementErrorCount()
            actions.stopAnimation()
        },
        startScrub: () => {
            actions.stopAnimation()
        },
        setSpeed: () => {
            if (props.mode !== SessionRecordingPlayerMode.Preview) {
                actions.syncPlayerSpeed()
            }
        },
        seekToTimestamp: ({ timestamp, forcePlay }, breakpoint) => {
            actions.stopAnimation()
            cache.pausedMediaElements = []
            actions.setCurrentTimestamp(timestamp)

            // Check if we're seeking to a new segment
            const segment = values.segmentForTimestamp(timestamp)

            if (segment && !objectsEqual(segment, values.currentSegment)) {
                actions.setCurrentSegment(segment)
            }

            // If next time is greater than last buffered time, set to buffering
            else if (segment?.kind === 'buffer') {
                const isPastEnd = values.sessionPlayerData.end && timestamp >= values.sessionPlayerData.end.valueOf()
                if (isPastEnd) {
                    actions.setEndReached(true)
                } else {
                    values.player?.replayer?.pause()
                    actions.startBuffer()
                    actions.clearPlayerError()
                }
            }

            // If not forced to play and if last playing state was pause, pause
            else if (!forcePlay && values.currentPlayerState === SessionPlayerState.PAUSE) {
                // NOTE: when we show a preview pane, this branch runs
                // in very large recordings this call to pause
                // can consume 100% CPU and freeze the entire page
                values.player?.replayer?.pause(values.toRRWebPlayerTime(timestamp))
                actions.endBuffer()
                actions.clearPlayerError()
            }
            // Otherwise play
            else {
                values.player?.replayer?.play(values.toRRWebPlayerTime(timestamp))
                actions.updateAnimation()
                actions.endBuffer()
                actions.clearPlayerError()
            }

            breakpoint()
        },
        seekForward: ({ amount = values.jumpTimeMs }) => {
            actions.seekToTime((values.currentPlayerTime || 0) + amount)
        },
        seekBackward: ({ amount = values.jumpTimeMs }) => {
            actions.seekToTime((values.currentPlayerTime || 0) - amount)
        },

        seekToTime: ({ timeInMilliseconds }) => {
            if (values.currentTimestamp === undefined) {
                return
            }

            if (!values.sessionPlayerData.start || !values.sessionPlayerData.end) {
                return
            }

            const newTimestamp = clamp(
                values.sessionPlayerData.start.valueOf() + timeInMilliseconds,
                values.sessionPlayerData.start.valueOf(),
                values.sessionPlayerData.end.valueOf()
            )

            actions.seekToTimestamp(newTimestamp)
        },

        togglePlayPause: () => {
            // If paused, start playing
            if (values.playingState === SessionPlayerState.PAUSE) {
                actions.setPlay()
            }
            // If playing, pause
            else {
                actions.setPause()
            }
        },
        updateAnimation: () => {
            // The main loop of the player. Called on each frame
            const rrwebPlayerTime = values.player?.replayer?.getCurrentTime()
            let newTimestamp = values.fromRRWebPlayerTime(rrwebPlayerTime)

            if (newTimestamp == undefined && values.currentTimestamp) {
                // This can happen if the player is not loaded due to us being in a "gap" segment
                // In this case, we should progress time forward manually
                if (values.currentSegment?.kind === 'gap') {
                    cache.debug?.('gap segment: skipping forward')
                    newTimestamp = values.currentTimestamp + values.roughAnimationFPS
                }
            }

            // If we're beyond buffered position, set to buffering
            if (values.currentSegment?.kind === 'buffer') {
                // Pause only the animation, not our player, so it will restart
                // when the buffering progresses
                values.player?.replayer?.pause()
                actions.startBuffer()
                actions.clearPlayerError()
                cache.debug('buffering')
                return
            }

            if (newTimestamp == undefined) {
                // no newTimestamp is unexpected, bail out
                return
            }

            // If we are beyond the current segment then move to the next one
            if (values.currentSegment && newTimestamp > values.currentSegment.endTimestamp) {
                const nextSegment = values.segmentForTimestamp(newTimestamp)

                if (nextSegment) {
                    actions.setCurrentTimestamp(Math.max(newTimestamp, nextSegment.startTimestamp))
                    actions.setCurrentSegment(nextSegment)
                } else {
                    cache.debug('end of recording reached', {
                        newTimestamp,
                        segments: values.sessionPlayerData.segments,
                        currentSegment: values.currentSegment,
                        nextSegment,
                        segmentIndex: values.sessionPlayerData.segments.indexOf(values.currentSegment),
                    })
                    // At the end of the recording. Pause the player and set fully to the end
                    actions.setEndReached()
                }
                return
            }

            if (
                values.trackedWindow &&
                values.currentSegment &&
                values.currentSegment.windowId !== values.trackedWindow
            ) {
                actions.setSkippingInactivity(true)
                actions.setMaskWindow(true)
            } else {
                actions.setMaskWindow(false)
            }

            // The normal loop. Progress the player position and continue the loop
            actions.setCurrentTimestamp(newTimestamp)
            cache.timer = requestAnimationFrame(actions.updateAnimation)
        },
        stopAnimation: () => {
            if (cache.timer) {
                cancelAnimationFrame(cache.timer)
            }
        },
        pauseIframePlayback: () => {
            const iframe = values.rootFrame?.querySelector('iframe')
            const iframeDocument = iframe?.contentWindow?.document
            if (!iframeDocument) {
                return
            }

            const audioElements = Array.from(iframeDocument.getElementsByTagName('audio'))
            const videoElements = Array.from(iframeDocument.getElementsByTagName('video'))
            const mediaElements: HTMLMediaElement[] = [...audioElements, ...videoElements]
            const playingElements = mediaElements.filter(isMediaElementPlaying)

            playingElements.forEach((el) => el.pause())
            cache.pausedMediaElements = values.endReached ? [] : playingElements
        },
        restartIframePlayback: () => {
            cache.pausedMediaElements?.forEach((el: HTMLMediaElement) => el.play())
            cache.pausedMediaElements = []
        },

        exportRecordingToFile: async ({ exportUntransformedMobileData }) => {
            if (!values.sessionPlayerData) {
                return
            }

            if (!values.user?.is_impersonated && !values.hasAvailableFeature(AvailableFeature.RECORDINGS_FILE_EXPORT)) {
                openBillingPopupModal({
                    title: 'Unlock recording exports',
                    description:
                        'Export recordings to a file that can be stored wherever you like and loaded back into PostHog for playback at any time.',
                })
                return
            }

            const doExport = async (): Promise<void> => {
                const delayTime = 1000
                let maxWaitTime = 30000
                while (!values.sessionPlayerData.fullyLoaded) {
                    if (maxWaitTime <= 0) {
                        throw new Error('Timeout waiting for recording to load')
                    }
                    maxWaitTime -= delayTime
                    await delay(delayTime)
                }

                const payload = values.createExportJSON(!!exportUntransformedMobileData)

                const recordingFile = new File(
                    [JSON.stringify(payload, null, 2)],
                    `export-${props.sessionRecordingId}.${
                        exportUntransformedMobileData ? 'mobile.' : ''
                    }ph-recording.json`,
                    { type: 'application/json' }
                )

                downloadFile(recordingFile)
                actions.reportRecordingExportedToFile()
            }

            await lemonToast.promise(doExport(), {
                success: 'Export complete!',
                error: 'Export failed!',
                pending: 'Exporting recording...',
            })
        },
        deleteRecording: async () => {
            await deleteRecording(props.sessionRecordingId)

            if (props.playlistLogic) {
                props.playlistLogic.actions.loadAllRecordings()
                // Reset selected recording to first one in the list
                props.playlistLogic.actions.setSelectedRecordingId(null)
            } else if (router.values.location.pathname.includes('/replay')) {
                // On a page that displays a single recording `replay/:id` that doesn't contain a list
                router.actions.push(urls.replay())
            } else {
                // No-op a modal session recording. Delete icon is hidden in modal contexts since modals should be read only views.
            }
        },
        openExplorer: () => {
            actions.setPause()
            const iframe = values.rootFrame?.querySelector('iframe')
            const iframeHtml = iframe?.contentWindow?.document?.documentElement?.innerHTML
            if (!iframeHtml) {
                return
            }

            actions.setExplorerProps({
                html: iframeHtml,
                width: parseFloat(iframe.width),
                height: parseFloat(iframe.height),
            })
        },
        openHeatmap: () => {
            actions.setPause()
            const iframe = values.rootFrame?.querySelector('iframe')
            const iframeHtml = iframe?.contentWindow?.document?.documentElement?.innerHTML
            if (!iframeHtml) {
                return
            }

            const keyPrefix = 'ph_replay_fixed_heatmap_'
            removeFromLocalStorageWithPrefix(keyPrefix)
            const key = keyPrefix + uuid()
            const data: ReplayIframeData = {
                html: iframeHtml,
                width: values.resolution.width,
                height: values.resolution.height,
                startDateTime: values.sessionPlayerMetaData?.start_time,
                url: values.currentURL,
            }
            localStorage.setItem(key, JSON.stringify(data))
            router.actions.push(urls.heatmaps(`iframeStorage=${key}`))
        },

        setIsFullScreen: async ({ isFullScreen }) => {
            if (isFullScreen) {
                try {
                    await props.playerRef?.current?.requestFullscreen()
                } catch (e) {
                    console.warn('Failed to enable native full-screen mode:', e)
                }
            } else if (document.fullscreenElement === props.playerRef?.current) {
                await document.exitFullscreen()
            }
        },
        showNextRecordingConfirmation: () => {
            if (props.playlistLogic) {
                props.playlistLogic.actions.loadNext()
            }
        },
        confirmNextRecording: async () => {
            // Mark all similar recordings as viewed
            await Promise.all(
                values.similarRecordings.map((recordingId: SessionRecordingType['id']) =>
                    api.recordings.update(recordingId, {
                        viewed: true,
                    })
                )
            )
            actions.hideNextRecordingConfirmation()
            if (props.playlistLogic) {
                props.playlistLogic.actions.loadNext()
            }
        },
        loadSimilarRecordings: async () => {
            if (values.featureFlags[FEATURE_FLAGS.RECORDINGS_SIMILAR_RECORDINGS]) {
                const response = await api.recordings.getSimilarRecordings(values.sessionRecordingId)
                actions.loadSimilarRecordingsSuccess(response.count)
                actions.setSimilarRecordings(response.results)
            }
        },
        maybeLoadRecordingMeta: async (_, breakpoint) => {
            if (!values.sessionRecordingId) {
                return
            }

            breakpoint()

            try {
                actions.loadSimilarRecordings()
            } catch (e) {
                console.error('Failed to load recording meta', e)
                actions.setPlayerError('Failed to load recording meta')
            }
        },
        loadRecordingMeta: async () => {
            if (!values.sessionRecordingId) {
                return
            }
        },
    })),

    subscriptions(({ actions, values }) => ({
        sessionPlayerData: (next, prev) => {
            const hasSnapshotChanges = next?.snapshotsByWindowId !== prev?.snapshotsByWindowId

            // TODO: Detect if the order of the current window has changed (this would require re-initializing the player)

            if (hasSnapshotChanges) {
                actions.syncSnapshotsWithPlayer()
            }
        },
        timestampChangeTracking: (next) => {
            if (next.timestampMatchesPrevious < 10) {
                return
            }

            const rrwebPlayerTime = values.player?.replayer?.getCurrentTime()

            if (rrwebPlayerTime !== undefined && values.currentPlayerState === SessionPlayerState.PLAY) {
                actions.skipPlayerForward(rrwebPlayerTime, values.roughAnimationFPS)
            }
        },
        playerError: (next) => {
            if (next) {
                posthog.capture('recording player error', {
                    watchedSessionId: values.sessionRecordingId,
                    currentTimestamp: values.currentTimestamp,
                    currentSegment: values.currentSegment,
                    currentPlayerTime: values.currentPlayerTime,
                    error: next,
                })
            }
        },
    })),

    beforeUnmount(({ values, actions, cache, props }) => {
        if (props.mode === SessionRecordingPlayerMode.Preview) {
            values.player?.replayer?.destroy()
            return
        }

        delete (window as any).__debug_player

        actions.stopAnimation()

        cache.hasInitialized = false
        document.removeEventListener('fullscreenchange', cache.fullScreenListener)
        cache.pausedMediaElements = []
        values.player?.replayer?.destroy()
        actions.setPlayer(null)
        cache.unmountConsoleWarns?.()

        const playTimeMs = values.playingTimeTracking.watchTime || 0
        const summaryAnalytics: RecordingViewedSummaryAnalytics = {
            viewed_time_ms: cache.openTime !== undefined ? performance.now() - cache.openTime : undefined,
            play_time_ms: playTimeMs,
            buffer_time_ms: values.playingTimeTracking.bufferTime || 0,
            recording_duration_ms: values.sessionPlayerData ? values.sessionPlayerData.durationMs : undefined,
            recording_age_ms:
                values.sessionPlayerData && values.sessionPlayerData.segments.length > 0
                    ? Math.floor(now().diff(values.sessionPlayerData.start, 'millisecond') ?? 0)
                    : undefined,
            rrweb_warning_count: values.warningCount,
            error_count_during_recording_playback: values.errorCount,
            // as a starting and very loose measure of engagement, we count clicks
            engagement_score: values.clickCount,
        }
        posthog.capture(
            playTimeMs === 0 ? 'recording viewed with no playtime summary' : 'recording viewed summary',
            summaryAnalytics
        )
    }),

    afterMount(({ props, actions, cache, values }) => {
        cache.debugging = localStorage.getItem('ph_debug_player') === 'true'
        cache.debug = (...args: any[]) => {
            if (cache.debugging) {
                // eslint-disable-next-line no-console
                console.log('[⏯️ PostHog Replayer]', ...args)
            }
        }
        ;(window as any).__debug_player = () => {
            cache.debugging = !cache.debugging
            localStorage.setItem('ph_debug_player', JSON.stringify(cache.debugging))
            cache.debug('player data', values.sessionPlayerData)
        }

        if (props.mode === SessionRecordingPlayerMode.Preview) {
            return
        }

        cache.pausedMediaElements = []
        cache.fullScreenListener = () => {
            actions.setIsFullScreen(document.fullscreenElement !== null)
        }

        document.addEventListener('fullscreenchange', cache.fullScreenListener)

        if (props.sessionRecordingId) {
            actions.maybeLoadRecordingMeta()
        }

        cache.openTime = performance.now()

        cache.unmountConsoleWarns = manageConsoleWarns(cache, actions.incrementWarningCount)
    }),
])

export const getCurrentPlayerTime = (logicProps: SessionRecordingPlayerLogicProps): number => {
    // NOTE: We pull this value at call time as otherwise it would trigger re-renders if pulled from the hook
    const playerTime = sessionRecordingPlayerLogic.findMounted(logicProps)?.values.currentPlayerTime || 0
    return Math.floor(playerTime / 1000)
}

export const manageConsoleWarns = (cache: any, onIncrement: (count: number) => void): (() => void) => {
    // NOTE: RRWeb can log _alot_ of warnings, so we debounce the count otherwise we just end up making the performance worse
    // We also don't log the warnings directly. Sometimes the sheer size of messages and warnings can cause the browser to crash deserializing it all
    ;(window as any).__posthog_player_warnings = []
    const warnings: any[][] = (window as any).__posthog_player_warnings

    let counter = 0

    let consoleWarnDebounceTimer: NodeJS.Timeout | null = null

    const actualConsoleWarn = console.warn

    const debouncedCounter = (args: any[]): void => {
        warnings.push(args)
        counter += 1

        if (!consoleWarnDebounceTimer) {
            consoleWarnDebounceTimer = setTimeout(() => {
                consoleWarnDebounceTimer = null
                onIncrement(warnings.length)

                actualConsoleWarn(
                    `[PostHog Replayer] ${counter} warnings (window.__posthog_player_warnings to safely log them)`
                )
                counter = 0
            }, 1000)
        }
    }

    const resetConsoleWarn = wrapConsole('warn', (args) => {
        if (typeof args[0] === 'string' && args[0].includes('[replayer]')) {
            debouncedCounter(args)
            // WARNING: Logging these out can cause the browser to completely crash, so we want to delay it and
            return false
        }

        return true
    })

    return () => {
        resetConsoleWarn()
        clearTimeout(cache.consoleWarnDebounceTimer)
    }
}<|MERGE_RESOLUTION|>--- conflicted
+++ resolved
@@ -123,7 +123,6 @@
 const isMediaElementPlaying = (element: HTMLMediaElement): boolean =>
     !!(element.currentTime > 0 && !element.paused && !element.ended && element.readyState > 2)
 
-<<<<<<< HEAD
 function removeFromLocalStorageWithPrefix(prefix: string): void {
     for (let i = 0; i < localStorage.length; i++) {
         const key = localStorage.key(i)
@@ -131,7 +130,8 @@
             localStorage.removeItem(key)
         }
     }
-=======
+}
+
 /**
  * returns the relative second in the recording
  * e.g. if the player starts at 1000ms and the snapshot is at 2000ms or 1500ms, the relative second is 1
@@ -156,7 +156,6 @@
         snapshot.type === INCREMENTAL_SNAPSHOT_EVENT_TYPE &&
         ACTIVE_SOURCES.indexOf(snapshot.data?.source as IncrementalSource) !== -1
     )
->>>>>>> 236b5898
 }
 
 export const sessionRecordingPlayerLogic = kea<sessionRecordingPlayerLogicType>([
