import {
    actions,
    afterMount,
    beforeUnmount,
    connect,
    kea,
    key,
    listeners,
    path,
    props,
    propsChanged,
    reducers,
    selectors,
} from 'kea'
import { windowValues } from 'kea-window-values'
import type { sessionRecordingPlayerLogicType } from './sessionRecordingPlayerLogicType'
import { Replayer } from 'rrweb'
import { eventUsageLogic } from 'lib/utils/eventUsageLogic'
import {
    AvailableFeature,
    MatchedRecording,
    RecordingSegment,
    SessionPlayerData,
    SessionPlayerState,
    SessionRecordingId,
    SessionRecordingType,
} from '~/types'
import { getBreakpoint } from 'lib/utils/responsiveUtils'
import { sessionRecordingDataLogic } from 'scenes/session-recordings/player/sessionRecordingDataLogic'
import { deleteRecording } from './utils/playerUtils'
import { playerSettingsLogic } from './playerSettingsLogic'
import equal from 'fast-deep-equal'
import { clamp, downloadFile, fromParamsGivenUrl } from 'lib/utils'
import { lemonToast } from '@posthog/lemon-ui'
import { delay } from 'kea-test-utils'
import { userLogic } from 'scenes/userLogic'
import { openBillingPopupModal } from 'scenes/billing/BillingPopup'
import { sessionRecordingsListLogic } from 'scenes/session-recordings/playlist/sessionRecordingsListLogic'
import { router } from 'kea-router'
import { urls } from 'scenes/urls'
import { wrapConsole } from 'lib/utils/wrapConsole'
import { SessionRecordingPlayerExplorerProps } from './view-explorer/SessionRecordingPlayerExplorer'
import { createExportedSessionRecording } from '../file-playback/sessionRecordingFilePlaybackLogic'
import { RefObject } from 'react'

export const PLAYBACK_SPEEDS = [0.5, 1, 2, 3, 4, 8, 16]
export const ONE_FRAME_MS = 100 // We don't really have frames but this feels granular enough

export interface Player {
    replayer: Replayer
    windowId: string
}

export enum SessionRecordingPlayerMode {
    Standard = 'standard',
    Sharing = 'sharing',
    Notebook = 'notebook',
}

// This is the basic props used by most sub-logics
export interface SessionRecordingLogicProps {
    sessionRecordingId: SessionRecordingId
    playerKey: string
}

export interface SessionRecordingPlayerLogicProps extends SessionRecordingLogicProps {
    sessionRecordingData?: SessionPlayerData
    playlistShortId?: string
    matching?: MatchedRecording[]
    recordingStartTime?: string
    nextSessionRecording?: Partial<SessionRecordingType>
    autoPlay?: boolean
    mode?: SessionRecordingPlayerMode
    playerRef?: RefObject<HTMLDivElement>
}

export const sessionRecordingPlayerLogic = kea<sessionRecordingPlayerLogicType>([
    path((key) => ['scenes', 'session-recordings', 'player', 'sessionRecordingPlayerLogic', key]),
    props({} as SessionRecordingPlayerLogicProps),
    key((props: SessionRecordingPlayerLogicProps) => `${props.playerKey}-${props.sessionRecordingId}`),
    connect((props: SessionRecordingPlayerLogicProps) => ({
        values: [
            sessionRecordingDataLogic(props),
            ['fullLoad', 'sessionPlayerData', 'sessionPlayerSnapshotDataLoading', 'sessionPlayerMetaDataLoading'],
            playerSettingsLogic,
            ['speed', 'skipInactivitySetting'],
            userLogic,
            ['hasAvailableFeature'],
        ],
        actions: [
            sessionRecordingDataLogic(props),
            [
                'loadRecording',
                'loadRecordingSnapshotsSuccess',
                'loadRecordingSnapshotsFailure',
                'loadRecordingMetaSuccess',
            ],
            playerSettingsLogic,
            ['setSpeed', 'setSkipInactivitySetting'],
            eventUsageLogic,
            [
                'reportNextRecordingTriggered',
                'reportRecordingPlayerSkipInactivityToggled',
                'reportRecordingPlayerSpeedChanged',
                'reportRecordingViewedSummary',
                'reportRecordingExportedToFile',
            ],
        ],
    })),
    propsChanged(({ actions, props: { matching } }, { matching: oldMatching }) => {
        // Ensures that if filter results change, then matching results in this player logic will also change
        if (!equal(matching, oldMatching)) {
            actions.setMatching(matching)
        }
    }),
    actions({
        tryInitReplayer: () => true,
        setPlayer: (player: Player | null) => ({ player }),
        setPlay: true,
        setPause: true,
        setEndReached: (reached: boolean = true) => ({ reached }),
        startBuffer: true,
        endBuffer: true,
        startScrub: true,
        endScrub: true,
        setErrorPlayerState: (show: boolean) => ({ show }),
        setSkippingInactivity: (isSkippingInactivity: boolean) => ({ isSkippingInactivity }),
        syncPlayerSpeed: true,
        setCurrentTimestamp: (timestamp: number) => ({ timestamp }),
        setScale: (scale: number) => ({ scale }),
        togglePlayPause: true,
        seekToTimestamp: (timestamp: number, forcePlay: boolean = false) => ({ timestamp, forcePlay }),
        seekToTime: (timeInMilliseconds: number) => ({ timeInMilliseconds }),
        seekForward: (amount?: number) => ({ amount }),
        seekBackward: (amount?: number) => ({ amount }),
        resolvePlayerState: true,
        updateAnimation: true,
        stopAnimation: true,
        setCurrentSegment: (segment: RecordingSegment) => ({ segment }),
        setRootFrame: (frame: HTMLDivElement) => ({ frame }),
        checkBufferingCompleted: true,
        initializePlayerFromStart: true,
        incrementErrorCount: true,
        incrementWarningCount: (count: number = 1) => ({ count }),
        setMatching: (matching: SessionRecordingType['matching_events']) => ({ matching }),
        updateFromMetadata: true,
        exportRecordingToFile: true,
        deleteRecording: true,
        openExplorer: true,
        closeExplorer: true,
        setExplorerProps: (props: SessionRecordingPlayerExplorerProps | null) => ({ props }),
        setIsFullScreen: (isFullScreen: boolean) => ({ isFullScreen }),
    }),
    reducers(({ props }) => ({
        rootFrame: [
            null as HTMLDivElement | null,
            {
                setRootFrame: (_, { frame }) => frame,
            },
        ],
        player: [
            null as Player | null,
            {
                setPlayer: (_, { player }) => player,
            },
        ],
        currentTimestamp: [
            undefined as number | undefined,
            {
                setCurrentTimestamp: (_, { timestamp }) => timestamp,
            },
        ],
        currentSegment: [
            null as RecordingSegment | null,
            {
                setCurrentSegment: (_, { segment }) => segment,
            },
        ],
        isSkippingInactivity: [false, { setSkippingInactivity: (_, { isSkippingInactivity }) => isSkippingInactivity }],
        scale: [
            1,
            {
                setScale: (_, { scale }) => scale,
            },
        ],
        playingState: [
            SessionPlayerState.PLAY as SessionPlayerState.PLAY | SessionPlayerState.PAUSE,
            {
                setPlay: () => SessionPlayerState.PLAY,
                setPause: () => SessionPlayerState.PAUSE,
            },
        ],
        isBuffering: [true, { startBuffer: () => true, endBuffer: () => false }],
        isErrored: [false, { setErrorPlayerState: (_, { show }) => show }],
        isScrubbing: [false, { startScrub: () => true, endScrub: () => false }],

        errorCount: [0, { incrementErrorCount: (prevErrorCount, {}) => prevErrorCount + 1 }],
        warningCount: [0, { incrementWarningCount: (prevWarningCount, { count }) => prevWarningCount + count }],
        matching: [
            props.matching ?? ([] as SessionRecordingType['matching_events']),
            {
                setMatching: (_, { matching }) => matching,
            },
        ],
        endReached: [
            false,
            {
                setEndReached: (_, { reached }) => reached,
                tryInitReplayer: () => false,
                setCurrentTimestamp: () => false,
            },
        ],
        explorerMode: [
            null as SessionRecordingPlayerExplorerProps | null,
            {
                setExplorerProps: (_, { props }) => props,
                closeExplorer: () => null,
            },
        ],
        isFullScreen: [
            false,
            {
                setIsFullScreen: (_, { isFullScreen }) => isFullScreen,
            },
        ],
    })),
    selectors({
        // Prop references for use by other logics
        sessionRecordingId: [() => [(_, props) => props], (props): string => props.sessionRecordingId],
        logicProps: [() => [(_, props) => props], (props): SessionRecordingPlayerLogicProps => props],

        currentPlayerState: [
            (s) => [s.playingState, s.fullLoad, s.isBuffering, s.isErrored, s.isScrubbing, s.isSkippingInactivity],
            (playingState, fullLoad, isBuffering, isErrored, isScrubbing, isSkippingInactivity) => {
                if (isScrubbing) {
                    // If scrubbing, playingState takes precedence
                    return playingState
                }
                if (!fullLoad) {
                    return SessionPlayerState.READY
                }
                if (isErrored) {
                    return SessionPlayerState.ERROR
                }
                if (isBuffering) {
                    return SessionPlayerState.BUFFER
                }
                if (isSkippingInactivity && playingState !== SessionPlayerState.PAUSE) {
                    return SessionPlayerState.SKIP
                }
                return playingState
            },
        ],
        // Useful for the relative time in the context of the whole recording
        currentPlayerTime: [
            (s) => [s.currentTimestamp, s.sessionPlayerData],
            (currentTimestamp, sessionPlayerData) => {
                return Math.max(0, (currentTimestamp ?? 0) - (sessionPlayerData?.start?.valueOf() ?? 0))
            },
        ],
        // The relative time for the player, i.e. the offset between the current timestamp, and the window start for the current segment
        toRRwebPlayerTime: [
            (s) => [s.sessionPlayerData, s.currentSegment],
            (sessionPlayerData, currentSegment) => {
                return (timestamp: number): number | undefined => {
                    if (!currentSegment || !currentSegment.windowId) {
                        return
                    }

                    const snaphots = sessionPlayerData.snapshotsByWindowId[currentSegment.windowId]

                    return Math.max(0, timestamp - snaphots[0].timestamp)
                }
            },
        ],

        // The relative time for the player, i.e. the offset between the current timestamp, and the window start for the current segment
        fromRRwebPlayerTime: [
            (s) => [s.sessionPlayerData, s.currentSegment],
            (sessionPlayerData, currentSegment) => {
                return (time?: number): number | undefined => {
                    if (time === undefined || !currentSegment?.windowId) {
                        return
                    }
                    const snaphots = sessionPlayerData.snapshotsByWindowId[currentSegment.windowId]
                    return snaphots[0].timestamp + time
                }
            },
        ],

        jumpTimeMs: [(selectors) => [selectors.speed], (speed) => 10 * 1000 * speed],
        matchingEvents: [
            (s) => [s.matching],
            (matching) => (matching ?? []).map((filterMatches) => filterMatches.events).flat(),
        ],

        playerSpeed: [
            (s) => [s.speed, s.isSkippingInactivity, s.currentSegment, s.currentTimestamp],
            (speed, isSkippingInactivity, currentSegment, currentTimestamp) => {
                if (isSkippingInactivity) {
                    const secondsToSkip = ((currentSegment?.endTimestamp ?? 0) - (currentTimestamp ?? 0)) / 1000
                    const skipSpeed = Math.max(50, secondsToSkip)

                    return skipSpeed
                } else {
                    return speed
                }
            },
        ],
        segmentForTimestamp: [
            (s) => [s.sessionPlayerData],
            (sessionPlayerData) => {
                return (timestamp?: number): RecordingSegment | null => {
                    if (timestamp === undefined) {
                        return null
                    }
                    for (const segment of sessionPlayerData.segments) {
                        if (segment.startTimestamp <= timestamp && segment.endTimestamp >= timestamp) {
                            return segment
                        }
                    }
                    return null
                }
            },
        ],
    }),
    listeners(({ props, values, actions, cache }) => ({
        setRootFrame: () => {
            actions.tryInitReplayer()
        },
        tryInitReplayer: () => {
            // Tries to initialize a new player
            const windowId = values.segmentForTimestamp(values.currentTimestamp)?.windowId

            actions.setPlayer(null)

            if (values.rootFrame) {
                values.rootFrame.innerHTML = '' // Clear the previously drawn frames
            }

            if (
                !values.rootFrame ||
                windowId === undefined ||
                !values.sessionPlayerData.snapshotsByWindowId[windowId] ||
                values.sessionPlayerData.snapshotsByWindowId[windowId].length < 2
            ) {
                actions.setPlayer(null)
                return
            }

            const replayer = new Replayer(values.sessionPlayerData.snapshotsByWindowId[windowId], {
                root: values.rootFrame,
                triggerFocus: false,
                insertStyleRules: [
                    `.ph-no-capture {   background-image: url("data:image/svg+xml;base64,PHN2ZyB3aWR0aD0iMTYiIGhlaWdodD0iMTYiIHZpZXdCb3g9IjAgMCAxNiAxNiIgZmlsbD0ibm9uZSIgeG1sbnM9Imh0dHA6Ly93d3cudzMub3JnLzIwMDAvc3ZnIj4KPHJlY3Qgd2lkdGg9IjE2IiBoZWlnaHQ9IjE2IiBmaWxsPSJibGFjayIvPgo8cGF0aCBkPSJNOCAwSDE2TDAgMTZWOEw4IDBaIiBmaWxsPSIjMkQyRDJEIi8+CjxwYXRoIGQ9Ik0xNiA4VjE2SDhMMTYgOFoiIGZpbGw9IiMyRDJEMkQiLz4KPC9zdmc+Cg=="); }`,
                ],
            })
            actions.setPlayer({ replayer, windowId })
        },
        setPlayer: ({ player }) => {
            if (player) {
                if (values.currentTimestamp !== undefined) {
                    actions.seekToTimestamp(values.currentTimestamp)
                }
                actions.syncPlayerSpeed()
            }
        },
        setCurrentSegment: ({ segment }) => {
            // Check if we should we skip this segment
            if (!segment.isActive && values.skipInactivitySetting && segment.kind !== 'buffer') {
                actions.setSkippingInactivity(true)
            } else {
                actions.setSkippingInactivity(false)
            }

            // Check if the new segment is for a different window_id than the last one
            // If so, we need to re-initialize the player
            if (!values.player || values.player.windowId !== segment.windowId) {
                values.player?.replayer?.pause()
                actions.tryInitReplayer()
            }
            if (values.currentTimestamp !== undefined) {
                actions.seekToTimestamp(values.currentTimestamp)
            }
        },
        setSkipInactivitySetting: ({ skipInactivitySetting }) => {
            actions.reportRecordingPlayerSkipInactivityToggled(skipInactivitySetting)
            if (!values.currentSegment?.isActive && skipInactivitySetting) {
                actions.setSkippingInactivity(true)
            } else {
                actions.setSkippingInactivity(false)
            }
        },
        setSkippingInactivity: () => {
            actions.syncPlayerSpeed()
        },
        syncPlayerSpeed: () => {
            values.player?.replayer?.setConfig({ speed: values.playerSpeed })
        },
        checkBufferingCompleted: () => {
            // If buffering has completed, resume last playing state
            if (values.currentTimestamp === undefined) {
                return
            }
            const isBuffering = values.segmentForTimestamp(values.currentTimestamp)?.kind === 'buffer'

            if (values.currentPlayerState === SessionPlayerState.BUFFER && !isBuffering) {
                actions.endBuffer()
                actions.seekToTimestamp(values.currentTimestamp)
            }
        },
        initializePlayerFromStart: () => {
            const initialSegment = values.sessionPlayerData?.segments[0]
            if (initialSegment) {
                // Check for the "t" search param in the url on first load
                if (!cache.hasInitialized) {
                    cache.hasInitialized = true
                    const searchParams = fromParamsGivenUrl(window.location.search)
                    if (searchParams.t) {
                        const desiredStartTime = Number(searchParams.t) * 1000
                        actions.seekToTime(desiredStartTime)
                    }
                }

                if (!values.currentTimestamp) {
                    actions.setCurrentTimestamp(initialSegment.startTimestamp)
                }

                actions.setCurrentSegment(initialSegment)
            }
        },
        updateFromMetadata: async (_, breakpoint) => {
            // On loading more of the recording, trigger some state changes
            const currentEvents = values.player?.replayer?.service.state.context.events ?? []
            const eventsToAdd = []

            if (values.currentSegment?.windowId !== undefined) {
                // TODO: Probbaly need to check for dedupes here....
                eventsToAdd.push(
                    ...(values.sessionPlayerData.snapshotsByWindowId[values.currentSegment?.windowId] ?? []).slice(
                        currentEvents.length
                    )
                )
            }

            // If replayer isn't initialized, it will be initialized with the already loaded snapshots
            if (!!values.player?.replayer) {
                for (const event of eventsToAdd) {
                    await values.player?.replayer?.addEvent(event)
                }
            }

            if (!values.currentTimestamp) {
                actions.initializePlayerFromStart()
            }
            actions.checkBufferingCompleted()
            breakpoint()
        },
        loadRecordingMetaSuccess: async () => {
            // As the connected data logic may be preloaded we call a shared function here and on mount
            actions.updateFromMetadata()
        },

        loadRecordingSnapshotsSuccess: async () => {
            // As the connected data logic may be preloaded we call a shared function here and on mount
            actions.updateFromMetadata()
        },

        loadRecordingSnapshotsFailure: () => {
            if (Object.keys(values.sessionPlayerData.snapshotsByWindowId).length === 0) {
                console.error('PostHog Recording Playback Error: No snapshots loaded')
                actions.setErrorPlayerState(true)
            }
        },
        setPlay: () => {
            actions.stopAnimation()
            actions.syncPlayerSpeed() // hotfix: speed changes on player state change

            // Use the start of the current segment if there is no currentTimestamp
            // (theoretically, should never happen, but Typescript doesn't know that)

            let nextTimestamp = values.currentTimestamp || values.currentSegment?.startTimestamp

            if (values.endReached) {
                nextTimestamp = values.sessionPlayerData.segments[0].startTimestamp
            }

            actions.setEndReached(false)

            if (nextTimestamp !== undefined) {
                actions.seekToTimestamp(nextTimestamp, true)
            }
        },
        setPause: () => {
            actions.stopAnimation()
            actions.syncPlayerSpeed() // hotfix: speed changes on player state change
            values.player?.replayer?.pause()
        },
        setEndReached: ({ reached }) => {
            if (reached) {
                actions.setPause()
            }
        },
        startBuffer: () => {
            actions.stopAnimation()
        },
        setErrorPlayerState: ({ show }) => {
            if (show) {
                actions.incrementErrorCount()
                actions.stopAnimation()
            }
        },
        startScrub: () => {
            actions.stopAnimation()
        },
        setSpeed: ({ speed }) => {
            actions.reportRecordingPlayerSpeedChanged(speed)
            actions.syncPlayerSpeed()
        },
        seekToTimestamp: async ({ timestamp, forcePlay }, breakpoint) => {
            actions.stopAnimation()
            actions.setCurrentTimestamp(timestamp)

            // Check if we're seeking to a new segment
            const segment = values.segmentForTimestamp(timestamp)

            if (segment && segment !== values.currentSegment) {
                actions.setCurrentSegment(segment)
            }

            if (values.currentPlayerState === SessionPlayerState.READY) {
                // We haven't started properly loading yet so nothing to do
            } else if (!values.sessionPlayerSnapshotDataLoading && segment?.kind === 'buffer') {
                // If not currently loading anything and part of the recording hasn't loaded, set error state
                values.player?.replayer?.pause()
                actions.endBuffer()
                console.error("Error: Player tried to seek to a position that hasn't loaded yet")
                actions.setErrorPlayerState(true)
            }

            // If next time is greater than last buffered time, set to buffering
            else if (segment?.kind === 'buffer') {
                values.player?.replayer?.pause()
                actions.startBuffer()
                actions.setErrorPlayerState(false)
            }

            // If not forced to play and if last playing state was pause, pause
            else if (!forcePlay && values.currentPlayerState === SessionPlayerState.PAUSE) {
                values.player?.replayer?.pause(values.toRRwebPlayerTime(timestamp))
                actions.endBuffer()
                actions.setErrorPlayerState(false)
            }
            // Otherwise play
            else {
                values.player?.replayer?.play(values.toRRwebPlayerTime(timestamp))
                actions.updateAnimation()
                actions.endBuffer()
                actions.setErrorPlayerState(false)
            }

            breakpoint()
        },
        seekForward: ({ amount = values.jumpTimeMs }) => {
            actions.seekToTime((values.currentPlayerTime || 0) + amount)
        },
        seekBackward: ({ amount = values.jumpTimeMs }) => {
            actions.seekToTime((values.currentPlayerTime || 0) - amount)
        },

        seekToTime: ({ timeInMilliseconds }) => {
            if (values.currentTimestamp === undefined) {
                return
            }

            if (!values.sessionPlayerData.start || !values.sessionPlayerData.end) {
                return
            }

            const newTimestamp = clamp(
                values.sessionPlayerData.start.valueOf() + timeInMilliseconds,
                values.sessionPlayerData.start.valueOf(),
                values.sessionPlayerData.end.valueOf()
            )

            actions.seekToTimestamp(newTimestamp)
        },

        togglePlayPause: () => {
            if (values.currentPlayerState === SessionPlayerState.READY) {
                actions.loadRecording(true)
                return
            }
            // If buffering, toggle is a noop
            if (values.currentPlayerState === SessionPlayerState.BUFFER) {
                return
            }
            // If paused, start playing
            if (values.currentPlayerState === SessionPlayerState.PAUSE) {
                actions.setPlay()
            }
            // If playing, pause
            else {
                actions.setPause()
            }
        },
        updateAnimation: () => {
            // The main loop of the player. Called on each frame
            const rrwebPlayerTime = values.player?.replayer?.getCurrentTime()
            let newTimestamp = values.fromRRwebPlayerTime(rrwebPlayerTime)

            if (newTimestamp == undefined && values.currentTimestamp) {
                // This can happen if the player is not loaded due to us being in a "gap" segment
                // In this case, we should progress time forward manually
                if (values.currentSegment?.kind === 'gap') {
                    newTimestamp = values.currentTimestamp + values.playerSpeed * (1000 / 60) // rough animation fps
                }
            }

            // If we are beyond the current segment then move to the next one
            if (newTimestamp && values.currentSegment && newTimestamp > values.currentSegment.endTimestamp) {
                const nextSegment = values.segmentForTimestamp(newTimestamp)

                if (nextSegment) {
                    actions.setCurrentTimestamp(Math.max(newTimestamp, nextSegment.startTimestamp))
                    actions.setCurrentSegment(nextSegment)
                } else {
                    // At the end of the recording. Pause the player and set fully to the end
                    actions.setEndReached()
                }
                return
            }

            // If we're beyond buffered position, set to buffering
            if (values.currentSegment?.kind === 'buffer') {
                // Pause only the animation, not our player, so it will restart
                // when the buffering progresses
                values.player?.replayer?.pause()
                actions.startBuffer()
                actions.setErrorPlayerState(false)
                return
            }

            if (newTimestamp !== undefined) {
                // The normal loop. Progress the player position and continue the loop
                actions.setCurrentTimestamp(newTimestamp)
                cache.timer = requestAnimationFrame(actions.updateAnimation)
            }
        },
        stopAnimation: () => {
            if (cache.timer) {
                cancelAnimationFrame(cache.timer)
            }
        },

        exportRecordingToFile: async () => {
            if (!values.sessionPlayerData) {
                return
            }

            if (!values.hasAvailableFeature(AvailableFeature.RECORDINGS_FILE_EXPORT)) {
                openBillingPopupModal({
                    title: 'Unlock recording exports',
                    description:
                        'Export recordings to a file that can be stored wherever you like and loaded back into PostHog for playback at any time.',
                })
                return
            }

            const doExport = async (): Promise<void> => {
                while (values.sessionPlayerData.bufferedToTime !== values.sessionPlayerData.durationMs) {
                    await delay(1000)
                }

                const payload = createExportedSessionRecording(sessionRecordingDataLogic(props))

                const recordingFile = new File(
                    [JSON.stringify(payload)],
                    `export-${props.sessionRecordingId}.ph-recording.json`,
                    { type: 'application/json' }
                )

                downloadFile(recordingFile)
                actions.reportRecordingExportedToFile()
            }

            await lemonToast.promise(doExport(), {
                success: 'Export complete!',
                error: 'Export failed!',
                pending: 'Exporting recording...',
            })
        },
        deleteRecording: async () => {
            await deleteRecording(props.sessionRecordingId)

            // Handles locally updating recordings sidebar so that we don't have to call expensive load recordings every time.
            const listLogic =
                !!props.playlistShortId &&
                sessionRecordingsListLogic.isMounted({ playlistShortId: props.playlistShortId })
                    ? // On playlist page
                      sessionRecordingsListLogic({ playlistShortId: props.playlistShortId })
                    : // In any other context with a list of recordings (recent recordings)
                      sessionRecordingsListLogic.findMounted({ updateSearchParams: true })

            if (listLogic) {
                listLogic.actions.loadAllRecordings()
                // Reset selected recording to first one in the list
                listLogic.actions.setSelectedRecordingId(null)
            } else if (router.values.location.pathname.includes('/recordings')) {
                // On a page that displays a single recording `recordings/:id` that doesn't contain a list
                router.actions.push(urls.sessionRecordings())
            } else {
                // No-op a modal session recording. Delete icon is hidden in modal contexts since modals should be read only views.
            }
        },
        openExplorer: () => {
            actions.setPause()
            const iframe = values.rootFrame?.querySelector('iframe')
            const iframeHtml = iframe?.contentWindow?.document?.documentElement?.innerHTML
            if (!iframeHtml) {
                return
            }

            actions.setExplorerProps({
                html: iframeHtml,
                width: parseFloat(iframe.width),
                height: parseFloat(iframe.height),
            })
        },

        setIsFullScreen: ({ isFullScreen }) => {
            if (isFullScreen) {
                props.playerRef?.current?.requestFullscreen()
            } else if (document.fullscreenElement === props.playerRef?.current) {
                document.exitFullscreen()
            }
        },
    })),
    windowValues({
        isSmallScreen: (window: any) => window.innerWidth < getBreakpoint('md'),
    }),
<<<<<<< HEAD

    beforeUnmount(({ values, actions, cache }) => {
        cache.resetConsoleWarn?.()
        clearTimeout(cache.consoleWarnDebounceTimer)
        document.removeEventListener('fullscreenchange', cache.fullScreenListener)
        values.player?.replayer?.pause()
        actions.setPlayer(null)
        actions.reportRecordingViewedSummary({
            viewed_time_ms: cache.openTime !== undefined ? performance.now() - cache.openTime : undefined,
            recording_duration_ms: values.sessionPlayerData ? values.sessionPlayerData.durationMs : undefined,
            // TODO: Validate this is correct
            recording_age_days:
                values.sessionPlayerData && values.sessionPlayerData.segments.length > 0
                    ? Math.floor(values.sessionPlayerData.start?.diff(new Date(), 'days') ?? 0)
                    : undefined,
            rrweb_warning_count: values.warningCount,
            error_count_during_recording_playback: values.errorCount,
        })
    }),

    afterMount(({ props, actions, cache }) => {
        cache.fullScreenListener = () => {
            actions.setIsFullScreen(document.fullscreenElement !== null)
        }

        document.addEventListener('fullscreenchange', cache.fullScreenListener)

        if (props.sessionRecordingId) {
            actions.loadRecording(props.autoPlay)
        }

        cache.openTime = performance.now()

        // NOTE: RRweb can log _alot_ of warnings so we debounce the count otherwise we just end up making the performance worse
        let warningCount = 0
        cache.consoleWarnDebounceTimer = null

        const debouncedCounter = (): void => {
            warningCount += 1

            if (!cache.consoleWarnDebounceTimer) {
                cache.consoleWarnDebounceTimer = setTimeout(() => {
                    cache.consoleWarnDebounceTimer = null
                    actions.incrementWarningCount(warningCount)
                    warningCount = 0
                }, 1000)
=======
    events(({ props, values, actions, cache }) => ({
        beforeUnmount: () => {
            cache.resetConsoleWarn?.()
            clearTimeout(cache.consoleWarnDebounceTimer)
            values.player?.replayer?.pause()
            actions.setPlayer(null)
            actions.reportRecordingViewedSummary({
                viewed_time_ms: cache.openTime !== undefined ? performance.now() - cache.openTime : undefined,
                recording_duration_ms: values.sessionPlayerData ? values.sessionPlayerData.durationMs : undefined,
                // TODO: Validate this is correct
                recording_age_days:
                    values.sessionPlayerData && values.sessionPlayerData.segments.length > 0
                        ? Math.floor(values.sessionPlayerData.start?.diff(new Date(), 'days') ?? 0)
                        : undefined,
                rrweb_warning_count: values.warningCount,
                error_count_during_recording_playback: values.errorCount,
            })
        },
        afterMount: () => {
            if (props.sessionRecordingId) {
                actions.loadRecording(props.autoPlay)
            }

            cache.openTime = performance.now()

            // NOTE: RRweb can log _alot_ of warnings so we debounce the count otherwise we just end up making the performance worse
            let warningCount = 0
            cache.consoleWarnDebounceTimer = null

            const debouncedCounter = (): void => {
                warningCount += 1

                if (!cache.consoleWarnDebounceTimer) {
                    cache.consoleWarnDebounceTimer = setTimeout(() => {
                        cache.consoleWarnDebounceTimer = null
                        actions.incrementWarningCount(warningCount)
                        warningCount = 0
                    }, 1000)
                }
>>>>>>> f2755fd4
            }
        }

        cache.resetConsoleWarn = wrapConsole('warn', (args) => {
            if (typeof args[0] === 'string' && args[0].includes('[replayer]')) {
                debouncedCounter()
            }

            return true
        })
    }),
])<|MERGE_RESOLUTION|>--- conflicted
+++ resolved
@@ -739,7 +739,6 @@
     windowValues({
         isSmallScreen: (window: any) => window.innerWidth < getBreakpoint('md'),
     }),
-<<<<<<< HEAD
 
     beforeUnmount(({ values, actions, cache }) => {
         cache.resetConsoleWarn?.()
@@ -786,47 +785,6 @@
                     actions.incrementWarningCount(warningCount)
                     warningCount = 0
                 }, 1000)
-=======
-    events(({ props, values, actions, cache }) => ({
-        beforeUnmount: () => {
-            cache.resetConsoleWarn?.()
-            clearTimeout(cache.consoleWarnDebounceTimer)
-            values.player?.replayer?.pause()
-            actions.setPlayer(null)
-            actions.reportRecordingViewedSummary({
-                viewed_time_ms: cache.openTime !== undefined ? performance.now() - cache.openTime : undefined,
-                recording_duration_ms: values.sessionPlayerData ? values.sessionPlayerData.durationMs : undefined,
-                // TODO: Validate this is correct
-                recording_age_days:
-                    values.sessionPlayerData && values.sessionPlayerData.segments.length > 0
-                        ? Math.floor(values.sessionPlayerData.start?.diff(new Date(), 'days') ?? 0)
-                        : undefined,
-                rrweb_warning_count: values.warningCount,
-                error_count_during_recording_playback: values.errorCount,
-            })
-        },
-        afterMount: () => {
-            if (props.sessionRecordingId) {
-                actions.loadRecording(props.autoPlay)
-            }
-
-            cache.openTime = performance.now()
-
-            // NOTE: RRweb can log _alot_ of warnings so we debounce the count otherwise we just end up making the performance worse
-            let warningCount = 0
-            cache.consoleWarnDebounceTimer = null
-
-            const debouncedCounter = (): void => {
-                warningCount += 1
-
-                if (!cache.consoleWarnDebounceTimer) {
-                    cache.consoleWarnDebounceTimer = setTimeout(() => {
-                        cache.consoleWarnDebounceTimer = null
-                        actions.incrementWarningCount(warningCount)
-                        warningCount = 0
-                    }, 1000)
-                }
->>>>>>> f2755fd4
             }
         }
 
