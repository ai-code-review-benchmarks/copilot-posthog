import {
    parseMetadataResponse,
    sessionRecordingDataLogic,
} from 'scenes/session-recordings/player/sessionRecordingDataLogic'
import { api, MOCK_TEAM_ID } from 'lib/api.mock'
import { expectLogic } from 'kea-test-utils'
import { initKeaTests } from '~/test/init'
import { eventUsageLogic } from 'lib/utils/eventUsageLogic'
import recordingSnapshotsJson from '../__mocks__/recording_snapshots.json'
import recordingMetaJson from '../__mocks__/recording_meta.json'
import recordingEventsJson from '../__mocks__/recording_events.json'
import recordingPerformanceEventsJson from '../__mocks__/recording_performance_events.json'
import { preflightLogic } from 'scenes/PreflightCheck/preflightLogic'
import { combineUrl } from 'kea-router'
import { resumeKeaLoadersErrors, silenceKeaLoadersErrors } from '~/initKea'
import { useMocks } from '~/mocks/jest'
import { teamLogic } from 'scenes/teamLogic'
import { featureFlagLogic } from 'lib/logic/featureFlagLogic'
import { userLogic } from 'scenes/userLogic'
import { FEATURE_FLAGS } from 'lib/constants'
<<<<<<< HEAD
import { AppContext, AvailableFeature } from '~/types'
=======
import { AvailableFeature, SessionRecordingUsageType } from '~/types'
import { useAvailableFeatures } from '~/mocks/features'
>>>>>>> fa3d50e0

const createSnapshotEndpoint = (id: number): string => `api/projects/${MOCK_TEAM_ID}/session_recordings/${id}/snapshots`
const EVENTS_SESSION_RECORDING_SNAPSHOTS_ENDPOINT_REGEX = new RegExp(
    `api/projects/${MOCK_TEAM_ID}/session_recordings/\\d/snapshots`
)
const EVENTS_SESSION_RECORDING_META_ENDPOINT = `api/projects/${MOCK_TEAM_ID}/session_recordings`
const EVENTS_SESSION_RECORDING_EVENTS_ENDPOINT = `api/projects/${MOCK_TEAM_ID}/events`

describe('sessionRecordingDataLogic', () => {
    let logic: ReturnType<typeof sessionRecordingDataLogic.build>

    beforeEach(async () => {
<<<<<<< HEAD
=======
        useAvailableFeatures([AvailableFeature.RECORDINGS_PERFORMANCE])
>>>>>>> fa3d50e0
        useMocks({
            get: {
                '/api/projects/:team/session_recordings/:id/snapshots': { result: recordingSnapshotsJson },
                '/api/projects/:team/session_recordings/:id': { result: recordingMetaJson },
                '/api/projects/:team/events': { results: recordingEventsJson },
                '/api/projects/:team/performance_events': { results: recordingPerformanceEventsJson },
            },
        })
        initKeaTests()
        logic = sessionRecordingDataLogic({ sessionRecordingId: '2' })
        logic.mount()
        await expectLogic(logic).toMount([featureFlagLogic])
        featureFlagLogic.actions.setFeatureFlags([FEATURE_FLAGS.RECORDINGS_INSPECTOR_PERFORMANCE], {
            [FEATURE_FLAGS.RECORDINGS_INSPECTOR_PERFORMANCE]: true,
        })
        jest.spyOn(api, 'get')
    })

    describe('core assumptions', () => {
        it('mounts other logics', async () => {
            await expectLogic(logic).toMount([eventUsageLogic, teamLogic, featureFlagLogic, userLogic])
        })
        it('has default values', async () => {
            await expectLogic(logic).toMatchValues({
                sessionRecordingId: null,
                sessionPlayerData: {
                    bufferedTo: null,
                    metadata: { recordingDurationMs: 0, segments: [], playlists: [], startAndEndTimesByWindowId: {} },
                    next: undefined,
                    person: null,
                    snapshotsByWindowId: {},
                },
                sessionEventsData: null,
                filters: {},
                chunkPaginationIndex: 0,
                sessionEventsDataLoading: false,
            })
        })
    })

    describe('loading session core', () => {
        it('is triggered by mounting', async () => {
            const expectedData = {
                person: recordingMetaJson.person,
                metadata: parseMetadataResponse(recordingMetaJson.session_recording),
                bufferedTo: {
                    time: 44579,
                    windowId: '17da0b29e21c36-0df8b0cc82d45-1c306851-1fa400-17da0b29e2213f',
                },
                next: undefined,
                snapshotsByWindowId: recordingSnapshotsJson.snapshot_data_by_window_id,
            }
            await expectLogic(logic)
                .toDispatchActions(['loadEntireRecording', 'loadRecordingMetaSuccess', 'loadRecordingSnapshotsSuccess'])
                .toFinishAllListeners()
                .toMatchValues({
                    sessionPlayerData: expectedData,
                })
        })

        it('fetch metadata error and snapshots success', async () => {
            silenceKeaLoadersErrors()
            // Unmount and remount the logic to trigger fetching the data again after the mock change
            logic.unmount()
            useMocks({
                get: {
                    '/api/projects/:team/session_recordings/:id': () => [500, { status: 0 }],
                },
            })
            logic.mount()

            await expectLogic(logic)
                .toDispatchActionsInAnyOrder([
                    'loadRecordingMeta',
                    'loadRecordingSnapshots',
                    'loadRecordingMetaFailure',
                    'loadRecordingSnapshotsSuccess',
                ])
                .toFinishAllListeners()
                .toMatchValues({
                    sessionPlayerData: {
                        bufferedTo: null,
                        metadata: {
                            recordingDurationMs: 0,
                            segments: [],
                            playlists: [],
                            startAndEndTimesByWindowId: {},
                        },
                        next: undefined,
                        person: null,
                        snapshotsByWindowId: recordingSnapshotsJson.snapshot_data_by_window_id,
                    },
                })
            resumeKeaLoadersErrors()
        })
        it('fetch metadata success and snapshots error', async () => {
            silenceKeaLoadersErrors()
            // Unmount and remount the logic to trigger fetching the data again after the mock change
            logic.unmount()
            useMocks({
                get: {
                    '/api/projects/:team/session_recordings/:id/snapshots': () => [500, { status: 0 }],
                },
            })
            logic.mount()

            await expectLogic(logic)
                .toDispatchActions(['loadRecordingSnapshots', 'loadRecordingSnapshotsFailure'])
                .toMatchValues({
                    sessionPlayerData: {
                        person: recordingMetaJson.person,
                        metadata: parseMetadataResponse(recordingMetaJson.session_recording),
                        snapshotsByWindowId: {},
                        bufferedTo: null,
                    },
                })
            resumeKeaLoadersErrors()
        })
    })

    describe('loading session events', () => {
        const expectedEvents = [
            expect.objectContaining(recordingEventsJson[0]),
            expect.objectContaining(recordingEventsJson[1]),
            expect.objectContaining(recordingEventsJson[2]),
            expect.objectContaining(recordingEventsJson[4]),
            expect.objectContaining(recordingEventsJson[5]),
            expect.objectContaining(recordingEventsJson[6]),
        ]

        beforeEach(async () => {
            // Test session events loading in isolation from other features
            useAvailableFeatures([])
            initKeaTests()
            useAvailableFeatures([])
            initKeaTests()
            logic = sessionRecordingDataLogic({ sessionRecordingId: '2' })
            logic.mount()
            api.get.mockClear()
        })

        it('load events after metadata with 1min buffer', async () => {
            await expectLogic(logic, () => {
                logic.actions.loadRecordingMeta()
            })
                .toDispatchActions(['loadRecordingMeta', 'loadRecordingMetaSuccess', 'loadEvents'])
                .toMatchValues({
                    eventsApiParams: {
                        after: '2021-12-09T19:35:59Z',
                        before: '2021-12-09T20:23:24Z',
                        person_id: 1,
                        orderBy: ['timestamp'],
                        properties: {
                            type: 'OR',
                            values: [
                                {
                                    type: 'AND',
                                    values: [
                                        {
                                            key: '$session_id',
                                            operator: 'is_not_set',
                                            type: 'event',
                                            value: 'is_not_set',
                                        },
                                    ],
                                },
                                {
                                    type: 'AND',
                                    values: [
                                        {
                                            key: '$session_id',
                                            operator: 'exact',
                                            type: 'event',
                                            value: ['2'],
                                        },
                                    ],
                                },
                            ],
                        },
                    },
                })
        })
        it('no next url', async () => {
            await expectLogic(logic, () => {
                logic.actions.loadRecordingMeta()
            })
                .toDispatchActions(['loadRecordingMeta', 'loadRecordingMetaSuccess', 'loadEvents', 'loadEventsSuccess'])
                .toNotHaveDispatchedActions(['loadEvents'])
        })
        it('fetch all events and sort by player time', async () => {
            const firstNext = `${EVENTS_SESSION_RECORDING_EVENTS_ENDPOINT}?person_id=1&before=2021-10-28T17:45:12.128000Z&after=2021-10-28T16:45:05Z`
            let count = 0
            useMocks({
                get: {
                    '/api/projects/:team/events': () => [
                        200,
                        { results: recordingEventsJson, next: count++ === 0 ? firstNext : undefined },
                    ],
                },
            })

            await expectLogic(logic, () => {
                logic.actions.loadRecordingMeta()
            })
                .toDispatchActions(['loadRecordingMeta', 'loadRecordingMetaSuccess', 'loadEvents', 'loadEventsSuccess'])
                .toMatchValues({
                    sessionEventsData: {
                        next: firstNext,
                        events: expectedEvents,
                    },
                })
                .toDispatchActions([logic.actionCreators.loadEvents(firstNext), 'loadEventsSuccess'])
                .toNotHaveDispatchedActions(['loadEvents'])

            expect(logic.values.sessionEventsData).toMatchObject({
                next: undefined,
                events: [
                    expect.objectContaining(recordingEventsJson[0]),
                    expect.objectContaining(recordingEventsJson[1]),
                    expect.objectContaining(recordingEventsJson[0]),
                    expect.objectContaining(recordingEventsJson[1]),
                    expect.objectContaining(recordingEventsJson[2]),
                    expect.objectContaining(recordingEventsJson[2]),
                    expect.objectContaining(recordingEventsJson[4]),
                    expect.objectContaining(recordingEventsJson[4]),
                    expect.objectContaining(recordingEventsJson[5]),
                    expect.objectContaining(recordingEventsJson[5]),
                    expect.objectContaining(recordingEventsJson[6]),
                    expect.objectContaining(recordingEventsJson[6]),
                ],
            })

            // data, meta, events, and then first next events
            expect(api.get).toBeCalledTimes(4)
        })
        it('server error mid-fetch', async () => {
            const firstNext = `${EVENTS_SESSION_RECORDING_EVENTS_ENDPOINT}?person_id=1&before=2021-10-28T17:45:12.128000Z&after=2021-10-28T16:45:05Z`
            silenceKeaLoadersErrors()
            api.get
                .mockImplementationOnce(async (url: string) => {
                    if (combineUrl(url).pathname.startsWith(EVENTS_SESSION_RECORDING_META_ENDPOINT)) {
                        return { result: recordingMetaJson }
                    }
                })
                .mockImplementationOnce(async (url: string) => {
                    if (combineUrl(url).pathname.match(EVENTS_SESSION_RECORDING_SNAPSHOTS_ENDPOINT_REGEX)) {
                        return { result: recordingSnapshotsJson }
                    }
                })
                .mockImplementationOnce(async (url: string) => {
                    if (combineUrl(url).pathname.startsWith(EVENTS_SESSION_RECORDING_EVENTS_ENDPOINT)) {
                        return { results: recordingEventsJson, next: firstNext }
                    }
                })
                .mockImplementationOnce(async () => {
                    throw new Error('Error in third request')
                })
            await expectLogic(logic, () => {
                logic.actions.loadRecordingMeta()
            })
                .toDispatchActions(['loadRecordingMeta', 'loadRecordingMetaSuccess', 'loadEvents', 'loadEventsSuccess'])
                .toMatchValues({
                    sessionEventsData: {
                        next: firstNext,
                        events: expectedEvents,
                    },
                })
                .toDispatchActions([logic.actionCreators.loadEvents(firstNext), 'loadEventsFailure'])
            resumeKeaLoadersErrors()

            // data, meta, events, and then errored out on first next events
            expect(api.get).toBeCalledTimes(4)
        })
    })

    describe('loading session performance events', () => {
        describe("don't call performance endpoint", () => {
            beforeEach(async () => {
                useAvailableFeatures([])
                initKeaTests()
                logic = sessionRecordingDataLogic({ sessionRecordingId: '2' })
                logic.mount()
                await expectLogic(logic).toMount(featureFlagLogic)
                featureFlagLogic.actions.setFeatureFlags([FEATURE_FLAGS.RECORDINGS_INSPECTOR_PERFORMANCE], {
                    [FEATURE_FLAGS.RECORDINGS_INSPECTOR_PERFORMANCE]: false,
                })
                api.get.mockClear()
            })

            it('if ff is off', async () => {
                await expectLogic(logic, () => {
                    logic.actions.loadRecordingMeta()
                })
                    .toDispatchActions(['loadRecordingMeta', 'loadRecordingMetaSuccess'])
                    .toDispatchActionsInAnyOrder([
                        'loadEvents',
                        'loadEventsSuccess',
                        'loadPerformanceEvents',
                        'loadPerformanceEventsSuccess',
                    ])
                    .toMatchValues({
                        performanceEvents: null,
                    })

                // data, meta, events... but not performance events
                expect(api.get).toBeCalledTimes(3)
            })

            it("if ff is on but user doesn't have the performance feature", async () => {
                api.get.mockClear()
                await expectLogic(logic, async () => {
                    featureFlagLogic.actions.setFeatureFlags([FEATURE_FLAGS.RECORDINGS_INSPECTOR_PERFORMANCE], {
                        [FEATURE_FLAGS.RECORDINGS_INSPECTOR_PERFORMANCE]: true,
                    })
                    logic.actions.loadRecordingMeta()
                })
                    .toDispatchActions(['loadRecordingMeta', 'loadRecordingMetaSuccess'])
                    .toDispatchActionsInAnyOrder([
                        'loadEvents',
                        'loadEventsSuccess',
                        'loadPerformanceEvents',
                        'loadPerformanceEventsSuccess',
                    ])
                    .toMatchValues({
                        performanceEvents: null,
                    })

                // data, meta, events... but not performance events
                expect(api.get).toBeCalledTimes(3)
            })
        })

        it('load performance events', async () => {
            logic = sessionRecordingDataLogic({ sessionRecordingId: '2' })
            logic.mount()
            featureFlagLogic.actions.setFeatureFlags([FEATURE_FLAGS.RECORDINGS_INSPECTOR_PERFORMANCE], {
                [FEATURE_FLAGS.RECORDINGS_INSPECTOR_PERFORMANCE]: true,
            })

            await expectLogic(logic, () => {
                logic.actions.loadRecordingMeta()
            })
                .toDispatchActions([
                    'loadRecordingMeta',
                    'loadRecordingMetaSuccess',
                    'loadPerformanceEvents',
                    'loadPerformanceEventsSuccess',
                ])
                .toMatchValues({
                    eventsApiParams: {
                        after: '2021-12-09T19:35:59Z',
                        before: '2021-12-09T20:23:24Z',
                        person_id: 1,
                        orderBy: ['timestamp'],
                        properties: {
                            type: 'OR',
                            values: [
                                {
                                    type: 'AND',
                                    values: [
                                        {
                                            key: '$session_id',
                                            operator: 'is_not_set',
                                            type: 'event',
                                            value: 'is_not_set',
                                        },
                                    ],
                                },
                                {
                                    type: 'AND',
                                    values: [
                                        {
                                            key: '$session_id',
                                            operator: 'exact',
                                            type: 'event',
                                            value: ['2'],
                                        },
                                    ],
                                },
                            ],
                        },
                    },
                    performanceEvents: recordingPerformanceEventsJson,
                })
        })
    })

    describe('loading session performance events', () => {
        it("if feature not enabled don't call endpoint", async () => {
            logic = sessionRecordingDataLogic({ sessionRecordingId: '3' })
            logic.mount()
            await expectLogic(logic).toMount([featureFlagLogic])
            featureFlagLogic.actions.setFeatureFlags([FEATURE_FLAGS.RECORDINGS_INSPECTOR_PERFORMANCE], {
                [FEATURE_FLAGS.RECORDINGS_INSPECTOR_PERFORMANCE]: true,
            })

            jest.spyOn(api, 'get')
            api.get.mockClear()

            await expectLogic(logic, () => {
                logic.actions.loadRecordingMeta()
            })
                .toDispatchActions(['loadRecordingMeta', 'loadRecordingMetaSuccess', 'loadPerformanceEvents'])
                .toMatchValues({
                    performanceEvents: null,
                })

            // data, meta, events... but not performance events
            expect(api.get).toBeCalledTimes(3)
        })

        it('load performance events', async () => {
            window.POSTHOG_APP_CONTEXT = {
                current_user: { organization: { available_features: [AvailableFeature.RECORDINGS_PERFORMANCE] } },
            } as unknown as AppContext
            initKeaTests()
            logic = sessionRecordingDataLogic({ sessionRecordingId: '4' })
            logic.mount()
            await expectLogic(logic).toMount([featureFlagLogic])
            featureFlagLogic.actions.setFeatureFlags([FEATURE_FLAGS.RECORDINGS_INSPECTOR_PERFORMANCE], {
                [FEATURE_FLAGS.RECORDINGS_INSPECTOR_PERFORMANCE]: true,
            })
            await expectLogic(logic, () => {
                logic.actions.loadRecordingMeta()
            })
                .toDispatchActions(['loadRecordingMeta', 'loadRecordingMetaSuccess', 'loadPerformanceEvents'])
                .toMatchValues({
                    eventsApiParams: {
                        after: '2021-12-09T19:35:59Z',
                        before: '2021-12-09T20:23:24Z',
                        person_id: 1,
                        orderBy: ['timestamp'],
                        properties: {
                            type: 'OR',
                            values: [
                                {
                                    type: 'AND',
                                    values: [
                                        {
                                            key: '$session_id',
                                            operator: 'is_not_set',
                                            type: 'event',
                                            value: 'is_not_set',
                                        },
                                    ],
                                },
                                {
                                    type: 'AND',
                                    values: [
                                        {
                                            key: '$session_id',
                                            operator: 'exact',
                                            type: 'event',
                                            value: ['4'],
                                        },
                                    ],
                                },
                            ],
                        },
                    },
                    performanceEvents: recordingPerformanceEventsJson,
                })
        })
    })

    describe('loading session snapshots', () => {
        const snapsWindow1 =
            recordingSnapshotsJson.snapshot_data_by_window_id[
                '17da0b29e21c36-0df8b0cc82d45-1c306851-1fa400-17da0b29e2213f'
            ]
        const snapsWindow2 =
            recordingSnapshotsJson.snapshot_data_by_window_id[
                '182830cdf4b28a9-02530f1179ed36-1c525635-384000-182830cdf4c2841'
            ]

        it('no next url', async () => {
            await expectLogic(logic, () => {
                logic.actions.loadRecordingSnapshots()
            })
                .toDispatchActions(['loadRecordingSnapshots', 'loadRecordingSnapshotsSuccess'])
                .toMatchValues({
                    sessionPlayerData: {
                        person: recordingMetaJson.person,
                        metadata: parseMetadataResponse(recordingMetaJson.session_recording),
                        bufferedTo: {
                            time: 44579,
                            windowId: '17da0b29e21c36-0df8b0cc82d45-1c306851-1fa400-17da0b29e2213f',
                        },
                        next: undefined,
                        snapshotsByWindowId: recordingSnapshotsJson.snapshot_data_by_window_id,
                    },
                })
                .toNotHaveDispatchedActions(['loadRecordingSnapshots'])
        })

        it('fetch all chunks of recording', async () => {
            await expectLogic(preflightLogic).toDispatchActions(['loadPreflightSuccess'])
            await expectLogic(logic).toMount([eventUsageLogic]).toFinishAllListeners()
            api.get.mockClear()

            const snapshotUrl = createSnapshotEndpoint(1)
            const firstNext = `${snapshotUrl}/?offset=200&limit=200`

            api.get
                .mockImplementationOnce(async (url: string) => {
                    if (combineUrl(url).pathname.match(EVENTS_SESSION_RECORDING_SNAPSHOTS_ENDPOINT_REGEX)) {
                        return { result: { ...recordingSnapshotsJson, next: firstNext } }
                    }
                })
                .mockImplementationOnce(async (url: string) => {
                    if (combineUrl(url).pathname.match(EVENTS_SESSION_RECORDING_SNAPSHOTS_ENDPOINT_REGEX)) {
                        return { result: { ...recordingSnapshotsJson } }
                    }
                })

            await expectLogic(logic, () => {
                logic.actions.loadRecordingSnapshots()
            })
                .toDispatchActions(['loadRecordingSnapshots', 'loadRecordingSnapshotsSuccess'])
                .toMatchValues({
                    sessionPlayerData: {
                        person: recordingMetaJson.person,
                        metadata: parseMetadataResponse(recordingMetaJson.session_recording),
                        bufferedTo: {
                            time: 44579,
                            windowId: '17da0b29e21c36-0df8b0cc82d45-1c306851-1fa400-17da0b29e2213f',
                        },
                        snapshotsByWindowId: {
                            '17da0b29e21c36-0df8b0cc82d45-1c306851-1fa400-17da0b29e2213f': snapsWindow1,
                            '182830cdf4b28a9-02530f1179ed36-1c525635-384000-182830cdf4c2841': snapsWindow2,
                        },
                        next: firstNext,
                    },
                })
                .toDispatchActions([
                    logic.actionCreators.loadRecordingSnapshots(firstNext),
                    'loadRecordingSnapshotsSuccess',
                ])
                .toMatchValues({
                    sessionPlayerData: {
                        person: recordingMetaJson.person,
                        metadata: parseMetadataResponse(recordingMetaJson.session_recording),
                        bufferedTo: {
                            time: 44579,
                            windowId: '17da0b29e21c36-0df8b0cc82d45-1c306851-1fa400-17da0b29e2213f',
                        },
                        snapshotsByWindowId: {
                            '17da0b29e21c36-0df8b0cc82d45-1c306851-1fa400-17da0b29e2213f': [
                                ...snapsWindow1,
                                ...snapsWindow1,
                            ],
                            '182830cdf4b28a9-02530f1179ed36-1c525635-384000-182830cdf4c2841': [
                                ...snapsWindow2,
                                ...snapsWindow2,
                            ],
                        },
                        next: undefined,
                    },
                })
                .toFinishAllListeners()
            expect(api.get).toBeCalledTimes(2)
        })
        it('server error mid-way through recording', async () => {
            await expectLogic(preflightLogic).toDispatchActions(['loadPreflightSuccess'])
            await expectLogic(logic).toMount([eventUsageLogic]).toFinishAllListeners()

            api.get.mockClear()
            expect(api.get).toBeCalledTimes(0)

            const snapshotUrl = createSnapshotEndpoint(1)
            const firstNext = `${snapshotUrl}/?offset=200&limit=200`
            silenceKeaLoadersErrors()
            api.get
                .mockImplementationOnce(async (url: string) => {
                    if (combineUrl(url).pathname.match(EVENTS_SESSION_RECORDING_SNAPSHOTS_ENDPOINT_REGEX)) {
                        return { result: { ...recordingSnapshotsJson, next: firstNext } }
                    }
                })
                .mockImplementationOnce(async () => {
                    throw new Error('Error in second request')
                })

            await expectLogic(logic, async () => {
                await logic.actions.loadRecordingSnapshots()
            })
                .toDispatchActions(['loadRecordingSnapshots', 'loadRecordingSnapshotsSuccess'])
                .toMatchValues({
                    sessionPlayerData: {
                        person: recordingMetaJson.person,
                        metadata: parseMetadataResponse(recordingMetaJson.session_recording),
                        bufferedTo: {
                            time: 44579,
                            windowId: '17da0b29e21c36-0df8b0cc82d45-1c306851-1fa400-17da0b29e2213f',
                        },
                        snapshotsByWindowId: {
                            '17da0b29e21c36-0df8b0cc82d45-1c306851-1fa400-17da0b29e2213f': snapsWindow1,
                            '182830cdf4b28a9-02530f1179ed36-1c525635-384000-182830cdf4c2841': snapsWindow2,
                        },
                        next: firstNext,
                    },
                })
                .toDispatchActions([
                    logic.actionCreators.loadRecordingSnapshots(firstNext),
                    'loadRecordingSnapshotsFailure',
                ])
                .toFinishAllListeners()
            resumeKeaLoadersErrors()
            expect(api.get).toBeCalledTimes(2)
        })
    })

    describe('report usage', () => {
        it('send `recording loaded` event only when entire recording has loaded', async () => {
            await expectLogic(logic, () => {
                logic.actions.loadEntireRecording()
            })
                .toDispatchActions(['loadEntireRecording'])
                .toDispatchActionsInAnyOrder([
                    'loadRecordingMeta',
                    'loadRecordingMetaSuccess',
                    'loadRecordingSnapshots',
                    'loadRecordingSnapshotsSuccess',
                    'loadEvents',
                    'loadEventsSuccess',
                    'loadPerformanceEvents',
                    'loadPerformanceEventsSuccess',
                ])
                .toDispatchActions([logic.actionCreators.reportUsage(SessionRecordingUsageType.LOADED)]) // only dispatch once
                .toNotHaveDispatchedActions([logic.actionCreators.reportUsage(SessionRecordingUsageType.LOADED)])
        })
        it('send `recording viewed` and `recording analyzed` event on first contentful paint', async () => {
            await expectLogic(logic, () => {
                logic.actions.loadEntireRecording()
            })
                .toDispatchActions([
                    'loadEntireRecording',
                    'loadRecordingSnapshotsSuccess',
                    eventUsageLogic.actionTypes.reportRecording,
                    eventUsageLogic.actionTypes.reportRecording,
                ])
                .toMatchValues({
                    chunkPaginationIndex: 1,
                })
        })
    })
})<|MERGE_RESOLUTION|>--- conflicted
+++ resolved
@@ -18,12 +18,8 @@
 import { featureFlagLogic } from 'lib/logic/featureFlagLogic'
 import { userLogic } from 'scenes/userLogic'
 import { FEATURE_FLAGS } from 'lib/constants'
-<<<<<<< HEAD
-import { AppContext, AvailableFeature } from '~/types'
-=======
 import { AvailableFeature, SessionRecordingUsageType } from '~/types'
 import { useAvailableFeatures } from '~/mocks/features'
->>>>>>> fa3d50e0
 
 const createSnapshotEndpoint = (id: number): string => `api/projects/${MOCK_TEAM_ID}/session_recordings/${id}/snapshots`
 const EVENTS_SESSION_RECORDING_SNAPSHOTS_ENDPOINT_REGEX = new RegExp(
@@ -36,10 +32,7 @@
     let logic: ReturnType<typeof sessionRecordingDataLogic.build>
 
     beforeEach(async () => {
-<<<<<<< HEAD
-=======
         useAvailableFeatures([AvailableFeature.RECORDINGS_PERFORMANCE])
->>>>>>> fa3d50e0
         useMocks({
             get: {
                 '/api/projects/:team/session_recordings/:id/snapshots': { result: recordingSnapshotsJson },
@@ -427,84 +420,6 @@
         })
     })
 
-    describe('loading session performance events', () => {
-        it("if feature not enabled don't call endpoint", async () => {
-            logic = sessionRecordingDataLogic({ sessionRecordingId: '3' })
-            logic.mount()
-            await expectLogic(logic).toMount([featureFlagLogic])
-            featureFlagLogic.actions.setFeatureFlags([FEATURE_FLAGS.RECORDINGS_INSPECTOR_PERFORMANCE], {
-                [FEATURE_FLAGS.RECORDINGS_INSPECTOR_PERFORMANCE]: true,
-            })
-
-            jest.spyOn(api, 'get')
-            api.get.mockClear()
-
-            await expectLogic(logic, () => {
-                logic.actions.loadRecordingMeta()
-            })
-                .toDispatchActions(['loadRecordingMeta', 'loadRecordingMetaSuccess', 'loadPerformanceEvents'])
-                .toMatchValues({
-                    performanceEvents: null,
-                })
-
-            // data, meta, events... but not performance events
-            expect(api.get).toBeCalledTimes(3)
-        })
-
-        it('load performance events', async () => {
-            window.POSTHOG_APP_CONTEXT = {
-                current_user: { organization: { available_features: [AvailableFeature.RECORDINGS_PERFORMANCE] } },
-            } as unknown as AppContext
-            initKeaTests()
-            logic = sessionRecordingDataLogic({ sessionRecordingId: '4' })
-            logic.mount()
-            await expectLogic(logic).toMount([featureFlagLogic])
-            featureFlagLogic.actions.setFeatureFlags([FEATURE_FLAGS.RECORDINGS_INSPECTOR_PERFORMANCE], {
-                [FEATURE_FLAGS.RECORDINGS_INSPECTOR_PERFORMANCE]: true,
-            })
-            await expectLogic(logic, () => {
-                logic.actions.loadRecordingMeta()
-            })
-                .toDispatchActions(['loadRecordingMeta', 'loadRecordingMetaSuccess', 'loadPerformanceEvents'])
-                .toMatchValues({
-                    eventsApiParams: {
-                        after: '2021-12-09T19:35:59Z',
-                        before: '2021-12-09T20:23:24Z',
-                        person_id: 1,
-                        orderBy: ['timestamp'],
-                        properties: {
-                            type: 'OR',
-                            values: [
-                                {
-                                    type: 'AND',
-                                    values: [
-                                        {
-                                            key: '$session_id',
-                                            operator: 'is_not_set',
-                                            type: 'event',
-                                            value: 'is_not_set',
-                                        },
-                                    ],
-                                },
-                                {
-                                    type: 'AND',
-                                    values: [
-                                        {
-                                            key: '$session_id',
-                                            operator: 'exact',
-                                            type: 'event',
-                                            value: ['4'],
-                                        },
-                                    ],
-                                },
-                            ],
-                        },
-                    },
-                    performanceEvents: recordingPerformanceEventsJson,
-                })
-        })
-    })
-
     describe('loading session snapshots', () => {
         const snapsWindow1 =
             recordingSnapshotsJson.snapshot_data_by_window_id[
