<<<<<<< HEAD
import { LemonButton, LemonMenu } from '@posthog/lemon-ui'
import { useValues } from 'kea'
=======
import { urls } from '@posthog/apps-common'
import { IconPlus } from '@posthog/icons'
import { LemonButton, Link } from '@posthog/lemon-ui'
import { BindLogic, useActions, useValues } from 'kea'
import { TaxonomicPropertyFilter } from 'lib/components/PropertyFilters/components/TaxonomicPropertyFilter'
import { propertyFilterLogic } from 'lib/components/PropertyFilters/propertyFilterLogic'
>>>>>>> 944f066f
import { PropertyFilters } from 'lib/components/PropertyFilters/PropertyFilters'
import { TaxonomicFilterGroupType } from 'lib/components/TaxonomicFilter/types'
<<<<<<< HEAD
import { IconPlus } from 'lib/lemon-ui/icons'
import { useMemo } from 'react'
=======
import { Popover } from 'lib/lemon-ui/Popover/Popover'
import { useMemo, useState } from 'react'
>>>>>>> 944f066f
import { teamLogic } from 'scenes/teamLogic'

import { EntityTypes, FilterType, PropertyFilterType, PropertyOperator, RecordingFilters } from '~/types'

export const SimpleSessionRecordingsFilters = ({
    filters,
    setFilters,
    localFilters,
    setLocalFilters,
    onClickAdvancedFilters,
}: {
    filters: RecordingFilters
    setFilters: (filters: RecordingFilters) => void
    localFilters: FilterType
    setLocalFilters: (localFilters: FilterType) => void
    onClickAdvancedFilters: () => void
}): JSX.Element => {
    const { currentTeam } = useValues(teamLogic)

    const displayNameProperties = useMemo(() => currentTeam?.person_display_name_properties ?? [], [currentTeam])

    const pageviewEvent = localFilters.events?.find((event) => event.id === '$pageview')

    const personProperties = filters.properties || []
    const eventProperties = pageviewEvent?.properties || []

    const onClickPersonProperty = (key: string): void => {
        setFilters({
            ...filters,
            properties: [
                ...personProperties,
                { type: PropertyFilterType.Person, key: key, value: null, operator: PropertyOperator.Exact },
            ],
        })
    }

    const onClickCurrentUrl = (): void => {
        const events = filters.events || []
        setLocalFilters({
            ...filters,
            events: [
                ...events,
                {
                    id: '$pageview',
                    name: '$pageview',
                    type: EntityTypes.EVENTS,
                    properties: [
                        {
                            type: PropertyFilterType.Event,
                            key: '$current_url',
                            value: null,
                            operator: PropertyOperator.Exact,
                        },
                    ],
                },
            ],
        })
    }

    const items = useMemo(() => {
        const keys = personProperties.map((p) => p.key)

        const properties = [
            !keys.includes('$geoip_country_name') && {
                label: 'Country',
                key: '$geoip_country_name',
                onClick: () => onClickPersonProperty('$geoip_country_name'),
            },
            !keys.includes('') && {
                label: 'URL',
                key: '$current_url',
                onClick: onClickCurrentUrl,
            },
        ]

        displayNameProperties.forEach((property) => {
            properties.push(
                !keys.includes(property) && {
                    label: property,
                    key: property,
                    onClick: () => onClickPersonProperty(property),
                }
            )
        })

        return properties.filter(Boolean)
    }, [displayNameProperties, personProperties])

    return (
        <div className="space-y-1">
            <PropertyFilters
                pageKey="session-recordings"
                taxonomicGroupTypes={[TaxonomicFilterGroupType.PersonProperties]}
                propertyFilters={personProperties}
                onChange={(properties) => setFilters({ properties })}
                allowNew={false}
                openOnInsert
            />
            <PropertyFilters
                pageKey="session-recordings-$current_url"
                taxonomicGroupTypes={[TaxonomicFilterGroupType.EventProperties]}
                propertyFilters={eventProperties}
                onChange={(properties) => {
                    setLocalFilters({
                        ...filters,
                        events:
                            properties.length > 0
                                ? [
                                      {
                                          id: '$pageview',
                                          name: '$pageview',
                                          type: EntityTypes.EVENTS,
                                          properties: properties,
                                      },
                                  ]
                                : [],
                    })
                }}
                allowNew={false}
                openOnInsert
            />
            <LemonMenu
                items={[
                    {
                        title: 'Choose property',
                        items: items,
                    },
                    {
                        items: [{ label: 'Use advanced filters', onClick: onClickAdvancedFilters }],
                    },
                ]}
            >
                <LemonButton size="small" type="secondary" icon={<IconPlus />} />
            </LemonMenu>
        </div>
    )
}<|MERGE_RESOLUTION|>--- conflicted
+++ resolved
@@ -1,23 +1,9 @@
-<<<<<<< HEAD
+import { IconPlus } from '@posthog/icons'
 import { LemonButton, LemonMenu } from '@posthog/lemon-ui'
 import { useValues } from 'kea'
-=======
-import { urls } from '@posthog/apps-common'
-import { IconPlus } from '@posthog/icons'
-import { LemonButton, Link } from '@posthog/lemon-ui'
-import { BindLogic, useActions, useValues } from 'kea'
-import { TaxonomicPropertyFilter } from 'lib/components/PropertyFilters/components/TaxonomicPropertyFilter'
-import { propertyFilterLogic } from 'lib/components/PropertyFilters/propertyFilterLogic'
->>>>>>> 944f066f
 import { PropertyFilters } from 'lib/components/PropertyFilters/PropertyFilters'
 import { TaxonomicFilterGroupType } from 'lib/components/TaxonomicFilter/types'
-<<<<<<< HEAD
-import { IconPlus } from 'lib/lemon-ui/icons'
 import { useMemo } from 'react'
-=======
-import { Popover } from 'lib/lemon-ui/Popover/Popover'
-import { useMemo, useState } from 'react'
->>>>>>> 944f066f
 import { teamLogic } from 'scenes/teamLogic'
 
 import { EntityTypes, FilterType, PropertyFilterType, PropertyOperator, RecordingFilters } from '~/types'
