import React, { useEffect, useState } from 'react'
import { useActions, useValues } from 'kea'
import { RecordingFilters, SessionRecordingType, ReplayTabs } from '~/types'
import {
    defaultPageviewPropertyEntityFilter,
    RECORDINGS_LIMIT,
    sessionRecordingsListLogic,
} from './sessionRecordingsListLogic'
import './SessionRecordingsPlaylist.scss'
import { SessionRecordingPlayer } from '../player/SessionRecordingPlayer'
import { EmptyMessage } from 'lib/components/EmptyMessage/EmptyMessage'
<<<<<<< HEAD
import { LemonButton, LemonDivider } from '@posthog/lemon-ui'
import { IconChevronLeft, IconChevronRight, IconFilter, IconWithCount } from 'lib/lemon-ui/icons'
=======
import { LemonButton, LemonDivider, LemonSwitch } from '@posthog/lemon-ui'
import { IconChevronLeft, IconChevronRight, IconPause, IconPlay } from 'lib/lemon-ui/icons'
import { SessionRecordingsFilters } from '../filters/SessionRecordingsFilters'
>>>>>>> 57e7ed7c
import { SessionRecordingsList } from './SessionRecordingsList'
import clsx from 'clsx'
import { useResizeBreakpoints } from 'lib/hooks/useResizeObserver'
import { featureFlagLogic } from 'lib/logic/featureFlagLogic'
import { FEATURE_FLAGS } from 'lib/constants'
import { Spinner } from 'lib/lemon-ui/Spinner'
import { Tooltip } from 'lib/lemon-ui/Tooltip'
<<<<<<< HEAD
import { SessionRecordingsFiltersV2 } from '../filters/SessionRecordingsFiltersV2'
=======
import { playerSettingsLogic } from '../player/playerSettingsLogic'
import { urls } from 'scenes/urls'
>>>>>>> 57e7ed7c

const CounterBadge = ({ children }: { children: React.ReactNode }): JSX.Element => (
    <span className="rounded py-1 px-2 mr-1 text-xs bg-border-light font-semibold select-none">{children}</span>
)

export function RecordingsLists({
    playlistShortId,
    personUUID,
    filters: defaultFilters,
    updateSearchParams,
}: SessionRecordingsPlaylistProps): JSX.Element {
    const logicProps = {
        playlistShortId,
        personUUID,
        filters: defaultFilters,
        updateSearchParams,
    }
    const logic = sessionRecordingsListLogic(logicProps)
    const {
        filters,
        hasNext,
        hasPrev,
        sessionRecordings,
        sessionRecordingsResponseLoading,
        activeSessionRecording,
        showFilters,
        pinnedRecordingsResponse,
        pinnedRecordingsResponseLoading,
        totalFiltersCount,
    } = useValues(logic)
<<<<<<< HEAD
    const { setSelectedRecordingId, loadNext, loadPrev, setFilters, maybeLoadSessionRecordings, setShowFilters } =
        useActions(logic)
=======
    const { setSelectedRecordingId, loadNext, loadPrev, setFilters, maybeLoadSessionRecordings } = useActions(logic)
    const { autoplayDirection } = useValues(playerSettingsLogic)
    const { toggleAutoplayDirection } = useActions(playerSettingsLogic)
>>>>>>> 57e7ed7c
    const { featureFlags } = useValues(featureFlagLogic)
    const infiniteScrollerEnabled = featureFlags[FEATURE_FLAGS.SESSION_RECORDING_INFINITE_LIST]

    const [collapsed, setCollapsed] = useState({ pinned: false, other: false })
    const offset = filters.offset ?? 0
    const nextLength = offset + (sessionRecordingsResponseLoading ? RECORDINGS_LIMIT : sessionRecordings.length)

    const onRecordingClick = (recording: SessionRecordingType): void => {
        setSelectedRecordingId(recording.id)
    }

    const onPropertyClick = (property: string, value?: string): void => {
        setFilters(defaultPageviewPropertyEntityFilter(filters, property, value))
    }

    const paginationControls = nextLength ? (
        <div className="flex items-center gap-1 mx-2">
            <span>{`${offset + 1} - ${nextLength}`}</span>
            <LemonButton
                icon={<IconChevronLeft />}
                status="stealth"
                size="small"
                disabled={!hasPrev}
                onClick={() => loadPrev()}
            />
            <LemonButton
                icon={<IconChevronRight />}
                status="stealth"
                disabled={!hasNext}
                size="small"
                onClick={() => loadNext()}
            />
        </div>
    ) : null

    return (
        <>
<<<<<<< HEAD
            {/* {showFilters ? (
                <SessionRecordingsFilters filters={filters} setFilters={setFilters} showPropertyFilters={!personUUID} />
            ) : null} */}
=======
            {showFilters ? (
                <SessionRecordingsFilters filters={filters} setFilters={setFilters} showPropertyFilters={!personUUID} />
            ) : null}
>>>>>>> 57e7ed7c
            <div className="SessionRecordingsPlaylist__lists">
                {/* Pinned recordings */}
                {!!playlistShortId && !showFilters ? (
                    <SessionRecordingsList
                        className={clsx({
                            'max-h-1/2 h-fit': !collapsed.other,
                            'shrink-1': !collapsed.pinned && collapsed.other,
                        })}
                        listKey="pinned"
                        title="Pinned Recordings"
                        titleRight={
                            pinnedRecordingsResponse?.results?.length ? (
                                <CounterBadge>{pinnedRecordingsResponse.results.length}</CounterBadge>
                            ) : null
                        }
                        onRecordingClick={onRecordingClick}
                        onPropertyClick={onPropertyClick}
                        collapsed={collapsed.pinned}
                        onCollapse={() => setCollapsed({ ...collapsed, pinned: !collapsed.pinned })}
                        recordings={pinnedRecordingsResponse?.results}
                        loading={pinnedRecordingsResponseLoading}
                        info={
                            <>
                                You can pin recordings to a playlist to easily keep track of relevant recordings for the
                                task at hand. Pinned recordings are always shown, regardless of filters.
                            </>
                        }
                        activeRecordingId={activeSessionRecording?.id}
                    />
                ) : null}

                {/* Other recordings */}
                <SessionRecordingsList
                    className={clsx({
                        'flex-1': !collapsed.other,
                        'shrink-0': collapsed.other,
                    })}
                    listKey="other"
                    title={!playlistShortId ? 'Recordings' : 'Other recordings'}
                    titleRight={
                        <>
                            {infiniteScrollerEnabled ? (
                                sessionRecordings.length ? (
                                    <Tooltip
                                        placement="bottom"
                                        title={
                                            <>
                                                Showing {sessionRecordings.length} results.
                                                <br />
                                                Scrolling to the bottom or the top of the list will load older or newer
                                                recordings respectively.
                                            </>
                                        }
                                    >
<<<<<<< HEAD
                                        <CounterBadge>{Math.min(999, sessionRecordings.length)}+</CounterBadge>
=======
                                        <span>
                                            <CounterBadge>{Math.min(999, sessionRecordings.length)}+</CounterBadge>
                                        </span>
>>>>>>> 57e7ed7c
                                    </Tooltip>
                                ) : null
                            ) : (
                                paginationControls
                            )}

<<<<<<< HEAD
                            <LemonButton
                                size="small"
                                status={showFilters ? 'primary' : 'primary-alt'}
                                type={showFilters ? 'primary' : 'tertiary'}
                                icon={
                                    <IconWithCount count={totalFiltersCount}>
                                        <IconFilter />
                                    </IconWithCount>
                                }
                                onClick={() => setShowFilters(!showFilters)}
                            />
                        </>
                    }
                    subheader={
                        showFilters ? (
                            <SessionRecordingsFiltersV2
                                filters={filters}
                                setFilters={setFilters}
                                showPropertyFilters={!personUUID}
                            />
                        ) : null
                    }
=======
                            <Tooltip
                                title={
                                    <div className="text-center">
                                        Autoplay next recording
                                        <br />({!autoplayDirection ? 'disabled' : autoplayDirection})
                                    </div>
                                }
                                placement="bottom"
                            >
                                <span>
                                    <LemonSwitch
                                        checked={!!autoplayDirection}
                                        onChange={toggleAutoplayDirection}
                                        handleContent={
                                            <span
                                                className={clsx(
                                                    'transition-all flex items-center',
                                                    !autoplayDirection && 'text-border text-sm',
                                                    !!autoplayDirection && 'text-primary-highlight text-xs pl-px',
                                                    autoplayDirection === 'newer' && 'rotate-180'
                                                )}
                                            >
                                                {autoplayDirection ? <IconPlay /> : <IconPause />}
                                            </span>
                                        }
                                    />
                                </span>
                            </Tooltip>
                        </>
                    }
>>>>>>> 57e7ed7c
                    onRecordingClick={onRecordingClick}
                    onPropertyClick={onPropertyClick}
                    collapsed={collapsed.other}
                    onCollapse={
                        !!playlistShortId ? () => setCollapsed({ ...collapsed, other: !collapsed.other }) : undefined
                    }
                    recordings={sessionRecordings}
                    loading={sessionRecordingsResponseLoading}
                    loadingSkeletonCount={RECORDINGS_LIMIT}
                    empty={<>No matching recordings found</>}
                    activeRecordingId={activeSessionRecording?.id}
                    onScrollToEnd={infiniteScrollerEnabled ? () => maybeLoadSessionRecordings('older') : undefined}
                    onScrollToStart={infiniteScrollerEnabled ? () => maybeLoadSessionRecordings('newer') : undefined}
                    footer={
                        infiniteScrollerEnabled ? (
                            <>
                                <LemonDivider />
                                <div className="m-4 h-10 flex items-center justify-center gap-2 text-muted-alt">
                                    {sessionRecordingsResponseLoading ? (
                                        <>
                                            <Spinner monocolor /> Loading older recordings
                                        </>
                                    ) : hasNext ? (
                                        <LemonButton
                                            status="primary"
                                            onClick={() => maybeLoadSessionRecordings('older')}
                                        >
                                            Load more
                                        </LemonButton>
                                    ) : (
                                        'No more results'
                                    )}
                                </div>
                            </>
                        ) : null
                    }
<<<<<<< HEAD
=======
                    draggableHref={urls.replay(ReplayTabs.Recent, filters)}
>>>>>>> 57e7ed7c
                />
            </div>
        </>
    )
}

export type SessionRecordingsPlaylistProps = {
    playlistShortId?: string
    personUUID?: string
    filters?: RecordingFilters
    updateSearchParams?: boolean
    onFiltersChange?: (filters: RecordingFilters) => void
    autoPlay?: boolean
    mode?: 'standard' | 'notebook'
}

export function SessionRecordingsPlaylist(props: SessionRecordingsPlaylistProps): JSX.Element {
    const {
        playlistShortId,
        personUUID,
        filters: defaultFilters,
        updateSearchParams,
        onFiltersChange,
        autoPlay = true,
        mode = 'standard',
    } = props

    const logicProps = {
        playlistShortId,
        personUUID,
        filters: defaultFilters,
        updateSearchParams,
        autoPlay,
    }
    const logic = sessionRecordingsListLogic(logicProps)
    const { activeSessionRecording, nextSessionRecording, filters } = useValues(logic)

    const { ref: playlistRef, size } = useResizeBreakpoints({
        0: 'small',
        750: 'medium',
    })

    useEffect(() => {
        if (filters !== defaultFilters) {
            onFiltersChange?.(filters)
        }
    }, [filters])

    return (
        <>
<<<<<<< HEAD
            {/* {mode === 'standard' ? <SessionRecordingsPlaylistFilters {...props} /> : null} */}
=======
            {mode === 'standard' ? <SessionRecordingsPlaylistFilters {...props} /> : null}
>>>>>>> 57e7ed7c
            <div
                ref={playlistRef}
                data-attr="session-recordings-playlist"
                className={clsx('SessionRecordingsPlaylist', {
                    'SessionRecordingsPlaylist--wide': size !== 'small',
                })}
            >
                <div className={clsx('SessionRecordingsPlaylist__left-column space-y-4')}>
                    <RecordingsLists {...props} />
                </div>
                <div className="SessionRecordingsPlaylist__right-column">
                    {activeSessionRecording?.id ? (
                        <SessionRecordingPlayer
                            playerKey="playlist"
                            playlistShortId={playlistShortId}
                            sessionRecordingId={activeSessionRecording?.id}
                            matching={activeSessionRecording?.matching_events}
                            recordingStartTime={activeSessionRecording ? activeSessionRecording.start_time : undefined}
                            nextSessionRecording={nextSessionRecording}
                        />
                    ) : (
                        <div className="mt-20">
                            <EmptyMessage
                                title="No recording selected"
                                description="Please select a recording from the list on the left"
                                buttonText="Learn more about recordings"
                                buttonTo="https://posthog.com/docs/user-guides/recordings"
                            />
                        </div>
                    )}
                </div>
            </div>
        </>
    )
}<|MERGE_RESOLUTION|>--- conflicted
+++ resolved
@@ -9,14 +9,8 @@
 import './SessionRecordingsPlaylist.scss'
 import { SessionRecordingPlayer } from '../player/SessionRecordingPlayer'
 import { EmptyMessage } from 'lib/components/EmptyMessage/EmptyMessage'
-<<<<<<< HEAD
-import { LemonButton, LemonDivider } from '@posthog/lemon-ui'
-import { IconChevronLeft, IconChevronRight, IconFilter, IconWithCount } from 'lib/lemon-ui/icons'
-=======
 import { LemonButton, LemonDivider, LemonSwitch } from '@posthog/lemon-ui'
-import { IconChevronLeft, IconChevronRight, IconPause, IconPlay } from 'lib/lemon-ui/icons'
-import { SessionRecordingsFilters } from '../filters/SessionRecordingsFilters'
->>>>>>> 57e7ed7c
+import { IconChevronLeft, IconChevronRight, IconFilter, IconPause, IconPlay, IconWithCount } from 'lib/lemon-ui/icons'
 import { SessionRecordingsList } from './SessionRecordingsList'
 import clsx from 'clsx'
 import { useResizeBreakpoints } from 'lib/hooks/useResizeObserver'
@@ -24,12 +18,9 @@
 import { FEATURE_FLAGS } from 'lib/constants'
 import { Spinner } from 'lib/lemon-ui/Spinner'
 import { Tooltip } from 'lib/lemon-ui/Tooltip'
-<<<<<<< HEAD
 import { SessionRecordingsFiltersV2 } from '../filters/SessionRecordingsFiltersV2'
-=======
 import { playerSettingsLogic } from '../player/playerSettingsLogic'
 import { urls } from 'scenes/urls'
->>>>>>> 57e7ed7c
 
 const CounterBadge = ({ children }: { children: React.ReactNode }): JSX.Element => (
     <span className="rounded py-1 px-2 mr-1 text-xs bg-border-light font-semibold select-none">{children}</span>
@@ -60,14 +51,10 @@
         pinnedRecordingsResponseLoading,
         totalFiltersCount,
     } = useValues(logic)
-<<<<<<< HEAD
     const { setSelectedRecordingId, loadNext, loadPrev, setFilters, maybeLoadSessionRecordings, setShowFilters } =
         useActions(logic)
-=======
-    const { setSelectedRecordingId, loadNext, loadPrev, setFilters, maybeLoadSessionRecordings } = useActions(logic)
     const { autoplayDirection } = useValues(playerSettingsLogic)
     const { toggleAutoplayDirection } = useActions(playerSettingsLogic)
->>>>>>> 57e7ed7c
     const { featureFlags } = useValues(featureFlagLogic)
     const infiniteScrollerEnabled = featureFlags[FEATURE_FLAGS.SESSION_RECORDING_INFINITE_LIST]
 
@@ -105,15 +92,9 @@
 
     return (
         <>
-<<<<<<< HEAD
             {/* {showFilters ? (
                 <SessionRecordingsFilters filters={filters} setFilters={setFilters} showPropertyFilters={!personUUID} />
             ) : null} */}
-=======
-            {showFilters ? (
-                <SessionRecordingsFilters filters={filters} setFilters={setFilters} showPropertyFilters={!personUUID} />
-            ) : null}
->>>>>>> 57e7ed7c
             <div className="SessionRecordingsPlaylist__lists">
                 {/* Pinned recordings */}
                 {!!playlistShortId && !showFilters ? (
@@ -168,43 +149,15 @@
                                             </>
                                         }
                                     >
-<<<<<<< HEAD
-                                        <CounterBadge>{Math.min(999, sessionRecordings.length)}+</CounterBadge>
-=======
                                         <span>
                                             <CounterBadge>{Math.min(999, sessionRecordings.length)}+</CounterBadge>
                                         </span>
->>>>>>> 57e7ed7c
                                     </Tooltip>
                                 ) : null
                             ) : (
                                 paginationControls
                             )}
 
-<<<<<<< HEAD
-                            <LemonButton
-                                size="small"
-                                status={showFilters ? 'primary' : 'primary-alt'}
-                                type={showFilters ? 'primary' : 'tertiary'}
-                                icon={
-                                    <IconWithCount count={totalFiltersCount}>
-                                        <IconFilter />
-                                    </IconWithCount>
-                                }
-                                onClick={() => setShowFilters(!showFilters)}
-                            />
-                        </>
-                    }
-                    subheader={
-                        showFilters ? (
-                            <SessionRecordingsFiltersV2
-                                filters={filters}
-                                setFilters={setFilters}
-                                showPropertyFilters={!personUUID}
-                            />
-                        ) : null
-                    }
-=======
                             <Tooltip
                                 title={
                                     <div className="text-center">
@@ -233,9 +186,28 @@
                                     />
                                 </span>
                             </Tooltip>
+                            <LemonButton
+                                size="small"
+                                status={showFilters ? 'primary' : 'primary-alt'}
+                                type={showFilters ? 'primary' : 'tertiary'}
+                                icon={
+                                    <IconWithCount count={totalFiltersCount}>
+                                        <IconFilter />
+                                    </IconWithCount>
+                                }
+                                onClick={() => setShowFilters(!showFilters)}
+                            />
                         </>
                     }
->>>>>>> 57e7ed7c
+                    subheader={
+                        showFilters ? (
+                            <SessionRecordingsFiltersV2
+                                filters={filters}
+                                setFilters={setFilters}
+                                showPropertyFilters={!personUUID}
+                            />
+                        ) : null
+                    }
                     onRecordingClick={onRecordingClick}
                     onPropertyClick={onPropertyClick}
                     collapsed={collapsed.other}
@@ -272,10 +244,7 @@
                             </>
                         ) : null
                     }
-<<<<<<< HEAD
-=======
                     draggableHref={urls.replay(ReplayTabs.Recent, filters)}
->>>>>>> 57e7ed7c
                 />
             </div>
         </>
@@ -300,7 +269,6 @@
         updateSearchParams,
         onFiltersChange,
         autoPlay = true,
-        mode = 'standard',
     } = props
 
     const logicProps = {
@@ -326,11 +294,7 @@
 
     return (
         <>
-<<<<<<< HEAD
             {/* {mode === 'standard' ? <SessionRecordingsPlaylistFilters {...props} /> : null} */}
-=======
-            {mode === 'standard' ? <SessionRecordingsPlaylistFilters {...props} /> : null}
->>>>>>> 57e7ed7c
             <div
                 ref={playlistRef}
                 data-attr="session-recordings-playlist"
