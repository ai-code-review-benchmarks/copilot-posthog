--- conflicted
+++ resolved
@@ -1,11 +1,8 @@
 import { LemonBadge, LemonButton, Link, Spinner } from '@posthog/lemon-ui'
 import { BindLogic, useActions, useValues } from 'kea'
 import { EmptyMessage } from 'lib/components/EmptyMessage/EmptyMessage'
-<<<<<<< HEAD
 import { FlaggedFeature } from 'lib/components/FlaggedFeature'
 import { Playlist, PlaylistSection } from 'lib/components/Playlist/Playlist'
-=======
->>>>>>> 6a7387fa
 import { PropertyKeyInfo } from 'lib/components/PropertyKeyInfo'
 import { FEATURE_FLAGS } from 'lib/constants'
 import { LemonBanner } from 'lib/lemon-ui/LemonBanner'
