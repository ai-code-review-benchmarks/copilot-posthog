import './SessionRecordingPreview.scss'

import { IconBug, IconCursorClick, IconKeyboard, IconLive, IconPinFilled } from '@posthog/icons'
import clsx from 'clsx'
import { useValues } from 'kea'
import { PropertyIcon } from 'lib/components/PropertyIcon/PropertyIcon'
import { TZLabel } from 'lib/components/TZLabel'
import { FEATURE_FLAGS } from 'lib/constants'
import { LemonSkeleton } from 'lib/lemon-ui/LemonSkeleton'
import { Tooltip } from 'lib/lemon-ui/Tooltip'
import { featureFlagLogic } from 'lib/logic/featureFlagLogic'
import { colonDelimitedDuration } from 'lib/utils'
import { DraggableToNotebook } from 'scenes/notebooks/AddToNotebook/DraggableToNotebook'
import { asDisplay } from 'scenes/persons/person-utils'
import { SimpleTimeLabel } from 'scenes/session-recordings/components/SimpleTimeLabel'
import { countryTitleFrom } from 'scenes/session-recordings/player/player-meta/playerMetaLogic'
import { playerSettingsLogic, TimestampFormat } from 'scenes/session-recordings/player/playerSettingsLogic'
import { urls } from 'scenes/urls'

import { RecordingsQuery } from '~/queries/schema/schema-general'
import { SessionRecordingType } from '~/types'

import { sessionRecordingsListPropertiesLogic } from './sessionRecordingsListPropertiesLogic'
import { DEFAULT_RECORDING_FILTERS_ORDER_BY, sessionRecordingsPlaylistLogic } from './sessionRecordingsPlaylistLogic'

export interface SessionRecordingPreviewProps {
    recording: SessionRecordingType
    isActive?: boolean
    onClick?: () => void
    pinned?: boolean
}

function RecordingDuration({ recordingDuration }: { recordingDuration: number | undefined }): JSX.Element {
    if (recordingDuration === undefined) {
        return <div className="flex text-secondary text-xs">-</div>
    }

    const formattedDuration = colonDelimitedDuration(recordingDuration)
    const [hours, minutes, seconds] = formattedDuration.split(':')

    return (
        <div className="flex text-secondary text-xs">
            {hours != '00' && <span>{hours}:</span>}
            <span>
                {minutes}:{seconds}
            </span>
        </div>
    )
}

function ErrorCount({
    iconClassNames,
    errorCount,
}: {
    iconClassNames: string
    errorCount: number | undefined
}): JSX.Element {
    if (errorCount === undefined) {
        return <div className="flex items-center flex-1 justify-end font-semibold">-</div>
    }

    return (
        <div className="flex items-center flex-1 deprecated-space-x-1 justify-end font-semibold">
            <IconBug className={iconClassNames} />
            <span>{errorCount}</span>
        </div>
    )
}

interface GatheredProperty {
    property: string
    value: string | undefined
    label: string | undefined
}

const browserIconPropertyKeys = ['$geoip_country_code', '$browser', '$device_type', '$os']
const mobileIconPropertyKeys = ['$geoip_country_code', '$device_type', '$os_name']

export function gatherIconProperties(
    recordingProperties: Record<string, any> | undefined,
    recording?: SessionRecordingType
): GatheredProperty[] {
    const iconProperties =
        recordingProperties && Object.keys(recordingProperties).length > 0
            ? recordingProperties
            : recording?.person?.properties || {}

    const deviceType = iconProperties['$device_type'] || iconProperties['$initial_device_type']
    const iconPropertyKeys = deviceType === 'Mobile' ? mobileIconPropertyKeys : browserIconPropertyKeys

    return iconPropertyKeys
        .flatMap((property) => {
            const value = property === '$device_type' ? deviceType : iconProperties[property]
            const label = property === '$geoip_country_code' ? countryTitleFrom(iconProperties) : value

            return { property, value, label }
        })
        .filter((property) => !!property.value)
}

export interface PropertyIconsProps {
    recordingProperties: GatheredProperty[]
    loading?: boolean
    iconClassNames?: string
    showTooltip?: boolean
    showLabel?: (key: string) => boolean
}

export function PropertyIcons({ recordingProperties, loading, iconClassNames }: PropertyIconsProps): JSX.Element {
    return (
        <div className="flex deprecated-space-x-1 ph-no-capture">
            {loading ? (
                <LemonSkeleton className="w-16 h-3" />
            ) : (
                recordingProperties.map(({ property, value, label }) => (
                    <Tooltip key={property} title={label}>
                        <PropertyIcon className={iconClassNames} property={property} value={value} />
                    </Tooltip>
                ))
            )}
        </div>
    )
}

function FirstURL(props: { startUrl: string | undefined }): JSX.Element {
    const firstPath = props.startUrl?.replace(/https?:\/\//g, '').split(/[?|#]/)[0]
    return (
        <span className="flex overflow-hidden text-secondary text-xs">
            <span title={`First URL: ${props.startUrl}`} className="truncate">
                {firstPath}
            </span>
        </span>
    )
}

function PinnedIndicator(): JSX.Element | null {
    const { featureFlags } = useValues(featureFlagLogic)
    const isTestingSaved = featureFlags[FEATURE_FLAGS.SAVED_NOT_PINNED] === 'test'
    const description = isTestingSaved ? 'saved' : 'pinned'
    return (
        <Tooltip placement="top-end" title={<>This recording is {description} to this list.</>}>
            <IconPinFilled className="text-sm text-orange shrink-0" />
        </Tooltip>
    )
}

function RecordingOngoingIndicator(): JSX.Element {
    return (
        <Tooltip title="This recording is still ongoing - we received data within the last 5 minutes.">
            <IconLive className="animate-[pulse_1s_ease-out_infinite] text-primary-3000" />
        </Tooltip>
    )
}

function UnwatchedIndicator({ otherViewers }: { otherViewers: SessionRecordingType['viewers'] }): JSX.Element {
    const tooltip = otherViewers.length ? (
        <span>
            You have not watched this recording yet. {otherViewers.length} other{' '}
            {otherViewers.length === 1 ? 'person has' : 'people have'}.
        </span>
    ) : (
        <span>Nobody has watched this recording yet.</span>
    )

    return (
        <Tooltip title={tooltip}>
            <div
                className={clsx(
                    'UnwatchedIndicator w-2 h-2 rounded-full',
                    otherViewers.length ? 'UnwatchedIndicator--secondary' : 'UnwatchedIndicator--primary'
                )}
                aria-label={
                    otherViewers.length ? 'unwatched-recording-by-you-label' : 'unwatched-recording-by-everyone-label'
                }
            />
        </Tooltip>
    )
}

function durationToShow(recording: SessionRecordingType, order: RecordingsQuery['order']): number | undefined {
    return order === 'active_seconds'
        ? recording.active_seconds
        : order === 'inactive_seconds'
        ? recording.inactive_seconds
        : recording.recording_duration
}

export function SessionRecordingPreview({
    recording,
    isActive,
    onClick,
    pinned,
}: SessionRecordingPreviewProps): JSX.Element {
    const { playlistTimestampFormat } = useValues(playerSettingsLogic)

    const { filters } = useValues(sessionRecordingsPlaylistLogic)
    const { recordingPropertiesById, recordingPropertiesLoading } = useValues(sessionRecordingsListPropertiesLogic)

    const recordingProperties = recordingPropertiesById[recording.id]
    const loading = !recordingProperties && recordingPropertiesLoading
    const iconProperties = gatherIconProperties(recordingProperties, recording)

    const iconClassNames = 'text-secondary shrink-0'

    return (
        <DraggableToNotebook href={urls.replaySingle(recording.id)}>
            <div
                key={recording.id}
                className={clsx(
                    'SessionRecordingPreview flex overflow-hidden cursor-pointer py-0.5 px-1 text-xs',
                    isActive && 'SessionRecordingPreview--active'
                )}
                onClick={() => onClick?.()}
            >
                <div className="grow overflow-hidden deprecated-space-y-1">
<<<<<<< HEAD
                    <div className="flex items-center justify-between deprecated-space-x-0.5">
=======
                    <div className="flex items-center justify-between deprecated-space-x-0_5">
>>>>>>> d247f6a3
                        <div className="flex overflow-hidden font-medium text-link ph-no-capture">
                            <span className="truncate">{asDisplay(recording.person)}</span>
                        </div>

                        {playlistTimestampFormat === TimestampFormat.Relative ? (
                            <TZLabel
                                className="overflow-hidden text-ellipsis text-xs text-secondary shrink-0"
                                time={recording.start_time}
                                placement="right"
                            />
                        ) : (
                            <SimpleTimeLabel
                                startTime={recording.start_time}
                                timestampFormat={playlistTimestampFormat}
                            />
                        )}
                    </div>

<<<<<<< HEAD
                    <div className="flex justify-between items-center deprecated-space-x-0.5">
=======
                    <div className="flex justify-between items-center deprecated-space-x-0_5">
>>>>>>> d247f6a3
                        <div className="flex deprecated-space-x-2 text-secondary text-sm">
                            <PropertyIcons
                                recordingProperties={iconProperties}
                                iconClassNames={iconClassNames}
                                loading={loading}
                            />

                            <div className="flex gap-1">
                                <Tooltip className="flex items-center" title="Clicks">
<<<<<<< HEAD
                                    <span className="deprecated-space-x-0.5">
=======
                                    <span className="deprecated-space-x-0_5">
>>>>>>> d247f6a3
                                        <IconCursorClick className={iconClassNames} />
                                        <span>{recording.click_count}</span>
                                    </span>
                                </Tooltip>
                                <Tooltip className="flex items-center" title="Key presses">
<<<<<<< HEAD
                                    <span className="deprecated-space-x-0.5">
=======
                                    <span className="deprecated-space-x-0_5">
>>>>>>> d247f6a3
                                        <IconKeyboard className={iconClassNames} />
                                        <span>{recording.keypress_count}</span>
                                    </span>
                                </Tooltip>
                            </div>
                        </div>

                        {filters.order === 'console_error_count' ? (
                            <ErrorCount iconClassNames={iconClassNames} errorCount={recording.console_error_count} />
                        ) : (
                            <RecordingDuration
                                recordingDuration={durationToShow(
                                    recording,
                                    filters.order || DEFAULT_RECORDING_FILTERS_ORDER_BY
                                )}
                            />
                        )}
                    </div>

                    <FirstURL startUrl={recording.start_url} />
                </div>

                <div
                    className={clsx(
<<<<<<< HEAD
                        'min-w-6 flex flex-col deprecated-space-x-0.5 items-center',
=======
                        'min-w-6 flex flex-col deprecated-space-x-0_5 items-center',
>>>>>>> d247f6a3
                        // need different margin if the first item is an icon
                        recording.ongoing || pinned ? 'mt-1' : 'mt-2'
                    )}
                >
                    {recording.ongoing ? <RecordingOngoingIndicator /> : null}
                    {pinned ? <PinnedIndicator /> : null}
                    {!recording.viewed ? <UnwatchedIndicator otherViewers={recording.viewers} /> : null}
                </div>
            </div>
        </DraggableToNotebook>
    )
}

export function SessionRecordingPreviewSkeleton(): JSX.Element {
    return (
        <div className="p-4 deprecated-space-y-2">
            <LemonSkeleton className="w-1/2 h-4" />
            <LemonSkeleton className="w-1/3 h-4" />
        </div>
    )
}<|MERGE_RESOLUTION|>--- conflicted
+++ resolved
@@ -213,11 +213,7 @@
                 onClick={() => onClick?.()}
             >
                 <div className="grow overflow-hidden deprecated-space-y-1">
-<<<<<<< HEAD
-                    <div className="flex items-center justify-between deprecated-space-x-0.5">
-=======
                     <div className="flex items-center justify-between deprecated-space-x-0_5">
->>>>>>> d247f6a3
                         <div className="flex overflow-hidden font-medium text-link ph-no-capture">
                             <span className="truncate">{asDisplay(recording.person)}</span>
                         </div>
@@ -236,11 +232,7 @@
                         )}
                     </div>
 
-<<<<<<< HEAD
-                    <div className="flex justify-between items-center deprecated-space-x-0.5">
-=======
                     <div className="flex justify-between items-center deprecated-space-x-0_5">
->>>>>>> d247f6a3
                         <div className="flex deprecated-space-x-2 text-secondary text-sm">
                             <PropertyIcons
                                 recordingProperties={iconProperties}
@@ -250,21 +242,13 @@
 
                             <div className="flex gap-1">
                                 <Tooltip className="flex items-center" title="Clicks">
-<<<<<<< HEAD
-                                    <span className="deprecated-space-x-0.5">
-=======
                                     <span className="deprecated-space-x-0_5">
->>>>>>> d247f6a3
                                         <IconCursorClick className={iconClassNames} />
                                         <span>{recording.click_count}</span>
                                     </span>
                                 </Tooltip>
                                 <Tooltip className="flex items-center" title="Key presses">
-<<<<<<< HEAD
-                                    <span className="deprecated-space-x-0.5">
-=======
                                     <span className="deprecated-space-x-0_5">
->>>>>>> d247f6a3
                                         <IconKeyboard className={iconClassNames} />
                                         <span>{recording.keypress_count}</span>
                                     </span>
@@ -289,11 +273,7 @@
 
                 <div
                     className={clsx(
-<<<<<<< HEAD
-                        'min-w-6 flex flex-col deprecated-space-x-0.5 items-center',
-=======
                         'min-w-6 flex flex-col deprecated-space-x-0_5 items-center',
->>>>>>> d247f6a3
                         // need different margin if the first item is an icon
                         recording.ongoing || pinned ? 'mt-1' : 'mt-2'
                     )}
