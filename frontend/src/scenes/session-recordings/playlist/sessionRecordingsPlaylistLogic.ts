import { actions, afterMount, connect, kea, key, listeners, path, props, reducers, selectors } from 'kea'
import { Breadcrumb, RecordingFilters, SessionRecordingPlaylistType, SessionRecordingsTabs } from '~/types'
import type { sessionRecordingsPlaylistLogicType } from './sessionRecordingsPlaylistLogicType'
import { urls } from 'scenes/urls'
import equal from 'fast-deep-equal'
import { beforeUnload, router } from 'kea-router'
import { cohortsModel } from '~/models/cohortsModel'
import {
    deletePlaylist,
    duplicatePlaylist,
    getPlaylist,
    summarizePlaylistFilters,
    updatePlaylist,
} from 'scenes/session-recordings/playlist/playlistUtils'
import { loaders } from 'kea-loaders'

export interface SessionRecordingsPlaylistLogicProps {
    shortId: string
}

export const sessionRecordingsPlaylistLogic = kea<sessionRecordingsPlaylistLogicType>([
    path((key) => ['scenes', 'session-recordings', 'playlist', 'sessionRecordingsPlaylistLogic', key]),
    props({} as SessionRecordingsPlaylistLogicProps),
    key((props) => props.shortId),
    connect({
        values: [cohortsModel, ['cohortsById']],
    }),
    actions({
<<<<<<< HEAD
        updatePlaylist: (properties?: Partial<SessionRecordingPlaylistType>) => ({ properties }),
=======
        updatePlaylist: (properties?: Partial<SessionRecordingPlaylistType>, silent = false) => ({
            properties,
            silent,
        }),
>>>>>>> 029be4dd
        setFilters: (filters: RecordingFilters | null) => ({ filters }),
    }),
    loaders(({ values, props }) => ({
        playlist: [
            null as SessionRecordingPlaylistType | null,
            {
                getPlaylist: async () => {
                    return getPlaylist(props.shortId)
                },
<<<<<<< HEAD
                updatePlaylist: async ({ properties }) => {
=======
                updatePlaylist: async ({ properties, silent }) => {
>>>>>>> 029be4dd
                    if (!values.playlist?.short_id) {
                        return values.playlist
                    }
                    return updatePlaylist(
                        values.playlist?.short_id,
<<<<<<< HEAD
                        properties ?? { filters: values.filters || undefined }
=======
                        properties ?? { filters: values.filters || undefined },
                        silent
>>>>>>> 029be4dd
                    )
                },
                duplicatePlaylist: async () => {
                    return duplicatePlaylist(values.playlist ?? {}, true)
                },
                deletePlaylist: async () => {
                    if (values.playlist) {
                        return deletePlaylist(values.playlist, () => {
                            router.actions.replace(urls.sessionRecordings(SessionRecordingsTabs.Playlists))
                        })
                    }
                    return null
                },
            },
        ],
    })),
    reducers(({}) => ({
        filters: [
            null as RecordingFilters | null,
            {
                getPlaylistSuccess: (_, { playlist }) => playlist?.filters || null,
<<<<<<< HEAD
=======
                updatePlaylistSuccess: (_, { playlist }) => playlist?.filters || null,
>>>>>>> 029be4dd
                setFilters: (_, { filters }) => filters,
            },
        ],
    })),

    listeners(({ actions, values }) => ({
        getPlaylistSuccess: () => {
            if (values.playlist?.derived_name !== values.derivedName) {
                // This keeps the derived name up to date if the playlist changes
<<<<<<< HEAD
                actions.updatePlaylist({ derived_name: values.derivedName })
=======
                actions.updatePlaylist({ derived_name: values.derivedName }, true)
>>>>>>> 029be4dd
            }
        },
    })),

    beforeUnload(({ values, actions }) => ({
        enabled: (newLocation) => values.hasChanges && newLocation?.pathname !== router.values.location.pathname,
        message: 'Leave playlist? Changes you made will be discarded.',
        onConfirm: () => {
            actions.setFilters(values.playlist?.filters || null)
        },
    })),

    selectors(({}) => ({
        breadcrumbs: [
            (s) => [s.playlist],
            (playlist): Breadcrumb[] => [
                {
                    name: 'Recordings',
                    path: urls.sessionRecordings(),
                },
                {
                    name: 'Playlists',
                    path: urls.sessionRecordings(SessionRecordingsTabs.Playlists),
                },
                {
                    name: playlist?.name || playlist?.derived_name || '(Untitled)',
                    path: urls.sessionRecordingPlaylist(playlist?.short_id || ''),
                },
            ],
        ],
        hasChanges: [
            (s) => [s.playlist, s.filters],
            (playlist, filters): boolean => {
<<<<<<< HEAD
=======
                console.log(playlist?.filters, filters)
>>>>>>> 029be4dd
                return !equal(playlist?.filters, filters)
            },
        ],
        derivedName: [
            (s) => [s.filters, s.cohortsById],
            (filters, cohortsById) =>
                summarizePlaylistFilters(filters || {}, cohortsById)?.slice(0, 400) || '(Untitled)',
        ],
    })),

    afterMount(({ actions }) => {
        actions.getPlaylist()
    }),
])<|MERGE_RESOLUTION|>--- conflicted
+++ resolved
@@ -26,14 +26,10 @@
         values: [cohortsModel, ['cohortsById']],
     }),
     actions({
-<<<<<<< HEAD
-        updatePlaylist: (properties?: Partial<SessionRecordingPlaylistType>) => ({ properties }),
-=======
         updatePlaylist: (properties?: Partial<SessionRecordingPlaylistType>, silent = false) => ({
             properties,
             silent,
         }),
->>>>>>> 029be4dd
         setFilters: (filters: RecordingFilters | null) => ({ filters }),
     }),
     loaders(({ values, props }) => ({
@@ -43,22 +39,14 @@
                 getPlaylist: async () => {
                     return getPlaylist(props.shortId)
                 },
-<<<<<<< HEAD
-                updatePlaylist: async ({ properties }) => {
-=======
                 updatePlaylist: async ({ properties, silent }) => {
->>>>>>> 029be4dd
                     if (!values.playlist?.short_id) {
                         return values.playlist
                     }
                     return updatePlaylist(
                         values.playlist?.short_id,
-<<<<<<< HEAD
-                        properties ?? { filters: values.filters || undefined }
-=======
                         properties ?? { filters: values.filters || undefined },
                         silent
->>>>>>> 029be4dd
                     )
                 },
                 duplicatePlaylist: async () => {
@@ -80,10 +68,7 @@
             null as RecordingFilters | null,
             {
                 getPlaylistSuccess: (_, { playlist }) => playlist?.filters || null,
-<<<<<<< HEAD
-=======
                 updatePlaylistSuccess: (_, { playlist }) => playlist?.filters || null,
->>>>>>> 029be4dd
                 setFilters: (_, { filters }) => filters,
             },
         ],
@@ -93,11 +78,7 @@
         getPlaylistSuccess: () => {
             if (values.playlist?.derived_name !== values.derivedName) {
                 // This keeps the derived name up to date if the playlist changes
-<<<<<<< HEAD
-                actions.updatePlaylist({ derived_name: values.derivedName })
-=======
                 actions.updatePlaylist({ derived_name: values.derivedName }, true)
->>>>>>> 029be4dd
             }
         },
     })),
@@ -131,10 +112,7 @@
         hasChanges: [
             (s) => [s.playlist, s.filters],
             (playlist, filters): boolean => {
-<<<<<<< HEAD
-=======
                 console.log(playlist?.filters, filters)
->>>>>>> 029be4dd
                 return !equal(playlist?.filters, filters)
             },
         ],
