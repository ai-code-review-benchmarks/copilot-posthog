import { router } from 'kea-router'
import { expectLogic } from 'kea-test-utils'

import { useMocks } from '~/mocks/jest'
import { initKeaTests } from '~/test/init'
import { FilterLogicalOperator, PropertyFilterType, PropertyOperator, RecordingFilters } from '~/types'

import { sessionRecordingDataLogic } from '../player/sessionRecordingDataLogic'
import {
    convertLegacyFiltersToUniversalFilters,
<<<<<<< HEAD
=======
    convertUniversalFiltersToLegacyFilters,
    DEFAULT_RECORDING_FILTERS,
>>>>>>> de185fe1
    DEFAULT_RECORDING_UNIVERSAL_FILTERS,
    defaultRecordingDurationFilter,
    sessionRecordingsPlaylistLogic,
} from './sessionRecordingsPlaylistLogic'

describe('sessionRecordingsPlaylistLogic', () => {
    let logic: ReturnType<typeof sessionRecordingsPlaylistLogic.build>
    const aRecording = { id: 'abc', viewed: false, recording_duration: 10, console_error_count: 50 }
    const bRecording = { id: 'def', viewed: false, recording_duration: 10, console_error_count: 100 }
    const listOfSessionRecordings = [aRecording, bRecording]

    beforeEach(() => {
        useMocks({
            get: {
                '/api/projects/:team/session_recordings/properties': {
                    results: [
                        { id: 's1', properties: { blah: 'blah1' } },
                        { id: 's2', properties: { blah: 'blah2' } },
                    ],
                },

                'api/projects/:team/property_definitions/seen_together': { $pageview: true },

                '/api/projects/:team/session_recordings': (req) => {
                    const { searchParams } = req.url
                    if (
                        (searchParams.get('events')?.length || 0) > 0 &&
                        JSON.parse(searchParams.get('events') || '[]')[0]?.['id'] === '$autocapture'
                    ) {
                        return [
                            200,
                            {
                                results: ['List of recordings filtered by events'],
                            },
                        ]
                    } else if (searchParams.get('person_uuid') === 'cool_user_99') {
                        return [
                            200,
                            {
                                results: ["List of specific user's recordings from server"],
                            },
                        ]
                    } else if (searchParams.get('offset') !== null) {
                        return [
                            200,
                            {
                                results: [`List of recordings offset by ${listOfSessionRecordings.length}`],
                            },
                        ]
                    } else if (
                        searchParams.get('date_from') === '2021-10-05' &&
                        searchParams.get('date_to') === '2021-10-20'
                    ) {
                        return [
                            200,
                            {
                                results: ['Recordings filtered by date'],
                            },
                        ]
                    } else if (JSON.parse(searchParams.get('session_recording_duration') ?? '{}')['value'] === 600) {
                        return [
                            200,
                            {
                                results: ['Recordings filtered by duration'],
                            },
                        ]
                    }
                    return [
                        200,
                        {
                            results: listOfSessionRecordings,
                        },
                    ]
                },
                '/api/projects/:team/session_recording_playlists/:playlist_id/recordings': () => {
                    return [
                        200,
                        {
                            results: ['Pinned recordings'],
                        },
                    ]
                },
            },
        })
        initKeaTests()
    })

    describe('global logic', () => {
        beforeEach(() => {
            logic = sessionRecordingsPlaylistLogic({
                key: 'tests',
                updateSearchParams: true,
            })
            logic.mount()
        })

        describe('core assumptions', () => {
            it('loads recent recordings after mounting', async () => {
                await expectLogic(logic).toDispatchActionsInAnyOrder(['loadSessionRecordingsSuccess']).toMatchValues({
                    sessionRecordings: listOfSessionRecordings,
                })
            })
        })

        describe('activeSessionRecording', () => {
            it('starts as null', () => {
                expectLogic(logic).toMatchValues({ activeSessionRecording: undefined })
            })
            it('is set by setSessionRecordingId', () => {
                expectLogic(logic, () => logic.actions.setSelectedRecordingId('abc'))
                    .toDispatchActions(['loadSessionRecordingsSuccess'])
                    .toMatchValues({
                        selectedRecordingId: 'abc',
                        activeSessionRecording: listOfSessionRecordings[0],
                    })
                expect(router.values.searchParams).toHaveProperty('sessionRecordingId', 'abc')
            })

            it('is partial if sessionRecordingId not in list', () => {
                expectLogic(logic, () => logic.actions.setSelectedRecordingId('not-in-list'))
                    .toDispatchActions(['loadSessionRecordingsSuccess'])
                    .toMatchValues({
                        selectedRecordingId: 'not-in-list',
                        activeSessionRecording: { id: 'not-in-list' },
                    })
                expect(router.values.searchParams).toHaveProperty('sessionRecordingId', 'not-in-list')
            })

            it('is read from the URL on the session recording page', async () => {
                router.actions.push('/replay', { sessionRecordingId: 'abc' })
                expect(router.values.searchParams).toHaveProperty('sessionRecordingId', 'abc')

                await expectLogic(logic)
                    .toDispatchActionsInAnyOrder(['setSelectedRecordingId', 'loadSessionRecordingsSuccess'])
                    .toMatchValues({
                        selectedRecordingId: 'abc',
                        activeSessionRecording: listOfSessionRecordings[0],
                    })
            })

            it('mounts and loads the recording when a recording is opened', () => {
                expectLogic(logic, async () => logic.asyncActions.setSelectedRecordingId('abcd'))
                    .toMount(sessionRecordingDataLogic({ sessionRecordingId: 'abcd' }))
                    .toDispatchActions(['loadEntireRecording'])
            })

            it('returns the first session recording if none selected', () => {
                expectLogic(logic).toDispatchActions(['loadSessionRecordingsSuccess']).toMatchValues({
                    selectedRecordingId: undefined,
                    activeSessionRecording: listOfSessionRecordings[0],
                })
                expect(router.values.searchParams).not.toHaveProperty('sessionRecordingId', 'not-in-list')
            })
        })

        describe('ordering', () => {
            it('is set by setOrderBy, loads filtered results and orders the non pinned recordings', async () => {
                await expectLogic(logic, () => {
                    logic.actions.setOrderBy('console_error_count')
                })
                    .toDispatchActions(['setOrderBy', 'loadSessionRecordings', 'loadSessionRecordingsSuccess'])
                    .toMatchValues({
                        orderBy: 'console_error_count',
                    })

                expect(logic.values.otherRecordings.map((r) => r.console_error_count)).toEqual([100, 50])
            })

            it('adds an offset when not using latest ordering', async () => {
                await expectLogic(logic, () => {
                    logic.actions.setOrderBy('console_error_count')
                })
                    .toDispatchActionsInAnyOrder(['loadSessionRecordingsSuccess'])
                    .toMatchValues({
                        sessionRecordings: listOfSessionRecordings,
                    })

                await expectLogic(logic, () => {
                    logic.actions.maybeLoadSessionRecordings('newer')
                })
                    .toDispatchActions(['loadSessionRecordingsSuccess'])
                    .toMatchValues({
                        sessionRecordings: [...listOfSessionRecordings, 'List of recordings offset by 2'],
                    })
            })
        })

        describe('entityFilters', () => {
            it('starts with default values', () => {
                expectLogic(logic).toMatchValues({
                    universalFilters: DEFAULT_RECORDING_UNIVERSAL_FILTERS,
                })
            })

            it('is set by setAdvancedFilters and loads filtered results and sets the url', async () => {
                await expectLogic(logic, () => {
                    logic.actions.setAdvancedFilters({
                        events: [{ id: '$autocapture', type: 'events', order: 0, name: '$autocapture' }],
                    })
                })
                    .toDispatchActions(['setAdvancedFilters', 'loadSessionRecordings', 'loadSessionRecordingsSuccess'])
                    .toMatchValues({
                        sessionRecordings: ['List of recordings filtered by events'],
                    })
                expect(router.values.searchParams.advancedFilters).toHaveProperty('events', [
                    { id: '$autocapture', type: 'events', order: 0, name: '$autocapture' },
                ])
            })

            it('reads filters from the logic props', async () => {
                logic = sessionRecordingsPlaylistLogic({
                    key: 'tests-with-props',
                    advancedFilters: {
                        events: [{ id: '$autocapture', type: 'events', order: 0, name: '$autocapture' }],
                    },
                    simpleFilters: {
                        properties: [
                            {
                                key: '$geoip_country_name',
                                value: ['Australia'],
                                operator: PropertyOperator.Exact,
                                type: PropertyFilterType.Person,
                            },
                        ],
                    },
                })
                logic.mount()

                await expectLogic(logic).toMatchValues({
                    advancedFilters: {
                        events: [{ id: '$autocapture', type: 'events', order: 0, name: '$autocapture' }],
                    },
                    simpleFilters: {
                        properties: [
                            { key: '$geoip_country_name', value: ['Australia'], operator: 'exact', type: 'person' },
                        ],
                    },
                })
            })
        })

        describe('date range', () => {
            it('is set by setAdvancedFilters and fetches results from server and sets the url', async () => {
                await expectLogic(logic, () => {
                    logic.actions.setAdvancedFilters({
                        date_from: '2021-10-05',
                        date_to: '2021-10-20',
                    })
                })
                    .toMatchValues({
                        legacyFilters: expect.objectContaining({
                            date_from: '2021-10-05',
                            date_to: '2021-10-20',
                        }),
                        filters: expect.objectContaining({
                            date_from: '2021-10-05',
                            date_to: '2021-10-20',
                        }),
                    })
                    .toDispatchActions(['setAdvancedFilters', 'loadSessionRecordingsSuccess'])
                    .toMatchValues({ sessionRecordings: ['Recordings filtered by date'] })

                expect(router.values.searchParams.advancedFilters).toHaveProperty('date_from', '2021-10-05')
                expect(router.values.searchParams.filters).toHaveProperty('date_from', '2021-10-05')
                expect(router.values.searchParams.advancedFilters).toHaveProperty('date_to', '2021-10-20')
                expect(router.values.searchParams.filters).toHaveProperty('date_to', '2021-10-20')
            })
        })
        describe('duration filter', () => {
            it('is set by setAdvancedFilters and fetches results from server and sets the url', async () => {
                await expectLogic(logic, () => {
                    logic.actions.setAdvancedFilters({
                        session_recording_duration: {
                            type: PropertyFilterType.Recording,
                            key: 'duration',
                            value: 600,
                            operator: PropertyOperator.LessThan,
                        },
                    })
                })
                    .toMatchValues({
                        legacyFilters: expect.objectContaining({
                            session_recording_duration: {
                                type: PropertyFilterType.Recording,
                                key: 'duration',
                                value: 600,
                                operator: PropertyOperator.LessThan,
                            },
                        }),
                        filters: expect.objectContaining({
                            duration: [{ key: 'duration', operator: 'lt', type: 'recording', value: 600 }],
                        }),
                    })
                    .toDispatchActions(['setAdvancedFilters', 'loadSessionRecordingsSuccess'])
                    .toMatchValues({ sessionRecordings: ['Recordings filtered by duration'] })

                expect(router.values.searchParams.advancedFilters).toHaveProperty('session_recording_duration', {
                    type: PropertyFilterType.Recording,
                    key: 'duration',
                    value: 600,
                    operator: PropertyOperator.LessThan,
                })
                expect(router.values.searchParams.filters).toHaveProperty('duration', [
                    {
                        type: PropertyFilterType.Recording,
                        key: 'duration',
                        value: 600,
                        operator: PropertyOperator.LessThan,
                    },
                ])
            })
        })

        describe('set recording from hash param', () => {
            it('loads the correct recording from the hash params', async () => {
                router.actions.push('/replay/recent', { sessionRecordingId: 'abc' })

                logic = sessionRecordingsPlaylistLogic({
                    key: 'hash-recording-tests',
                    updateSearchParams: true,
                })
                logic.mount()

                await expectLogic(logic).toDispatchActions(['loadSessionRecordingsSuccess']).toMatchValues({
                    selectedRecordingId: 'abc',
                })

                logic.actions.setSelectedRecordingId('1234')
            })
        })

        describe('sessionRecording.viewed', () => {
            it('changes when setSelectedRecordingId is called', async () => {
                await expectLogic(logic)
                    .toFinishAllListeners()
                    .toMatchValues({
                        sessionRecordingsResponse: {
                            results: listOfSessionRecordings,
                            has_next: undefined,
                        },
                        sessionRecordings: listOfSessionRecordings,
                    })

                await expectLogic(logic, () => {
                    logic.actions.setSelectedRecordingId('abc')
                })
                    .toFinishAllListeners()
                    .toMatchValues({
                        sessionRecordingsResponse: {
                            results: [
                                {
                                    ...aRecording,
                                    // at this point the view hasn't updated this object
                                    viewed: false,
                                },
                                { ...bRecording, viewed: false },
                            ],
                        },
                        sessionRecordings: [
                            {
                                ...aRecording,
                                viewed: true,
                            },
                            { ...bRecording, viewed: false },
                        ],
                    })
            })

            it('is set by setAdvancedFilters and loads filtered results', async () => {
                await expectLogic(logic, () => {
                    logic.actions.setAdvancedFilters({
                        events: [{ id: '$autocapture', type: 'events', order: 0, name: '$autocapture' }],
                    })
                })
                    .toDispatchActions(['setAdvancedFilters', 'loadSessionRecordings', 'loadSessionRecordingsSuccess'])
                    .toMatchValues({
                        sessionRecordings: ['List of recordings filtered by events'],
                    })
            })
        })

        it('reads filters from the URL', async () => {
            router.actions.push('/replay', {
                advancedFilters: {
                    actions: [{ id: '1', type: 'actions', order: 0, name: 'View Recording' }],
                    events: [{ id: '$autocapture', type: 'events', order: 0, name: '$autocapture' }],
                    date_from: '2021-10-01',
                    date_to: '2021-10-10',
                    offset: 50,
                    session_recording_duration: {
                        type: PropertyFilterType.Recording,
                        key: 'duration',
                        value: 600,
                        operator: PropertyOperator.LessThan,
                    },
                    operand: FilterLogicalOperator.And,
                },
            })

            await expectLogic(logic)
                .toDispatchActions(['setAdvancedFilters'])
                .toMatchValues({
                    legacyFilters: {
                        events: [{ id: '$autocapture', type: 'events', order: 0, name: '$autocapture' }],
                        actions: [{ id: '1', type: 'actions', order: 0, name: 'View Recording' }],
                        date_from: '2021-10-01',
                        date_to: '2021-10-10',
                        offset: 50,
                        console_logs: [],
                        console_search_query: '',
                        properties: [],
                        session_recording_duration: {
                            type: PropertyFilterType.Recording,
                            key: 'duration',
                            value: 600,
                            operator: PropertyOperator.LessThan,
                        },
                        snapshot_source: null,
                        operand: FilterLogicalOperator.And,
                    },
                    filters: {
                        date_from: '2021-10-01',
                        date_to: '2021-10-10',
                        duration: [{ key: 'duration', operator: 'lt', type: 'recording', value: 600 }],
                        filter_group: {
                            type: 'AND',
                            values: [
                                {
                                    type: 'AND',
                                    values: [
                                        { id: '$autocapture', name: '$autocapture', order: 0, type: 'events' },
                                        { id: '1', name: 'View Recording', order: 0, type: 'actions' },
                                    ],
                                },
                            ],
                        },
                        filter_test_accounts: false,
                    },
                })
        })

        it('reads filters from the URL and defaults the duration filter', async () => {
            router.actions.push('/replay', {
                advancedFilters: {
                    actions: [{ id: '1', type: 'actions', order: 0, name: 'View Recording' }],
                },
            })

            await expectLogic(logic)
                .toDispatchActions(['setAdvancedFilters'])
                .toMatchValues({
                    advancedFilters: expect.objectContaining({
                        actions: [{ id: '1', type: 'actions', order: 0, name: 'View Recording' }],
                    }),
                    legacyFilters: {
                        actions: [{ id: '1', type: 'actions', order: 0, name: 'View Recording' }],
                        session_recording_duration: defaultRecordingDurationFilter,
                        console_logs: [],
                        console_search_query: '',
                        date_from: '-3d',
                        date_to: null,
                        events: [],
                        properties: [],
                        operand: FilterLogicalOperator.And,
                        snapshot_source: null,
                    },
                    filters: {
                        date_from: '-3d',
                        date_to: null,
                        duration: [{ key: 'duration', operator: 'gt', type: 'recording', value: 1 }],
                        filter_group: {
                            type: 'AND',
                            values: [
                                {
                                    type: 'AND',
                                    values: [{ id: '1', name: 'View Recording', order: 0, type: 'actions' }],
                                },
                            ],
                        },
                        filter_test_accounts: false,
                    },
                })
        })

        it('reads advanced filters from the URL', async () => {
            router.actions.push('/replay', {
                advancedFilters: {
                    events: [{ id: '$autocapture', type: 'events', order: 0, name: '$autocapture' }],
                },
            })

            await expectLogic(logic)
                .toDispatchActions(['setAdvancedFilters'])
                .toMatchValues({
                    advancedFilters: expect.objectContaining({
                        events: [{ id: '$autocapture', type: 'events', order: 0, name: '$autocapture' }],
                    }),
                })
        })

        it('reads simple filters from the URL', async () => {
            router.actions.push('/replay', {
                simpleFilters: {
                    properties: [
                        {
                            key: '$geoip_country_name',
                            value: ['Australia'],
                            operator: PropertyOperator.Exact,
                            type: PropertyFilterType.Person,
                        },
                    ],
                },
            })

            await expectLogic(logic)
                .toDispatchActions(['setSimpleFilters'])
                .toMatchValues({
                    simpleFilters: {
                        events: [],
                        properties: [
                            {
                                key: '$geoip_country_name',
                                value: ['Australia'],
                                operator: PropertyOperator.Exact,
                                type: PropertyFilterType.Person,
                            },
                        ],
                    },
                })
        })
    })

    describe('person specific logic', () => {
        beforeEach(() => {
            logic = sessionRecordingsPlaylistLogic({
                key: 'cool_user_99',
                personUUID: 'cool_user_99',
                updateSearchParams: true,
            })
            logic.mount()
        })

        it('loads session recordings for a specific user', async () => {
            await expectLogic(logic)
                .toDispatchActions(['loadSessionRecordingsSuccess'])
                .toMatchValues({ sessionRecordings: ["List of specific user's recordings from server"] })
        })

        it('reads sessionRecordingId from the URL on the person page', async () => {
            router.actions.push('/person/123', { sessionRecordingId: 'abc' })
            expect(router.values.searchParams).toHaveProperty('sessionRecordingId', 'abc')

            await expectLogic(logic).toDispatchActions([logic.actionCreators.setSelectedRecordingId('abc')])
        })
    })

    describe('total filters count', () => {
        beforeEach(() => {
            logic = sessionRecordingsPlaylistLogic({
                key: 'cool_user_99',
                personUUID: 'cool_user_99',
                updateSearchParams: true,
            })
            logic.mount()
        })
        it('starts with a count of zero', async () => {
            await expectLogic(logic).toMatchValues({ totalFiltersCount: 0 })
        })

        it('counts console log filters', async () => {
            await expectLogic(logic, () => {
                logic.actions.setAdvancedFilters({
                    console_logs: ['warn', 'error'],
                } satisfies Partial<RecordingFilters>)
            }).toMatchValues({ totalFiltersCount: 1 })
        })

        it('counts console log search query', async () => {
            await expectLogic(logic, () => {
                logic.actions.setAdvancedFilters({
                    console_search_query: 'this is a test',
                } satisfies Partial<RecordingFilters>)
            }).toMatchValues({ totalFiltersCount: 1 })
        })
    })

    describe('resetting filters', () => {
        beforeEach(() => {
            logic = sessionRecordingsPlaylistLogic({
                key: 'cool_user_99',
                personUUID: 'cool_user_99',
                updateSearchParams: true,
            })
            logic.mount()
        })

        it('resets console log filters', async () => {
            await expectLogic(logic, () => {
                logic.actions.setAdvancedFilters({
                    console_logs: ['warn', 'error'],
                } satisfies Partial<RecordingFilters>)
                logic.actions.resetFilters()
            }).toMatchValues({ totalFiltersCount: 0 })
        })
    })

    describe('pinned playlists', () => {
        it('should not show others if there are pinned recordings', () => {
            logic = sessionRecordingsPlaylistLogic({
                key: 'tests',
                updateSearchParams: true,
                pinnedRecordings: ['1234'],
            })
            logic.mount()

            expectLogic(logic).toMatchValues({ showOtherRecordings: false })
        })

        it('should show others if there are no pinned recordings', () => {
            logic = sessionRecordingsPlaylistLogic({
                key: 'tests',
                updateSearchParams: true,
                pinnedRecordings: [],
            })
            logic.mount()

            expectLogic(logic).toMatchValues({ showOtherRecordings: true })
        })
    })

    describe('convertUniversalFiltersToLegacyFilters', () => {
        it('expands the visited_page filter to a pageview with $current_url property', () => {
            const result = convertUniversalFiltersToLegacyFilters({
                ...DEFAULT_RECORDING_UNIVERSAL_FILTERS,
                filter_group: {
                    type: FilterLogicalOperator.And,
                    values: [
                        {
                            type: FilterLogicalOperator.And,
                            values: [
                                {
                                    type: PropertyFilterType.Recording,
                                    key: 'visited_page',
                                    value: ['https://example-url.com'],
                                    operator: PropertyOperator.Exact,
                                },
                            ],
                        },
                    ],
                },
            })

            expect(result.events).toEqual([
                {
                    id: '$pageview',
                    name: '$pageview',
                    properties: [
                        { key: '$current_url', operator: 'exact', type: 'event', value: ['https://example-url.com'] },
                    ],
                    type: 'events',
                },
            ])
        })
    })

    describe('convertLegacyFiltersToUniversalFilters', () => {
        it('should return the defaults if values are missing', () => {
            const result = convertLegacyFiltersToUniversalFilters(undefined, {})
            expect(result).toEqual({
                date_from: '-3d',
                date_to: null,
                duration: [
                    {
                        key: 'duration',
                        operator: 'gt',
                        type: 'recording',
                        value: 1,
                    },
                ],
                filter_group: {
                    type: 'AND',
                    values: [
                        {
                            type: 'AND',
                            values: [],
                        },
                    ],
                },
                filter_test_accounts: false,
            })
        })
        it('should parse even the most complex queries', () => {
            const result = convertLegacyFiltersToUniversalFilters(
                {
                    events: [{ key: 'email', value: ['email@posthog.com'], operator: 'exact', type: 'person' }],
                },
                {
                    date_from: '-7d',
                    events: [{ key: 'email', value: ['test@posthog.com'], operator: 'exact', type: 'person' }],
                    console_logs: ['info', 'warn'],
                    console_search_query: 'this is a query log',
                    filter_test_accounts: true,
                    duration_type_filter: 'active_seconds',
                    session_recording_duration: {
                        type: PropertyFilterType.Recording,
                        key: 'duration',
                        value: 3600,
                        operator: PropertyOperator.GreaterThan,
                    },
                }
            )
            expect(result).toEqual({
                date_from: '-7d',
                date_to: null,
                duration: [
                    {
                        key: 'active_seconds',
                        operator: 'gt',
                        type: 'recording',
                        value: 3600,
                    },
                ],
                filter_group: {
                    type: 'AND',
                    values: [
                        {
                            type: 'AND',
                            values: [
                                { key: 'email', value: ['email@posthog.com'], operator: 'exact', type: 'person' },
                                { key: 'email', value: ['test@posthog.com'], operator: 'exact', type: 'person' },
                                {
                                    key: 'console_log_level',
                                    operator: 'exact',
                                    type: 'recording',
                                    value: ['info', 'warn'],
                                },
                                {
                                    key: 'console_log_query',
                                    operator: 'exact',
                                    type: 'recording',
                                    value: ['this is a query log'],
                                },
                            ],
                        },
                    ],
                },
                filter_test_accounts: true,
            })
        })
    })
})<|MERGE_RESOLUTION|>--- conflicted
+++ resolved
@@ -8,11 +8,7 @@
 import { sessionRecordingDataLogic } from '../player/sessionRecordingDataLogic'
 import {
     convertLegacyFiltersToUniversalFilters,
-<<<<<<< HEAD
-=======
     convertUniversalFiltersToLegacyFilters,
-    DEFAULT_RECORDING_FILTERS,
->>>>>>> de185fe1
     DEFAULT_RECORDING_UNIVERSAL_FILTERS,
     defaultRecordingDurationFilter,
     sessionRecordingsPlaylistLogic,
