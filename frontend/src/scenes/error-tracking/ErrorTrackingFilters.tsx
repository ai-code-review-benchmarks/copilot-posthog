--- conflicted
+++ resolved
@@ -79,13 +79,8 @@
     )
 }
 
-<<<<<<< HEAD
 export const Options = (): JSX.Element => {
-    const { dateRange, assignee, hasGroupActions } = useValues(errorTrackingLogic)
-=======
-export const Options = ({ isIssue = false }: { isIssue?: boolean }): JSX.Element => {
     const { dateRange, assignee } = useValues(errorTrackingLogic)
->>>>>>> d36786ea
     const { setDateRange, setAssignee } = useActions(errorTrackingLogic)
     const { orderBy } = useValues(errorTrackingSceneLogic)
     const { setOrderBy } = useActions(errorTrackingSceneLogic)
@@ -104,7 +99,6 @@
                         size="small"
                     />
                 </div>
-<<<<<<< HEAD
                 <div className="flex items-center gap-1">
                     <span>Sort by:</span>
                     <LemonSelect
@@ -138,55 +132,15 @@
                 </div>
             </div>
             <div className="flex items-center gap-1">
-                {hasGroupActions && (
-=======
-                {!isIssue && (
-                    <div className="flex items-center gap-1">
-                        <span>Sort by:</span>
-                        <LemonSelect
-                            onSelect={setOrderBy}
-                            onChange={setOrderBy}
-                            value={orderBy}
-                            options={[
-                                {
-                                    value: 'last_seen',
-                                    label: 'Last seen',
-                                },
-                                {
-                                    value: 'first_seen',
-                                    label: 'First seen',
-                                },
-                                {
-                                    value: 'occurrences',
-                                    label: 'Occurrences',
-                                },
-                                {
-                                    value: 'users',
-                                    label: 'Users',
-                                },
-                                {
-                                    value: 'sessions',
-                                    label: 'Sessions',
-                                },
-                            ]}
-                            size="small"
-                        />
-                    </div>
-                )}
-            </div>
-            <div className="flex items-center gap-1">
-                {!isIssue && (
->>>>>>> d36786ea
-                    <>
-                        <span>Assigned to:</span>
-                        <MemberSelect
-                            value={assignee}
-                            onChange={(user) => {
-                                setAssignee(user?.id || null)
-                            }}
-                        />
-                    </>
-                )}
+                <>
+                    <span>Assigned to:</span>
+                    <MemberSelect
+                        value={assignee}
+                        onChange={(user) => {
+                            setAssignee(user?.id || null)
+                        }}
+                    />
+                </>
             </div>
         </div>
     )
