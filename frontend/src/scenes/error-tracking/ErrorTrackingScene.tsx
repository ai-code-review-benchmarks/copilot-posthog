--- conflicted
+++ resolved
@@ -1,10 +1,6 @@
 import { TZLabel } from '@posthog/apps-common'
 import { IconGear } from '@posthog/icons'
-<<<<<<< HEAD
-import { LemonButton, LemonCheckbox, LemonDivider, LemonMenuItems, LemonSegmentedButton } from '@posthog/lemon-ui'
-=======
 import { LemonButton, LemonCheckbox, LemonDivider, LemonSegmentedButton, Tooltip } from '@posthog/lemon-ui'
->>>>>>> e80a3b1d
 import clsx from 'clsx'
 import { BindLogic, useActions, useValues } from 'kea'
 import { FeedbackNotice } from 'lib/components/FeedbackNotice'
@@ -195,17 +191,6 @@
 const Header = (): JSX.Element => {
     const { user } = useValues(userLogic)
 
-    const items: LemonMenuItems = [{ label: 'Manage symbol sets', to: urls.errorTrackingSymbolSets() }]
-
-    if (user?.is_staff) {
-        items.push({
-            label: 'Send an exception',
-            onClick: () => {
-                throw Error('Oh my!')
-            },
-        })
-    }
-
     return (
         <PageHeader
             buttons={
@@ -222,9 +207,6 @@
                     <LemonButton to="https://posthog.com/docs/error-tracking" type="secondary" targetBlank>
                         Documentation
                     </LemonButton>
-                    <LemonButton to={urls.errorTrackingAlerts()} type="secondary" icon={<IconGear />}>
-                        Configure alerts
-                    </LemonButton>
                     <LemonButton to={urls.errorTrackingConfiguration()} type="secondary" icon={<IconGear />}>
                         Configure
                     </LemonButton>
