import { TZLabel } from '@posthog/apps-common'
import { LemonSegmentedButton } from '@posthog/lemon-ui'
import { useActions, useValues } from 'kea'
import { MemberSelect } from 'lib/components/MemberSelect'
import { LemonTableLink } from 'lib/lemon-ui/LemonTable/LemonTableLink'
import { SceneExport } from 'scenes/sceneTypes'
import { urls } from 'scenes/urls'

import { dataNodeLogic } from '~/queries/nodes/DataNode/dataNodeLogic'
import { Query } from '~/queries/Query/Query'
import { ErrorTrackingGroup } from '~/queries/schema'
import { QueryContext, QueryContextColumnComponent, QueryContextColumnTitleComponent } from '~/queries/types'

import { ErrorTrackingFilters } from './ErrorTrackingFilters'
import { errorTrackingLogic } from './errorTrackingLogic'
import { errorTrackingSceneLogic } from './errorTrackingSceneLogic'

export const scene: SceneExport = {
    component: ErrorTrackingScene,
    logic: errorTrackingSceneLogic,
}

export function ErrorTrackingScene(): JSX.Element {
    const { query } = useValues(errorTrackingSceneLogic)

    const context: QueryContext = {
        columns: {
            error: {
                width: '50%',
                render: CustomGroupTitleColumn,
            },
            volume: { renderTitle: CustomVolumeColumnHeader },
            assignee: { render: AssigneeColumn },
        },
        showOpenEditorButton: false,
    }

    return (
        <div className="space-y-4">
            <ErrorTrackingFilters />
            <Query query={query} context={context} />
        </div>
    )
}

const CustomVolumeColumnHeader: QueryContextColumnTitleComponent = ({ columnName }) => {
    const { sparklineSelectedPeriod, sparklineOptions: options } = useValues(errorTrackingLogic)
    const { setSparklineSelectedPeriod } = useActions(errorTrackingLogic)

    if (!sparklineSelectedPeriod) {
        return null
    }

    return (
        <div className="flex justify-between items-center min-w-64">
            <div>{columnName}</div>
            <LemonSegmentedButton
                size="xsmall"
                value={sparklineSelectedPeriod}
                options={options}
                onChange={(value) => setSparklineSelectedPeriod(value)}
            />
        </div>
    )
}

const CustomGroupTitleColumn: QueryContextColumnComponent = (props) => {
    const record = props.record as ErrorTrackingGroup

    return (
        <LemonTableLink
            title={record.fingerprint}
            description={
                <div className="space-y-1">
                    <div className="line-clamp-1">{record.description}</div>
                    <div className="space-x-1">
                        <TZLabel time={record.first_seen} className="border-dotted border-b" />
                        <span>|</span>
                        <TZLabel time={record.last_seen} className="border-dotted border-b" />
                    </div>
                </div>
            }
            to={urls.errorTrackingGroup(record.fingerprint)}
<<<<<<< HEAD
        />
    )
}

const AssigneeColumn: QueryContextColumnComponent = (props) => {
    const { query } = useValues(errorTrackingSceneLogic)
    const { loadData } = useActions(dataNodeLogic({ key: 'InsightViz.new-ErrorTracking', query }))

    const record = props.record as ErrorTrackingGroup

    return (
        <MemberSelect
            defaultLabel="Unassigned"
            value={record.assignee}
            onChange={(user) => {
                debugger
                loadData()
                // console.log(user.id)
            }}
=======
>>>>>>> 41e104f0
        />
    )
}<|MERGE_RESOLUTION|>--- conflicted
+++ resolved
@@ -1,16 +1,18 @@
 import { TZLabel } from '@posthog/apps-common'
 import { LemonSegmentedButton } from '@posthog/lemon-ui'
-import { useActions, useValues } from 'kea'
+import { BindLogic, useActions, useValues } from 'kea'
 import { MemberSelect } from 'lib/components/MemberSelect'
 import { LemonTableLink } from 'lib/lemon-ui/LemonTable/LemonTableLink'
 import { SceneExport } from 'scenes/sceneTypes'
 import { urls } from 'scenes/urls'
 
-import { dataNodeLogic } from '~/queries/nodes/DataNode/dataNodeLogic'
+import { insightVizDataNodeKey } from '~/queries/nodes/InsightViz/InsightViz'
 import { Query } from '~/queries/Query/Query'
 import { ErrorTrackingGroup } from '~/queries/schema'
 import { QueryContext, QueryContextColumnComponent, QueryContextColumnTitleComponent } from '~/queries/types'
+import { InsightLogicProps } from '~/types'
 
+import { errorTrackingDataLogic } from './errorTrackingDataLogic'
 import { ErrorTrackingFilters } from './ErrorTrackingFilters'
 import { errorTrackingLogic } from './errorTrackingLogic'
 import { errorTrackingSceneLogic } from './errorTrackingSceneLogic'
@@ -23,6 +25,10 @@
 export function ErrorTrackingScene(): JSX.Element {
     const { query } = useValues(errorTrackingSceneLogic)
 
+    const insightProps: InsightLogicProps = {
+        dashboardItemId: 'new-ErrorTrackingQuery',
+    }
+
     const context: QueryContext = {
         columns: {
             error: {
@@ -33,13 +39,17 @@
             assignee: { render: AssigneeColumn },
         },
         showOpenEditorButton: false,
+        insightProps: insightProps,
+        alwaysRefresh: true,
     }
 
     return (
-        <div className="space-y-4">
-            <ErrorTrackingFilters />
-            <Query query={query} context={context} />
-        </div>
+        <BindLogic logic={errorTrackingDataLogic} props={{ query, key: insightVizDataNodeKey(insightProps) }}>
+            <div className="space-y-4">
+                <ErrorTrackingFilters />
+                <Query query={query} context={context} />
+            </div>
+        </BindLogic>
     )
 }
 
@@ -81,14 +91,12 @@
                 </div>
             }
             to={urls.errorTrackingGroup(record.fingerprint)}
-<<<<<<< HEAD
         />
     )
 }
 
 const AssigneeColumn: QueryContextColumnComponent = (props) => {
-    const { query } = useValues(errorTrackingSceneLogic)
-    const { loadData } = useActions(dataNodeLogic({ key: 'InsightViz.new-ErrorTracking', query }))
+    const { assignGroup } = useActions(errorTrackingDataLogic)
 
     const record = props.record as ErrorTrackingGroup
 
@@ -97,12 +105,9 @@
             defaultLabel="Unassigned"
             value={record.assignee}
             onChange={(user) => {
-                debugger
-                loadData()
-                // console.log(user.id)
+                const assigneeId = user?.id || null
+                assignGroup(props.recordIndex, assigneeId)
             }}
-=======
->>>>>>> 41e104f0
         />
     )
 }