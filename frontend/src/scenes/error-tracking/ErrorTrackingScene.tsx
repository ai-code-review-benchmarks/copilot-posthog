import { TZLabel } from '@posthog/apps-common'
import { IconGear } from '@posthog/icons'
import { LemonButton, LemonCheckbox, LemonDivider, LemonSegmentedButton } from '@posthog/lemon-ui'
import clsx from 'clsx'
import { BindLogic, useActions, useValues } from 'kea'
import { FeedbackNotice } from 'lib/components/FeedbackNotice'
import { PageHeader } from 'lib/components/PageHeader'
import { Sparkline } from 'lib/components/Sparkline'
import { LemonTableLink } from 'lib/lemon-ui/LemonTable/LemonTableLink'
import { humanFriendlyLargeNumber } from 'lib/utils'
import { SceneExport } from 'scenes/sceneTypes'
import { urls } from 'scenes/urls'
import { userLogic } from 'scenes/userLogic'

import { insightVizDataNodeKey } from '~/queries/nodes/InsightViz/InsightViz'
import { Query } from '~/queries/Query/Query'
import { ErrorTrackingIssue } from '~/queries/schema'
import { QueryContext, QueryContextColumnComponent, QueryContextColumnTitleComponent } from '~/queries/types'
import { InsightLogicProps } from '~/types'

import { AlphaAccessScenePrompt } from './AlphaAccessScenePrompt'
import { AssigneeSelect } from './AssigneeSelect'
import { errorTrackingDataNodeLogic } from './errorTrackingDataNodeLogic'
import ErrorTrackingFilters from './ErrorTrackingFilters'
import { errorTrackingIssueSceneLogic } from './errorTrackingIssueSceneLogic'
import { errorTrackingLogic } from './errorTrackingLogic'
import { errorTrackingSceneLogic } from './errorTrackingSceneLogic'
import { sparklineLabels } from './utils'

export const scene: SceneExport = {
    component: ErrorTrackingScene,
    logic: errorTrackingSceneLogic,
}

export function ErrorTrackingScene(): JSX.Element {
    const { query, selectedIssueIds } = useValues(errorTrackingSceneLogic)

    const insightProps: InsightLogicProps = {
        dashboardItemId: 'new-ErrorTrackingQuery',
    }

    const context: QueryContext = {
        columns: {
            error: {
                width: '50%',
                render: CustomGroupTitleColumn,
            },
<<<<<<< HEAD
            occurrences: { align: 'center' },
            sessions: { align: 'center' },
            users: { align: 'center' },
            volume: { renderTitle: VolumeColumnHeader, render: VolumeColumn },
=======
            occurrences: { align: 'center', render: CountColumn },
            sessions: { align: 'center', render: CountColumn },
            users: { align: 'center', render: CountColumn },
            volume: { renderTitle: CustomVolumeColumnHeader },
>>>>>>> 73e86b0c
            assignee: { render: AssigneeColumn },
        },
        showOpenEditorButton: false,
        insightProps: insightProps,
    }

    return (
        <AlphaAccessScenePrompt>
            <BindLogic logic={errorTrackingDataNodeLogic} props={{ query, key: insightVizDataNodeKey(insightProps) }}>
                <Header />
                <FeedbackNotice text="Error tracking is in closed alpha. Thanks for taking part! We'd love to hear what you think." />
                <ErrorTrackingFilters.FilterGroup>
                    <ErrorTrackingFilters.UniversalSearch />
                </ErrorTrackingFilters.FilterGroup>
                <LemonDivider className="mt-2" />
                {selectedIssueIds.length === 0 ? <ErrorTrackingFilters.Options /> : <ErrorTrackingActions />}
                <Query query={query} context={context} />
            </BindLogic>
        </AlphaAccessScenePrompt>
    )
}

const ErrorTrackingActions = (): JSX.Element => {
    const { selectedIssueIds } = useValues(errorTrackingSceneLogic)
    const { setSelectedIssueIds } = useActions(errorTrackingSceneLogic)
    const { mergeIssues } = useActions(errorTrackingDataNodeLogic)

    return (
        <div className="sticky top-[var(--breadcrumbs-height-compact)] z-20 py-2 bg-bg-3000 flex space-x-1">
            <LemonButton type="secondary" size="small" onClick={() => setSelectedIssueIds([])}>
                Unselect all
            </LemonButton>
            {selectedIssueIds.length > 1 && (
                <LemonButton
                    type="secondary"
                    size="small"
                    onClick={() => {
                        mergeIssues(selectedIssueIds)
                        setSelectedIssueIds([])
                    }}
                >
                    Merge
                </LemonButton>
            )}
        </div>
    )
}

const VolumeColumn: QueryContextColumnComponent = (props) => {
    const { sparklineSelectedPeriod, customVolume } = useValues(errorTrackingLogic)
    const record = props.record as ErrorTrackingIssue

    if (!customVolume) {
        return null
    }

    const { value, interval, offsetHours } = customVolume

    const [data, labels] =
        sparklineSelectedPeriod === '24h'
            ? [record.volumeDay, sparklineLabels({ value: 24, interval: 'hour' })]
            : sparklineSelectedPeriod === '1m'
            ? [record.volumeMonth, sparklineLabels({ value: 31, interval: 'day' })]
            : [record.customVolume, sparklineLabels({ value, interval, offsetHours })]

    return data ? <Sparkline data={data} labels={labels} /> : null
}

const VolumeColumnHeader: QueryContextColumnTitleComponent = ({ columnName }) => {
    const { sparklineSelectedPeriod, sparklineOptions: options } = useValues(errorTrackingLogic)
    const { setSparklineSelectedPeriod } = useActions(errorTrackingLogic)

    if (!options || !sparklineSelectedPeriod) {
        return null
    }

    return (
        <div className="flex justify-between items-center min-w-64">
            <div>{columnName}</div>
            <LemonSegmentedButton
                size="xsmall"
                value={sparklineSelectedPeriod}
                options={options}
                onChange={(value) => setSparklineSelectedPeriod(value)}
            />
        </div>
    )
}

const CustomGroupTitleColumn: QueryContextColumnComponent = (props) => {
    const { selectedIssueIds } = useValues(errorTrackingSceneLogic)
    const { setSelectedIssueIds } = useActions(errorTrackingSceneLogic)

    const record = props.record as ErrorTrackingIssue

    const checked = selectedIssueIds.includes(record.id)

    return (
        <div className="flex items-start space-x-1.5 group">
            <LemonCheckbox
                className={clsx('pt-1 group-hover:visible', !checked && 'invisible')}
                checked={checked}
                onChange={(newValue) => {
                    setSelectedIssueIds(
                        newValue
                            ? [...new Set([...selectedIssueIds, record.id])]
                            : selectedIssueIds.filter((id) => id != record.id)
                    )
                }}
            />
            <LemonTableLink
                title={record.name || 'Unknown Type'}
                description={
                    <div className="space-y-1">
                        <div className="line-clamp-1">{record.description}</div>
                        <div className="space-x-1">
                            <TZLabel time={record.first_seen} className="border-dotted border-b" />
                            <span>|</span>
                            <TZLabel time={record.last_seen} className="border-dotted border-b" />
                        </div>
                    </div>
                }
                className="flex-1"
                to={urls.errorTrackingIssue(record.id)}
                onClick={() => {
                    const issueLogic = errorTrackingIssueSceneLogic({ id: record.id })
                    issueLogic.mount()
                    issueLogic.actions.setIssue(record)
                }}
            />
        </div>
    )
}

const CountColumn: QueryContextColumnComponent = ({ value }) => {
    return <>{humanFriendlyLargeNumber(value as number)}</>
}

const AssigneeColumn: QueryContextColumnComponent = (props) => {
    const { assignIssue } = useActions(errorTrackingDataNodeLogic)

    const record = props.record as ErrorTrackingIssue

    return (
        <div className="flex justify-center">
            <AssigneeSelect assignee={record.assignee} onChange={(assigneeId) => assignIssue(record.id, assigneeId)} />
        </div>
    )
}

const Header = (): JSX.Element => {
    const { user } = useValues(userLogic)

    return (
        <PageHeader
            buttons={
                <>
                    {user?.is_staff ? (
                        <LemonButton
                            onClick={() => {
                                throw Error('Oh my!')
                            }}
                        >
                            Send an exception
                        </LemonButton>
                    ) : null}
                    <LemonButton to="https://posthog.com/docs/error-tracking" type="secondary" targetBlank>
                        Documentation
                    </LemonButton>
                    <LemonButton to={urls.errorTrackingConfiguration()} type="secondary" icon={<IconGear />}>
                        Configure
                    </LemonButton>
                </>
            }
        />
    )
}<|MERGE_RESOLUTION|>--- conflicted
+++ resolved
@@ -45,17 +45,10 @@
                 width: '50%',
                 render: CustomGroupTitleColumn,
             },
-<<<<<<< HEAD
-            occurrences: { align: 'center' },
-            sessions: { align: 'center' },
-            users: { align: 'center' },
-            volume: { renderTitle: VolumeColumnHeader, render: VolumeColumn },
-=======
             occurrences: { align: 'center', render: CountColumn },
             sessions: { align: 'center', render: CountColumn },
             users: { align: 'center', render: CountColumn },
-            volume: { renderTitle: CustomVolumeColumnHeader },
->>>>>>> 73e86b0c
+            volume: { renderTitle: VolumeColumnHeader, render: VolumeColumn },
             assignee: { render: AssigneeColumn },
         },
         showOpenEditorButton: false,
