--- conflicted
+++ resolved
@@ -58,13 +58,8 @@
     return (
         <HogFunctionConfiguration
             {...props}
-<<<<<<< HEAD
-            displayOptions={{ canEditSource: true }}
+            displayOptions={{ hideTestingConfiguration: true }}
             logicKey={ERROR_TRACKING_LOGIC_KEY}
-=======
-            displayOptions={{ hideTestingConfiguration: true }}
-            logicKey="errorTracking"
->>>>>>> e4fcfdc2
         />
     )
 }