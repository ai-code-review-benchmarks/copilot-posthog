.Paths {
    position: relative;
    width: 100%;
    height: 720px;
<<<<<<< HEAD
    overflow: hidden;
=======
    max-height: 100%;
>>>>>>> 39d47797

    .Paths__canvas {
        width: 100%;
        height: 100% !important;
    }
}<|MERGE_RESOLUTION|>--- conflicted
+++ resolved
@@ -2,11 +2,8 @@
     position: relative;
     width: 100%;
     height: 720px;
-<<<<<<< HEAD
+    max-height: 100%;
     overflow: hidden;
-=======
-    max-height: 100%;
->>>>>>> 39d47797
 
     .Paths__canvas {
         width: 100%;
