import { kea } from 'kea'
import { toParams, objectsEqual, uuid } from 'lib/utils'
import api from 'lib/api'
import { router } from 'kea-router'
import { ViewType, insightLogic } from 'scenes/insights/insightLogic'
import { insightHistoryLogic } from 'scenes/insights/InsightHistoryPanel/insightHistoryLogic'
import { pathsLogicType } from './pathsLogicType'
import { FilterType, PropertyFilter } from '~/types'
import { dashboardItemsModel } from '~/models/dashboardItemsModel'
<<<<<<< HEAD
import { propertyDefinitionsLogic } from 'scenes/events/volume-definitions/propertyDefinitionsLogic'
=======
import { propertyDefinitionsModel } from '~/models/propertyDefinitionsModel'
>>>>>>> 3e65af43

export const PAGEVIEW = '$pageview'
export const SCREEN = '$screen'
export const AUTOCAPTURE = '$autocapture'
export const CUSTOM_EVENT = 'custom_event'

export const pathOptionsToLabels = {
    [`${PAGEVIEW}`]: 'Page views (Web)',
    [`${SCREEN}`]: 'Screen views (Mobile)',
    [`${AUTOCAPTURE}`]: 'Autocaptured events',
    [`${CUSTOM_EVENT}`]: 'Custom events',
}

export const pathOptionsToProperty = {
    [`${PAGEVIEW}`]: '$current_url',
    [`${SCREEN}`]: '$screen_name',
    [`${AUTOCAPTURE}`]: 'autocaptured_event',
    [`${CUSTOM_EVENT}`]: 'custom_event',
}

function cleanPathParams(filters: Partial<FilterType>): Partial<FilterType> {
    return {
        start_point: filters.start_point,
        path_type: filters.path_type || '$pageview',
        date_from: filters.date_from,
        date_to: filters.date_to,
        insight: ViewType.PATHS,
        ...(filters.filter_test_accounts ? { filter_test_accounts: filters.filter_test_accounts } : {}),
    }
}

const DEFAULT_PATH_LOGIC_KEY = 'default_path_key'

interface PathResult {
    paths: PathNode[]
    filter: Partial<FilterType>
    error?: boolean
}

interface PathNode {
    target: string
    target_id: number
    source: string
    source_id: number
    value: number
}

export const pathsLogic = kea<pathsLogicType<PathResult, PropertyFilter, FilterType, PathNode>>({
    key: (props) => {
        return props.dashboardItemId || DEFAULT_PATH_LOGIC_KEY
    },
    connect: {
        actions: [insightHistoryLogic, ['createInsight']],
    },
    loaders: ({ values, props }) => ({
        results: {
            __default: { paths: [], filter: {} } as PathResult,
            loadResults: async (refresh = false, breakpoint) => {
                const filter = { ...values.filter, properties: values.properties }
                if (!refresh && (props.cachedResults || props.preventLoading) && values.filter === props.filters) {
                    return { paths: props.cachedResults, filter }
                }
                const params = toParams({ ...filter, ...(refresh ? { refresh: true } : {}) })
                let paths
                const queryId = uuid()
                insightLogic.actions.startQuery(queryId)
                try {
                    paths = await api.get(`api/insight/path${params ? `/?${params}` : ''}`)
                } catch (e) {
                    insightLogic.actions.endQuery(queryId, ViewType.PATHS, null, e)
                    return { paths: [], filter, error: true }
                }
                breakpoint()
                insightLogic.actions.endQuery(queryId, ViewType.PATHS, paths.last_refresh)
                return { paths: paths.result, filter }
            },
        },
    }),
    reducers: ({ props }) => ({
        filter: [
            (props.filters
                ? cleanPathParams(props.filters as Partial<FilterType>)
                : (state: Record<string, any>) =>
                      cleanPathParams(router.selectors.searchParams(state)) as Record<string, any>) as Partial<
                FilterType
            >,
            {
                setFilter: (state, filter) => ({ ...state, ...filter }),
            },
        ],
        properties: [
            (props.filters
                ? (props.filters as Partial<FilterType>).properties || []
                : (state: Record<string, any>) =>
                      router.selectors.searchParams(state).properties || []) as PropertyFilter[],
            {
                setProperties: (_, { properties }) => properties,
            },
        ],
    }),
    actions: () => ({
        setProperties: (properties) => ({ properties }),
        setFilter: (filter) => filter,
    }),
    listeners: ({ actions, values, props }) => ({
        setProperties: () => {
            actions.loadResults(true)
        },
        setFilter: () => {
            actions.loadResults(true)
        },
        loadResults: () => {
            insightLogic.actions.setAllFilters({ ...cleanPathParams(values.filter), properties: values.properties })
            if (!props.dashboardItemId) {
                actions.createInsight({ ...cleanPathParams(values.filter), properties: values.properties })
            }
        },
        [dashboardItemsModel.actionTypes.refreshAllDashboardItems]: (filters: Record<string, any>) => {
            if (props.dashboardItemId) {
                actions.setFilter(filters)
            }
        },
    }),
    selectors: {
        paths: [
            (s) => [s.results],
            (results: PathResult) => {
                const { paths, error } = results

                const nodes: Record<string, any> = {}
                for (const path of paths) {
                    if (!nodes[path.source]) {
                        nodes[path.source] = { name: path.source, id: path.source_id }
                    }
                    if (!nodes[path.target]) {
                        nodes[path.target] = { name: path.target, id: path.target_id }
                    }
                }

                const response = {
                    nodes: Object.values(nodes),
                    links: paths,
                    error,
                }
                return response
            },
        ],
        loadedFilter: [
            (s) => [s.results, s.filter],
            (results: PathResult, filter: Partial<FilterType>) => results?.filter || filter,
        ],
        propertiesForUrl: [
            (s) => [s.properties, s.filter],
            (properties: PropertyFilter[], filter: Partial<FilterType>) => {
                let result: Partial<FilterType> = {
                    insight: ViewType.PATHS,
                }
                if (properties && properties.length > 0) {
                    result['properties'] = properties
                }

                if (filter && Object.keys(filter).length > 0) {
                    result = {
                        ...result,
                        ...filter,
                    }
                }

                return Object.keys(result).length === 0 ? '' : result
            },
        ],
        filtersLoading: [
            () => [propertyDefinitionsModel.selectors.loaded],
            (propertiesLoaded): boolean => !propertiesLoaded,
        ],
    },
    actionToUrl: ({ values }) => ({
        setProperties: () => {
            return ['/insights', values.propertiesForUrl]
        },
        setFilter: () => {
            return ['/insights', values.propertiesForUrl]
        },
    }),
    urlToAction: ({ actions, values, key }) => ({
        '/insights': ({}, searchParams: Partial<FilterType>) => {
            if (searchParams.insight === ViewType.PATHS) {
                if (key != DEFAULT_PATH_LOGIC_KEY) {
                    return
                }
                const cleanedPathParams = cleanPathParams(searchParams)

                if (!objectsEqual(cleanedPathParams, values.filter)) {
                    actions.setFilter(cleanedPathParams)
                }

                if (!objectsEqual(searchParams.properties || [], values.properties)) {
                    actions.setProperties(searchParams.properties || [])
                }
            }
        },
    }),
    events: ({ actions }) => ({
        afterMount: () => actions.loadResults(),
    }),
})<|MERGE_RESOLUTION|>--- conflicted
+++ resolved
@@ -7,11 +7,7 @@
 import { pathsLogicType } from './pathsLogicType'
 import { FilterType, PropertyFilter } from '~/types'
 import { dashboardItemsModel } from '~/models/dashboardItemsModel'
-<<<<<<< HEAD
-import { propertyDefinitionsLogic } from 'scenes/events/volume-definitions/propertyDefinitionsLogic'
-=======
 import { propertyDefinitionsModel } from '~/models/propertyDefinitionsModel'
->>>>>>> 3e65af43
 
 export const PAGEVIEW = '$pageview'
 export const SCREEN = '$screen'
