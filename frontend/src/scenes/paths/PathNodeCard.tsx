--- conflicted
+++ resolved
@@ -51,18 +51,13 @@
                         openPersonsModal={openPersonsModal}
                     />
                 }
-<<<<<<< HEAD
-                placement="bottom"
-                trigger="hover"
-=======
                 trigger="hover"
                 placement="bottom"
                 padded={false}
                 matchWidth
->>>>>>> 909e7a96
             >
                 <div
-                    className="absolute p-1 rounded bg-bg-light"
+                    className="absolute rounded bg-bg-light p-1"
                     // eslint-disable-next-line react/forbid-dom-props
                     style={{
                         width: PATH_NODE_CARD_WIDTH,
