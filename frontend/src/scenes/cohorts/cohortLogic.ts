--- conflicted
+++ resolved
@@ -80,13 +80,8 @@
     key((props) => props.id || 'new'),
     path(['scenes', 'cohorts', 'cohortLogic']),
 
-<<<<<<< HEAD
     actions({
-        saveCohort: (cohortParams = {}, filterParams = null) => ({ cohortParams, filterParams }),
-=======
-    actions: () => ({
         saveCohort: (cohortParams = {}) => ({ cohortParams }),
->>>>>>> 570b6b03
         setCohort: (cohort: CohortType) => ({ cohort }),
         deleteCohort: true,
         fetchCohort: (id: CohortType['id']) => ({ id }),
