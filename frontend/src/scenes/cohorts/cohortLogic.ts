import { kea } from 'kea'
import api from 'lib/api'
import { cohortsModel } from '~/models/cohortsModel'
import { ENTITY_MATCH_TYPE, FEATURE_FLAGS, PROPERTY_MATCH_TYPE } from 'lib/constants'
import { cohortLogicType } from './cohortLogicType'
import {
    AnyCohortCriteriaType,
    AnyCohortGroupType,
    Breadcrumb,
    CohortCriteriaGroupFilter,
    CohortGroupType,
    CohortType,
    FilterLogicalOperator,
} from '~/types'
import { personsLogic } from 'scenes/persons/personsLogic'
import { lemonToast } from 'lib/components/lemonToast'
import { urls } from 'scenes/urls'
import { router } from 'kea-router'
<<<<<<< HEAD
import { featureFlagLogic } from 'lib/logic/featureFlagLogic'
import {
    createCohortFormData,
    isCohortCriteriaGroup,
    NEW_COHORT,
    NEW_CRITERIA,
    NEW_CRITERIA_GROUP,
    processCohortOnSet,
    validateGroup,
} from 'scenes/cohorts/cohortUtils'
=======

function createCohortFormData(cohort: CohortType): FormData {
    const rawCohort = {
        ...(cohort.name ? { name: cohort.name } : {}),
        ...(cohort.description ? { description: cohort.description } : {}),
        ...(cohort.csv ? { csv: cohort.csv } : {}),
        ...(cohort.is_static ? { is_static: cohort.is_static } : {}),
        groups: JSON.stringify(
            cohort.is_static
                ? []
                : cohort.groups.map((group: CohortGroupType) => ({ ...group, id: undefined, matchType: undefined }))
        ),
    }
    // Must use FormData to encode file binary in request
    const cohortFormData = new FormData()
    for (const [itemKey, value] of Object.entries(rawCohort)) {
        cohortFormData.append(itemKey, value as string | Blob)
    }
    return cohortFormData
}

function addLocalCohortGroupId(group: Partial<CohortGroupType>): CohortGroupType {
    const matchType = group.action_id || group.event_id ? ENTITY_MATCH_TYPE : PROPERTY_MATCH_TYPE

    return {
        matchType,
        id: Math.random().toString().substr(2, 5),
        ...group,
    }
}

function processCohortOnSet(cohort: CohortType): CohortType {
    if (cohort.groups) {
        cohort.groups = cohort.groups.map((group) => addLocalCohortGroupId(group))
        cohort.groups = cohort.groups.map((group) => {
            if (group.properties) {
                return {
                    ...group,
                    properties: convertPropertyGroupToProperties(group.properties),
                }
            }
            return group
        })
    }

    return cohort
}

export const NEW_COHORT: CohortType = processCohortOnSet({
    id: 'new',
    groups: [
        {
            id: Math.random().toString().substr(2, 5),
            matchType: PROPERTY_MATCH_TYPE,
            properties: [],
        },
    ],
})
>>>>>>> 128547a9

export interface CohortLogicProps {
    id?: CohortType['id']
}

export const cohortLogic = kea<cohortLogicType<CohortLogicProps>>({
    props: {} as CohortLogicProps,
    key: (props) => props.id || 'new',
    path: (key) => ['scenes', 'cohorts', 'cohortLogic', key],

    actions: () => ({
        saveCohort: (cohortParams = {}) => ({ cohortParams }),
        setCohort: (cohort: CohortType) => ({ cohort }),
        deleteCohort: true,
        fetchCohort: (id: CohortType['id']) => ({ id }),
        onCriteriaChange: (newGroup: Partial<CohortGroupType>, id: string) => ({ newGroup, id }),
        setPollTimeout: (pollTimeout: NodeJS.Timeout | null) => ({ pollTimeout }),
        checkIfFinishedCalculating: (cohort: CohortType) => ({ cohort }),

        setOuterGroupsType: (type: FilterLogicalOperator) => ({ type }),
        setInnerGroupType: (type: FilterLogicalOperator, groupIndex: number) => ({ type, groupIndex }),
        duplicateFilter: (groupIndex: number, criteriaIndex?: number) => ({ groupIndex, criteriaIndex }),
        addFilter: (groupIndex?: number) => ({ groupIndex }),
        removeFilter: (groupIndex: number, criteriaIndex?: number) => ({ groupIndex, criteriaIndex }),
        setCriteria: (newCriteria: Partial<AnyCohortCriteriaType>, groupIndex: number, criteriaIndex: number) => ({
            newCriteria,
            groupIndex,
            criteriaIndex,
        }),
    }),

    reducers: () => ({
        cohort: [
            NEW_COHORT as CohortType,
            {
                onCriteriaChange: (state, { newGroup, id }) => {
                    const cohort = { ...state }
                    const index = cohort.groups.findIndex((group: AnyCohortGroupType) => group.id === id)
                    if (newGroup.matchType) {
                        cohort.groups[index] = {
                            id: cohort.groups[index].id,
                            matchType: ENTITY_MATCH_TYPE,
                            ...newGroup,
                        }
                    } else {
                        cohort.groups[index] = {
                            ...cohort.groups[index],
                            ...newGroup,
                        }
                    }
                    return processCohortOnSet(cohort)
                },
                setOuterGroupsType: (state, { type }) => ({
                    ...state,
                    filters: {
                        properties: {
                            ...state.filters.properties,
                            type,
                        },
                    },
                }),
                setInnerGroupType: (state, { type, groupIndex }) => ({
                    ...state,
                    filters: {
                        properties: {
                            ...state.filters.properties,
                            values: state.filters.properties.values.map((group, groupI) =>
                                groupI === groupIndex
                                    ? {
                                          ...group,
                                          type,
                                      }
                                    : group
                            ) as CohortCriteriaGroupFilter[] | AnyCohortCriteriaType[],
                        },
                    },
                }),
                duplicateFilter: (state, { groupIndex, criteriaIndex }) => {
                    const newFilters = { ...state }

                    if (criteriaIndex !== undefined) {
                        return {
                            ...newFilters,
                            filters: {
                                properties: {
                                    ...newFilters.filters.properties,
                                    values: newFilters.filters.properties.values.map((group, groupI) =>
                                        groupI === groupIndex && isCohortCriteriaGroup(group)
                                            ? {
                                                  ...group,
                                                  values: [
                                                      ...group.values.slice(0, criteriaIndex),
                                                      group.values[criteriaIndex],
                                                      ...group.values.slice(criteriaIndex),
                                                  ],
                                              }
                                            : group
                                    ) as CohortCriteriaGroupFilter[] | AnyCohortCriteriaType[],
                                },
                            },
                        }
                    }

                    return {
                        ...newFilters,
                        filters: {
                            properties: {
                                ...newFilters.filters.properties,
                                values: [
                                    ...newFilters.filters.properties.values.slice(0, groupIndex),
                                    newFilters.filters.properties.values[groupIndex],
                                    ...newFilters.filters.properties.values.slice(groupIndex),
                                ] as CohortCriteriaGroupFilter[] | AnyCohortCriteriaType[],
                            },
                        },
                    }
                },
                addFilter: (state, { groupIndex }) => {
                    const newFilters = { ...state }

                    if (groupIndex !== undefined) {
                        return {
                            ...newFilters,
                            filters: {
                                properties: {
                                    ...newFilters.filters.properties,
                                    values: newFilters.filters.properties.values.map((group, groupI) =>
                                        groupI === groupIndex && isCohortCriteriaGroup(group)
                                            ? {
                                                  ...group,
                                                  values: [...group.values, NEW_CRITERIA],
                                              }
                                            : group
                                    ) as CohortCriteriaGroupFilter[] | AnyCohortCriteriaType[],
                                },
                            },
                        }
                    }
                    return {
                        ...newFilters,
                        filters: {
                            properties: {
                                ...newFilters.filters.properties,
                                values: [...newFilters.filters.properties.values, NEW_CRITERIA_GROUP] as
                                    | CohortCriteriaGroupFilter[]
                                    | AnyCohortCriteriaType[],
                            },
                        },
                    }
                },
                removeFilter: (state, { groupIndex, criteriaIndex }) => {
                    const newFilters = { ...state }

                    if (criteriaIndex !== undefined) {
                        return {
                            ...newFilters,
                            filters: {
                                properties: {
                                    ...newFilters.filters.properties,
                                    values: newFilters.filters.properties.values.map((group, groupI) =>
                                        groupI === groupIndex && isCohortCriteriaGroup(group)
                                            ? {
                                                  ...group,
                                                  values: [
                                                      ...group.values.slice(0, criteriaIndex),
                                                      ...group.values.slice(criteriaIndex + 1),
                                                  ],
                                              }
                                            : group
                                    ) as CohortCriteriaGroupFilter[] | AnyCohortCriteriaType[],
                                },
                            },
                        }
                    }
                    return {
                        ...newFilters,
                        filters: {
                            properties: {
                                ...newFilters.filters.properties,
                                values: [
                                    ...newFilters.filters.properties.values.slice(0, groupIndex),
                                    ...newFilters.filters.properties.values.slice(groupIndex + 1),
                                ] as CohortCriteriaGroupFilter[] | AnyCohortCriteriaType[],
                            },
                        },
                    }
                },
                setCriteria: (state, { newCriteria, groupIndex, criteriaIndex }) => {
                    const newFilters = { ...state }

                    return {
                        ...newFilters,
                        filters: {
                            properties: {
                                ...newFilters.filters.properties,
                                values: newFilters.filters.properties.values.map((group, groupI) =>
                                    groupI === groupIndex && isCohortCriteriaGroup(group)
                                        ? {
                                              ...group,
                                              values: group.values.map((criteria, criteriaI) =>
                                                  criteriaI === criteriaIndex
                                                      ? {
                                                            ...criteria,
                                                            ...newCriteria,
                                                        }
                                                      : criteria
                                              ),
                                          }
                                        : group
                                ) as CohortCriteriaGroupFilter[] | AnyCohortCriteriaType[],
                            },
                        },
                    }
                },
            },
        ],
        pollTimeout: [
            null as NodeJS.Timeout | null,
            {
                setPollTimeout: (_, { pollTimeout }) => pollTimeout,
            },
        ],
    }),

    forms: ({ actions, values }) => ({
        cohort: {
            defaults: NEW_COHORT,
            validator: ({ name, csv, is_static, groups, filters }) => ({
                name: !name ? 'You need to set a name' : undefined,
                csv: is_static && !csv ? 'You need to upload a CSV file' : (null as any),
                ...(values.newCohortFiltersEnabled
                    ? {
                          filters: {
                              properties: {
                                  values: filters.properties.values.map(validateGroup),
                              },
                          },
                      }
                    : {
                          groups: is_static
                              ? undefined
                              : !groups || groups.length < 1
                              ? [{ id: 'You need at least one matching group' }]
                              : groups?.map(({ matchType, properties, action_id, event_id }) => {
                                    if (matchType === PROPERTY_MATCH_TYPE && !properties?.length) {
                                        return { id: 'Please select at least one property or remove this match group.' }
                                    }
                                    if (matchType === ENTITY_MATCH_TYPE && !(action_id || event_id)) {
                                        return { id: 'Please select an event or action.' }
                                    }
                                    return { id: undefined }
                                }),
                      }),
            }),
            submit: (cohort) => {
                actions.saveCohort(cohort)
            },
        },
    }),

    loaders: ({ actions, values, key }) => ({
        cohort: [
            NEW_COHORT as CohortType,
            {
                setCohort: ({ cohort }) => {
                    return processCohortOnSet(cohort)
                },
                fetchCohort: async ({ id }, breakpoint) => {
                    try {
                        const cohort = await api.cohorts.get(id)
                        breakpoint()
                        cohortsModel.actions.updateCohort(cohort)
                        actions.checkIfFinishedCalculating(cohort)
                        return processCohortOnSet(cohort)
                    } catch (error: any) {
                        lemonToast.error(error.detail || 'Failed to fetch cohort')
                        return values.cohort
                    }
                },
<<<<<<< HEAD
                saveCohort: async ({ cohortParams, filterParams }, breakpoint) => {
                    let cohort = { ...values.cohort, ...cohortParams }
                    const cohortFormData = createCohortFormData(cohort, values.newCohortFiltersEnabled)
=======
                saveCohort: async ({ cohortParams }, breakpoint) => {
                    let cohort = { ...cohortParams }

                    const cohortFormData = createCohortFormData(cohort)
>>>>>>> 128547a9

                    try {
                        if (cohort.id !== 'new') {
                            cohort = await api.cohorts.update(cohort.id, cohortFormData as Partial<CohortType>)
                            cohortsModel.actions.updateCohort(cohort)
                        } else {
                            cohort = await api.cohorts.create(cohortFormData as Partial<CohortType>)
                            cohortsModel.actions.cohortCreated(cohort)
                        }
                    } catch (error: any) {
                        lemonToast.error(error.detail || 'Failed to save cohort')
                        return values.cohort
                    }

                    cohort.is_calculating = true // this will ensure there is always a polling period to allow for backend calculation task to run
                    breakpoint()
                    delete cohort['csv']
                    actions.setCohort(cohort)
                    lemonToast.success('Cohort saved. Please wait up to a few minutes for it to be calculated', {
                        toastId: `cohort-saved-${key}`,
                    })
                    actions.checkIfFinishedCalculating(cohort)
                    return cohort
                },
            },
        ],
    }),

    selectors: {
        newCohortFiltersEnabled: [
            () => [featureFlagLogic.selectors.featureFlags],
            (featureFlags) => !!featureFlags[FEATURE_FLAGS.COHORT_FILTERS],
        ],
        breadcrumbs: [
            (s) => [s.cohort],
            (cohort): Breadcrumb[] => [
                {
                    name: 'Cohorts',
                    path: urls.cohorts(),
                },
                ...(cohort ? [{ name: cohort.name || 'Untitled' }] : []),
            ],
        ],
    },

    listeners: ({ actions, values }) => ({
        deleteCohort: () => {
            cohortsModel.findMounted()?.actions.deleteCohort(values.cohort)
            router.actions.push(urls.cohorts())
        },
        checkIfFinishedCalculating: async ({ cohort }, breakpoint) => {
            if (cohort.is_calculating) {
                actions.setPollTimeout(
                    setTimeout(async () => {
                        const newCohort = await api.cohorts.get(cohort.id)
                        breakpoint()
                        actions.checkIfFinishedCalculating(newCohort)
                    }, 1000)
                )
            } else {
                actions.setCohort(cohort)
                cohortsModel.actions.updateCohort(cohort)
                personsLogic.findMounted({ syncWithUrl: true })?.actions.loadCohorts() // To ensure sync on person page
                if (values.pollTimeout) {
                    clearTimeout(values.pollTimeout)
                    actions.setPollTimeout(null)
                }
            }
        },
    }),

    actionToUrl: ({ values }) => ({
        saveCohortSuccess: () => urls.cohort(values.cohort.id),
    }),

    events: ({ values, actions, props }) => ({
        afterMount: async () => {
            if (!props.id || props.id === 'new') {
                actions.setCohort(NEW_COHORT)
            } else {
                actions.fetchCohort(props.id)
            }
        },
        beforeUnmount: () => {
            if (values.pollTimeout) {
                clearTimeout(values.pollTimeout)
            }
        },
    }),
})<|MERGE_RESOLUTION|>--- conflicted
+++ resolved
@@ -16,7 +16,6 @@
 import { lemonToast } from 'lib/components/lemonToast'
 import { urls } from 'scenes/urls'
 import { router } from 'kea-router'
-<<<<<<< HEAD
 import { featureFlagLogic } from 'lib/logic/featureFlagLogic'
 import {
     createCohortFormData,
@@ -27,66 +26,6 @@
     processCohortOnSet,
     validateGroup,
 } from 'scenes/cohorts/cohortUtils'
-=======
-
-function createCohortFormData(cohort: CohortType): FormData {
-    const rawCohort = {
-        ...(cohort.name ? { name: cohort.name } : {}),
-        ...(cohort.description ? { description: cohort.description } : {}),
-        ...(cohort.csv ? { csv: cohort.csv } : {}),
-        ...(cohort.is_static ? { is_static: cohort.is_static } : {}),
-        groups: JSON.stringify(
-            cohort.is_static
-                ? []
-                : cohort.groups.map((group: CohortGroupType) => ({ ...group, id: undefined, matchType: undefined }))
-        ),
-    }
-    // Must use FormData to encode file binary in request
-    const cohortFormData = new FormData()
-    for (const [itemKey, value] of Object.entries(rawCohort)) {
-        cohortFormData.append(itemKey, value as string | Blob)
-    }
-    return cohortFormData
-}
-
-function addLocalCohortGroupId(group: Partial<CohortGroupType>): CohortGroupType {
-    const matchType = group.action_id || group.event_id ? ENTITY_MATCH_TYPE : PROPERTY_MATCH_TYPE
-
-    return {
-        matchType,
-        id: Math.random().toString().substr(2, 5),
-        ...group,
-    }
-}
-
-function processCohortOnSet(cohort: CohortType): CohortType {
-    if (cohort.groups) {
-        cohort.groups = cohort.groups.map((group) => addLocalCohortGroupId(group))
-        cohort.groups = cohort.groups.map((group) => {
-            if (group.properties) {
-                return {
-                    ...group,
-                    properties: convertPropertyGroupToProperties(group.properties),
-                }
-            }
-            return group
-        })
-    }
-
-    return cohort
-}
-
-export const NEW_COHORT: CohortType = processCohortOnSet({
-    id: 'new',
-    groups: [
-        {
-            id: Math.random().toString().substr(2, 5),
-            matchType: PROPERTY_MATCH_TYPE,
-            properties: [],
-        },
-    ],
-})
->>>>>>> 128547a9
 
 export interface CohortLogicProps {
     id?: CohortType['id']
@@ -366,16 +305,9 @@
                         return values.cohort
                     }
                 },
-<<<<<<< HEAD
-                saveCohort: async ({ cohortParams, filterParams }, breakpoint) => {
-                    let cohort = { ...values.cohort, ...cohortParams }
-                    const cohortFormData = createCohortFormData(cohort, values.newCohortFiltersEnabled)
-=======
                 saveCohort: async ({ cohortParams }, breakpoint) => {
                     let cohort = { ...cohortParams }
-
-                    const cohortFormData = createCohortFormData(cohort)
->>>>>>> 128547a9
+                    const cohortFormData = createCohortFormData(cohort, values.newCohortFiltersEnabled)
 
                     try {
                         if (cohort.id !== 'new') {
