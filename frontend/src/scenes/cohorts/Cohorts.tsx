import React, { useState } from 'react'
import { InfoCircleOutlined } from '@ant-design/icons'
import { cohortsModel } from '../../models/cohortsModel'
import { useValues, useActions } from 'kea'
import { PageHeader } from 'lib/components/PageHeader'
import { AvailableFeature, CohortType } from '~/types'
import './Cohorts.scss'
import Fuse from 'fuse.js'
import { createdAtColumn, createdByColumn } from 'lib/components/LemonTable/columnUtils'
import { Tooltip } from 'lib/components/Tooltip'
import { Link } from 'lib/components/Link'
import { SceneExport } from 'scenes/sceneTypes'
import { dayjs } from 'lib/dayjs'
import { Spinner } from 'lib/components/Spinner/Spinner'
import { urls } from 'scenes/urls'
import { LemonTable, LemonTableColumns, LemonTableColumn } from 'lib/components/LemonTable'
import { userLogic } from 'scenes/userLogic'
import { More } from 'lib/components/LemonButton/More'
import { LemonButton } from 'lib/components/LemonButton'
import { LemonDivider } from 'lib/components/LemonDivider'
import { combineUrl, router } from 'kea-router'
<<<<<<< HEAD
import { LemonInput } from '@posthog/lemon-ui'
=======
import { LemonInput, LemonInputWidths } from '@posthog/lemon-ui'
>>>>>>> 00d12952
import { IconMagnifier } from 'lib/components/icons'

const searchCohorts = (sources: CohortType[], search: string): CohortType[] => {
    return new Fuse(sources, {
        keys: ['name'],
        threshold: 0.3,
    })
        .search(search)
        .map((result) => result.item)
}

export function Cohorts(): JSX.Element {
    const { cohorts, cohortsLoading } = useValues(cohortsModel)
    const { deleteCohort, exportCohortPersons } = useActions(cohortsModel)
    const { hasAvailableFeature } = useValues(userLogic)
    const { searchParams } = useValues(router)
    const [searchTerm, setSearchTerm] = useState<string>('')

    const columns: LemonTableColumns<CohortType> = [
        {
            title: 'Name',
            dataIndex: 'name',
            className: 'ph-no-capture',
            width: '30%',
            sorter: (a, b) => (a.name || '').localeCompare(b.name || ''),
            render: function Render(name, { id, description }) {
                return (
                    <>
                        <Link to={combineUrl(urls.cohort(id), searchParams).url} className="row-name">
                            {name || 'Untitled'}
                        </Link>
                        {hasAvailableFeature(AvailableFeature.DASHBOARD_COLLABORATION) && description && (
                            <span className="row-description">{description}</span>
                        )}
                    </>
                )
            },
        },
        {
            title: 'Users in cohort',
            render: function RenderCount(_: any, cohort: CohortType) {
                return cohort.count?.toLocaleString()
            },
            dataIndex: 'count',
            sorter: (a, b) => (a.count || 0) - (b.count || 0),
        },
        createdByColumn<CohortType>() as LemonTableColumn<CohortType, keyof CohortType | undefined>,
        createdAtColumn<CohortType>() as LemonTableColumn<CohortType, keyof CohortType | undefined>,
        {
            title: (
                <span>
                    <Tooltip title="PostHog calculates what users belong to each cohort. This is then used when filtering on cohorts in the Trends page etc. Calculating happens every 15 minutes, or whenever a cohort is updated.">
                        Last calculated
                        <InfoCircleOutlined style={{ marginLeft: 6 }} />
                    </Tooltip>
                </span>
            ),
            render: function RenderCalculation(_: any, cohort: CohortType) {
                if (cohort.is_static) {
                    return <>N/A</>
                }
                return cohort.is_calculating ? (
                    <span style={{ display: 'inline-flex', alignItems: 'center' }}>
                        in progress <Spinner size="sm" style={{ marginLeft: 6 }} />
                    </span>
                ) : (
                    dayjs(cohort.last_calculation).fromNow()
                )
            },
        },
        {
            width: 0,
            render: function RenderActions(_, cohort) {
                return (
                    <More
                        overlay={
                            <>
                                <LemonButton status="stealth" to={urls.cohort(cohort.id)} fullWidth>
                                    Edit
                                </LemonButton>
                                <LemonButton
                                    status="stealth"
                                    to={
                                        combineUrl(urls.sessionRecordings(), {
                                            filters: {
                                                properties: [
                                                    {
                                                        key: 'id',
                                                        label: cohort.name,
                                                        type: 'cohort',
                                                        value: cohort.id,
                                                    },
                                                ],
                                            },
                                        }).url
                                    }
                                    fullWidth
                                >
                                    View session recordings
                                </LemonButton>
                                <LemonButton
                                    status="stealth"
                                    onClick={() => exportCohortPersons(cohort.id)}
                                    tooltip="Export all users belonging to this cohort in CSV format."
                                    fullWidth
                                >
                                    Export users
                                </LemonButton>
                                <LemonDivider />
                                <LemonButton status="danger" onClick={() => deleteCohort(cohort)} fullWidth>
                                    Delete cohort
                                </LemonButton>
                            </>
                        }
                    />
                )
            },
        },
    ]

    return (
        <div>
            <PageHeader
                title="Cohorts"
                caption="Create lists of users who have something in common to use in analytics or feature flags."
            />
            <div className="flex justify-between items-center mb-4 gap-2">
<<<<<<< HEAD
                <div style={{ width: 360 }}>
                    <LemonInput
                        icon={<IconMagnifier />}
                        allowClear
                        placeholder="Search for cohorts"
                        onChange={setSearchTerm}
                        value={searchTerm}
                    />
                </div>
=======
                <LemonInput
                    width={LemonInputWidths.Search}
                    icon={<IconMagnifier />}
                    allowClear
                    placeholder="Search for cohorts"
                    onChange={setSearchTerm}
                    value={searchTerm}
                />
>>>>>>> 00d12952
                <LemonButton
                    type="primary"
                    data-attr="create-cohort"
                    onClick={() => router.actions.push(urls.cohort('new'))}
                >
                    New Cohort
                </LemonButton>
            </div>
            <LemonTable
                columns={columns}
                loading={cohortsLoading}
                rowKey="id"
                pagination={{ pageSize: 100 }}
                dataSource={searchTerm ? searchCohorts(cohorts, searchTerm) : cohorts}
                nouns={['cohort', 'cohorts']}
                data-tooltip="cohorts-table"
            />
        </div>
    )
}

export const scene: SceneExport = {
    component: Cohorts,
    logic: cohortsModel,
}<|MERGE_RESOLUTION|>--- conflicted
+++ resolved
@@ -19,11 +19,7 @@
 import { LemonButton } from 'lib/components/LemonButton'
 import { LemonDivider } from 'lib/components/LemonDivider'
 import { combineUrl, router } from 'kea-router'
-<<<<<<< HEAD
-import { LemonInput } from '@posthog/lemon-ui'
-=======
 import { LemonInput, LemonInputWidths } from '@posthog/lemon-ui'
->>>>>>> 00d12952
 import { IconMagnifier } from 'lib/components/icons'
 
 const searchCohorts = (sources: CohortType[], search: string): CohortType[] => {
@@ -151,17 +147,6 @@
                 caption="Create lists of users who have something in common to use in analytics or feature flags."
             />
             <div className="flex justify-between items-center mb-4 gap-2">
-<<<<<<< HEAD
-                <div style={{ width: 360 }}>
-                    <LemonInput
-                        icon={<IconMagnifier />}
-                        allowClear
-                        placeholder="Search for cohorts"
-                        onChange={setSearchTerm}
-                        value={searchTerm}
-                    />
-                </div>
-=======
                 <LemonInput
                     width={LemonInputWidths.Search}
                     icon={<IconMagnifier />}
@@ -170,7 +155,6 @@
                     onChange={setSearchTerm}
                     value={searchTerm}
                 />
->>>>>>> 00d12952
                 <LemonButton
                     type="primary"
                     data-attr="create-cohort"
