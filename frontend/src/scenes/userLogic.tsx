import { kea } from 'kea'
import api from 'lib/api'
import { posthogEvents } from 'lib/utils'
import { userLogicType } from 'types/scenes/userLogicType'
import { UserType, UserUpdateType } from '~/types'
import posthog from 'posthog-js'

interface EventProperty {
    value: string
    label: string
}

export const userLogic = kea<userLogicType<UserType, EventProperty, UserUpdateType>>({
    actions: () => ({
        loadUser: (resetOnFailure?: boolean) => ({ resetOnFailure }),
        setUser: (user: UserType | null, updateKey?: string) => ({
            user: user && ({ ...user } as UserType),
            updateKey,
        }), // make and use a copy of user to patch some legacy issues
        userUpdateRequest: (update: UserUpdateType, updateKey?: string) => ({ update, updateKey }),
        userUpdateSuccess: (user: UserType, updateKey?: string) => ({ user, updateKey }),
        userUpdateFailure: (error: string, updateKey?: string) => ({ updateKey, error }),
        currentTeamUpdateRequest: (teamId: number) => ({ teamId }),
        currentOrganizationUpdateRequest: (organizationId: string) => ({ organizationId }),
        completedOnboarding: true,
        logout: true,
    }),

    reducers: {
        user: [
            null as UserType | null,
            {
                setUser: (_, payload) => payload.user,
                userUpdateSuccess: (_, payload) => payload.user,
            },
        ],
    },

    events: ({ actions }) => ({
        afterMount: () => actions.loadUser(true),
    }),

    selectors: ({ selectors }) => ({
        eventProperties: [
            () => [selectors.user],
            (user): EventProperty[] =>
                user?.team
                    ? user.team.event_properties.map(
                          (property: string) => ({ value: property, label: property } as EventProperty)
                      )
                    : [],
        ],
        eventPropertiesNumerical: [
            () => [selectors.user],
            (user): EventProperty[] =>
                user?.team
                    ? user.team.event_properties_numerical.map(
                          (property: string) => ({ value: property, label: property } as EventProperty)
                      )
                    : [],
        ],
        eventNames: [() => [selectors.user], (user) => user?.team?.event_names ?? []],
        customEventNames: [
            () => [selectors.eventNames],
            (eventNames) => {
                return eventNames.filter((event: string) => !event.startsWith('!'))
            },
        ],
        eventNamesGrouped: [
            () => [selectors.user],
            (user) => {
                const data = [
                    { label: 'Custom events', options: [] as EventProperty[] },
                    { label: 'PostHog events', options: [] as EventProperty[] },
                ]
                if (user?.team)
                    user.team.event_names.forEach((name: string) => {
                        const format = { label: name, value: name } as EventProperty
                        if (posthogEvents.includes(name)) return data[1].options.push(format)
                        data[0].options.push(format)
                    })
                return data
            },
        ],
    }),

    listeners: ({ actions }) => ({
        loadUser: async ({ resetOnFailure }) => {
            try {
<<<<<<< HEAD
                const user = await api.get('api/users/@me')
=======
                const user: UserType = await api.get('api/user')
>>>>>>> 4251e544
                actions.setUser(user)

                if (user && user.id) {
                    const Sentry = (window as any).Sentry
                    Sentry?.setUser({
                        email: user.email,
                        id: user.id,
                    })

                    if (posthog) {
                        if (posthog.get_distinct_id() !== user.distinct_id) {
                            posthog.reset()
                        }

                        posthog.identify(user.distinct_id)
                        posthog.people.set({ email: user.anonymize_data ? null : user.email })

                        posthog.register({
                            posthog_version: user.posthog_version,
<<<<<<< HEAD
                            has_webhook: !!user.team.incoming_webhook,
=======
                            has_slack_webhook: !!user.team?.slack_incoming_webhook,
>>>>>>> 4251e544
                        })
                    }
                }
            } catch (e) {
                console.error(e)
                if (resetOnFailure) {
                    actions.setUser(null)
                }
            }
        },
        userUpdateRequest: async ({ update, updateKey }) => {
            try {
                const user = await api.update('api/users/@me', update)
                actions.userUpdateSuccess(user, updateKey)
            } catch (error) {
                actions.userUpdateFailure(error, updateKey)
            }
        },
        logout: () => {
            posthog.reset()
            window.location.href = '/logout'
        },
    }),
})<|MERGE_RESOLUTION|>--- conflicted
+++ resolved
@@ -87,11 +87,7 @@
     listeners: ({ actions }) => ({
         loadUser: async ({ resetOnFailure }) => {
             try {
-<<<<<<< HEAD
-                const user = await api.get('api/users/@me')
-=======
-                const user: UserType = await api.get('api/user')
->>>>>>> 4251e544
+                const user: UserType = await api.get('api/users/@me')
                 actions.setUser(user)
 
                 if (user && user.id) {
@@ -111,11 +107,7 @@
 
                         posthog.register({
                             posthog_version: user.posthog_version,
-<<<<<<< HEAD
-                            has_webhook: !!user.team.incoming_webhook,
-=======
-                            has_slack_webhook: !!user.team?.slack_incoming_webhook,
->>>>>>> 4251e544
+                            has_webhook: !!user.team?.incoming_webhook,
                         })
                     }
                 }
