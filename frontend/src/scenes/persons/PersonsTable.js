import React from 'react'
import { Button, Table } from 'antd'
import { Link } from 'lib/components/Link'
import { PropertiesTable } from 'lib/components/PropertiesTable'
import { DeleteOutlined } from '@ant-design/icons'
import { deletePersonData } from 'lib/utils'
import rrwebBlockClass from 'lib/utils/rrwebBlockClass'
import { PersonsTable as PersonsTableV2 } from './PersonsTableV2'
import { useValues } from 'kea'
import { featureFlagLogic } from 'lib/logic/featureFlagLogic'

<<<<<<< HEAD
export function PersonsTable(props) {
    const { featureFlags } = useValues(featureFlagLogic)
    return featureFlags['persons-2353'] ? <PersonsTableV2 {...props} /> : <PersonsTableV1 {...props} />
}

function PersonsTableV1({ people, loading, actions, onChange }) {
=======
export function PersonsTable({ people, loading, actions, onChange, cohort }) {
>>>>>>> 595d32fd
    let columns = [
        {
            title: 'Person',
            dataIndex: 'name',
            key: 'name',
            render: function RenderName(_, person) {
                return (
                    <Link
                        to={
                            '/person/' +
                            encodeURIComponent(person.distinct_ids[0]) +
                            (cohort ? `#backTo=Back to cohorts&backToURL=/cohorts/${cohort.id}` : '')
                        }
                        className={'ph-no-capture ' + rrwebBlockClass}
                    >
                        {person.name}
                    </Link>
                )
            },
        },
    ]
    if (actions) {
        columns.push({
            title: 'Actions',
            render: function RenderActions(person) {
                return (
                    <Button danger type="link" onClick={() => deletePersonData(person, onChange)}>
                        <DeleteOutlined />
                    </Button>
                )
            },
        })
    }

    return (
        <Table
            size="small"
            columns={columns}
            loading={loading}
            rowKey="id"
            pagination={{ pageSize: 99999, hideOnSinglePage: true }}
            expandable={{
                expandedRowRender: function RenderPropertiesTable({ properties }) {
                    return <PropertiesTable properties={properties} />
                },
                rowExpandable: ({ properties }) => Object.keys(properties).length > 0,
            }}
            dataSource={people}
        />
    )
}<|MERGE_RESOLUTION|>--- conflicted
+++ resolved
@@ -9,16 +9,12 @@
 import { useValues } from 'kea'
 import { featureFlagLogic } from 'lib/logic/featureFlagLogic'
 
-<<<<<<< HEAD
 export function PersonsTable(props) {
     const { featureFlags } = useValues(featureFlagLogic)
     return featureFlags['persons-2353'] ? <PersonsTableV2 {...props} /> : <PersonsTableV1 {...props} />
 }
 
-function PersonsTableV1({ people, loading, actions, onChange }) {
-=======
-export function PersonsTable({ people, loading, actions, onChange, cohort }) {
->>>>>>> 595d32fd
+function PersonsTableV1({ people, loading, actions, onChange, cohort }) {
     let columns = [
         {
             title: 'Person',
