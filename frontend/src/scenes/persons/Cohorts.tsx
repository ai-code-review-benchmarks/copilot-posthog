--- conflicted
+++ resolved
@@ -14,12 +14,10 @@
 import './cohorts.scss'
 import Fuse from 'fuse.js'
 import { createdAtColumn, createdByColumn } from 'lib/components/Table'
-<<<<<<< HEAD
 import relativeTime from 'dayjs/plugin/relativeTime'
+import { cohortsUrlLogicType } from './CohortsType'
+
 dayjs.extend(relativeTime)
-=======
-import { cohortsUrlLogicType } from './CohortsType'
->>>>>>> 3536f189
 
 const cohortsUrlLogic = kea<cohortsUrlLogicType<CohortType>>({
     actions: {
