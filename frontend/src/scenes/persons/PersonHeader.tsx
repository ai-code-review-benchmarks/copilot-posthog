import { PersonActorType, PersonType } from '~/types'
import React from 'react'
import './PersonHeader.scss'
import { Link } from 'lib/components/Link'
import { urls } from 'scenes/urls'
import { ProfilePicture } from 'lib/components/ProfilePicture'
import { teamLogic } from 'scenes/teamLogic'
import { PERSON_DEFAULT_DISPLAY_NAME_PROPERTIES } from 'lib/constants'
<<<<<<< HEAD
import { midEllipsis } from 'lib/utils'
=======
import clsx from 'clsx'
>>>>>>> 35173a06

export interface PersonHeaderProps {
    person?: Pick<PersonType, 'properties' | 'distinct_ids'> | null
    withIcon?: boolean
    noLink?: boolean
    noEllipsis?: boolean
}

export function asDisplay(person: PersonType | PersonActorType | null | undefined): string {
    if (!person) {
        return 'Unknown'
    }
    const team = teamLogic.findMounted()?.values?.currentTeam
    const personDisplayNameProperties = team?.person_display_name_properties ?? PERSON_DEFAULT_DISPLAY_NAME_PROPERTIES

    const customPropertyKey = personDisplayNameProperties.find((x) => person.properties?.[x])
    const propertyIdentifier = customPropertyKey ? person.properties?.[customPropertyKey] : undefined

    const customIdentifier: string =
        typeof propertyIdentifier === 'object' ? JSON.stringify(propertyIdentifier) : propertyIdentifier

    const display: string | undefined = (customIdentifier || person.distinct_ids?.[0])?.trim()

    return display ? midEllipsis(display, 40) : 'Person without ID'
}

export const asLink = (person: Partial<PersonType> | null | undefined): string | undefined =>
    person?.distinct_ids?.length ? urls.person(person.distinct_ids[0]) : undefined

export function PersonHeader(props: PersonHeaderProps): JSX.Element {
    const href = asLink(props.person)
    const display = asDisplay(props.person)

    const content = (
        <div className="flex items-center">
<<<<<<< HEAD
            {props.withIcon && <ProfilePicture name={display} size="md" />}
            <span className="ph-no-capture text-ellipsis">{display}</span>
=======
            {props.withIcon && (
                <ProfilePicture
                    name={
                        props.person?.properties?.email ||
                        props.person?.properties?.name ||
                        props.person?.properties?.username ||
                        (href ? 'U' : '?')
                    }
                    size="md"
                />
            )}
            <span className={clsx('ph-no-capture', !props.noEllipsis && 'text-ellipsis')}>
                {asDisplay(props.person)}
            </span>
>>>>>>> 35173a06
        </div>
    )

    return (
        <div className="person-header">
            {props.noLink || !href ? (
                content
            ) : (
                <Link to={href} data-attr={`goto-person-email-${props.person?.distinct_ids?.[0]}`}>
                    {content}
                </Link>
            )}
        </div>
    )
}<|MERGE_RESOLUTION|>--- conflicted
+++ resolved
@@ -6,11 +6,8 @@
 import { ProfilePicture } from 'lib/components/ProfilePicture'
 import { teamLogic } from 'scenes/teamLogic'
 import { PERSON_DEFAULT_DISPLAY_NAME_PROPERTIES } from 'lib/constants'
-<<<<<<< HEAD
 import { midEllipsis } from 'lib/utils'
-=======
 import clsx from 'clsx'
->>>>>>> 35173a06
 
 export interface PersonHeaderProps {
     person?: Pick<PersonType, 'properties' | 'distinct_ids'> | null
@@ -46,25 +43,8 @@
 
     const content = (
         <div className="flex items-center">
-<<<<<<< HEAD
             {props.withIcon && <ProfilePicture name={display} size="md" />}
-            <span className="ph-no-capture text-ellipsis">{display}</span>
-=======
-            {props.withIcon && (
-                <ProfilePicture
-                    name={
-                        props.person?.properties?.email ||
-                        props.person?.properties?.name ||
-                        props.person?.properties?.username ||
-                        (href ? 'U' : '?')
-                    }
-                    size="md"
-                />
-            )}
-            <span className={clsx('ph-no-capture', !props.noEllipsis && 'text-ellipsis')}>
-                {asDisplay(props.person)}
-            </span>
->>>>>>> 35173a06
+            <span className={clsx('ph-no-capture', !props.noEllipsis && 'text-ellipsis')}>{display}</span>
         </div>
     )
 
