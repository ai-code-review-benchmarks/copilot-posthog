--- conflicted
+++ resolved
@@ -6,26 +6,19 @@
 import { hot } from 'react-hot-loader/root'
 import { PageHeader } from 'lib/components/PageHeader'
 import { personsLogic } from './personsLogic'
-<<<<<<< HEAD
 import { featureFlagLogic } from 'lib/logic/featureFlagLogic'
 import { PersonsV2 } from './PersonsV2'
-=======
 import { CohortType } from '~/types'
->>>>>>> 595d32fd
 
 const { TabPane } = Tabs
 
 export const Persons = hot(_Persons)
-<<<<<<< HEAD
-function _Persons(): JSX.Element {
+function _Persons({ cohort }: { cohort: CohortType }): JSX.Element {
     const { featureFlags } = useValues(featureFlagLogic)
-    return featureFlags['persons-2353'] ? <PersonsV2 /> : <PersonsV1 />
+    return featureFlags['persons-2353'] ? <PersonsV2 /> : <PersonsV1 cohort={cohort} />
 }
 
-function PersonsV1(): JSX.Element {
-=======
-function _Persons({ cohort }: { cohort: CohortType }): JSX.Element {
->>>>>>> 595d32fd
+function PersonsV1({ cohort }: { cohort: CohortType }): JSX.Element {
     const { loadPersons, setListFilters } = useActions(personsLogic)
     const { persons, listFilters, personsLoading } = useValues(personsLogic)
     const [searchTerm, setSearchTerm] = useState('') // Not on Kea because it's a component-specific store & to avoid changing the URL on every keystroke
