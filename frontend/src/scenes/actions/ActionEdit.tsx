import React from 'react'
import { compactNumber, uuid } from 'lib/utils'
import { Link } from 'lib/components/Link'
import { useActions, useValues } from 'kea'
import { actionEditLogic, ActionEditLogicProps } from './actionEditLogic'
import './Actions.scss'
import { ActionStep } from './ActionStep'
import { Button, Col, Row } from 'antd'
import { InfoCircleOutlined, LoadingOutlined, PlusOutlined } from '@ant-design/icons'
import { router } from 'kea-router'
import { PageHeader } from 'lib/components/PageHeader'
import { teamLogic } from 'scenes/teamLogic'
import { urls } from 'scenes/urls'
import { EditableField } from 'lib/components/EditableField/EditableField'
import { ActionStepType, AvailableFeature } from '~/types'
import { userLogic } from 'scenes/userLogic'
import { ObjectTags } from 'lib/components/ObjectTags/ObjectTags'
import { VerticalForm } from 'lib/forms/VerticalForm'
import { Field } from 'lib/forms/Field'
import { LemonButton } from 'lib/components/LemonButton'
import { LemonCheckbox } from 'lib/components/LemonCheckbox'
import { lemonToast } from 'lib/components/lemonToast'
import { LemonInput } from 'lib/components/LemonInput/LemonInput'

export function ActionEdit({ action: loadedAction, id, onSave, temporaryToken }: ActionEditLogicProps): JSX.Element {
    const logicProps: ActionEditLogicProps = {
        id: id,
        action: loadedAction,
        onSave: (action) => onSave(action),
        temporaryToken,
    }
    const logic = actionEditLogic(logicProps)
<<<<<<< HEAD
    const { action, actionLoading, actionCount, actionCountLoading, shouldSimplifyActions } = useValues(logic)
    const { deleteAction } = useActions(logic)
=======
    const { action, actionLoading, actionCount, actionCountLoading } = useValues(logic)
    const { submitAction } = useActions(logic)
    const { loadActions } = useActions(actionsModel)
>>>>>>> 0501ffe9
    const { currentTeam } = useValues(teamLogic)
    const { hasAvailableFeature } = useValues(userLogic)

    const slackEnabled = currentTeam?.slack_incoming_webhook

    const deleteButton = (): JSX.Element => (
        <LemonButton
            data-attr="delete-action-bottom"
            status="danger"
            type="secondary"
            style={{ marginRight: 8 }}
            onClick={() => {
                deleteAction()
            }}
        >
            Delete
        </LemonButton>
    )

    const cancelButton = (): JSX.Element => (
        <LemonButton
            data-attr="cancel-action-bottom"
            status="danger"
            type="secondary"
            style={{ marginRight: 8 }}
            onClick={() => {
                router.actions.push(shouldSimplifyActions ? urls.eventDefinitions() : urls.actions())
            }}
        >
            Cancel
        </LemonButton>
    )

    return (
        <div className="action-edit-container">
            <VerticalForm logic={actionEditLogic} props={logicProps} formKey="action" enableFormOnSubmit>
                <PageHeader
                    title={
                        <Field name="name">
                            {({ value, onChange }) => (
                                <EditableField
                                    name="name"
                                    value={value || ''}
                                    placeholder="Name this action"
                                    onChange={
                                        !id
                                            ? onChange
                                            : undefined /* When creating a new action, change value on type */
                                    }
                                    onSave={(value) => {
                                        onChange(value)
                                        submitAction()
                                        /* When clicking 'Save' on an `EditableField`, save the form too */
                                    }}
                                    mode={!id ? 'edit' : undefined /* When creating a new action, maintain edit mode */}
                                    minLength={1}
                                    maxLength={400} // Sync with action model
                                    data-attr={`action-name-${id ? 'edit' : 'create'}`}
                                    className="action-name"
                                />
                            )}
                        </Field>
                    }
                    caption={
                        <>
                            <Field name="description" showOptional={true}>
                                {({ value, onChange }) => (
                                    <EditableField
                                        multiline
                                        name="description"
                                        value={value || ''}
                                        placeholder="Description (optional)"
                                        onChange={
                                            !id
                                                ? onChange
                                                : undefined /* When creating a new action, change value on type */
                                        }
                                        onSave={(value) => {
                                            onChange(value)
                                            submitAction()
                                            /* When clicking 'Set' on an `EditableField`, always save the form */
                                        }}
                                        mode={
                                            !id
                                                ? 'edit'
                                                : undefined /* When creating a new action, maintain edit mode */
                                        }
                                        autoFocus={!!id}
                                        data-attr="action-description"
                                        className="action-description"
                                        compactButtons
                                        maxLength={600} // No limit on backend model, but enforce shortish description
                                        paywall={!hasAvailableFeature(AvailableFeature.INGESTION_TAXONOMY)}
                                    />
                                )}
                            </Field>
                            <Field name="tags" showOptional={true}>
                                {({ value, onChange }) => (
                                    <ObjectTags
                                        tags={value ?? []}
                                        onChange={(_, newTags) => onChange(newTags)}
                                        className="action-tags"
                                        saving={actionLoading}
                                    />
                                )}
                            </Field>
                        </>
                    }
                    buttons={!!id ? deleteButton() : cancelButton()}
                />
                {id && (
                    <div className="input-set">
                        <div>
                            <span className="text-muted mb-05">
                                {actionCountLoading && <LoadingOutlined />}
                                {actionCount !== null && actionCount > -1 && (
                                    <>
                                        This {shouldSimplifyActions ? 'calculated event' : 'action'} matches{' '}
                                        <b>{compactNumber(actionCount)}</b> raw events in the last 3 months
                                    </>
                                )}
                            </span>
                        </div>
                    </div>
                )}

                <div style={{ overflow: 'visible' }}>
                    <h2 className="subtitle">Match groups</h2>
                    <div>
                        Your {shouldSimplifyActions ? 'calculated event' : 'action'} will be triggered whenever{' '}
                        <b>any of your match groups</b> are received.{' '}
                        <a href="https://posthog.com/docs/features/actions" target="_blank">
                            <InfoCircleOutlined />
                        </a>
                    </div>
                    <Field name="steps">
                        {({ onChange }) => (
                            <div style={{ textAlign: 'right', marginBottom: 12 }}>
                                <Button
                                    onClick={() => onChange([...(action.steps || []), { isNew: uuid() }])}
                                    size="small"
                                >
                                    Add another match group
                                </Button>
                            </div>
                        )}
                    </Field>
                    <Field name="steps">
                        {({ value, onChange }) => (
                            <Row gutter={[24, 24]}>
                                <>
                                    {value?.map((step: ActionStepType, index: number) => (
                                        <ActionStep
                                            key={step.id || step.isNew}
                                            identifier={String(step.id || step.isNew)}
                                            index={index}
                                            step={step}
                                            actionId={action.id || 0}
                                            isOnlyStep={!!value && value.length === 1}
                                            onDelete={() => {
                                                const identifier = step.id ? 'id' : 'isNew'
                                                onChange(
                                                    value?.filter(
                                                        (s: ActionStepType) => s[identifier] !== step[identifier]
                                                    )
                                                )
                                            }}
                                            onChange={(newStep) => {
                                                onChange(
                                                    value?.map((s: ActionStepType) =>
                                                        (step.id && s.id == step.id) ||
                                                        (step.isNew && s.isNew === step.isNew)
                                                            ? {
                                                                  id: step.id,
                                                                  isNew: step.isNew,
                                                                  ...newStep,
                                                              }
                                                            : s
                                                    )
                                                )
                                            }}
                                        />
                                    ))}
                                </>

                                <Col span={24} md={12}>
                                    <div
                                        className="match-group-add-skeleton"
                                        onClick={() => {
                                            onChange([...(action.steps || []), { isNew: uuid() }])
                                        }}
                                    >
                                        <PlusOutlined style={{ fontSize: 28, color: '#666666' }} />
                                    </div>
                                </Col>
                            </Row>
                        )}
                    </Field>
                </div>
                <div>
                    <div style={{ marginTop: '2rem' }}>
                        <h2 className="subtitle">Match groups</h2>
                        <Field name="post_to_slack">
                            {({ value, onChange }) => (
                                <LemonCheckbox
                                    id="webhook-checkbox"
                                    checked={!!value}
                                    onChange={(e) => onChange(e.target.checked)}
                                    rowProps={{ fullWidth: true }}
                                    disabled={!slackEnabled}
                                    label={
                                        <>
                                            Post to webhook when this{' '}
                                            {shouldSimplifyActions ? 'calculated event' : 'action'} is triggered.
                                            <Link to="/project/settings#webhook" style={{ marginLeft: 4 }}>
                                                {slackEnabled ? 'Configure' : 'Enable'} this integration in Setup.
                                            </Link>
                                        </>
                                    }
                                />
                            )}
                        </Field>
                        {action.post_to_slack && (
                            <>
                                <Field name="slack_message_format">
                                    {({ value, onChange }) => (
                                        <>
                                            <div>Message format (optional)</div>
                                            <LemonInput
                                                placeholder="Default: [action.name] triggered by [person]"
                                                value={value}
                                                onChange={onChange}
                                                disabled={!slackEnabled || !action.post_to_slack}
                                                data-attr="edit-slack-message-format"
                                            />
                                            <small>
                                                <a
                                                    href="https://posthog.com/docs/integrations/message-formatting/"
                                                    target="_blank"
                                                    rel="noopener noreferrer"
                                                >
                                                    See documentation on how to format webhook messages.
                                                </a>
                                            </small>
                                        </>
                                    )}
                                </Field>
                            </>
                        )}
                    </div>
                </div>
                <div style={{ display: 'flex', justifyContent: 'flex-end' }}>
                    {!!id ? deleteButton() : cancelButton()}
                    <LemonButton
                        data-attr="save-action-button"
                        type="primary"
                        htmlType="submit"
                        loading={actionLoading}
                    >
                        Save
                    </LemonButton>
                </div>
            </VerticalForm>
        </div>
    )
}

export function duplicateActionErrorToast(errorActionId: string, shouldSimplifyActions: boolean): void {
    lemonToast.error(
        <>
            {shouldSimplifyActions ? 'Calculated event' : 'Action'} with this name already exists.{' '}
            <a href={urls.action(errorActionId)}>Click here to edit.</a>
        </>
    )
}<|MERGE_RESOLUTION|>--- conflicted
+++ resolved
@@ -30,14 +30,8 @@
         temporaryToken,
     }
     const logic = actionEditLogic(logicProps)
-<<<<<<< HEAD
     const { action, actionLoading, actionCount, actionCountLoading, shouldSimplifyActions } = useValues(logic)
-    const { deleteAction } = useActions(logic)
-=======
-    const { action, actionLoading, actionCount, actionCountLoading } = useValues(logic)
-    const { submitAction } = useActions(logic)
-    const { loadActions } = useActions(actionsModel)
->>>>>>> 0501ffe9
+    const { submitAction, deleteAction } = useActions(logic)
     const { currentTeam } = useValues(teamLogic)
     const { hasAvailableFeature } = useValues(userLogic)
 
