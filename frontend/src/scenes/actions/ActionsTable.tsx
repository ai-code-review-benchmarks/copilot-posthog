import React, { useState } from 'react'
import './Actions.scss'
import { Link } from 'lib/components/Link'
import { Input, Radio, Table } from 'antd'
import { QuestionCircleOutlined, DeleteOutlined, EditOutlined, ExportOutlined, CheckOutlined } from '@ant-design/icons'
import { DeleteWithUndo, stripHTTP, toParams } from 'lib/utils'
import { useActions, useValues } from 'kea'
import { actionsModel } from '~/models/actionsModel'
import { NewActionButton } from './NewActionButton'
import imgGrouping from 'public/actions-tutorial-grouping.svg'
import imgStandardized from 'public/actions-tutorial-standardized.svg'
import imgRetroactive from 'public/actions-tutorial-retroactive.svg'
import { ActionType, ViewType } from '~/types'
import Fuse from 'fuse.js'
import { userLogic } from 'scenes/userLogic'
import { createdAtColumn, createdByColumn } from 'lib/components/Table/Table'
import { PageHeader } from 'lib/components/PageHeader'
import { getBreakpoint } from 'lib/utils/responsiveUtils'
import { ColumnType } from 'antd/lib/table'
import { teamLogic } from '../teamLogic'
<<<<<<< HEAD
import { SceneExport } from 'scenes/sceneTypes'
import { EventsTab, EventsTabs } from 'scenes/events'
=======
import api from '../../lib/api'
import { getCurrentTeamId } from '../../lib/utils/logics'
>>>>>>> df583d52

const searchActions = (sources: ActionType[], search: string): ActionType[] => {
    return new Fuse(sources, {
        keys: ['name', 'url'],
        threshold: 0.3,
    })
        .search(search)
        .map((result) => result.item)
}

export const scene: SceneExport = {
    component: ActionsTable,
    logic: actionsModel,
    paramsToProps: () => ({ params: 'include_count=1' }),
}

export function ActionsTable(): JSX.Element {
    const { currentTeam, currentTeamId } = useValues(teamLogic)
    const { actions, actionsLoading } = useValues(actionsModel({ params: 'include_count=1' }))
    const { loadActions } = useActions(actionsModel)
    const [searchTerm, setSearchTerm] = useState('')
    const [filterByMe, setFilterByMe] = useState(false)
    const { user } = useValues(userLogic)
    const tableScrollBreakpoint = getBreakpoint('lg')

    const columns: ColumnType<ActionType>[] = [
        {
            title: 'Name',
            key: 'name',
            sorter: (a: ActionType, b: ActionType) => ('' + a.name).localeCompare(b.name),
            render: function RenderName(_: any, action: ActionType, index: number): JSX.Element {
                return (
                    <Link
                        data-attr={'action-link-' + index}
                        to={'/action/' + action.id + '#backTo=Actions&backToURL=' + window.location.pathname}
                    >
                        {action.name}
                    </Link>
                )
            },
        },
        ...(actions[0]?.count !== null
            ? [
                  {
                      title: 'Volume',
                      render: function RenderVolume(action: ActionType): JSX.Element {
                          return <span>{action.count}</span>
                      },
                      sorter: (a: ActionType, b: ActionType) => (a.count || 0) - (b.count || 0),
                  },
              ]
            : []),
        {
            title: 'Type',
            render: function RenderType(action: ActionType): JSX.Element {
                return (
                    <span>
                        {action.steps?.map((step) => (
                            <div key={step.id}>
                                {(() => {
                                    let url = stripHTTP(step.url || '')
                                    url = url.slice(0, 40) + (url.length > 40 ? '...' : '')
                                    switch (step.event) {
                                        case '$autocapture':
                                            return 'Autocapture'
                                        case '$pageview':
                                            switch (step.url_matching) {
                                                case 'regex':
                                                    return (
                                                        <>
                                                            Page view URL matches regex <strong>{url}</strong>
                                                        </>
                                                    )
                                                case 'exact':
                                                    return (
                                                        <>
                                                            Page view URL matches exactly <strong>{url}</strong>
                                                        </>
                                                    )
                                                default:
                                                    return (
                                                        <>
                                                            Page view URL contains <strong>{url}</strong>
                                                        </>
                                                    )
                                            }
                                        default:
                                            return (
                                                <>
                                                    Event: <strong>{step.event}</strong>
                                                </>
                                            )
                                    }
                                })()}
                            </div>
                        ))}
                    </span>
                )
            },
        },
        createdAtColumn(),
        createdByColumn(actions),
        ...(currentTeam?.slack_incoming_webhook
            ? [
                  {
                      title: 'Webhook',
                      key: 'post_to_slack',
                      sorter: (a: ActionType, b: ActionType) => Number(a.post_to_slack) - Number(b.post_to_slack),
                      render: function RenderActions(action: ActionType): JSX.Element | null {
                          return action.post_to_slack ? <CheckOutlined /> : null
                      },
                  },
              ]
            : []),
        {
            title: '',
            render: function RenderActions(action: ActionType): JSX.Element {
                const params = {
                    insight: ViewType.TRENDS,
                    interval: 'day',
                    display: 'ActionsLineGraph',
                    actions: [
                        {
                            id: action.id,
                            name: action.name,
                            type: 'actions',
                            order: 0,
                        },
                    ],
                }
                const encodedParams = toParams(params)

                const actionsLink = `/insights?${encodedParams}#backTo=Actions&backToURL=${window.location.pathname}`

                return (
                    <span>
                        <Link to={'/action/' + action.id + '#backTo=Actions&backToURL=' + window.location.pathname}>
                            <EditOutlined />
                        </Link>
                        <DeleteWithUndo
                            endpoint={api.actions.determineDeleteEndpoint(getCurrentTeamId(currentTeamId))}
                            object={action}
                            className="text-danger"
                            style={{ marginLeft: 8, marginRight: 8 }}
                            callback={loadActions}
                        >
                            <DeleteOutlined />
                        </DeleteWithUndo>
                        <Link to={`${actionsLink}`} data-attr="actions-table-usage">
                            Insights <ExportOutlined />
                        </Link>
                    </span>
                )
            },
        },
    ]
    let data = actions
    if (searchTerm && searchTerm !== '') {
        data = searchActions(data, searchTerm)
    }
    if (filterByMe) {
        data = data.filter((item) => item.created_by?.uuid === user?.uuid)
    }

    return (
        <div data-attr="manage-events-table" style={{ paddingTop: 32 }}>
            <EventsTabs tab={EventsTab.Actions} />
            <PageHeader
                title="Actions"
                caption={
                    <>
                        Actions can retroactively group one or more raw events to help provide consistent analytics.{' '}
                        <a
                            href="https://posthog.com/docs/features/actions?utm_medium=in-product&utm_campaign=actions-table"
                            target="_blank"
                        >
                            <QuestionCircleOutlined />
                        </a>
                    </>
                }
                style={{ marginTop: 0 }}
            />
            <div>
                <div />
                <div className="tutorial-container">
                    <div className="t-element">
                        <div>
                            <img src={imgGrouping} alt="" />
                        </div>
                        <div>
                            <div className="title">Multiple grouping</div>
                            <div className="description">Group multiple sets of events into a single action.</div>
                        </div>
                    </div>
                    <div className="t-element">
                        <div>
                            <img src={imgStandardized} alt="" />
                        </div>
                        <div>
                            <div className="title">Clean &amp; standardized data</div>
                            <div className="description">
                                Keep your actions the same, even if your product or data changes.
                            </div>
                        </div>
                    </div>
                    <div className="t-element">
                        <div>
                            <img src={imgRetroactive} alt="" />
                        </div>
                        <div>
                            <div className="title">Retroactive</div>
                            <div className="description">
                                We'll retroactively update your actions to match any past events.
                            </div>
                        </div>
                    </div>
                </div>
            </div>

            <Input.Search
                allowClear
                enterButton
                autoFocus
                style={{ maxWidth: 600, width: 'initial', flexGrow: 1, marginRight: 12 }}
                onChange={(e) => {
                    setSearchTerm(e.target.value)
                }}
            />
            <Radio.Group buttonStyle="solid" value={filterByMe} onChange={(e) => setFilterByMe(e.target.value)}>
                <Radio.Button value={false}>All actions</Radio.Button>
                <Radio.Button value={true}>My actions</Radio.Button>
            </Radio.Group>

            <div className="mb float-right">
                <NewActionButton />
            </div>
            <br />
            <Table
                size="small"
                columns={columns}
                loading={actionsLoading}
                rowKey="id"
                pagination={{ pageSize: 100, hideOnSinglePage: true }}
                data-attr="actions-table"
                dataSource={data}
                locale={{ emptyText: 'The first step to standardized analytics is creating your first action.' }}
                scroll={{ x: `${tableScrollBreakpoint}px` }}
            />
        </div>
    )
}<|MERGE_RESOLUTION|>--- conflicted
+++ resolved
@@ -18,13 +18,10 @@
 import { getBreakpoint } from 'lib/utils/responsiveUtils'
 import { ColumnType } from 'antd/lib/table'
 import { teamLogic } from '../teamLogic'
-<<<<<<< HEAD
 import { SceneExport } from 'scenes/sceneTypes'
 import { EventsTab, EventsTabs } from 'scenes/events'
-=======
 import api from '../../lib/api'
 import { getCurrentTeamId } from '../../lib/utils/logics'
->>>>>>> df583d52
 
 const searchActions = (sources: ActionType[], search: string): ActionType[] => {
     return new Fuse(sources, {
