--- conflicted
+++ resolved
@@ -19,11 +19,7 @@
 import { More } from 'lib/components/LemonButton/More'
 import { LemonTag } from 'lib/components/LemonTag/LemonTag'
 import { LemonDivider } from 'lib/components/LemonDivider'
-<<<<<<< HEAD
-import { LemonInput } from '@posthog/lemon-ui'
-=======
 import { LemonInput, LemonInputWidths } from '@posthog/lemon-ui'
->>>>>>> 00d12952
 import { IconMagnifier } from 'lib/components/icons'
 
 function ActionsComponent(_: any, member: OrganizationMemberType): JSX.Element | null {
@@ -201,17 +197,6 @@
     return (
         <>
             <h2 className="subtitle">Members</h2>
-<<<<<<< HEAD
-            <div style={{ width: 360 }}>
-                <LemonInput
-                    icon={<IconMagnifier />}
-                    allowClear
-                    placeholder="Search for members"
-                    value={search}
-                    onChange={setSearch}
-                />
-            </div>
-=======
             <LemonInput
                 width={LemonInputWidths.Search}
                 icon={<IconMagnifier />}
@@ -220,7 +205,6 @@
                 value={search}
                 onChange={setSearch}
             />
->>>>>>> 00d12952
             <LemonTable
                 dataSource={filteredMembers}
                 columns={columns}
