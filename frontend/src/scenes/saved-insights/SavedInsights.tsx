import { Col, Dropdown, Input, Menu, Radio, Row, Select, Table, Tabs } from 'antd'
import { router } from 'kea-router'
import { useActions, useValues } from 'kea'
import { Link } from 'lib/components/Link'
import { ObjectTags } from 'lib/components/ObjectTags'
import { deleteWithUndo } from 'lib/utils'
import React, { useState } from 'react'
import { DashboardItemType, LayoutView, SavedInsightsTabs, InsightType } from '~/types'
import { INSIGHTS_PER_PAGE, savedInsightsLogic } from './savedInsightsLogic'
import {
    AppstoreFilled,
    ArrowDownOutlined,
    ArrowUpOutlined,
    EllipsisOutlined,
    LeftOutlined,
    MenuOutlined,
    RightOutlined,
    StarFilled,
    StarOutlined,
    UnorderedListOutlined,
} from '@ant-design/icons'
import './SavedInsights.scss'
import { organizationLogic } from 'scenes/organizationLogic'
import { DashboardItem, displayMap, getDisplayedType } from 'scenes/dashboard/DashboardItem'
import { membersLogic } from 'scenes/organization/Settings/membersLogic'
import { normalizeColumnTitle } from 'lib/components/Table/utils'
import { DateFilter } from 'lib/components/DateFilter/DateFilter'

import { PageHeader } from 'lib/components/PageHeader'
import { SavedInsightsEmptyState, UNNAMED_INSIGHT_NAME } from 'scenes/insights/EmptyStates'
import { teamLogic } from '../teamLogic'
import {
    IconArrowDropDown,
    InsightsFunnelsIcon,
    InsightsLifecycleIcon,
    InsightsPathsIcon,
    InsightsRetentionIcon,
    InsightsSessionsIcon,
    InsightsStickinessIcon,
    InsightsTrendsIcon,
} from 'lib/components/icons'
import { SceneExport } from 'scenes/sceneTypes'
import { TZLabel } from 'lib/components/TimezoneAware'
import { ColumnsType } from 'antd/lib/table'
import { ProfilePicture } from 'lib/components/ProfilePicture'
import { urls } from 'scenes/urls'
import { eventUsageLogic } from 'lib/utils/eventUsageLogic'
import { LemonButton } from '../../lib/components/LemonButton'
<<<<<<< HEAD
import Meta from 'antd/lib/card/Meta'
=======
import { dayjs } from 'lib/dayjs'
>>>>>>> 05e83164

const { TabPane } = Tabs

interface SavedInsightType {
    type: InsightType
    name: string
    description?: string
    icon?: (props?: any) => JSX.Element
    inMenu: boolean
}

const insightTypes: SavedInsightType[] = [
    {
        type: InsightType.TRENDS,
        name: 'Trends',
        description: 'Understand how users are spending their time in your product',
        icon: InsightsTrendsIcon,
        inMenu: true,
    },
    {
        type: InsightType.FUNNELS,
        name: 'Funnels',
        description: 'Visualize completion and dropoff between events',
        icon: InsightsFunnelsIcon,
        inMenu: true,
    },
    {
        type: InsightType.SESSIONS,
        name: 'Sessions',
        description: 'Understand how users are spending their time in your product',
        icon: InsightsSessionsIcon,
        inMenu: false,
    },
    {
        type: InsightType.RETENTION,
        name: 'Retention',
        description: 'Visualize how many users return on subsequent days after a session',
        icon: InsightsRetentionIcon,
        inMenu: true,
    },
    {
        type: InsightType.PATHS,
        name: 'Paths',
        description: 'Understand how traffic is flowing through your product',
        icon: InsightsPathsIcon,
        inMenu: true,
    },
    {
        type: InsightType.STICKINESS,
        name: 'Stickiness',
        description: 'See how many days users performed an action within a timeframe',
        icon: InsightsStickinessIcon,
        inMenu: true,
    },
    {
        type: InsightType.LIFECYCLE,
        name: 'Lifecycle',
        description: 'See new, resurrected, returning, and dormant users',
        icon: InsightsLifecycleIcon,
        inMenu: true,
    },
]

export const scene: SceneExport = {
    component: SavedInsights,
    logic: savedInsightsLogic,
}

const columnSort = (direction: 'up' | 'down' | 'none'): JSX.Element => (
    <div style={{ fontSize: 10, paddingLeft: 8, whiteSpace: 'nowrap' }}>
        {direction === 'down' ? <ArrowDownOutlined /> : direction === 'up' ? <ArrowUpOutlined /> : null}
        <MenuOutlined />
    </div>
)

function NewInsightButton(): JSX.Element {
    const menu = (
        <Menu
            style={{
                maxWidth: '19rem',
                borderRadius: 'var(--radius)',
                border: '1px solid var(--primary)',
                padding: '0.5rem',
            }}
        >
            {insightTypes.map(
                (listedInsightType) =>
                    listedInsightType.inMenu && (
                        <Menu.Item
                            key={listedInsightType.type}
                            onClick={() => {
                                eventUsageLogic.actions.reportSavedInsightNewInsightClicked(listedInsightType.type)
                                router.actions.push(urls.newInsight(listedInsightType.type))
                            }}
                            data-attr="saved-insights-create-new-insight"
                            data-attr-insight-type={listedInsightType.type}
                        >
                            <Row wrap={false}>
                                <Col flex="none">
                                    {listedInsightType.icon && (
                                        <listedInsightType.icon color="var(--muted-alt)" noBackground />
                                    )}
                                </Col>
                                <Col flex="Auto" style={{ paddingLeft: '1rem' }}>
                                    <strong>{listedInsightType.name}</strong>
                                    <br />
                                    <div style={{ whiteSpace: 'initial', fontSize: '0.8125rem' }}>
                                        {listedInsightType.description}
                                    </div>
                                </Col>
                            </Row>
                        </Menu.Item>
                    )
            )}
        </Menu>
    )

    return (
        <Dropdown.Button
            overlayStyle={{ borderColor: 'var(--primary)' }}
            style={{ marginLeft: 8 }}
            size="large"
            type="primary"
            onClick={() => {
                router.actions.push(urls.newInsight(InsightType.TRENDS))
            }}
            overlay={menu}
            icon={<IconArrowDropDown style={{ fontSize: 25 }} />}
        >
            New Insight
        </Dropdown.Button>
    )
}

export function SavedInsights(): JSX.Element {
    const { loadInsights, updateFavoritedInsight, renameInsight, duplicateInsight, setSavedInsightsFilters } =
        useActions(savedInsightsLogic)
    const { insights, count, insightsLoading, filters } = useValues(savedInsightsLogic)

    const { hasDashboardCollaboration } = useValues(organizationLogic)
    const { currentTeamId } = useValues(teamLogic)
    const { members } = useValues(membersLogic)

    const { tab, order, createdBy, layoutView, search, insightType, dateFrom, dateTo, page } = filters

    const startCount = (page - 1) * INSIGHTS_PER_PAGE + 1
    const endCount = page * INSIGHTS_PER_PAGE < count ? page * INSIGHTS_PER_PAGE : count

    const columns: ColumnsType<DashboardItemType> = [
        {
            title: '',
            dataIndex: 'id',
            key: 'id',
            className: 'icon-column',
            render: function renderType(_, insight) {
                const selectedType = insight.filters?.insight || InsightType.TRENDS
                const type = insightTypes.find(({ type: _type }) => _type === selectedType)
                if (type && type.icon) {
                    return <type.icon />
                }
            },
        },
        {
            title: 'Name',
            dataIndex: 'name',
            key: 'name',
            render: function renderName(name: string, insight) {
                const link = displayMap[getDisplayedType(insight.filters)].link(insight)

                return (
                    <Col>
                        <Row wrap={false}>
                            <Link to={link} style={{ marginRight: 12 }}>
                                <strong>{name || <i>{UNNAMED_INSIGHT_NAME}</i>}</strong>
                            </Link>
                            <div
                                style={{ cursor: 'pointer', width: 'fit-content' }}
                                onClick={() =>
                                    updateFavoritedInsight({ id: insight.id, favorited: !insight.favorited })
                                }
                            >
                                {insight.favorited ? (
                                    <StarFilled className="text-warning" />
                                ) : (
                                    <StarOutlined className="star-outlined" />
                                )}
                            </div>
                        </Row>
                        {hasDashboardCollaboration && (
                            <div className="text-muted-alt">
                                {insight.description || <i>No description provided</i>}
                            </div>
                        )}
                    </Col>
                )
            },
        },
        hasDashboardCollaboration
            ? {
                  title: 'Tags',
                  dataIndex: 'tags',
                  key: 'tags',
                  render: function renderTags(tags: string[]) {
                      return <ObjectTags tags={tags} staticOnly />
                  },
              }
            : {},
        {
            title: (
                <div
                    className="order-by"
                    onClick={() =>
                        setSavedInsightsFilters({ order: order === '-updated_at' ? 'updated_at' : '-updated_at' })
                    }
                >
                    Last modified{' '}
                    {columnSort(order === '-updated_at' ? 'down' : order === 'updated_at' ? 'up' : 'none')}
                </div>
            ),
            dataIndex: 'updated_at',
            key: 'updated_at',
            render: function renderLastModified(updated_at: string) {
                return <div style={{ whiteSpace: 'nowrap' }}>{updated_at && <TZLabel time={updated_at} />}</div>
            },
        },
        tab === SavedInsightsTabs.Yours
            ? {}
            : {
                  title: (
                      <div
                          className="order-by"
                          onClick={() =>
                              setSavedInsightsFilters({ order: order === 'created_by' ? '-created_by' : 'created_by' })
                          }
                      >
                          {normalizeColumnTitle('Created by')}{' '}
                          {columnSort(order === '-created_by' ? 'up' : order === 'created_by' ? 'down' : 'none')}
                      </div>
                  ),
                  render: function Render(_: any, item) {
                      return item.created_by ? (
                          <Row align="middle" wrap={false}>
                              <ProfilePicture
                                  name={item.created_by.first_name}
                                  email={item.created_by.email}
                                  size="md"
                              />
                              <div style={{ verticalAlign: 'middle', marginLeft: 8 }}>
                                  {item.created_by.first_name || item.created_by.email}
                              </div>
                          </Row>
                      ) : (
                          '-'
                      )
                  },
              },
        {
            title: '',
            className: 'options-column',
            render: function Render(_: any, item) {
                return (
                    <Row style={{ alignItems: 'center', justifyContent: 'space-between' }}>
                        <Dropdown
                            placement="bottomRight"
                            trigger={['click']}
                            overlayStyle={{ minWidth: 240, border: '1px solid var(--primary)' }}
                            overlay={
                                <Menu style={{ padding: '12px 4px' }} data-attr={`insight-${item.id}-dropdown-menu`}>
                                    <Menu.Item
                                        onClick={() => renameInsight(item.id)}
                                        data-attr={`insight-item-${item.id}-dropdown-rename`}
                                        title="Rename"
                                    >
                                        Rename
                                    </Menu.Item>
                                    <Menu.Item
                                        onClick={() => duplicateInsight(item)}
                                        data-attr={`insight-item-${item.id}-dropdown-duplicate`}
                                    >
                                        Duplicate
                                    </Menu.Item>
                                    <Menu.Item
                                        onClick={() =>
                                            deleteWithUndo({
                                                object: item,
                                                endpoint: `projects/${currentTeamId}/insights`,
                                                callback: loadInsights,
                                            })
                                        }
                                        style={{ color: 'var(--danger)' }}
                                        data-attr={`insight-item-${item.id}-dropdown-remove`}
                                    >
                                        Remove
                                    </Menu.Item>
                                </Menu>
                            }
                        >
                            <EllipsisOutlined
                                style={{ color: 'var(--primary)' }}
                                className="insight-dropdown-actions"
                            />
                        </Dropdown>
                    </Row>
                )
            },
        },
    ]

    return (
        <div className="saved-insights">
            <PageHeader title="Insights" buttons={<NewInsightButton />} />

            <Tabs
                activeKey={tab}
                style={{ borderColor: '#D9D9D9' }}
                onChange={(t) => setSavedInsightsFilters({ tab: t as SavedInsightsTabs })}
            >
                <TabPane tab="All Insights" key={SavedInsightsTabs.All} />
                <TabPane tab="Your Insights" key={SavedInsightsTabs.Yours} />
                <TabPane tab="Favorites" key={SavedInsightsTabs.Favorites} />
            </Tabs>
            <Row style={{ paddingBottom: 16, justifyContent: 'space-between' }}>
                <Col>
                    <Input.Search
                        allowClear
                        enterButton
                        placeholder="Search for insights"
                        style={{ width: 240 }}
                        onChange={(e) => setSavedInsightsFilters({ search: e.target.value })}
                        value={search || ''}
                        onSearch={() => loadInsights()}
                    />
                </Col>
                <Col>
                    Type
                    <Select
                        className="insight-type-icon-dropdown"
                        value={insightType}
                        style={{ paddingLeft: 8, width: 140 }}
                        onChange={(it) => setSavedInsightsFilters({ insightType: it })}
                    >
                        {[
                            { name: 'All types', type: 'All types' as InsightType, inMenu: false } as SavedInsightType,
                            ...insightTypes,
                        ].map((insight, index) => (
                            <Select.Option key={index} value={insight.type}>
                                <div className="insight-type-icon-wrapper">
                                    {insight.icon ? (
                                        <div className="icon-container">
                                            <div className="icon-container-inner">
                                                {<insight.icon color="#747EA2" noBackground />}
                                            </div>
                                        </div>
                                    ) : null}
                                    <div>{insight.name}</div>
                                </div>
                            </Select.Option>
                        ))}
                    </Select>
                </Col>
                <Col>
                    <span style={{ paddingRight: 8 }}>Last modified</span>
                    <DateFilter
                        defaultValue="All time"
                        disabled={false}
                        bordered={true}
                        dateFrom={dateFrom}
                        dateTo={dateTo}
                        onChange={(fromDate, toDate) => setSavedInsightsFilters({ dateFrom: fromDate, dateTo: toDate })}
                    />
                </Col>
                {tab !== SavedInsightsTabs.Yours ? (
                    <Col>
                        Created by
                        <Select
                            value={createdBy}
                            style={{ paddingLeft: 8, width: 140 }}
                            onChange={(cb) => {
                                setSavedInsightsFilters({ createdBy: cb })
                            }}
                        >
                            <Select.Option value={'All users'}>All users</Select.Option>
                            {members.map((member) => (
                                <Select.Option key={member.user.id} value={member.user.id}>
                                    {member.user.first_name}
                                </Select.Option>
                            ))}
                        </Select>
                    </Col>
                ) : null}
            </Row>
            {insights.count > 0 && (
                <Row className="list-or-card-layout">
                    Showing {startCount} - {endCount} of {count} insights
                    <div>
                        <Radio.Group
                            onChange={(e) => setSavedInsightsFilters({ layoutView: e.target.value })}
                            value={layoutView}
                            buttonStyle="solid"
                        >
                            <Radio.Button value={LayoutView.List}>
                                <UnorderedListOutlined className="mr-05" />
                                List
                            </Radio.Button>
                            <Radio.Button value={LayoutView.Card}>
                                <AppstoreFilled className="mr-05" />
                                Card
                            </Radio.Button>
                        </Radio.Group>
                    </div>
                </Row>
            )}
            {!insightsLoading && insights.count < 1 ? (
                <SavedInsightsEmptyState />
            ) : (
                <>
                    {layoutView === LayoutView.List ? (
                        <Table
                            loading={insightsLoading}
                            columns={columns}
                            dataSource={insights.results}
                            pagination={false}
                            rowKey="id"
                            footer={() => (
                                <Row className="footer-pagination">
                                    <span className="text-muted-alt">
                                        {insights.count > 0 &&
                                            `Showing ${startCount} - ${endCount} of ${count} insights`}
                                    </span>
                                    <LeftOutlined
                                        style={{ paddingRight: 16 }}
                                        className={`${page === 1 ? 'paginate-disabled' : ''}`}
                                        onClick={() => {
                                            if (page > 1) {
                                                setSavedInsightsFilters({
                                                    page: page - 1,
                                                })
                                            }
                                        }}
                                    />
                                    <RightOutlined
                                        className={`${page * INSIGHTS_PER_PAGE >= count ? 'paginate-disabled' : ''}`}
                                        onClick={() => {
                                            if (page * INSIGHTS_PER_PAGE < count) {
                                                setSavedInsightsFilters({
                                                    page: page + 1,
                                                })
                                            }
                                        }}
                                    />
                                </Row>
                            )}
                        />
                    ) : (
                        <Row gutter={[16, 16]}>
                            {insights &&
                                insights.results.map((insight: DashboardItemType, index: number) => (
                                    <Col
                                        xs={24}
                                        sm={24}
                                        md={24}
                                        lg={12}
                                        xl={12}
                                        xxl={8}
                                        key={insight.id}
                                        style={{ height: 340 }}
                                    >
                                        <DashboardItem
                                            item={{ ...insight, color: null }}
                                            key={insight.id + '_user'}
                                            loadDashboardItems={() => {
                                                loadInsights()
                                            }}
                                            dashboardMode={null}
                                            index={index}
                                            isOnEditMode={false}
                                            footer={
                                                <div className="dashboard-item-footer">
                                                    {
                                                        <>
                                                            Saved {dayjs(insight.created_at).fromNow()} by{' '}
                                                            {insight.created_by?.first_name ||
                                                                insight.created_by?.email ||
                                                                'unknown'}
                                                        </>
                                                    }
                                                </div>
                                            }
                                        />
                                    </Col>
                                ))}
                        </Row>
                    )}
                </>
            )}
        </div>
    )
}<|MERGE_RESOLUTION|>--- conflicted
+++ resolved
@@ -46,11 +46,8 @@
 import { urls } from 'scenes/urls'
 import { eventUsageLogic } from 'lib/utils/eventUsageLogic'
 import { LemonButton } from '../../lib/components/LemonButton'
-<<<<<<< HEAD
 import Meta from 'antd/lib/card/Meta'
-=======
 import { dayjs } from 'lib/dayjs'
->>>>>>> 05e83164
 
 const { TabPane } = Tabs
 
