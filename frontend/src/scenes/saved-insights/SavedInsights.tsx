--- conflicted
+++ resolved
@@ -7,23 +7,7 @@
 import React from 'react'
 import { DashboardItemType, LayoutView, SavedInsightsTabs, InsightType } from '~/types'
 import { INSIGHTS_PER_PAGE, savedInsightsLogic } from './savedInsightsLogic'
-<<<<<<< HEAD
-import { AppstoreFilled, StarFilled, StarOutlined, UnorderedListOutlined } from '@ant-design/icons'
-=======
-import {
-    AppstoreFilled,
-    ArrowDownOutlined,
-    ArrowUpOutlined,
-    EllipsisOutlined,
-    LeftOutlined,
-    MenuOutlined,
-    RightOutlined,
-    StarFilled,
-    StarOutlined,
-    PlusOutlined,
-    UnorderedListOutlined,
-} from '@ant-design/icons'
->>>>>>> 9abb59e5
+import { AppstoreFilled, StarFilled, StarOutlined, PlusOutlined, UnorderedListOutlined } from '@ant-design/icons'
 import './SavedInsights.scss'
 import { organizationLogic } from 'scenes/organizationLogic'
 import { DashboardItem, displayMap, getDisplayedType } from 'scenes/dashboard/DashboardItem'
