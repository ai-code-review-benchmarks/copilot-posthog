--- conflicted
+++ resolved
@@ -5,7 +5,7 @@
 import { ObjectTags } from 'lib/components/ObjectTags'
 import { deleteWithUndo } from 'lib/utils'
 import React from 'react'
-import { DashboardItemType, LayoutView, SavedInsightsTabs, InsightType } from '~/types'
+import { DashboardItemType, InsightType, LayoutView, SavedInsightsTabs } from '~/types'
 import { INSIGHTS_PER_PAGE, savedInsightsLogic } from './savedInsightsLogic'
 import {
     AppstoreFilled,
@@ -147,7 +147,7 @@
                             key={listedInsightType.type}
                             onClick={() => {
                                 eventUsageLogic.actions.reportSavedInsightNewInsightClicked(listedInsightType.type)
-                                router.actions.push(urls.newInsight(listedInsightType.type))
+                                router.actions.push(urls.insightNew({ insight: listedInsightType.type }))
                             }}
                             data-attr="saved-insights-create-new-insight"
                             data-attr-insight-type={listedInsightType.type}
@@ -178,43 +178,8 @@
             style={{ marginLeft: 8 }}
             size="large"
             type="primary"
-<<<<<<< HEAD
-            onClick={() => setIsNewInsightsPopupVisible((state) => !state)}
-            popup={{
-                placement: 'bottom-end',
-                visible: isNewInsightsPopupVisible,
-                onClickOutside: () => setIsNewInsightsPopupVisible(false),
-                className: 'new-insight-overlay',
-                actionable: true,
-                overlay: insightTypes.map(
-                    (listedInsightType) =>
-                        listedInsightType.inMenu && (
-                            <LemonButton
-                                key={listedInsightType.type}
-                                type="stealth"
-                                icon={
-                                    listedInsightType.icon && (
-                                        <listedInsightType.icon color="var(--muted-alt)" noBackground />
-                                    )
-                                }
-                                to={urls.insightNew({ insight: listedInsightType.type })}
-                                data-attr="saved-insights-create-new-insight"
-                                data-attr-insight-type={listedInsightType.type}
-                                onClick={() => {
-                                    setIsNewInsightsPopupVisible(false)
-                                    eventUsageLogic.actions.reportSavedInsightNewInsightClicked(listedInsightType.type)
-                                }}
-                                fullWidth
-                                extendedContent={listedInsightType.description}
-                            >
-                                <strong>{listedInsightType.name}</strong>
-                            </LemonButton>
-                        )
-                ),
-=======
             onClick={() => {
-                router.actions.push(urls.newInsight(InsightType.TRENDS))
->>>>>>> 9931dfba
+                router.actions.push(urls.insightNew({ insight: InsightType.TRENDS }))
             }}
             overlay={menu}
             icon={<IconArrowDropDown style={{ fontSize: 25 }} data-attr="saved-insights-new-insight-dropdown" />}
