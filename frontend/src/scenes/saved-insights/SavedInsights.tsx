--- conflicted
+++ resolved
@@ -39,7 +39,7 @@
 import { createdAtColumn, createdByColumn } from 'lib/lemon-ui/LemonTable/columnUtils'
 import { LemonButton, LemonButtonWithSideAction } from 'lib/lemon-ui/LemonButton'
 import { InsightCard } from 'lib/components/Cards/InsightCard'
-import { insightTypeURL, summariseInsight } from 'scenes/insights/utils'
+import { summariseInsight } from 'scenes/insights/utils'
 import { groupsModel } from '~/models/groupsModel'
 import { cohortsModel } from '~/models/cohortsModel'
 import { mathsLogic } from 'scenes/trends/mathsLogic'
@@ -55,10 +55,7 @@
 import { featureFlagLogic } from 'lib/logic/featureFlagLogic'
 import { FEATURE_FLAGS } from 'lib/constants'
 import { isInsightVizNode } from '~/queries/utils'
-<<<<<<< HEAD
 import { overlayForNewInsightMenu } from 'scenes/saved-insights/newInsightsMenu'
-=======
->>>>>>> 84faddfb
 
 interface NewInsightButtonProps {
     dataAttr: string
