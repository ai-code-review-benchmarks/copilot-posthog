import { kea } from 'kea'
import { router } from 'kea-router'
import api from 'lib/api'
import { toParams } from 'lib/utils'
<<<<<<< HEAD
import { Key } from 'react'
import { DashboardItemType, SavedInsightsParamOptions } from '~/types'
=======
import { DashboardItemType, LayoutView, SavedInsightsTabs, UserBasicType } from '~/types'
>>>>>>> ce2f4462
import { savedInsightsLogicType } from './savedInsightsLogicType'
import { prompt } from 'lib/logic/prompt'
import { toast } from 'react-toastify'
import { Dayjs } from 'dayjs'
import { dashboardItemsModel } from '~/models/dashboardItemsModel'

interface InsightsResult {
    results: DashboardItemType[]
    count: number
    previous?: string
    next?: string
}

export const savedInsightsLogic = kea<savedInsightsLogicType<InsightsResult>>({
    actions: {
<<<<<<< HEAD
        addGraph: (type: Key) => ({ type }),
=======
        setInsightType: (type: string) => ({ type }),
        setCreatedBy: (user: Partial<UserBasicType> | 'All users') => ({ user }),
        setLayoutView: (view: string) => ({ view }),
        setTab: (tab: string) => ({ tab }),
        setDates: (dateFrom: string | Dayjs | undefined, dateTo: string | Dayjs | undefined) => ({
            dateFrom,
            dateTo,
        }),
        setSearchTerm: (term: string) => ({ term }),
        renameInsight: (id: number) => ({ id }),
        duplicateInsight: (insight: DashboardItemType) => ({ insight }),
        addToDashboard: (item: DashboardItemType, dashboardId: number) => ({ item, dashboardId }),
        orderByUpdatedAt: true,
        orderByCreator: true,
>>>>>>> ce2f4462
    },
    loaders: ({ values }) => ({
        insights: {
            __default: { results: [], count: 0 } as InsightsResult,
            loadInsights: async () => {
                const response = await api.get(
                    'api/insight/?' +
                        toParams({
                            order: values.order,
                            limit: 15,
                            saved: true,
                            ...(values.tab === SavedInsightsTabs.Yours && { user: true }),
                            ...(values.tab === SavedInsightsTabs.Favorites && { favorited: true }),
                            ...(values.searchTerm && { search: values.searchTerm }),
                            ...(values.insightType.toLowerCase() !== 'all types' && { insight: values.insightType }),
                            ...(values.createdBy !== 'All users' && { created_by: values.createdBy?.id }),
                            ...(values.dates.dateFrom && {
                                date_from: values.dates.dateFrom,
                                date_to: values.dates.dateTo,
                            }),
                        })
                )
                return response
            },
            loadPaginatedInsights: async (url: string) => await api.get(url),
            updateFavoritedInsight: async ({ id, favorited }) => {
                const response = await api.update(`api/insight/${id}`, { favorited })
                const updatedInsights = values.insights.results.map((insight) =>
                    insight.id === id ? response : insight
                )
                return { ...values.insights, results: updatedInsights }
            },
            setInsight: (insight: DashboardItemType) => {
                const results = values.insights.results.map((i) => (i.id === insight.id ? insight : i))
                return { ...values.insights, results }
            },
        },
    }),
<<<<<<< HEAD
    listeners: {
        addGraph: ({ type }) => {
            router.actions.push(
                `/insights?insight=${type.toString().toUpperCase()}&backToURL=/saved_insights`
            )
        },
=======
    reducers: {
        layoutView: [
            LayoutView.List,
            {
                setLayoutView: (_, { view }) => view,
            },
        ],
        order: [
            '-updated_at',
            {
                orderByUpdatedAt: (state) => (state === '-updated_at' ? 'updated_at' : '-updated_at'),
                orderByCreator: (state) => (state === 'created_by' ? '-created_by' : 'created_by'),
            },
        ],
        tab: [
            SavedInsightsTabs.All,
            {
                setTab: (_, { tab }) => tab,
            },
        ],
        searchTerm: [
            '' as string,
            {
                setSearchTerm: (_, { term }) => term,
            },
        ],
        insightType: [
            'All types',
            {
                setInsightType: (_, { type }) => type.toUpperCase(),
            },
        ],
        createdBy: [
            null as Partial<UserBasicType> | null | 'All users',
            {
                setCreatedBy: (_, { user }) => user,
            },
        ],
        dates: [
            {
                dateFrom: undefined as string | Dayjs | undefined,
                dateTo: undefined as string | Dayjs | undefined,
            },
            {
                setDates: (_, dates) => dates,
            },
        ],
>>>>>>> ce2f4462
    },
    selectors: {
        nextResult: [(s) => [s.insights], (insights) => insights.next],
        previousResult: [(s) => [s.insights], (insights) => insights.previous],
        count: [(s) => [s.insights], (insights) => insights.count],
        offset: [
            (s) => [s.insights],
            (insights) => {
                const offset = new URLSearchParams(insights.next).get('offset') || '0'
                return parseInt(offset)
            },
        ],
    },
    listeners: ({ actions }) => ({
        setTab: () => {
            actions.loadInsights()
        },
        setSearchTerm: ({ term }) => {
            if (term.length === 0) {
                actions.loadInsights()
            }
        },
        setInsightType: () => {
            actions.loadInsights()
        },
        setCreatedBy: () => {
            actions.loadInsights()
        },
        orderByUpdatedAt: () => {
            actions.loadInsights()
        },
        orderByCreator: () => {
            actions.loadInsights()
        },
        renameInsight: async ({ id }) => {
            prompt({ key: `rename-insight-${id}` }).actions.prompt({
                title: 'Rename panel',
                placeholder: 'Please enter the new name',
                value: name,
                error: 'You must enter name',
                success: async (name: string) => {
                    const insight = await api.update(`api/insight/${id}`, { name })
                    toast('Successfully renamed item')
                    actions.setInsight(insight)
                },
            })
        },
        duplicateInsight: async ({ insight }) => {
            await api.create('api/insight', insight)
            actions.loadInsights()
        },
        setDates: () => {
            actions.loadInsights()
        },
        [dashboardItemsModel.actionTypes.renameDashboardItemSuccess]: ({ item }) => {
            actions.setInsight(item)
        },
    }),
    events: ({ actions }) => ({
        afterMount: () => {
            actions.loadInsights()
        },
    }),
})<|MERGE_RESOLUTION|>--- conflicted
+++ resolved
@@ -2,12 +2,8 @@
 import { router } from 'kea-router'
 import api from 'lib/api'
 import { toParams } from 'lib/utils'
-<<<<<<< HEAD
 import { Key } from 'react'
-import { DashboardItemType, SavedInsightsParamOptions } from '~/types'
-=======
 import { DashboardItemType, LayoutView, SavedInsightsTabs, UserBasicType } from '~/types'
->>>>>>> ce2f4462
 import { savedInsightsLogicType } from './savedInsightsLogicType'
 import { prompt } from 'lib/logic/prompt'
 import { toast } from 'react-toastify'
@@ -23,9 +19,7 @@
 
 export const savedInsightsLogic = kea<savedInsightsLogicType<InsightsResult>>({
     actions: {
-<<<<<<< HEAD
         addGraph: (type: Key) => ({ type }),
-=======
         setInsightType: (type: string) => ({ type }),
         setCreatedBy: (user: Partial<UserBasicType> | 'All users') => ({ user }),
         setLayoutView: (view: string) => ({ view }),
@@ -40,7 +34,6 @@
         addToDashboard: (item: DashboardItemType, dashboardId: number) => ({ item, dashboardId }),
         orderByUpdatedAt: true,
         orderByCreator: true,
->>>>>>> ce2f4462
     },
     loaders: ({ values }) => ({
         insights: {
@@ -79,14 +72,6 @@
             },
         },
     }),
-<<<<<<< HEAD
-    listeners: {
-        addGraph: ({ type }) => {
-            router.actions.push(
-                `/insights?insight=${type.toString().toUpperCase()}&backToURL=/saved_insights`
-            )
-        },
-=======
     reducers: {
         layoutView: [
             LayoutView.List,
@@ -134,7 +119,6 @@
                 setDates: (_, dates) => dates,
             },
         ],
->>>>>>> ce2f4462
     },
     selectors: {
         nextResult: [(s) => [s.insights], (insights) => insights.next],
@@ -149,6 +133,9 @@
         ],
     },
     listeners: ({ actions }) => ({
+        addGraph: ({ type }) => {
+            router.actions.push(`/insights?insight=${type.toString().toUpperCase()}&backToURL=/saved_insights`)
+        },
         setTab: () => {
             actions.loadInsights()
         },
