--- conflicted
+++ resolved
@@ -4,11 +4,7 @@
 import { MemberSelect } from 'lib/components/MemberSelect'
 import { FEATURE_FLAGS } from 'lib/constants'
 import { LemonInput } from 'lib/lemon-ui/LemonInput/LemonInput'
-<<<<<<< HEAD
 import { LemonSelect } from 'lib/lemon-ui/LemonSelect'
-=======
-import { LemonSelect, LemonSelectOption, LemonSelectOptionLeaf } from 'lib/lemon-ui/LemonSelect'
->>>>>>> 1a3e8603
 import { featureFlagLogic } from 'lib/logic/featureFlagLogic'
 import { INSIGHT_TYPE_OPTIONS } from 'scenes/saved-insights/SavedInsights'
 import { SavedInsightFilters } from 'scenes/saved-insights/savedInsightsLogic'
@@ -26,18 +22,20 @@
     const { nameSortedDashboards } = useValues(dashboardsModel)
     const { featureFlags } = useValues(featureFlagLogic)
 
-    const { featureFlags } = useValues(featureFlagLogic)
-    const calendarHeatmapInsightEnabled = featureFlags[FEATURE_FLAGS.CALENDAR_HEATMAP_INSIGHT]
+    const calendarHeatmapInsightEnabled = !!featureFlags[FEATURE_FLAGS.CALENDAR_HEATMAP_INSIGHT]
+    const showPathsV2 = !!featureFlags[FEATURE_FLAGS.PATHS_V2]
 
     const { tab, createdBy, insightType, dateFrom, dateTo, dashboardId, search } = filters
-    const insightTypeOptions = calendarHeatmapInsightEnabled
-        ? INSIGHT_TYPE_OPTIONS
-        : (INSIGHT_TYPE_OPTIONS as LemonSelectOption<InsightType>[]).filter(
-              (option): option is LemonSelectOptionLeaf<InsightType> =>
-                  'value' in option && option.value !== InsightType.CALENDAR_HEATMAP
-          )
 
-    const showPathsV2 = !!featureFlags[FEATURE_FLAGS.PATHS_V2]
+    const insightTypeOptions = INSIGHT_TYPE_OPTIONS.filter((option) => {
+        if (option.value === InsightType.CALENDAR_HEATMAP && !calendarHeatmapInsightEnabled) {
+            return false
+        }
+        if (option.value === InsightType.PATHS_V2 && !showPathsV2) {
+            return false
+        }
+        return true
+    })
 
     return (
         <div className="flex justify-between gap-2 mb-2 items-center flex-wrap">
@@ -71,13 +69,7 @@
                     <span>Type:</span>
                     <LemonSelect
                         size="small"
-<<<<<<< HEAD
-                        options={INSIGHT_TYPE_OPTIONS.filter((option) =>
-                            option.value === InsightType.PATHS_V2 ? showPathsV2 : true
-                        )}
-=======
                         options={insightTypeOptions}
->>>>>>> 1a3e8603
                         value={insightType}
                         onChange={(v?: string): void => setFilters({ insightType: v })}
                         dropdownMatchSelectWidth={false}
