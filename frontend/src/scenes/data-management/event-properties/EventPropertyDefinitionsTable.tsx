import './EventPropertyDefinitionsTable.scss'
import React from 'react'
import { useActions, useValues } from 'kea'
import { LemonTable, LemonTableColumn, LemonTableColumns } from 'lib/components/LemonTable'
import { PropertyDefinition } from '~/types'
import { SceneExport } from 'scenes/sceneTypes'
import { ObjectTags } from 'lib/components/ObjectTags/ObjectTags'
import { organizationLogic } from 'scenes/organizationLogic'
import { PropertyDefinitionHeader } from 'scenes/data-management/events/DefinitionHeader'
import { humanFriendlyNumber } from 'lib/utils'
import {
    EVENT_PROPERTY_DEFINITIONS_PER_PAGE,
    eventPropertyDefinitionsTableLogic,
} from 'scenes/data-management/event-properties/eventPropertyDefinitionsTableLogic'
import { DataManagementPageTabs, DataManagementTab } from 'scenes/data-management/DataManagementPageTabs'
import { UsageDisabledWarning } from 'scenes/events/UsageDisabledWarning'
import { preflightLogic } from 'scenes/PreflightCheck/preflightLogic'
import { PageHeader } from 'lib/components/PageHeader'
<<<<<<< HEAD
import { LemonInput } from '@posthog/lemon-ui'
=======
import { LemonInput, LemonInputWidths } from '@posthog/lemon-ui'
>>>>>>> 00d12952
import { IconMagnifier } from 'lib/components/icons'
import { AlertMessage } from 'lib/components/AlertMessage'

export const scene: SceneExport = {
    component: EventPropertyDefinitionsTable,
    logic: eventPropertyDefinitionsTableLogic,
    paramsToProps: () => ({ syncWithUrl: true }),
}

export function EventPropertyDefinitionsTable(): JSX.Element {
    const { preflight } = useValues(preflightLogic)
    const { eventPropertyDefinitions, eventPropertyDefinitionsLoading, filters } = useValues(
        eventPropertyDefinitionsTableLogic
    )
    const { loadEventPropertyDefinitions, setFilters } = useActions(eventPropertyDefinitionsTableLogic)
    const { hasDashboardCollaboration, hasIngestionTaxonomy } = useValues(organizationLogic)

    const columns: LemonTableColumns<PropertyDefinition> = [
        {
            key: 'icon',
            className: 'definition-column-icon',
            render: function Render(_, definition: PropertyDefinition) {
                return <PropertyDefinitionHeader definition={definition} hideText />
            },
        },
        {
            title: 'Name',
            key: 'name',
            className: 'definition-column-name',
            render: function Render(_, definition: PropertyDefinition) {
                return <PropertyDefinitionHeader definition={definition} hideIcon asLink />
            },
            sorter: (a, b) => a.name.localeCompare(b.name),
        },
        ...(hasDashboardCollaboration
            ? [
                  {
                      title: 'Tags',
                      key: 'tags',
                      render: function Render(_, definition: PropertyDefinition) {
                          return <ObjectTags tags={definition.tags ?? []} staticOnly />
                      },
                  } as LemonTableColumn<PropertyDefinition, keyof PropertyDefinition | undefined>,
              ]
            : []),
        ...(hasIngestionTaxonomy
            ? [
                  {
                      title: '30 day queries',
                      key: 'query_usage_30_day',
                      align: 'right',
                      render: function Render(_, definition: PropertyDefinition) {
                          return definition.query_usage_30_day ? (
                              humanFriendlyNumber(definition.query_usage_30_day)
                          ) : (
                              <span className="text-muted">—</span>
                          )
                      },
                      sorter: (a, b) => (a?.query_usage_30_day ?? 0) - (b?.query_usage_30_day ?? 0),
                  } as LemonTableColumn<PropertyDefinition, keyof PropertyDefinition | undefined>,
              ]
            : []),
    ]

    return (
        <div data-attr="manage-events-table">
            <PageHeader
                title="Data Management"
                caption="Use data management to organize events that come into PostHog. Reduce noise, clarify usage, and help collaborators get the most value from your data."
                tabbedPage
            />
            <DataManagementPageTabs tab={DataManagementTab.EventPropertyDefinitions} />
            {preflight && !preflight?.is_event_property_usage_enabled ? (
                <UsageDisabledWarning tab="Event Property Definitions" />
            ) : (
                eventPropertyDefinitions.results?.[0]?.query_usage_30_day === null && (
                    <div className="mb-4">
                        <AlertMessage type="warning">
                            We haven't been able to get usage and volume data yet. Please check back later.
                        </AlertMessage>
                    </div>
                )
            )}

<<<<<<< HEAD
            <div className="mb-4" style={{ width: 360 }}>
                <LemonInput
                    icon={<IconMagnifier />}
=======
            <div className="mb-4">
                <LemonInput
                    icon={<IconMagnifier />}
                    width={LemonInputWidths.Search}
>>>>>>> 00d12952
                    allowClear
                    placeholder="Search for properties"
                    onChange={(e) => setFilters({ property: e || '' })}
                    value={filters.property}
                />
            </div>

            <LemonTable
                columns={columns}
                className="event-properties-definition-table"
                data-attr="event-properties-definition-table"
                loading={eventPropertyDefinitionsLoading}
                rowKey="id"
                pagination={{
                    controlled: true,
                    currentPage: eventPropertyDefinitions?.page ?? 1,
                    entryCount: eventPropertyDefinitions?.count ?? 0,
                    pageSize: EVENT_PROPERTY_DEFINITIONS_PER_PAGE,
                    onForward: !!eventPropertyDefinitions.next
                        ? () => {
                              loadEventPropertyDefinitions(eventPropertyDefinitions.next)
                          }
                        : undefined,
                    onBackward: !!eventPropertyDefinitions.previous
                        ? () => {
                              loadEventPropertyDefinitions(eventPropertyDefinitions.previous)
                          }
                        : undefined,
                }}
                dataSource={eventPropertyDefinitions.results}
                emptyState="No event property definitions"
                nouns={['property', 'properties']}
            />
        </div>
    )
}<|MERGE_RESOLUTION|>--- conflicted
+++ resolved
@@ -16,11 +16,7 @@
 import { UsageDisabledWarning } from 'scenes/events/UsageDisabledWarning'
 import { preflightLogic } from 'scenes/PreflightCheck/preflightLogic'
 import { PageHeader } from 'lib/components/PageHeader'
-<<<<<<< HEAD
-import { LemonInput } from '@posthog/lemon-ui'
-=======
 import { LemonInput, LemonInputWidths } from '@posthog/lemon-ui'
->>>>>>> 00d12952
 import { IconMagnifier } from 'lib/components/icons'
 import { AlertMessage } from 'lib/components/AlertMessage'
 
@@ -105,16 +101,10 @@
                 )
             )}
 
-<<<<<<< HEAD
-            <div className="mb-4" style={{ width: 360 }}>
-                <LemonInput
-                    icon={<IconMagnifier />}
-=======
             <div className="mb-4">
                 <LemonInput
                     icon={<IconMagnifier />}
                     width={LemonInputWidths.Search}
->>>>>>> 00d12952
                     allowClear
                     placeholder="Search for properties"
                     onChange={(e) => setFilters({ property: e || '' })}
