import React, { useState } from 'react'
import { EventDefinition, PropertyDefinition } from '~/types'
import {
    AutocaptureIcon,
    PageleaveIcon,
    PageviewIcon,
    PropertyIcon,
    UnverifiedEventStack,
    VerifiedEventStack,
    VerifiedPropertyIcon,
} from 'lib/components/icons'
import { keyMapping, PropertyKeyInfo } from 'lib/components/PropertyKeyInfo'
import { Tooltip } from 'lib/components/Tooltip'
import { DefinitionPopupContents } from 'lib/components/DefinitionPopup/DefinitionPopupContents'
import {
    TaxonomicDefinitionTypes,
    TaxonomicFilterGroup,
    TaxonomicFilterGroupType,
} from 'lib/components/TaxonomicFilter/types'
import { useActions, useValues } from 'kea'
import {
    createDefinitionKey,
    eventDefinitionsTableLogic,
} from 'scenes/data-management/events/eventDefinitionsTableLogic'
import { getSingularType } from 'lib/components/DefinitionPopup/utils'
import clsx from 'clsx'
import { Link } from 'lib/components/Link'
import { urls } from 'scenes/urls'
import {
    eventTaxonomicGroupProps,
    propertyTaxonomicGroupProps,
} from 'lib/components/TaxonomicFilter/taxonomicFilterLogic'

export enum DefinitionType {
    Event = 'event',
    Property = 'property',
}

export function getPropertyDefinitionIcon(definition: PropertyDefinition): JSX.Element {
    if (!!keyMapping.event[definition.name]) {
        return (
            <Tooltip title="Verified PostHog event property">
                <VerifiedPropertyIcon className="taxonomy-icon taxonomy-icon-verified" />
            </Tooltip>
        )
    }
    return <PropertyIcon className="taxonomy-icon taxonomy-icon-muted" />
}

export function getEventDefinitionIcon(definition: EventDefinition): JSX.Element {
    // Rest are events
    if (definition.name === '$pageview') {
        return (
            <Tooltip title="Verified PostHog event">
                <PageviewIcon className="taxonomy-icon taxonomy-icon-ph taxonomy-icon-verified" />
            </Tooltip>
        )
    }
    if (definition.name === '$pageleave') {
        return (
            <Tooltip title="Verified PostHog event">
                <PageleaveIcon className="taxonomy-icon taxonomy-icon-ph taxonomy-icon-verified" />
            </Tooltip>
        )
    }
    if (definition.name === '$autocapture') {
        return (
            <Tooltip title="Verified PostHog event">
                <AutocaptureIcon className="taxonomy-icon taxonomy-icon-ph taxonomy-icon-verified" />
            </Tooltip>
        )
    }
    if (definition.verified || !!keyMapping.event[definition.name]) {
        return (
            <Tooltip title={`Verified${!!keyMapping.event[definition.name] ? ' PostHog' : ' event'}`}>
                <VerifiedEventStack className="taxonomy-icon taxonomy-icon-verified" />
            </Tooltip>
        )
    }
    return <UnverifiedEventStack className="taxonomy-icon taxonomy-icon-muted" />
}

interface SharedDefinitionHeaderProps {
    hideIcon?: boolean
    hideText?: boolean
    hideView?: boolean
    hideEdit?: boolean
    asLink?: boolean
    openDetailInNewTab?: boolean
    updateRemoteItem?: (definition: TaxonomicDefinitionTypes) => void
}

function RawDefinitionHeader({
    definition,
    definitionKey,
    group,
    updateRemoteItem,
    hideIcon = false,
    hideText = false,
    hideView = false,
    hideEdit = false,
    asLink = false,
    openDetailInNewTab = true,
}: {
    definition: EventDefinition | PropertyDefinition
    definitionKey: string
    group: TaxonomicFilterGroup
} & SharedDefinitionHeaderProps): JSX.Element {
    const [referenceEl, setReferenceEl] = useState<HTMLSpanElement | null>(null)
    const { hoveredDefinition } = useValues(eventDefinitionsTableLogic)
    const { setHoveredDefinition } = useActions(eventDefinitionsTableLogic)

    const fullDetailUrl = group.getFullDetailUrl?.(definition)
    const icon = group.getIcon?.(definition)
    const isLink = asLink && fullDetailUrl

    const innerContent = (
        <span
            ref={setReferenceEl}
            onMouseOver={() => {
                setHoveredDefinition(definitionKey)
            }}
            onMouseOut={() => {
                setHoveredDefinition(null)
            }}
        >
            <PropertyKeyInfo
                value={definition.name ?? ''}
                disablePopover
                disableIcon
                className={clsx('definition-column-name-content-title', asLink && 'text-primary')}
                style={{
                    cursor: isLink ? 'pointer' : 'text',
                }}
            />
        </span>
    )
    const linkedInnerContent = isLink ? (
        <Link target={openDetailInNewTab ? '_blank' : undefined} to={fullDetailUrl} preventClick={!fullDetailUrl}>
            {innerContent}
        </Link>
    ) : (
        innerContent
    )

    return (
        <>
            {!hideIcon && icon && <div className="definition-column-name-icon">{icon}</div>}
            {!hideText && (
                <div className="definition-column-name-content">
                    <div>
                        {hoveredDefinition !== definitionKey ? (
                            linkedInnerContent
                        ) : (
                            <DefinitionPopupContents
                                item={definition}
                                group={group}
                                referenceEl={referenceEl}
                                onMouseLeave={() => {
                                    setHoveredDefinition(null)
                                }}
                                onCancel={() => {
                                    setHoveredDefinition(null)
                                }}
                                updateRemoteItem={updateRemoteItem}
                                hideView={hideView}
                                hideEdit={hideEdit}
                                openDetailInNewTab={openDetailInNewTab}
                            >
                                {linkedInnerContent}
                            </DefinitionPopupContents>
                        )}
                    </div>
                    <div className="definition-column-name-content-description">
                        {definition.description || (
                            <i>There is no description for this {getSingularType(group.type)}</i>
                        )}
                    </div>
                </div>
            )}
        </>
    )
}

export function EventDefinitionHeader({
    definition,
    ...props
}: {
    definition: EventDefinition
} & SharedDefinitionHeaderProps): JSX.Element {
    return (
        <RawDefinitionHeader
            definition={definition}
            definitionKey={createDefinitionKey(definition)}
            group={{
                name: 'Events',
                searchPlaceholder: 'events',
                type: TaxonomicFilterGroupType.Events,
                getName: (eventDefinition: EventDefinition) => eventDefinition.name,
                getValue: (eventDefinition: EventDefinition) => eventDefinition.name,
                ...eventTaxonomicGroupProps,
            }}
            {...props}
        />
    )
}

export function PropertyDefinitionHeader({
    definition,
    event,
    ...props
}: {
    definition: PropertyDefinition
    event?: EventDefinition
} & SharedDefinitionHeaderProps): JSX.Element {
    return (
        <RawDefinitionHeader
            definition={definition}
            definitionKey={createDefinitionKey(event, definition)}
            group={{
                name: 'Event properties',
                searchPlaceholder: 'event properties',
                type: TaxonomicFilterGroupType.EventProperties,
                getName: (propertyDefinition: PropertyDefinition) => propertyDefinition.name,
                getValue: (propertyDefinition: PropertyDefinition) => propertyDefinition.name,
                getFullDetailUrl: (propertyDefinition: PropertyDefinition) =>
<<<<<<< HEAD
                    urls.eventPropertyDefinition(propertyDefinition.id),
=======
                    urls.eventPropertyStat(propertyDefinition.id),
                ...propertyTaxonomicGroupProps(),
>>>>>>> 6a5bf30e
            }}
            {...props}
        />
    )
}<|MERGE_RESOLUTION|>--- conflicted
+++ resolved
@@ -224,12 +224,8 @@
                 getName: (propertyDefinition: PropertyDefinition) => propertyDefinition.name,
                 getValue: (propertyDefinition: PropertyDefinition) => propertyDefinition.name,
                 getFullDetailUrl: (propertyDefinition: PropertyDefinition) =>
-<<<<<<< HEAD
                     urls.eventPropertyDefinition(propertyDefinition.id),
-=======
-                    urls.eventPropertyStat(propertyDefinition.id),
                 ...propertyTaxonomicGroupProps(),
->>>>>>> 6a5bf30e
             }}
             {...props}
         />
