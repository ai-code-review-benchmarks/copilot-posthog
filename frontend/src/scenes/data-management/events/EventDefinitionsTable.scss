.events-definition-table {
    .LemonTable__content > table > tbody {
        td.definition-column-icon {
            padding-right: 0.5rem;
            width: 36px;

            .definition-column-name-icon {
                display: flex;
                align-items: center;
                justify-content: center;
                width: 30px;
                font-size: 1.2rem;

                svg.taxonomy-icon {
                    flex-shrink: 0;

                    &.taxonomy-icon-muted {
                        color: var(--muted-alt);
                    }

                    &.taxonomy-icon-verified {
                        color: var(--success);
                    }
                }
            }
        }

        td.definition-column-name {
            display: flex;
            flex-direction: row;
            align-items: center;

            .definition-column-name-content {
                position: relative;
                display: flex;
                flex-direction: column;
                justify-content: center;
                min-height: 32px;

                .definition-column-name-content-title {
<<<<<<< HEAD
                    position: relative;
                    overflow: visible;
                    font-weight: 600;
                    cursor: pointer;

                    &::before {
                        position: absolute;
                        inset: -5px -50px -5px -10px;
                        height: 22px;
                        content: '';
=======
                    align-items: center;
                    display: flex;
                    font-weight: 600;
                    gap: 0.25rem;
                    overflow: visible;
                    position: relative;

                    svg {
                        color: var(--success);
>>>>>>> 266c3ff5
                    }
                }
            }
        }

        td.definition-example-type {
            .definition-pill-value {
                float: right;
            }
        }

        .definition-pill-value {
            display: flex;
            align-items: center;
            width: fit-content;
            max-width: 300px;
            padding: 0.125rem 0.25rem;
            font-size: 0.625rem;
            font-weight: 500;
            color: var(--muted-alt);
            letter-spacing: 0.25px;
            word-break: break-all;
            cursor: text;
            background: var(--mid);
            border: 1px solid var(--border-light);
            border-radius: var(--radius);
        }

        .LemonTable__expansion {
            .event-properties-wrapper {
                padding: 1rem 0 1rem 1rem;

                .event-properties-header {
                    font-weight: 600;
                }
            }
        }
    }
}<|MERGE_RESOLUTION|>--- conflicted
+++ resolved
@@ -1,8 +1,8 @@
 .events-definition-table {
     .LemonTable__content > table > tbody {
         td.definition-column-icon {
+            width: 36px;
             padding-right: 0.5rem;
-            width: 36px;
 
             .definition-column-name-icon {
                 display: flex;
@@ -38,28 +38,15 @@
                 min-height: 32px;
 
                 .definition-column-name-content-title {
-<<<<<<< HEAD
                     position: relative;
+                    display: flex;
+                    gap: 0.25rem;
+                    align-items: center;
                     overflow: visible;
                     font-weight: 600;
-                    cursor: pointer;
-
-                    &::before {
-                        position: absolute;
-                        inset: -5px -50px -5px -10px;
-                        height: 22px;
-                        content: '';
-=======
-                    align-items: center;
-                    display: flex;
-                    font-weight: 600;
-                    gap: 0.25rem;
-                    overflow: visible;
-                    position: relative;
 
                     svg {
                         color: var(--success);
->>>>>>> 266c3ff5
                     }
                 }
             }
