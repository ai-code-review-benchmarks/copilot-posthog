import { LemonInput, LemonSegmentedButton } from '@posthog/lemon-ui'
import { useActions, useValues } from 'kea'
import { combineUrl } from 'kea-router'
import api from 'lib/api'
import { ObjectTags } from 'lib/components/ObjectTags/ObjectTags'
import { ProductIntroduction } from 'lib/components/ProductIntroduction/ProductIntroduction'
import { IconCheckmark, IconPlayCircle } from 'lib/lemon-ui/icons'
import { LemonButton } from 'lib/lemon-ui/LemonButton'
import { More } from 'lib/lemon-ui/LemonButton/More'
import { LemonDivider } from 'lib/lemon-ui/LemonDivider'
import { LemonMarkdown } from 'lib/lemon-ui/LemonMarkdown'
import { LemonTable } from 'lib/lemon-ui/LemonTable'
import { createdAtColumn, createdByColumn } from 'lib/lemon-ui/LemonTable/columnUtils'
import { LemonTableColumn, LemonTableColumns } from 'lib/lemon-ui/LemonTable/types'
import { Link } from 'lib/lemon-ui/Link'
<<<<<<< HEAD
import { deleteWithUndo, stripHTTP } from 'lib/utils'
import { actionsLogic } from 'scenes/actions/actionsLogic'
import { userLogic } from 'scenes/userLogic'

=======
import { stripHTTP } from 'lib/utils'
import { deleteWithUndo } from 'lib/utils/deleteWithUndo'
import { useActions, useValues } from 'kea'
>>>>>>> 897a4584
import { actionsModel } from '~/models/actionsModel'
import { ActionType, AvailableFeature, ChartDisplayType, InsightType, ProductKey } from '~/types'

import { NewActionButton } from '../../actions/NewActionButton'
import { teamLogic } from '../../teamLogic'
import { urls } from '../../urls'

export function ActionsTable(): JSX.Element {
    const { currentTeam } = useValues(teamLogic)
    const { actionsLoading } = useValues(actionsModel({ params: 'include_count=1' }))
    const { loadActions } = useActions(actionsModel)

    const { filterType, searchTerm, actionsFiltered, shouldShowProductIntroduction, shouldShowEmptyState } =
        useValues(actionsLogic)
    const { setFilterType, setSearchTerm } = useActions(actionsLogic)

    const { hasAvailableFeature } = useValues(userLogic)
    const { updateHasSeenProductIntroFor } = useActions(userLogic)

    const columns: LemonTableColumns<ActionType> = [
        {
            title: 'Name',
            dataIndex: 'name',
            width: '25%',
            sorter: (a: ActionType, b: ActionType) => (a.name || '').localeCompare(b.name || ''),
            render: function RenderName(name, action: ActionType, index: number): JSX.Element {
                return (
                    <>
                        <Link data-attr={'action-link-' + index} to={urls.action(action.id)} className="row-name">
                            {name || <i>Unnamed action</i>}
                        </Link>
                        {action.description && (
                            <LemonMarkdown className="row-description" lowKeyHeadings>
                                {action.description}
                            </LemonMarkdown>
                        )}
                    </>
                )
            },
        },
        {
            title: 'Type',
            key: 'type',
            render: function RenderType(_, action: ActionType): JSX.Element {
                return (
                    <span>
                        {action.steps?.length ? (
                            action.steps.map((step) => (
                                <div key={step.id}>
                                    {(() => {
                                        let url = stripHTTP(step.url || '')
                                        url = url.slice(0, 40) + (url.length > 40 ? '...' : '')
                                        switch (step.event) {
                                            case '$autocapture':
                                                return 'Autocapture'
                                            case '$pageview':
                                                switch (step.url_matching) {
                                                    case 'regex':
                                                        return (
                                                            <>
                                                                Page view URL matches regex <strong>{url}</strong>
                                                            </>
                                                        )
                                                    case 'exact':
                                                        return (
                                                            <>
                                                                Page view URL matches exactly <strong>{url}</strong>
                                                            </>
                                                        )
                                                    default:
                                                        return (
                                                            <>
                                                                Page view URL contains <strong>{url}</strong>
                                                            </>
                                                        )
                                                }
                                            case '':
                                            case null:
                                            case undefined:
                                                return 'Any event'
                                            default:
                                                return (
                                                    <>
                                                        Event: <strong>{step.event}</strong>
                                                    </>
                                                )
                                        }
                                    })()}
                                </div>
                            ))
                        ) : (
                            <i>Empty – set this action up</i>
                        )}
                    </span>
                )
            },
        },
        ...(hasAvailableFeature(AvailableFeature.TAGGING)
            ? [
                  {
                      title: 'Tags',
                      dataIndex: 'tags',
                      width: 250,
                      key: 'tags',
                      render: function renderTags(tags: string[]) {
                          return <ObjectTags tags={tags} staticOnly />
                      },
                  } as LemonTableColumn<ActionType, keyof ActionType | undefined>,
              ]
            : []),
        createdByColumn() as LemonTableColumn<ActionType, keyof ActionType | undefined>,
        createdAtColumn() as LemonTableColumn<ActionType, keyof ActionType | undefined>,
        ...(currentTeam?.slack_incoming_webhook
            ? [
                  {
                      title: 'Webhook',
                      dataIndex: 'post_to_slack',
                      sorter: (a: ActionType, b: ActionType) => Number(a.post_to_slack) - Number(b.post_to_slack),
                      render: function RenderActions(post_to_slack): JSX.Element | null {
                          return post_to_slack ? <IconCheckmark /> : null
                      },
                  } as LemonTableColumn<ActionType, keyof ActionType | undefined>,
              ]
            : []),
        {
            width: 0,
            render: function RenderActions(_, action) {
                return (
                    <More
                        overlay={
                            <>
                                <LemonButton status="stealth" to={urls.action(action.id)} fullWidth>
                                    Edit
                                </LemonButton>
                                <LemonButton status="stealth" to={urls.copyAction(action)} fullWidth>
                                    Copy
                                </LemonButton>
                                <LemonButton
                                    status="stealth"
                                    to={
                                        combineUrl(urls.replay(), {
                                            filters: {
                                                actions: [
                                                    {
                                                        id: action.id,
                                                        type: 'actions',
                                                        order: 0,
                                                        name: action.name,
                                                    },
                                                ],
                                            },
                                        }).url
                                    }
                                    sideIcon={<IconPlayCircle />}
                                    fullWidth
                                    data-attr="action-table-view-recordings"
                                >
                                    View recordings
                                </LemonButton>
                                <LemonButton
                                    status="stealth"
                                    to={
                                        combineUrl(
                                            urls.insightNew({
                                                insight: InsightType.TRENDS,
                                                interval: 'day',
                                                display: ChartDisplayType.ActionsLineGraph,
                                                actions: [
                                                    {
                                                        id: action.id,
                                                        name: action.name,
                                                        type: 'actions',
                                                        order: 0,
                                                    },
                                                ],
                                            })
                                        ).url
                                    }
                                    fullWidth
                                >
                                    Try out in Insights
                                </LemonButton>
                                <LemonDivider />
                                <LemonButton
                                    status="danger"
                                    onClick={() =>
                                        void deleteWithUndo({
                                            endpoint: api.actions.determineDeleteEndpoint(),
                                            object: action,
                                            callback: loadActions,
                                        })
                                    }
                                    fullWidth
                                >
                                    Delete action
                                </LemonButton>
                            </>
                        }
                    />
                )
            },
        },
    ]

    return (
        <div data-attr="manage-events-table">
            {(shouldShowEmptyState || shouldShowProductIntroduction) && (
                <ProductIntroduction
                    productName="Actions"
                    productKey={ProductKey.ACTIONS}
                    thingName="action"
                    isEmpty={shouldShowEmptyState}
                    description="Use actions to combine events that you want to have tracked together or to make detailed Autocapture events easier to reuse."
                    docsURL="https://posthog.com/docs/data/actions"
                    actionElementOverride={
                        <NewActionButton
                            onSelectOption={() => updateHasSeenProductIntroFor(ProductKey.ACTIONS, true)}
                        />
                    }
                />
            )}
            {(shouldShowEmptyState && filterType === 'me') || !shouldShowEmptyState ? (
                <div className="flex items-center justify-between gap-2 mb-4">
                    <LemonInput
                        type="search"
                        placeholder="Search for actions"
                        onChange={setSearchTerm}
                        value={searchTerm}
                    />
                    <LemonSegmentedButton
                        value={filterType}
                        onChange={setFilterType}
                        options={[
                            { value: 'all', label: 'All actions' },
                            { value: 'me', label: 'My actions' },
                        ]}
                    />
                </div>
            ) : null}
            {(!shouldShowEmptyState || filterType === 'me') && (
                <>
                    <LemonTable
                        columns={columns}
                        loading={actionsLoading}
                        rowKey="id"
                        pagination={{ pageSize: 100 }}
                        data-attr="actions-table"
                        dataSource={actionsFiltered}
                        defaultSorting={{
                            columnKey: 'created_by',
                            order: -1,
                        }}
                        emptyState="No results. Create a new action?"
                    />
                </>
            )}
        </div>
    )
}<|MERGE_RESOLUTION|>--- conflicted
+++ resolved
@@ -13,16 +13,11 @@
 import { createdAtColumn, createdByColumn } from 'lib/lemon-ui/LemonTable/columnUtils'
 import { LemonTableColumn, LemonTableColumns } from 'lib/lemon-ui/LemonTable/types'
 import { Link } from 'lib/lemon-ui/Link'
-<<<<<<< HEAD
-import { deleteWithUndo, stripHTTP } from 'lib/utils'
+import { stripHTTP } from 'lib/utils'
+import { deleteWithUndo } from 'lib/utils/deleteWithUndo'
 import { actionsLogic } from 'scenes/actions/actionsLogic'
 import { userLogic } from 'scenes/userLogic'
 
-=======
-import { stripHTTP } from 'lib/utils'
-import { deleteWithUndo } from 'lib/utils/deleteWithUndo'
-import { useActions, useValues } from 'kea'
->>>>>>> 897a4584
 import { actionsModel } from '~/models/actionsModel'
 import { ActionType, AvailableFeature, ChartDisplayType, InsightType, ProductKey } from '~/types'
 
