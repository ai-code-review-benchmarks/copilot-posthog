<<<<<<< HEAD
import { LemonInput } from '@posthog/lemon-ui'
import { Radio } from 'antd'
=======
import { Link } from 'lib/lemon-ui/Link'
import { deleteWithUndo, stripHTTP } from 'lib/utils'
>>>>>>> 45575756
import { useActions, useValues } from 'kea'
import { combineUrl } from 'kea-router'
import api from 'lib/api'
import { ObjectTags } from 'lib/components/ObjectTags/ObjectTags'
<<<<<<< HEAD
=======
import { LemonInput, LemonSegmentedButton } from '@posthog/lemon-ui'
import { actionsLogic } from 'scenes/actions/actionsLogic'
import { IconCheckmark, IconPlayCircle } from 'lib/lemon-ui/icons'
>>>>>>> 45575756
import { ProductIntroduction } from 'lib/components/ProductIntroduction/ProductIntroduction'
import { IconCheckmark, IconPlayCircle } from 'lib/lemon-ui/icons'
import { LemonButton } from 'lib/lemon-ui/LemonButton'
import { More } from 'lib/lemon-ui/LemonButton/More'
import { LemonDivider } from 'lib/lemon-ui/LemonDivider'
import { LemonMarkdown } from 'lib/lemon-ui/LemonMarkdown'
import { LemonTable } from 'lib/lemon-ui/LemonTable'
import { createdAtColumn, createdByColumn } from 'lib/lemon-ui/LemonTable/columnUtils'
import { LemonTableColumn, LemonTableColumns } from 'lib/lemon-ui/LemonTable/types'
import { Link } from 'lib/lemon-ui/Link'
import { deleteWithUndo, stripHTTP } from 'lib/utils'
import { actionsLogic } from 'scenes/actions/actionsLogic'
import { userLogic } from 'scenes/userLogic'

import { actionsModel } from '~/models/actionsModel'
import { ActionType, AvailableFeature, ChartDisplayType, InsightType, ProductKey } from '~/types'

import { NewActionButton } from '../../actions/NewActionButton'
import { teamLogic } from '../../teamLogic'
import { urls } from '../../urls'

export function ActionsTable(): JSX.Element {
    const { currentTeam } = useValues(teamLogic)
    const { actionsLoading } = useValues(actionsModel({ params: 'include_count=1' }))
    const { loadActions } = useActions(actionsModel)

    const { filterType, searchTerm, actionsFiltered, shouldShowProductIntroduction, shouldShowEmptyState } =
        useValues(actionsLogic)
    const { setFilterType, setSearchTerm } = useActions(actionsLogic)

    const { hasAvailableFeature } = useValues(userLogic)
    const { updateHasSeenProductIntroFor } = useActions(userLogic)

    const columns: LemonTableColumns<ActionType> = [
        {
            title: 'Name',
            dataIndex: 'name',
            width: '25%',
            sorter: (a: ActionType, b: ActionType) => (a.name || '').localeCompare(b.name || ''),
            render: function RenderName(name, action: ActionType, index: number): JSX.Element {
                return (
                    <>
                        <Link data-attr={'action-link-' + index} to={urls.action(action.id)} className="row-name">
                            {name || <i>Unnamed action</i>}
                        </Link>
                        {action.description && (
                            <LemonMarkdown className="row-description" lowKeyHeadings>
                                {action.description}
                            </LemonMarkdown>
                        )}
                    </>
                )
            },
        },
        {
            title: 'Type',
            key: 'type',
            render: function RenderType(_, action: ActionType): JSX.Element {
                return (
                    <span>
                        {action.steps?.length ? (
                            action.steps.map((step) => (
                                <div key={step.id}>
                                    {(() => {
                                        let url = stripHTTP(step.url || '')
                                        url = url.slice(0, 40) + (url.length > 40 ? '...' : '')
                                        switch (step.event) {
                                            case '$autocapture':
                                                return 'Autocapture'
                                            case '$pageview':
                                                switch (step.url_matching) {
                                                    case 'regex':
                                                        return (
                                                            <>
                                                                Page view URL matches regex <strong>{url}</strong>
                                                            </>
                                                        )
                                                    case 'exact':
                                                        return (
                                                            <>
                                                                Page view URL matches exactly <strong>{url}</strong>
                                                            </>
                                                        )
                                                    default:
                                                        return (
                                                            <>
                                                                Page view URL contains <strong>{url}</strong>
                                                            </>
                                                        )
                                                }
                                            case '':
                                            case null:
                                            case undefined:
                                                return 'Any event'
                                            default:
                                                return (
                                                    <>
                                                        Event: <strong>{step.event}</strong>
                                                    </>
                                                )
                                        }
                                    })()}
                                </div>
                            ))
                        ) : (
                            <i>Empty – set this action up</i>
                        )}
                    </span>
                )
            },
        },
        ...(hasAvailableFeature(AvailableFeature.TAGGING)
            ? [
                  {
                      title: 'Tags',
                      dataIndex: 'tags',
                      width: 250,
                      key: 'tags',
                      render: function renderTags(tags: string[]) {
                          return <ObjectTags tags={tags} staticOnly />
                      },
                  } as LemonTableColumn<ActionType, keyof ActionType | undefined>,
              ]
            : []),
        createdByColumn() as LemonTableColumn<ActionType, keyof ActionType | undefined>,
        createdAtColumn() as LemonTableColumn<ActionType, keyof ActionType | undefined>,
        ...(currentTeam?.slack_incoming_webhook
            ? [
                  {
                      title: 'Webhook',
                      dataIndex: 'post_to_slack',
                      sorter: (a: ActionType, b: ActionType) => Number(a.post_to_slack) - Number(b.post_to_slack),
                      render: function RenderActions(post_to_slack): JSX.Element | null {
                          return post_to_slack ? <IconCheckmark /> : null
                      },
                  } as LemonTableColumn<ActionType, keyof ActionType | undefined>,
              ]
            : []),
        {
            width: 0,
            render: function RenderActions(_, action) {
                return (
                    <More
                        overlay={
                            <>
                                <LemonButton status="stealth" to={urls.action(action.id)} fullWidth>
                                    Edit
                                </LemonButton>
                                <LemonButton status="stealth" to={urls.copyAction(action)} fullWidth>
                                    Copy
                                </LemonButton>
                                <LemonButton
                                    status="stealth"
                                    to={
                                        combineUrl(urls.replay(), {
                                            filters: {
                                                actions: [
                                                    {
                                                        id: action.id,
                                                        type: 'actions',
                                                        order: 0,
                                                        name: action.name,
                                                    },
                                                ],
                                            },
                                        }).url
                                    }
                                    sideIcon={<IconPlayCircle />}
                                    fullWidth
                                    data-attr="action-table-view-recordings"
                                >
                                    View recordings
                                </LemonButton>
                                <LemonButton
                                    status="stealth"
                                    to={
                                        combineUrl(
                                            urls.insightNew({
                                                insight: InsightType.TRENDS,
                                                interval: 'day',
                                                display: ChartDisplayType.ActionsLineGraph,
                                                actions: [
                                                    {
                                                        id: action.id,
                                                        name: action.name,
                                                        type: 'actions',
                                                        order: 0,
                                                    },
                                                ],
                                            })
                                        ).url
                                    }
                                    fullWidth
                                >
                                    Try out in Insights
                                </LemonButton>
                                <LemonDivider />
                                <LemonButton
                                    status="danger"
                                    onClick={() =>
                                        void deleteWithUndo({
                                            endpoint: api.actions.determineDeleteEndpoint(),
                                            object: action,
                                            callback: loadActions,
                                        })
                                    }
                                    fullWidth
                                >
                                    Delete action
                                </LemonButton>
                            </>
                        }
                    />
                )
            },
        },
    ]

    return (
        <div data-attr="manage-events-table">
            {(shouldShowEmptyState || shouldShowProductIntroduction) && (
                <ProductIntroduction
                    productName="Actions"
                    productKey={ProductKey.ACTIONS}
                    thingName="action"
                    isEmpty={shouldShowEmptyState}
                    description="Use actions to combine events that you want to have tracked together or to make detailed Autocapture events easier to reuse."
                    docsURL="https://posthog.com/docs/data/actions"
                    actionElementOverride={
                        <NewActionButton
                            onSelectOption={() => updateHasSeenProductIntroFor(ProductKey.ACTIONS, true)}
                        />
                    }
                />
            )}
            {(shouldShowEmptyState && filterType === 'me') || !shouldShowEmptyState ? (
                <div className="flex items-center justify-between gap-2 mb-4">
                    <LemonInput
                        type="search"
                        placeholder="Search for actions"
                        onChange={setSearchTerm}
                        value={searchTerm}
                    />
                    <LemonSegmentedButton
                        value={filterType}
                        onChange={setFilterType}
                        options={[
                            { value: 'all', label: 'All actions' },
                            { value: 'me', label: 'My actions' },
                        ]}
                    />
                </div>
            ) : null}
            {(!shouldShowEmptyState || filterType === 'me') && (
                <>
                    <LemonTable
                        columns={columns}
                        loading={actionsLoading}
                        rowKey="id"
                        pagination={{ pageSize: 100 }}
                        data-attr="actions-table"
                        dataSource={actionsFiltered}
                        defaultSorting={{
                            columnKey: 'created_by',
                            order: -1,
                        }}
                        emptyState="No results. Create a new action?"
                    />
                </>
            )}
        </div>
    )
}<|MERGE_RESOLUTION|>--- conflicted
+++ resolved
@@ -1,20 +1,8 @@
-<<<<<<< HEAD
-import { LemonInput } from '@posthog/lemon-ui'
-import { Radio } from 'antd'
-=======
-import { Link } from 'lib/lemon-ui/Link'
-import { deleteWithUndo, stripHTTP } from 'lib/utils'
->>>>>>> 45575756
+import { LemonInput, LemonSegmentedButton } from '@posthog/lemon-ui'
 import { useActions, useValues } from 'kea'
 import { combineUrl } from 'kea-router'
 import api from 'lib/api'
 import { ObjectTags } from 'lib/components/ObjectTags/ObjectTags'
-<<<<<<< HEAD
-=======
-import { LemonInput, LemonSegmentedButton } from '@posthog/lemon-ui'
-import { actionsLogic } from 'scenes/actions/actionsLogic'
-import { IconCheckmark, IconPlayCircle } from 'lib/lemon-ui/icons'
->>>>>>> 45575756
 import { ProductIntroduction } from 'lib/components/ProductIntroduction/ProductIntroduction'
 import { IconCheckmark, IconPlayCircle } from 'lib/lemon-ui/icons'
 import { LemonButton } from 'lib/lemon-ui/LemonButton'
