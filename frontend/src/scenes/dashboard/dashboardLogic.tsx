--- conflicted
+++ resolved
@@ -23,16 +23,11 @@
 
 export const AUTO_REFRESH_INITIAL_INTERVAL_SECONDS = 300
 
-<<<<<<< HEAD
-export const dashboardLogic = kea<dashboardLogicType>({
+export const dashboardLogic = kea<dashboardLogicType<DashboardLogicProps>>({
     connect: {
         values: [teamLogic, ['currentTeamId']],
         logic: [dashboardsModel, dashboardItemsModel, eventUsageLogic],
     },
-=======
-export const dashboardLogic = kea<dashboardLogicType<DashboardLogicProps>>({
-    connect: [dashboardsModel, dashboardItemsModel, eventUsageLogic],
->>>>>>> 8ca4c26c
 
     props: {} as DashboardLogicProps,
 
