--- conflicted
+++ resolved
@@ -611,16 +611,7 @@
         },
         addGraph: () => {
             if (values.dashboard) {
-<<<<<<< HEAD
-                router.actions.push(
-                    combineUrl(urls.insightNew({ insight: InsightType.TRENDS }), '', {
-                        backTo: values.dashboard.name,
-                        backToURL: urls.dashboard(values.dashboard.id),
-                    }).url
-                )
-=======
-                router.actions.push(urls.newInsight(InsightType.TRENDS))
->>>>>>> c546c39b
+                router.actions.push(urls.insightNew(InsightType.TRENDS))
             }
         },
         saveNewTag: ({ tag }) => {
