--- conflicted
+++ resolved
@@ -137,14 +137,9 @@
     dashboardId: number,
     queryId: string,
     refresh: RefreshType,
-<<<<<<< HEAD
     methodOptions?: ApiMethodOptions,
     filters_override?: DashboardFilter
-): Promise<InsightModel> {
-=======
-    methodOptions?: ApiMethodOptions
 ): Promise<QueryBasedInsightModel | null> {
->>>>>>> c333823e
     const apiUrl = `api/projects/${currentTeamId}/insights/${insight.id}/?${toParams({
         refresh,
         from_dashboard: dashboardId, // needed to load insight in correct context
@@ -260,12 +255,11 @@
 
                         actions.setInitialLoadResponseBytes(getResponseBytes(dashboardResponse))
 
-<<<<<<< HEAD
                         // don't update dashboard tile layouts if we're previewing
                         // we want to retain what the user has temporarily set
-                        if (action === 'preview') {
+                        if (action === 'preview' && dashboard) {
                             const editModeTileLayouts: Record<number, DashboardTile['layouts']> = {}
-                            values.dashboard?.tiles.forEach((tile: DashboardTile) => {
+                            values.dashboard?.tiles.forEach((tile: DashboardTile<QueryBasedInsightModel>) => {
                                 editModeTileLayouts[tile.id] = tile.layouts
                             })
 
@@ -274,16 +268,13 @@
                                 layouts: editModeTileLayouts?.[tile.id],
                             }))
 
-                            return {
+                            return getQueryBasedDashboard({
                                 ...dashboard,
                                 tiles: tilesWithPreviousLayouts,
-                            }
+                            })
                         }
 
-                        return dashboard
-=======
                         return getQueryBasedDashboard(dashboard)
->>>>>>> c333823e
                     } catch (error: any) {
                         if (error.status === 404) {
                             return null
@@ -295,7 +286,6 @@
                     actions.abortAnyRunningQuery()
 
                     try {
-<<<<<<< HEAD
                         const layoutsToUpdate = (values.dashboard?.tiles || []).map((tile) => ({
                             id: tile.id,
                             layouts: tile.layouts,
@@ -303,19 +293,14 @@
 
                         breakpoint()
 
-                        return await api.update(`api/projects/${values.currentTeamId}/dashboards/${props.id}`, {
-                            filters: values.filters,
-                            tiles: layoutsToUpdate,
-                        })
-=======
                         const dashboard: DashboardType<InsightModel> = await api.update(
                             `api/projects/${values.currentTeamId}/dashboards/${props.id}`,
                             {
                                 filters: values.filters,
+                                tiles: layoutsToUpdate,
                             }
                         )
                         return getQueryBasedDashboard(dashboard)
->>>>>>> c333823e
                     } catch (e) {
                         lemonToast.error('Could not update dashboard: ' + String(e))
                         return values.dashboard
@@ -439,7 +424,7 @@
                     }
 
                     const tileIdToLayouts: Record<number, DashboardTile['layouts']> = {}
-                    dashboard?.tiles.forEach((tile: DashboardTile) => {
+                    dashboard?.tiles.forEach((tile: DashboardTile<QueryBasedInsightModel>) => {
                         tileIdToLayouts[tile.id] = tile.layouts
                     })
 
@@ -1099,7 +1084,7 @@
             const fetchItemFunctions = insightsToRefresh.map((insight) => async () => {
                 // dashboard refresh or insight refresh will have been triggered first
                 // so we should have a query_id to poll for
-                const queryId = insight.query_status?.id
+                const queryId = insight?.query_status?.id
                 const queryStartTime = performance.now()
 
                 try {
@@ -1117,16 +1102,12 @@
                             methodOptions,
                             action === 'preview' ? values.temporaryFilters : undefined
                         )
-<<<<<<< HEAD
-
-                        if (action === 'preview' && polledInsight.dashboard_tiles) {
+
+                        if (action === 'preview' && polledInsight!.dashboard_tiles) {
                             // if we're previewing, only update the insight on this dashboard
-                            polledInsight.dashboards = [dashboardId]
+                            polledInsight!.dashboards = [dashboardId]
                         }
-                        dashboardsModel.actions.updateDashboardInsight(polledInsight)
-=======
                         dashboardsModel.actions.updateDashboardInsight(polledInsight!)
->>>>>>> c333823e
                         actions.setRefreshStatus(insight.short_id)
                     }
                 } catch (e: any) {
