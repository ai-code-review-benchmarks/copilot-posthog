--- conflicted
+++ resolved
@@ -30,6 +30,7 @@
 import { Layout, Layouts } from 'react-grid-layout'
 import { calculateLayouts } from 'scenes/dashboard/tileLayouts'
 import { insightLogic } from 'scenes/insights/insightLogic'
+import { Scene } from 'scenes/sceneTypes'
 import { urls } from 'scenes/urls'
 import { userLogic } from 'scenes/userLogic'
 
@@ -53,15 +54,8 @@
 } from '~/types'
 
 import { getResponseBytes, sortDates } from '../insights/utils'
-<<<<<<< HEAD
 import { teamLogic } from '../teamLogic'
 import type { dashboardLogicType } from './dashboardLogicType'
-=======
-import { loaders } from 'kea-loaders'
-import { featureFlagLogic } from 'lib/logic/featureFlagLogic'
-import { calculateLayouts } from 'scenes/dashboard/tileLayouts'
-import { Scene } from 'scenes/sceneTypes'
->>>>>>> 897a4584
 
 export const BREAKPOINTS: Record<DashboardLayoutSize, number> = {
     sm: 1024,
