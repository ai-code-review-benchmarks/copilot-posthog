import { useActions, useValues } from 'kea'
import { newDashboardLogic } from 'scenes/dashboard/newDashboardLogic'
import { LemonModal } from 'lib/lemon-ui/LemonModal'
import { featureFlagLogic } from 'lib/logic/featureFlagLogic'
import { FEATURE_FLAGS } from 'lib/constants'
import { dashboardTemplatesLogic } from 'scenes/dashboard/dashboards/templates/dashboardTemplatesLogic'
import { DashboardTemplateVariables } from './DashboardTemplateVariables'
import { LemonButton } from '@posthog/lemon-ui'
import { dashboardTemplateVariablesLogic } from './dashboardTemplateVariablesLogic'
import { DashboardTemplateType } from '~/types'

import { Field } from 'lib/forms/Field'
import { AvailableFeature } from '~/types'
import { LemonSelect } from 'lib/lemon-ui/LemonSelect'
import { PayGateMini } from 'lib/components/PayGateMini/PayGateMini'
import { LemonInput } from 'lib/lemon-ui/LemonInput/LemonInput'
import { LemonTextArea } from 'lib/lemon-ui/LemonTextArea/LemonTextArea'
import { DASHBOARD_RESTRICTION_OPTIONS } from './DashboardCollaborators'
import { Form } from 'kea-forms'
import { userLogic } from 'scenes/userLogic'
import { pluralize } from 'lib/utils'

import BlankDashboardHog from 'public/blank-dashboard-hog.png'
import './NewDashboardModal.scss'
<<<<<<< HEAD
import { FallbackCoverImage } from 'lib/components/FallbackCoverImage/FallbackCoverImage'
=======
import clsx from 'clsx'

function FallbackCoverImage({ src, alt, index }: { src: string | undefined; alt: string; index: number }): JSX.Element {
    const [hasError, setHasError] = useState(false)

    const handleImageError = (): void => {
        setHasError(true)
    }

    return (
        <>
            {hasError || !src ? (
                <div
                    className="w-full h-full"
                    // dynamic color based on index
                    // eslint-disable-next-line react/forbid-dom-props
                    style={{
                        background: getSeriesColor(index),
                    }}
                />
            ) : (
                <img className="object-cover w-full h-30" src={src} alt={alt} onError={handleImageError} />
            )}
        </>
    )
}
>>>>>>> d7e74c2a

function TemplateItem({
    template,
    onClick,
    index,
}: {
    template: Pick<DashboardTemplateType, 'template_name' | 'dashboard_description' | 'image_url'>
    onClick: () => void
    index: number
}): JSX.Element {
    const [isHovering, setIsHovering] = useState(false)

    return (
        <div
            className="cursor-pointer border rounded TemplateItem flex flex-col transition-all"
            onClick={onClick}
            onMouseEnter={() => setIsHovering(true)}
            onMouseLeave={() => setIsHovering(false)}
        >
            <div
                className={clsx('transition-all w-full overflow-hidden', isHovering ? 'h-4 min-h-4' : 'h-30 min-h-30')}
            >
                <FallbackCoverImage src={template?.image_url} alt="cover photo" index={index} />
            </div>

            <h5 className="px-2 mb-1">{template?.template_name}</h5>
            <div className="px-2 py-1 overflow-y-auto grow">
                <p className={clsx('text-muted-alt text-xs', isHovering ? '' : 'line-clamp-2')}>
                    {template?.dashboard_description ?? ' '}
                </p>
            </div>
        </div>
    )
}

export function DashboardTemplatePreview(): JSX.Element {
    const { activeDashboardTemplate } = useValues(newDashboardLogic)
    const { variables } = useValues(dashboardTemplateVariablesLogic)
    const { createDashboardFromTemplate, clearActiveDashboardTemplate } = useActions(newDashboardLogic)

    return (
        <div>
            <DashboardTemplateVariables />

            <div className="flex justify-between my-4">
                <LemonButton onClick={clearActiveDashboardTemplate} type="secondary">
                    Back
                </LemonButton>
                <LemonButton
                    onClick={() => {
                        activeDashboardTemplate && createDashboardFromTemplate(activeDashboardTemplate, variables)
                    }}
                    type="primary"
                >
                    Create
                </LemonButton>
            </div>
        </div>
    )
}

export function DashboardTemplateChooser(): JSX.Element {
    const { allTemplates } = useValues(dashboardTemplatesLogic)

    const { isLoading } = useValues(newDashboardLogic)
    const { setActiveDashboardTemplate, createDashboardFromTemplate, addDashboard, setIsLoading } =
        useActions(newDashboardLogic)

    return (
        <div>
            <div className="DashboardTemplateChooser">
                <TemplateItem
                    template={{
                        template_name: 'Blank dashboard',
                        dashboard_description: 'Create a blank dashboard',
                        image_url: BlankDashboardHog,
                    }}
                    onClick={() => {
                        if (isLoading) {
                            return
                        }
                        setIsLoading(true)
                        addDashboard({
                            name: 'New Dashboard',
                            show: true,
                        })
                    }}
                    index={0}
                />
                {allTemplates.map((template, index) => (
                    <TemplateItem
                        key={index}
                        template={template}
                        onClick={() => {
                            if (isLoading) {
                                return
                            }
                            setIsLoading(true)
                            // while we might receive templates from the external repository
                            // we need to handle templates that don't have variables
                            if ((template.variables || []).length === 0) {
                                if (template.variables === null) {
                                    template.variables = []
                                }
                                createDashboardFromTemplate(template, template.variables || [])
                            } else {
                                setActiveDashboardTemplate(template)
                            }
                        }}
                        index={index + 1}
                    />
                ))}
                {/*TODO @lukeharries should we have an empty state here? When no templates let people know what to do?*/}
            </div>
        </div>
    )
}

export function OriginalNewDashboardModal(): JSX.Element {
    const { hideNewDashboardModal, createAndGoToDashboard } = useActions(newDashboardLogic)
    const { isNewDashboardSubmitting, newDashboardModalVisible } = useValues(newDashboardLogic)
    const { hasAvailableFeature } = useValues(userLogic)
    const { templatesList } = useValues(dashboardTemplatesLogic)
    const { featureFlags } = useValues(featureFlagLogic)
    const dashboardTemplates = !!featureFlags[FEATURE_FLAGS.DASHBOARD_TEMPLATES]

    const templates = dashboardTemplates
        ? templatesList
        : [
              {
                  value: 'DEFAULT_APP',
                  label: 'Product analytics',
                  'data-attr': 'dashboard-select-default-app',
              },
          ]

    return (
        <LemonModal
            title="New dashboard"
            description="Use dashboards to compose multiple insights into a single view."
            onClose={hideNewDashboardModal}
            isOpen={newDashboardModalVisible}
            footer={
                <>
                    <LemonButton
                        form="new-dashboard-form"
                        type="secondary"
                        data-attr="dashboard-cancel"
                        disabled={isNewDashboardSubmitting}
                        onClick={hideNewDashboardModal}
                    >
                        Cancel
                    </LemonButton>
                    <LemonButton
                        form="new-dashboard-form"
                        type="secondary"
                        data-attr="dashboard-submit-and-go"
                        disabled={isNewDashboardSubmitting}
                        onClick={createAndGoToDashboard}
                    >
                        Create and go to dashboard
                    </LemonButton>
                    <LemonButton
                        form="new-dashboard-form"
                        htmlType="submit"
                        type="primary"
                        data-attr="dashboard-submit"
                        loading={isNewDashboardSubmitting}
                        disabled={isNewDashboardSubmitting}
                    >
                        Create
                    </LemonButton>
                </>
            }
        >
            <Form
                logic={newDashboardLogic}
                formKey="newDashboard"
                id="new-dashboard-form"
                enableFormOnSubmit
                className="space-y-2"
            >
                <Field name="name" label="Name">
                    <LemonInput autoFocus={true} data-attr="dashboard-name-input" className="ph-ignore-input" />
                </Field>
                {hasAvailableFeature(AvailableFeature.DASHBOARD_COLLABORATION) ? (
                    <Field name="description" label="Description" showOptional>
                        <LemonTextArea data-attr="dashboard-description-input" className="ph-ignore-input" />
                    </Field>
                ) : null}
                <Field name="useTemplate" label="Template" showOptional>
                    <LemonSelect
                        placeholder="Optionally start from template"
                        allowClear
                        options={templates}
                        fullWidth
                        data-attr="copy-from-template"
                    />
                </Field>
                <Field name="restrictionLevel" label="Collaboration settings">
                    {({ value, onChange }) => (
                        <PayGateMini feature={AvailableFeature.DASHBOARD_PERMISSIONING}>
                            <LemonSelect
                                value={value}
                                onChange={onChange}
                                options={DASHBOARD_RESTRICTION_OPTIONS}
                                fullWidth
                            />
                        </PayGateMini>
                    )}
                </Field>
            </Form>
        </LemonModal>
    )
}

export function UpdatedNewDashboardModal(): JSX.Element {
    const { hideNewDashboardModal } = useActions(newDashboardLogic)
    const { newDashboardModalVisible } = useValues(newDashboardLogic)

    const { activeDashboardTemplate } = useValues(newDashboardLogic)

    return (
        <LemonModal
            onClose={hideNewDashboardModal}
            isOpen={newDashboardModalVisible}
            title={activeDashboardTemplate ? 'Setup your events' : 'Create a dashboard'}
            description={
                activeDashboardTemplate
                    ? `The dashboard template you selected requires you to set up ${pluralize(
                          (activeDashboardTemplate.variables || []).length,
                          'event',
                          'events',
                          true
                      )}.`
                    : 'Choose a template or start with a blank slate'
            }
        >
            <div className="NewDashboardModal">
                {activeDashboardTemplate ? <DashboardTemplatePreview /> : <DashboardTemplateChooser />}
            </div>
        </LemonModal>
    )
}

export function NewDashboardModal(): JSX.Element {
    const { featureFlags } = useValues(featureFlagLogic)

    return <>{!!featureFlags[FEATURE_FLAGS.TEMPLUKES] ? <UpdatedNewDashboardModal /> : <OriginalNewDashboardModal />}</>
}<|MERGE_RESOLUTION|>--- conflicted
+++ resolved
@@ -22,36 +22,9 @@
 
 import BlankDashboardHog from 'public/blank-dashboard-hog.png'
 import './NewDashboardModal.scss'
-<<<<<<< HEAD
 import { FallbackCoverImage } from 'lib/components/FallbackCoverImage/FallbackCoverImage'
-=======
 import clsx from 'clsx'
-
-function FallbackCoverImage({ src, alt, index }: { src: string | undefined; alt: string; index: number }): JSX.Element {
-    const [hasError, setHasError] = useState(false)
-
-    const handleImageError = (): void => {
-        setHasError(true)
-    }
-
-    return (
-        <>
-            {hasError || !src ? (
-                <div
-                    className="w-full h-full"
-                    // dynamic color based on index
-                    // eslint-disable-next-line react/forbid-dom-props
-                    style={{
-                        background: getSeriesColor(index),
-                    }}
-                />
-            ) : (
-                <img className="object-cover w-full h-30" src={src} alt={alt} onError={handleImageError} />
-            )}
-        </>
-    )
-}
->>>>>>> d7e74c2a
+import { useState } from 'react'
 
 function TemplateItem({
     template,
