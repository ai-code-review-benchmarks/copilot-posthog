import { dashboardTemplatesLogic } from 'scenes/dashboard/dashboards/templates/dashboardTemplatesLogic'
import { useActions, useValues } from 'kea'
import { LemonTable, LemonTableColumns } from 'lib/lemon-ui/LemonTable'
import { DashboardTemplatesRepositoryEntry } from 'scenes/dashboard/dashboards/templates/types'
import { dashboardsLogic } from 'scenes/dashboard/dashboards/dashboardsLogic'
import { LemonSnack } from 'lib/lemon-ui/LemonSnack/LemonSnack'
import { LemonButton } from 'lib/lemon-ui/LemonButton'
import { CommunityTag } from 'lib/CommunityTag'
<<<<<<< HEAD
import { IconCloudDownload } from 'lib/lemon-ui/icons'
=======
import { IconCloudUpload } from 'lib/components/icons'
>>>>>>> 08655464

export const DashboardTemplatesTable = (): JSX.Element => {
    const { searchTerm } = useValues(dashboardsLogic)
    const { repository, repositoryLoading, templateLoading, templateBeingSaved } = useValues(dashboardTemplatesLogic)
    const { installTemplate } = useActions(dashboardTemplatesLogic)

    return (
        <LemonTable
            data-attr="dashboards-template-table"
            pagination={{ pageSize: 10 }}
            dataSource={Object.values(repository)}
            rowKey="name"
            columns={
                [
                    {
                        title: 'Name',
                        dataIndex: 'name',
                        width: '80%',
                        render: function Render(name: string | undefined, record: DashboardTemplatesRepositoryEntry) {
                            return (
                                <div className="template-name flex flex-col gap-2">
                                    <div className="flex flex-row align-center gap-2">
                                        <span>{name}</span>
                                        <CommunityTag
                                            noun={'template'}
                                            isCommunity={record.maintainer !== 'official'}
                                        />
                                    </div>
                                    {record.description}
                                </div>
                            )
                        },
                        sorter: (a, b) => (a.name ?? 'Untitled').localeCompare(b.name ?? 'Untitled'),
                    },
                    {
                        title: 'Install',
                        dataIndex: 'installed',
                        width: '0',
                        render: function Render(
                            installed: boolean | undefined,
                            record: DashboardTemplatesRepositoryEntry
                        ) {
                            return (
                                <div className="template-installed">
                                    {installed && !record.has_new_version ? (
                                        <LemonSnack>INSTALLED</LemonSnack>
                                    ) : (
                                        <LemonButton
                                            status={'primary'}
                                            type={'primary'}
                                            icon={<IconCloudUpload />}
                                            onClick={() => installTemplate({ name: record.name, url: record.url })}
                                            loading={templateLoading && templateBeingSaved === record.name}
                                            disabledReason={templateLoading ? 'Installing template...' : undefined}
                                        >
                                            {record.has_new_version ? 'Update' : 'Install'}
                                        </LemonButton>
                                    )}
                                </div>
                            )
                        },
                        sorter: (a, b) => (a.name ?? 'Untitled').localeCompare(b.name ?? 'Untitled'),
                    },
                ] as LemonTableColumns<DashboardTemplatesRepositoryEntry>
            }
            loading={repositoryLoading}
            defaultSorting={{
                columnKey: 'name',
                order: 1,
            }}
            emptyState={
                searchTerm ? `No dashboard templates matching "${searchTerm}"!` : <>There are no dashboard templates.</>
            }
            nouns={['template', 'templates']}
        />
    )
}<|MERGE_RESOLUTION|>--- conflicted
+++ resolved
@@ -6,11 +6,7 @@
 import { LemonSnack } from 'lib/lemon-ui/LemonSnack/LemonSnack'
 import { LemonButton } from 'lib/lemon-ui/LemonButton'
 import { CommunityTag } from 'lib/CommunityTag'
-<<<<<<< HEAD
-import { IconCloudDownload } from 'lib/lemon-ui/icons'
-=======
-import { IconCloudUpload } from 'lib/components/icons'
->>>>>>> 08655464
+import { IconCloudUpload } from 'lib/lemon-ui/icons'
 
 export const DashboardTemplatesTable = (): JSX.Element => {
     const { searchTerm } = useValues(dashboardsLogic)
