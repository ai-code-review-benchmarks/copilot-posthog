import './DashboardHeader.scss'

import { Loading, triggerResizeAfterADelay } from 'lib/utils'
import { Button, Dropdown, Menu, Select, Tooltip, Row, Col, Modal } from 'antd'
import { router } from 'kea-router'
import React, { useState } from 'react'
import { useActions, useValues } from 'kea'
import { dashboardsModel } from '~/models/dashboardsModel'
import { ShareModal } from './ShareModal'
import {
    PushpinFilled,
    PushpinOutlined,
    EllipsisOutlined,
    EditOutlined,
    DeleteOutlined,
    FullscreenOutlined,
    FullscreenExitOutlined,
    LockOutlined,
    UnlockOutlined,
<<<<<<< HEAD
    ShareAltOutlined,
=======
    PlusOutlined,
    FunnelPlotOutlined,
    RiseOutlined,
>>>>>>> d9fe0cd2
} from '@ant-design/icons'
import { FullScreen } from 'lib/components/FullScreen'
import { Card } from '../../lib/utils'

export function DashboardHeader({ logic }) {
    const { dashboard, draggingEnabled } = useValues(logic)
    const { addNewDashboard, renameDashboard, enableDragging, disableDragging } = useActions(logic)
    const { dashboards, dashboardsLoading } = useValues(dashboardsModel)
    const { pinDashboard, unpinDashboard, deleteDashboard } = useActions(dashboardsModel)
    const [fullScreen, setFullScreen] = useState(false)
<<<<<<< HEAD
    const [showShareModal, setShowShareModal] = useState(false)
=======
    const [isAddItemModalVisible, setIsAddItemModalVisible] = useState(false)
>>>>>>> d9fe0cd2

    return (
        <div className={`dashboard-header${fullScreen ? ' full-screen' : ''}`}>
            {fullScreen ? <FullScreen onExit={() => setFullScreen(false)} /> : null}
            {showShareModal && <ShareModal logic={logic} onCancel={() => setShowShareModal(false)} />}
            {dashboardsLoading ? (
                <Loading />
            ) : (
                <>
                    <div className="dashboard-select">
                        <Select
                            value={dashboard?.id || null}
                            onChange={(id) =>
                                id === 'new' ? addNewDashboard() : router.actions.push(`/dashboard/${id}`)
                            }
                            bordered={false}
                            dropdownMatchSelectWidth={false}
                        >
                            {!dashboard ? <Select.Option value={null}>Not Found</Select.Option> : null}
                            {dashboards.map((dash) => (
                                <Select.Option key={dash.id} value={parseInt(dash.id)}>
                                    {dash.name || <span style={{ color: 'var(--gray)' }}>Untitled</span>}
                                </Select.Option>
                            ))}

                            <Select.Option value="new">+ New Dashboard</Select.Option>
                        </Select>
                    </div>
                    {dashboard ? (
                        <div className="dashboard-meta">
                            <Button type="primary" onClick={() => setIsAddItemModalVisible(true)}>
                                <PlusOutlined />
                                <span className="hide-when-small">Add Item</span>
                            </Button>
                            {!fullScreen ? (
                                <Tooltip title={dashboard.pinned ? 'Pinned into sidebar' : 'Pin into sidebar'}>
                                    <Button
                                        className="button-box-when-small"
                                        type={dashboard.pinned ? 'primary' : ''}
                                        onClick={() =>
                                            dashboard.pinned ? unpinDashboard(dashboard.id) : pinDashboard(dashboard.id)
                                        }
                                    >
                                        {dashboard.pinned ? <PushpinFilled /> : <PushpinOutlined />}
                                        <span className="hide-when-small">{dashboard.pinned ? 'Pinned' : 'Pin'}</span>
                                    </Button>
                                </Tooltip>
                            ) : null}

<<<<<<< HEAD
                            <Tooltip title={'Share dashboard.'}>
=======
                            <Tooltip title="Click here or long press on a panel to rearrange the dashboard.">
>>>>>>> d9fe0cd2
                                <Button
                                    className="button-box-when-small enable-dragging-button"
                                    type={dashboard.is_shared ? 'primary' : ''}
                                    onClick={() => setShowShareModal(true)}
                                    data-attr="dashboard-share-button"
                                >
                                    <ShareAltOutlined />
                                    <span className="hide-when-small">
                                        {dashboard.is_shared ? 'Shared' : 'Share dashboard'}
                                    </span>
                                </Button>
                            </Tooltip>

                            <Tooltip title={'Click here to lock re-arranging the dashboard.'}>
                                <Button
                                    className="button-box enable-dragging-button"
                                    type={draggingEnabled === 'off' ? 'primary' : ''}
                                    onClick={draggingEnabled === 'off' ? enableDragging : disableDragging}
                                >
                                    {draggingEnabled !== 'off' ? <UnlockOutlined /> : <LockOutlined />}
                                </Button>
                            </Tooltip>

                            <Tooltip title={fullScreen ? 'Presentation Mode Activated' : 'Activate Presentation Mode'}>
                                <Button
                                    className="button-box"
                                    onClick={() => {
                                        setFullScreen(!fullScreen)
                                        triggerResizeAfterADelay()
                                    }}
                                >
                                    {fullScreen ? <FullscreenExitOutlined /> : <FullscreenOutlined />}
                                </Button>
                            </Tooltip>

                            {!fullScreen ? (
                                <Dropdown
                                    trigger="click"
                                    overlay={
                                        <Menu>
                                            <Menu.Item icon={<EditOutlined />} onClick={renameDashboard}>
                                                Rename "{dashboard.name}"
                                            </Menu.Item>
                                            <Menu.Item
                                                icon={<DeleteOutlined />}
                                                onClick={() => deleteDashboard({ id: dashboard.id, redirect: true })}
                                                className="text-danger"
                                            >
                                                Delete
                                            </Menu.Item>
                                        </Menu>
                                    }
                                    placement="bottomRight"
                                >
                                    <Button className="button-box">
                                        <EllipsisOutlined />
                                    </Button>
                                </Dropdown>
                            ) : null}
                        </div>
                    ) : null}
                </>
            )}
            <Modal
                visible={isAddItemModalVisible}
                style={{ cursor: 'pointer' }}
                onCancel={() => {
                    setIsAddItemModalVisible(false)
                }}
                title="Create dashboard item"
                footer={[
                    <Button
                        key="cancel-button"
                        onClick={() => {
                            setIsAddItemModalVisible(false)
                        }}
                    >
                        Cancel
                    </Button>,
                ]}
            >
                {
                    <Row gutter={2} justify="space-between">
                        <Col xs={11}>
                            <Card
                                title="Trend Graph"
                                onClick={() => router.actions.push('/trends')}
                                size="small"
                                style={{ marginBottom: 0 }}
                            >
                                <div style={{ textAlign: 'center', fontSize: 60 }}>
                                    <RiseOutlined />
                                </div>
                            </Card>
                        </Col>
                        <Col xs={11}>
                            <Card
                                title="Funnel Visualization"
                                onClick={() => {
                                    router.actions.push('/funnel')
                                }}
                                size="small"
                                style={{ marginBottom: 0 }}
                            >
                                <div style={{ textAlign: 'center', fontSize: 60 }} data-attr="new-action-pageview">
                                    <FunnelPlotOutlined />
                                </div>
                            </Card>
                        </Col>
                    </Row>
                }
            </Modal>
        </div>
    )
}<|MERGE_RESOLUTION|>--- conflicted
+++ resolved
@@ -17,13 +17,10 @@
     FullscreenExitOutlined,
     LockOutlined,
     UnlockOutlined,
-<<<<<<< HEAD
     ShareAltOutlined,
-=======
     PlusOutlined,
     FunnelPlotOutlined,
     RiseOutlined,
->>>>>>> d9fe0cd2
 } from '@ant-design/icons'
 import { FullScreen } from 'lib/components/FullScreen'
 import { Card } from '../../lib/utils'
@@ -34,11 +31,8 @@
     const { dashboards, dashboardsLoading } = useValues(dashboardsModel)
     const { pinDashboard, unpinDashboard, deleteDashboard } = useActions(dashboardsModel)
     const [fullScreen, setFullScreen] = useState(false)
-<<<<<<< HEAD
     const [showShareModal, setShowShareModal] = useState(false)
-=======
     const [isAddItemModalVisible, setIsAddItemModalVisible] = useState(false)
->>>>>>> d9fe0cd2
 
     return (
         <div className={`dashboard-header${fullScreen ? ' full-screen' : ''}`}>
@@ -88,11 +82,7 @@
                                 </Tooltip>
                             ) : null}
 
-<<<<<<< HEAD
                             <Tooltip title={'Share dashboard.'}>
-=======
-                            <Tooltip title="Click here or long press on a panel to rearrange the dashboard.">
->>>>>>> d9fe0cd2
                                 <Button
                                     className="button-box-when-small enable-dragging-button"
                                     type={dashboard.is_shared ? 'primary' : ''}
@@ -106,7 +96,7 @@
                                 </Button>
                             </Tooltip>
 
-                            <Tooltip title={'Click here to lock re-arranging the dashboard.'}>
+                            <Tooltip title="Click here or long press on a panel to rearrange the dashboard.">
                                 <Button
                                     className="button-box enable-dragging-button"
                                     type={draggingEnabled === 'off' ? 'primary' : ''}
