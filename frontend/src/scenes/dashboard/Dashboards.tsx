import React from 'react'
import { useActions, useValues } from 'kea'
import { dashboardsModel } from '~/models/dashboardsModel'
import { Card, Tabs } from 'antd'
import { dashboardsLogic, DashboardsTab } from 'scenes/dashboard/dashboardsLogic'
import { Link } from 'lib/components/Link'
import { AppstoreAddOutlined, PushpinFilled, PushpinOutlined, ShareAltOutlined } from '@ant-design/icons'
import { NewDashboardModal } from 'scenes/dashboard/NewDashboardModal'
import { PageHeader } from 'lib/components/PageHeader'
import { AvailableFeature, DashboardMode, DashboardType } from '~/types'
import { ObjectTags } from 'lib/components/ObjectTags/ObjectTags'
import { userLogic } from 'scenes/userLogic'
import { DashboardEventSource } from 'lib/utils/eventUsageLogic'
import { urls } from 'scenes/urls'
import { SceneExport } from 'scenes/sceneTypes'
import { LemonTable, LemonTableColumn, LemonTableColumns } from 'lib/components/LemonTable'
import { createdAtColumn, createdByColumn } from 'lib/components/LemonTable/columnUtils'
import { LemonButton } from 'lib/components/LemonButton'
import { More } from 'lib/components/LemonButton/More'
import { dashboardLogic } from './dashboardLogic'
import { LemonRow } from 'lib/components/LemonRow'
import { LemonDivider } from 'lib/components/LemonDivider'
import { Tooltip } from 'lib/components/Tooltip'
import { IconCottage, IconLock, IconMagnifier } from 'lib/components/icons'
import { teamLogic } from 'scenes/teamLogic'
import { newDashboardLogic } from 'scenes/dashboard/newDashboardLogic'
import { DashboardPrivilegeLevel } from 'lib/constants'
import { inAppPromptLogic } from 'lib/logic/inAppPrompt/inAppPromptLogic'
<<<<<<< HEAD
import { LemonInput } from '@posthog/lemon-ui'
=======
import { LemonInput, LemonInputWidths } from '@posthog/lemon-ui'
>>>>>>> 00d12952

export const scene: SceneExport = {
    component: Dashboards,
    logic: dashboardsLogic,
}

export function Dashboards(): JSX.Element {
    const { dashboardsLoading } = useValues(dashboardsModel)
    const { deleteDashboard, unpinDashboard, pinDashboard, duplicateDashboard } = useActions(dashboardsModel)
    const { setSearchTerm, setCurrentTab } = useActions(dashboardsLogic)
    const { dashboards, searchTerm, currentTab } = useValues(dashboardsLogic)
    const { showNewDashboardModal, addDashboard } = useActions(newDashboardLogic)
    const { hasAvailableFeature } = useValues(userLogic)
    const { currentTeam } = useValues(teamLogic)
    const { closePrompts } = useActions(inAppPromptLogic)

    const columns: LemonTableColumns<DashboardType> = [
        {
            width: 0,
            dataIndex: 'pinned',
            render: function Render(pinned, { id }) {
                return pinned ? (
                    <PushpinFilled
                        onClick={() => unpinDashboard(id, DashboardEventSource.DashboardsList)}
                        style={{ cursor: 'pointer' }}
                    />
                ) : (
                    <PushpinOutlined
                        onClick={() => pinDashboard(id, DashboardEventSource.DashboardsList)}
                        style={{ cursor: 'pointer' }}
                    />
                )
            },
        },
        {
            title: 'Name',
            dataIndex: 'name',
            width: '40%',
            render: function Render(name, { id, description, _highlight, is_shared, effective_privilege_level }) {
                const isPrimary = id === currentTeam?.primary_dashboard
                const canEditDashboard = effective_privilege_level >= DashboardPrivilegeLevel.CanEdit
                return (
                    <div className={_highlight ? 'highlighted' : undefined} style={{ display: 'inline-block' }}>
                        <div className="row-name">
                            <Link data-attr="dashboard-name" to={urls.dashboard(id)}>
                                {name || 'Untitled'}
                            </Link>
                            {!canEditDashboard && (
                                <Tooltip title="You don't have edit permissions for this dashboard.">
                                    <IconLock style={{ marginLeft: 6, verticalAlign: '-0.125em', display: 'inline' }} />
                                </Tooltip>
                            )}
                            {is_shared && (
                                <Tooltip title="This dashboard is shared publicly.">
                                    <ShareAltOutlined style={{ marginLeft: 6 }} />
                                </Tooltip>
                            )}
                            {isPrimary && (
                                <Tooltip title="Primary dashboards are shown on the project home page">
                                    <IconCottage
                                        style={{
                                            marginLeft: 6,
                                            color: 'var(--warning)',
                                            fontSize: '1rem',
                                            verticalAlign: '-0.125em',
                                            display: 'inline',
                                        }}
                                    />
                                </Tooltip>
                            )}
                        </div>
                        {hasAvailableFeature(AvailableFeature.DASHBOARD_COLLABORATION) && description && (
                            <span className="row-description">{description}</span>
                        )}
                    </div>
                )
            },
            sorter: (a, b) => (a.name ?? 'Untitled').localeCompare(b.name ?? 'Untitled'),
        },
        ...(hasAvailableFeature(AvailableFeature.TAGGING)
            ? [
                  {
                      title: 'Tags',
                      dataIndex: 'tags' as keyof DashboardType,
                      render: function Render(tags: DashboardType['tags']) {
                          return tags ? <ObjectTags tags={tags} staticOnly /> : null
                      },
                  } as LemonTableColumn<DashboardType, keyof DashboardType | undefined>,
              ]
            : []),
        createdByColumn<DashboardType>() as LemonTableColumn<DashboardType, keyof DashboardType | undefined>,
        createdAtColumn<DashboardType>() as LemonTableColumn<DashboardType, keyof DashboardType | undefined>,
        {
            width: 0,
            render: function RenderActions(_, { id, name }: DashboardType) {
                return (
                    <More
                        overlay={
                            <div style={{ maxWidth: 250 }}>
                                <LemonButton
                                    status="stealth"
                                    to={urls.dashboard(id)}
                                    onClick={() => {
                                        dashboardLogic({ id }).mount()
                                        dashboardLogic({ id }).actions.setDashboardMode(
                                            null,
                                            DashboardEventSource.DashboardsList
                                        )
                                    }}
                                    fullWidth
                                >
                                    View
                                </LemonButton>
                                <LemonButton
                                    status="stealth"
                                    to={urls.dashboard(id)}
                                    onClick={() => {
                                        dashboardLogic({ id }).mount()
                                        dashboardLogic({ id }).actions.setDashboardMode(
                                            DashboardMode.Edit,
                                            DashboardEventSource.DashboardsList
                                        )
                                    }}
                                    fullWidth
                                >
                                    Edit
                                </LemonButton>
                                <LemonButton
                                    status="stealth"
                                    onClick={() => duplicateDashboard({ id, name })}
                                    fullWidth
                                >
                                    Duplicate
                                </LemonButton>
                                <LemonDivider />
                                <LemonRow icon={<IconCottage className="text-warning" />} fullWidth status="warning">
                                    <span className="text-muted">
                                        Change the default dashboard on the{' '}
                                        <Link to={urls.projectHomepage()}>project home page</Link>.
                                    </span>
                                </LemonRow>
                                <LemonDivider />
                                <LemonButton
                                    onClick={() => deleteDashboard({ id, redirect: false })}
                                    fullWidth
                                    status="danger"
                                >
                                    Delete dashboard
                                </LemonButton>
                            </div>
                        }
                    />
                )
            },
        },
    ]

    return (
        <div>
            <NewDashboardModal />
            <PageHeader
                title="Dashboards"
                buttons={
                    <LemonButton
                        data-attr={'new-dashboard'}
                        onClick={() => {
                            closePrompts()
                            showNewDashboardModal()
                        }}
                        type="primary"
                    >
                        New dashboard
                    </LemonButton>
                }
            />
            <Tabs
                activeKey={currentTab}
                style={{ borderColor: '#D9D9D9' }}
                onChange={(tab) => setCurrentTab(tab as DashboardsTab)}
            >
                <Tabs.TabPane tab="All Dashboards" key={DashboardsTab.All} />
                <Tabs.TabPane tab="Pinned" key={DashboardsTab.Pinned} />
                <Tabs.TabPane tab="Shared" key={DashboardsTab.Shared} />
            </Tabs>
            <div className="flex">
<<<<<<< HEAD
                <div style={{ width: 360 }}>
                    <LemonInput
                        icon={<IconMagnifier />}
                        allowClear
                        placeholder="Search for dashboards"
                        onChange={setSearchTerm}
                        value={searchTerm}
                    />
                </div>
=======
                <LemonInput
                    width={LemonInputWidths.Search}
                    icon={<IconMagnifier />}
                    allowClear
                    placeholder="Search for dashboards"
                    onChange={setSearchTerm}
                    value={searchTerm}
                />
>>>>>>> 00d12952
                <div />
            </div>
            <LemonDivider large />
            {dashboardsLoading || dashboards.length > 0 || searchTerm || currentTab !== DashboardsTab.All ? (
                <LemonTable
                    data-tooltip="dashboards-table"
                    pagination={{ pageSize: 100 }}
                    dataSource={dashboards}
                    rowKey="id"
                    columns={columns}
                    loading={dashboardsLoading}
                    defaultSorting={{ columnKey: 'name', order: 1 }}
                    emptyState={
                        searchTerm ? (
                            `No ${
                                currentTab === DashboardsTab.Pinned
                                    ? 'pinned '
                                    : currentTab === DashboardsTab.Shared
                                    ? 'shared '
                                    : ''
                            }dashboards matching "${searchTerm}"!`
                        ) : currentTab === DashboardsTab.Pinned ? (
                            <>
                                No dashboards have been pinned for quick access yet.{' '}
                                <Link onClick={() => setCurrentTab(DashboardsTab.All)}>
                                    Go to All Dashboards to pin one.
                                </Link>
                            </>
                        ) : currentTab === DashboardsTab.Shared ? (
                            <>
                                No dashboards have been shared yet.{' '}
                                <Link onClick={() => setCurrentTab(DashboardsTab.All)}>
                                    Go to All Dashboards to share one.
                                </Link>
                            </>
                        ) : undefined
                    }
                    nouns={['dashboard', 'dashboards']}
                />
            ) : (
                <div className="mt-4">
                    <p>Create your first dashboard:</p>
                    <div className="flex justify-center items-center gap-4">
                        <Card
                            title="Empty"
                            size="small"
                            style={{ width: 200, cursor: 'pointer' }}
                            onClick={() =>
                                addDashboard({
                                    name: 'New Dashboard',
                                    useTemplate: '',
                                })
                            }
                        >
                            <div style={{ textAlign: 'center', fontSize: 40 }}>
                                <AppstoreAddOutlined />
                            </div>
                        </Card>
                        <Card
                            title="App Default"
                            size="small"
                            style={{ width: 200, cursor: 'pointer' }}
                            onClick={() =>
                                addDashboard({
                                    name: 'Web App Dashboard',
                                    useTemplate: 'DEFAULT_APP',
                                })
                            }
                        >
                            <div style={{ textAlign: 'center', fontSize: 40 }}>
                                <AppstoreAddOutlined />
                            </div>
                        </Card>
                    </div>
                </div>
            )}
        </div>
    )
}<|MERGE_RESOLUTION|>--- conflicted
+++ resolved
@@ -26,11 +26,7 @@
 import { newDashboardLogic } from 'scenes/dashboard/newDashboardLogic'
 import { DashboardPrivilegeLevel } from 'lib/constants'
 import { inAppPromptLogic } from 'lib/logic/inAppPrompt/inAppPromptLogic'
-<<<<<<< HEAD
-import { LemonInput } from '@posthog/lemon-ui'
-=======
 import { LemonInput, LemonInputWidths } from '@posthog/lemon-ui'
->>>>>>> 00d12952
 
 export const scene: SceneExport = {
     component: Dashboards,
@@ -216,17 +212,6 @@
                 <Tabs.TabPane tab="Shared" key={DashboardsTab.Shared} />
             </Tabs>
             <div className="flex">
-<<<<<<< HEAD
-                <div style={{ width: 360 }}>
-                    <LemonInput
-                        icon={<IconMagnifier />}
-                        allowClear
-                        placeholder="Search for dashboards"
-                        onChange={setSearchTerm}
-                        value={searchTerm}
-                    />
-                </div>
-=======
                 <LemonInput
                     width={LemonInputWidths.Search}
                     icon={<IconMagnifier />}
@@ -235,7 +220,6 @@
                     onChange={setSearchTerm}
                     value={searchTerm}
                 />
->>>>>>> 00d12952
                 <div />
             </div>
             <LemonDivider large />
