--- conflicted
+++ resolved
@@ -578,7 +578,7 @@
             expect(logic.values.textTiles[0].text!.body).toEqual('I AM A TEXT')
         })
 
-        it('can respond to external update of tile on the dashboard', async () => {
+        it('can respond to external update of an insight on the dashboard', async () => {
             const copiedInsight = insight800()
             dashboardsModel.actions.updateDashboardInsight(
                 {
@@ -594,11 +594,8 @@
             expect(logic.values.allItems?.tiles).toHaveLength(2)
             expect(logic.values.insightTiles[0].insight!.filters.date_from).toEqual('-1d')
             expect(logic.values.insightTiles[0].insight!.filters.interval).toEqual('hour')
-<<<<<<< HEAD
+            expect(logic.values.textTiles[0].text!.body).toEqual('I AM A TEXT')
             expect(logic.values.insightTiles[0]!.last_refresh).toEqual('2012-04-01T00:00:00Z')
-=======
-            expect(logic.values.textTiles[0].text!.body).toEqual('I AM A TEXT')
->>>>>>> 27b53c71
         })
 
         it('can respond to external insight rename', async () => {
