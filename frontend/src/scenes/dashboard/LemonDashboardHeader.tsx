import { useActions, useValues } from 'kea'
import { EditableField } from 'lib/components/EditableField/EditableField'
import { FullScreen } from 'lib/components/FullScreen'
import { LemonButton } from 'lib/components/LemonButton'
import { More } from 'lib/components/LemonButton/More'
import { LemonRow, LemonSpacer } from 'lib/components/LemonRow'
import { ObjectTags } from 'lib/components/ObjectTags'
import { PageHeader } from 'lib/components/PageHeader'
import { humanFriendlyDetailedTime } from 'lib/utils'
import { DashboardEventSource } from 'lib/utils/eventUsageLogic'
import React, { useState } from 'react'
import { dashboardsModel } from '~/models/dashboardsModel'
import { AvailableFeature, DashboardMode } from '~/types'
import { dashboardLogic } from './dashboardLogic'
import { dashboardsLogic } from './dashboardsLogic'
<<<<<<< HEAD
import { userLogic } from 'scenes/userLogic'

function ShareButton(): JSX.Element {
    const { currentOrganization } = useValues(organizationLogic)
    const { dashboard } = useValues(dashboardLogic)
    const { dashboardLoading } = useValues(dashboardsModel)
    const { setIsSharedDashboard } = useActions(dashboardLogic)

    const [popupVisible, setPopupVisible] = useState(false)

    const shareLink = dashboard ? window.location.origin + urls.sharedDashboard(dashboard.share_token) : ''

    const overlay = dashboard ? (
        <div className="ShareButton__overlay">
            <PopupHeader
                title={`Share this dashboard outside of ${currentOrganization?.name}`}
                setPopupVisible={setPopupVisible}
            />
            <p>
                <LemonSwitch
                    label={
                        <>
                            Anyone with the link <b>can view</b>
                        </>
                    }
                    checked={dashboard.is_shared}
                    loading={dashboardLoading}
                    data-attr="share-dashboard-switch"
                    onChange={(active) => {
                        setIsSharedDashboard(dashboard.id, active)
                    }}
                />
            </p>
            {dashboard.is_shared ? (
                <>
                    {dashboard.share_token && (
                        <CopyToClipboardInput
                            data-attr="share-dashboard-link"
                            value={shareLink}
                            description="link"
                            className="mb"
                        />
                    )}
                    To embed this dashboard on your website, copy this snippet:
                    <CodeSnippet language={Language.HTML}>
                        {`<iframe width="100%" height="100%" frameborder="0" src="${shareLink}?embedded" />`}
                    </CodeSnippet>
                </>
            ) : null}
        </div>
    ) : (
        'Dashboard details unavailable.'
    )

    return (
        <LemonButtonWithPopup
            type="secondary"
            data-attr="dashboard-share-button"
            onClick={() => setPopupVisible((state) => !state)}
            popup={{
                overlay,
                placement: 'bottom-end',
                visible: popupVisible,
                onClickOutside: () => setPopupVisible(false),
            }}
        >
            Share
        </LemonButtonWithPopup>
    )
}
=======
import { ShareModal } from './ShareModal'
>>>>>>> 9774bc83

export function LemonDashboardHeader(): JSX.Element | null {
    const { dashboard, dashboardMode } = useValues(dashboardLogic)
    const { setDashboardMode, addGraph, saveNewTag, deleteTag } = useActions(dashboardLogic)
    const { dashboardTags } = useValues(dashboardsLogic)
    const { updateDashboard, pinDashboard, unpinDashboard, deleteDashboard, duplicateDashboard } =
        useActions(dashboardsModel)
    const { dashboardLoading } = useValues(dashboardsModel)
    const { hasAvailableFeature } = useValues(userLogic)

    const [isShareModalVisible, setIsShareModalVisible] = useState(false)

    return (
        dashboard && (
            <>
                {dashboardMode === DashboardMode.Fullscreen && (
                    <FullScreen onExit={() => setDashboardMode(null, DashboardEventSource.Browser)} />
                )}
                <ShareModal onCancel={() => setIsShareModalVisible(false)} visible={isShareModalVisible} />
                <PageHeader
                    title={
                        <EditableField
                            name="name"
                            value={dashboard.name || ''}
                            placeholder="Name this dashboard"
                            onSave={(value) => updateDashboard({ id: dashboard.id, name: value })}
                            minLength={1}
                            maxLength={400} // Sync with Dashboard model
                        />
                    }
                    buttons={
                        dashboardMode === DashboardMode.Edit ? (
                            <LemonButton
                                data-attr="dashboard-edit-mode-save"
                                type="primary"
                                onClick={() => setDashboardMode(null, DashboardEventSource.DashboardHeader)}
                                tabIndex={10}
                            >
                                Done editing
                            </LemonButton>
                        ) : dashboardMode === DashboardMode.Fullscreen ? (
                            <LemonButton
                                type="secondary"
                                onClick={() => setDashboardMode(null, DashboardEventSource.DashboardHeader)}
                                data-attr="dashboard-exit-presentation-mode"
                            >
                                Exit full screen
                            </LemonButton>
                        ) : (
                            <>
                                <More
                                    overlay={
                                        <>
                                            {dashboard.created_by && (
                                                <>
                                                    <LemonRow fullWidth style={{ color: 'var(--muted-alt)' }}>
                                                        Created by{' '}
                                                        {dashboard.created_by.first_name ||
                                                            dashboard.created_by.email ||
                                                            '-'}{' '}
                                                        on {humanFriendlyDetailedTime(dashboard.created_at)}
                                                    </LemonRow>
                                                    <LemonSpacer />
                                                </>
                                            )}
                                            <LemonButton
                                                onClick={() =>
                                                    setDashboardMode(
                                                        DashboardMode.Edit,
                                                        DashboardEventSource.MoreDropdown
                                                    )
                                                }
                                                type="stealth"
                                                fullWidth
                                            >
                                                Edit layout (E)
                                            </LemonButton>
                                            <LemonButton
                                                onClick={() =>
                                                    setDashboardMode(
                                                        DashboardMode.Fullscreen,
                                                        DashboardEventSource.MoreDropdown
                                                    )
                                                }
                                                type="stealth"
                                                fullWidth
                                            >
                                                Go full screen (F)
                                            </LemonButton>
                                            {dashboard.pinned ? (
                                                <LemonButton
                                                    onClick={() =>
                                                        unpinDashboard(dashboard.id, DashboardEventSource.MoreDropdown)
                                                    }
                                                    type="stealth"
                                                    fullWidth
                                                >
                                                    Unpin dashboard
                                                </LemonButton>
                                            ) : (
                                                <LemonButton
                                                    onClick={() =>
                                                        pinDashboard(dashboard.id, DashboardEventSource.MoreDropdown)
                                                    }
                                                    type="stealth"
                                                    fullWidth
                                                >
                                                    Pin dashboard
                                                </LemonButton>
                                            )}
                                            <LemonSpacer />
                                            <LemonButton
                                                onClick={() =>
                                                    duplicateDashboard({
                                                        id: dashboard.id,
                                                        name: dashboard.name,
                                                        show: true,
                                                    })
                                                }
                                                type="stealth"
                                                fullWidth
                                            >
                                                Duplicate dashboard
                                            </LemonButton>
                                            <LemonButton
                                                onClick={() => deleteDashboard({ id: dashboard.id, redirect: true })}
                                                status="danger"
                                                type="stealth"
                                                fullWidth
                                            >
                                                Delete dashboard
                                            </LemonButton>
                                        </>
                                    }
                                />
                                <LemonSpacer vertical />
                                <LemonButton
                                    type="secondary"
                                    data-attr="dashboard-share-button"
                                    onClick={() => setIsShareModalVisible((state) => !state)}
                                >
                                    Share
                                </LemonButton>
                                <LemonButton
                                    type="primary"
                                    onClick={() => addGraph()}
                                    data-attr="dashboard-add-graph-header"
                                >
                                    New insight
                                </LemonButton>
                            </>
                        )
                    }
                    caption={
                        <>
                            <EditableField
                                multiline
                                name="description"
                                value={dashboard.description || ''}
                                placeholder="Description (optional)"
                                onSave={(value) => updateDashboard({ id: dashboard.id, description: value })}
                                compactButtons
                                isGated={!hasAvailableFeature(AvailableFeature.DASHBOARD_COLLABORATION)}
                            />
                            <ObjectTags
                                tags={dashboard.tags}
                                onTagSave={saveNewTag}
                                onTagDelete={deleteTag}
                                saving={dashboardLoading}
                                tagsAvailable={dashboardTags.filter((tag) => !dashboard.tags.includes(tag))}
                                className="insight-metadata-tags"
                            />
                        </>
                    }
                    delimited
                />
            </>
        )
    )
}<|MERGE_RESOLUTION|>--- conflicted
+++ resolved
@@ -13,80 +13,8 @@
 import { AvailableFeature, DashboardMode } from '~/types'
 import { dashboardLogic } from './dashboardLogic'
 import { dashboardsLogic } from './dashboardsLogic'
-<<<<<<< HEAD
+import { ShareModal } from './ShareModal'
 import { userLogic } from 'scenes/userLogic'
-
-function ShareButton(): JSX.Element {
-    const { currentOrganization } = useValues(organizationLogic)
-    const { dashboard } = useValues(dashboardLogic)
-    const { dashboardLoading } = useValues(dashboardsModel)
-    const { setIsSharedDashboard } = useActions(dashboardLogic)
-
-    const [popupVisible, setPopupVisible] = useState(false)
-
-    const shareLink = dashboard ? window.location.origin + urls.sharedDashboard(dashboard.share_token) : ''
-
-    const overlay = dashboard ? (
-        <div className="ShareButton__overlay">
-            <PopupHeader
-                title={`Share this dashboard outside of ${currentOrganization?.name}`}
-                setPopupVisible={setPopupVisible}
-            />
-            <p>
-                <LemonSwitch
-                    label={
-                        <>
-                            Anyone with the link <b>can view</b>
-                        </>
-                    }
-                    checked={dashboard.is_shared}
-                    loading={dashboardLoading}
-                    data-attr="share-dashboard-switch"
-                    onChange={(active) => {
-                        setIsSharedDashboard(dashboard.id, active)
-                    }}
-                />
-            </p>
-            {dashboard.is_shared ? (
-                <>
-                    {dashboard.share_token && (
-                        <CopyToClipboardInput
-                            data-attr="share-dashboard-link"
-                            value={shareLink}
-                            description="link"
-                            className="mb"
-                        />
-                    )}
-                    To embed this dashboard on your website, copy this snippet:
-                    <CodeSnippet language={Language.HTML}>
-                        {`<iframe width="100%" height="100%" frameborder="0" src="${shareLink}?embedded" />`}
-                    </CodeSnippet>
-                </>
-            ) : null}
-        </div>
-    ) : (
-        'Dashboard details unavailable.'
-    )
-
-    return (
-        <LemonButtonWithPopup
-            type="secondary"
-            data-attr="dashboard-share-button"
-            onClick={() => setPopupVisible((state) => !state)}
-            popup={{
-                overlay,
-                placement: 'bottom-end',
-                visible: popupVisible,
-                onClickOutside: () => setPopupVisible(false),
-            }}
-        >
-            Share
-        </LemonButtonWithPopup>
-    )
-}
-=======
-import { ShareModal } from './ShareModal'
->>>>>>> 9774bc83
 
 export function LemonDashboardHeader(): JSX.Element | null {
     const { dashboard, dashboardMode } = useValues(dashboardLogic)
