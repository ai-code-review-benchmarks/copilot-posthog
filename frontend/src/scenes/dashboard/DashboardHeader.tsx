--- conflicted
+++ resolved
@@ -201,27 +201,7 @@
                                                 ))}
                                             {usingSubscriptionFeature && <SubscribeButton dashboardId={dashboard.id} />}
                                             {usingExportFeature && (
-<<<<<<< HEAD
-                                                <ExportButton
-                                                    fullWidth
-                                                    type="stealth"
-                                                    items={[
-                                                        {
-                                                            format: ExporterFormat.PNG,
-                                                            dashboardId: dashboard.id,
-                                                        },
-                                                        {
-                                                            format: ExporterFormat.CSV,
-                                                            resource: {
-                                                                path: apiUrl(),
-                                                            },
-                                                        },
-                                                    ]}
-                                                />
-                                                // <ExportButton dashboardId={dashboard.id} fullWidth type="stealth" />
-=======
                                                 <ExportButton fullWidth type="stealth" items={exportOptions} />
->>>>>>> 7e54e832
                                             )}
                                             <LemonDivider />
                                             <LemonButton
