--- conflicted
+++ resolved
@@ -111,28 +111,10 @@
                     <div className="dashboard-items-actions">
                         <div className="left-item">
                             Last updated <b>{lastRefreshed ? moment(lastRefreshed).fromNow() : 'a while ago'}</b>
-<<<<<<< HEAD
-                            <Button type="link" icon={<ReloadOutlined />} onClick={refreshAllDashboardItems}>
-                                Refresh
-                            </Button>
-                        </div>
-                        <DateFilter
-                            defaultValue="Custom"
-                            showCustom
-                            dateFrom={dashboardFilters?.date_from}
-                            dateTo={dashboardFilters?.date_to}
-                            onChange={setDates}
-                            makeLabel={(key) => (
-                                <>
-                                    <CalendarOutlined />
-                                    <span className="hide-lte-md"> {key}</span>
-                                </>
-=======
                             {dashboardMode !== DashboardMode.Public && (
                                 <Button type="link" icon={<ReloadOutlined />} onClick={refreshAllDashboardItems}>
                                     Refresh
                                 </Button>
->>>>>>> e16d479e
                             )}
                         </div>
                         {dashboardMode !== DashboardMode.Public && (
