import './DashboardItems.scss'

import React, { useRef, useState } from 'react'
import { useActions, useValues } from 'kea'
import { Responsive as ReactGridLayout } from 'react-grid-layout'

import { InsightModel, DashboardMode, DashboardType, DashboardPlacement } from '~/types'
import { insightsModel } from '~/models/insightsModel'
import { dashboardLogic, BREAKPOINT_COLUMN_COUNTS, BREAKPOINTS } from 'scenes/dashboard/dashboardLogic'
import clsx from 'clsx'
import { InsightCard } from 'lib/components/InsightCard'
import { useResizeObserver } from 'lib/hooks/useResizeObserver'
import { LemonButton } from 'lib/components/LemonButton'
import { DashboardEventSource } from 'lib/utils/eventUsageLogic'

export function DashboardItems(): JSX.Element {
<<<<<<< HEAD
    const {
        dashboard,
        tiles,
        layouts,
        dashboardMode,
        placement,
        isRefreshing,
        highlightedInsightId,
        refreshStatus,
        canEditDashboard,
    } = useValues(dashboardLogic)
    const {
        updateLayouts,
        updateContainerWidth,
        updateItemColor,
        removeItem,
        refreshAllDashboardItems,
        moveToDashboard,
        setDashboardMode,
    } = useActions(dashboardLogic)
    const { duplicateInsight, renameInsight } = useActions(insightsModel)
=======
    const { dashboard, items, layouts, dashboardMode, placement, isRefreshing, highlightedInsightId, refreshStatus } =
        useValues(dashboardLogic)
    const { updateLayouts, updateContainerWidth, updateItemColor, removeItem, refreshAllDashboardItems } =
        useActions(dashboardLogic)
    const { duplicateInsight, renameInsight, moveToDashboard } = useActions(insightsModel)
>>>>>>> 4b01c344

    const [resizingItem, setResizingItem] = useState<any>(null)

    // cannot click links when dragging and 250ms after
    const isDragging = useRef(false)
    const dragEndTimeout = useRef<number | null>(null)
    const className = clsx({
        'dashboard-view-mode': dashboardMode !== DashboardMode.Edit,
        'dashboard-edit-mode': dashboardMode === DashboardMode.Edit,
    })

    const { width: gridWrapperWidth, ref: gridWrapperRef } = useResizeObserver()
    const canResizeWidth = !gridWrapperWidth || gridWrapperWidth > BREAKPOINTS['sm']

    return (
        <div className="dashboard-items-wrapper" ref={gridWrapperRef}>
            <ReactGridLayout
                width={gridWrapperWidth || 0}
                className={className}
                isDraggable={dashboardMode === DashboardMode.Edit}
                isResizable={dashboardMode === DashboardMode.Edit}
                layouts={layouts}
                rowHeight={80}
                margin={[16, 16]}
                containerPadding={[0, 0]}
                onLayoutChange={(_, newLayouts) => {
                    if (dashboardMode === DashboardMode.Edit) {
                        updateLayouts(newLayouts)
                    }
                }}
                onWidthChange={(containerWidth, _, newCols) => {
                    updateContainerWidth(containerWidth, newCols)
                }}
                breakpoints={BREAKPOINTS}
                resizeHandles={canResizeWidth ? ['s', 'e', 'se'] : ['s']}
                cols={BREAKPOINT_COLUMN_COUNTS}
                onResize={(_layout: any, _oldItem: any, newItem: any) => {
                    if (!resizingItem || resizingItem.w !== newItem.w || resizingItem.h !== newItem.h) {
                        setResizingItem(newItem)
                    }
                }}
                onResizeStop={() => {
                    setResizingItem(null)
                }}
                onDrag={() => {
                    isDragging.current = true
                    if (dragEndTimeout.current) {
                        window.clearTimeout(dragEndTimeout.current)
                    }
                }}
                onDragStop={() => {
                    if (dragEndTimeout.current) {
                        window.clearTimeout(dragEndTimeout.current)
                    }
                    dragEndTimeout.current = window.setTimeout(() => {
                        isDragging.current = false
                    }, 250)
                }}
                draggableCancel=".anticon,.ant-dropdown,table,.ant-popover-content,button,.Popup"
            >
<<<<<<< HEAD
                {tiles?.map((tile: DashboardTile) => {
                    const { insight } = tile
                    return (
                        <InsightCard
                            key={insight.short_id}
                            insight={insight}
                            ribbonColor={tile.color}
                            dashboardId={dashboard?.id}
                            loading={isRefreshing(insight.short_id)}
                            apiErrored={refreshStatus[insight.short_id]?.error || false}
                            highlighted={highlightedInsightId && insight.short_id === highlightedInsightId}
                            showResizeHandles={dashboardMode === DashboardMode.Edit}
                            canResizeWidth={canResizeWidth}
                            updateColor={(color) => updateItemColor(insight.id, color)}
                            removeFromDashboard={() => removeItem(insight)}
                            refresh={() => refreshAllDashboardItems([tile])}
                            rename={() => renameInsight(insight)}
                            duplicate={() => duplicateInsight(insight)}
                            moveToDashboard={({ id, name }: Pick<DashboardType, 'id' | 'name'>) => {
                                if (!dashboard) {
                                    throw new Error('must be on a dashboard to move an insight')
                                }
                                moveToDashboard(tile, dashboard.id, id, name)
                            }}
                            showEditingControls={[
                                DashboardPlacement.Dashboard,
                                DashboardPlacement.ProjectHomepage,
                            ].includes(placement)}
                            showDetailsControls={placement != DashboardPlacement.Export}
                            moreButtons={
                                canEditDashboard ? (
                                    <LemonButton
                                        onClick={() =>
                                            setDashboardMode(DashboardMode.Edit, DashboardEventSource.MoreDropdown)
                                        }
                                        status="stealth"
                                        fullWidth
                                    >
                                        Edit layout (E)
                                    </LemonButton>
                                ) : null
                            }
                        />
                    )
                })}
=======
                {items?.map((item: InsightModel) => (
                    <InsightCard
                        key={item.short_id}
                        insight={item}
                        dashboardId={dashboard?.id}
                        loading={isRefreshing(item.short_id)}
                        apiErrored={refreshStatus[item.short_id]?.error || false}
                        highlighted={highlightedInsightId && item.short_id === highlightedInsightId}
                        showResizeHandles={dashboardMode === DashboardMode.Edit}
                        canResizeWidth={canResizeWidth}
                        updateColor={(color) => updateItemColor(item.id, color)}
                        removeFromDashboard={() => removeItem(item)}
                        refresh={() => refreshAllDashboardItems([item])}
                        rename={() => renameInsight(item)}
                        duplicate={() => duplicateInsight(item)}
                        moveToDashboard={({ id, name }: Pick<DashboardType, 'id' | 'name'>) => {
                            if (!dashboard) {
                                throw new Error('must be on a dashboard to move an insight')
                            }
                            moveToDashboard(item, dashboard.id, id, name)
                        }}
                        showEditingControls={[
                            DashboardPlacement.Dashboard,
                            DashboardPlacement.ProjectHomepage,
                        ].includes(placement)}
                        showDetailsControls={placement != DashboardPlacement.Export}
                    />
                ))}
>>>>>>> 4b01c344
            </ReactGridLayout>
        </div>
    )
}<|MERGE_RESOLUTION|>--- conflicted
+++ resolved
@@ -14,10 +14,9 @@
 import { DashboardEventSource } from 'lib/utils/eventUsageLogic'
 
 export function DashboardItems(): JSX.Element {
-<<<<<<< HEAD
     const {
         dashboard,
-        tiles,
+        items,
         layouts,
         dashboardMode,
         placement,
@@ -32,17 +31,9 @@
         updateItemColor,
         removeItem,
         refreshAllDashboardItems,
-        moveToDashboard,
         setDashboardMode,
     } = useActions(dashboardLogic)
-    const { duplicateInsight, renameInsight } = useActions(insightsModel)
-=======
-    const { dashboard, items, layouts, dashboardMode, placement, isRefreshing, highlightedInsightId, refreshStatus } =
-        useValues(dashboardLogic)
-    const { updateLayouts, updateContainerWidth, updateItemColor, removeItem, refreshAllDashboardItems } =
-        useActions(dashboardLogic)
     const { duplicateInsight, renameInsight, moveToDashboard } = useActions(insightsModel)
->>>>>>> 4b01c344
 
     const [resizingItem, setResizingItem] = useState<any>(null)
 
@@ -103,53 +94,6 @@
                 }}
                 draggableCancel=".anticon,.ant-dropdown,table,.ant-popover-content,button,.Popup"
             >
-<<<<<<< HEAD
-                {tiles?.map((tile: DashboardTile) => {
-                    const { insight } = tile
-                    return (
-                        <InsightCard
-                            key={insight.short_id}
-                            insight={insight}
-                            ribbonColor={tile.color}
-                            dashboardId={dashboard?.id}
-                            loading={isRefreshing(insight.short_id)}
-                            apiErrored={refreshStatus[insight.short_id]?.error || false}
-                            highlighted={highlightedInsightId && insight.short_id === highlightedInsightId}
-                            showResizeHandles={dashboardMode === DashboardMode.Edit}
-                            canResizeWidth={canResizeWidth}
-                            updateColor={(color) => updateItemColor(insight.id, color)}
-                            removeFromDashboard={() => removeItem(insight)}
-                            refresh={() => refreshAllDashboardItems([tile])}
-                            rename={() => renameInsight(insight)}
-                            duplicate={() => duplicateInsight(insight)}
-                            moveToDashboard={({ id, name }: Pick<DashboardType, 'id' | 'name'>) => {
-                                if (!dashboard) {
-                                    throw new Error('must be on a dashboard to move an insight')
-                                }
-                                moveToDashboard(tile, dashboard.id, id, name)
-                            }}
-                            showEditingControls={[
-                                DashboardPlacement.Dashboard,
-                                DashboardPlacement.ProjectHomepage,
-                            ].includes(placement)}
-                            showDetailsControls={placement != DashboardPlacement.Export}
-                            moreButtons={
-                                canEditDashboard ? (
-                                    <LemonButton
-                                        onClick={() =>
-                                            setDashboardMode(DashboardMode.Edit, DashboardEventSource.MoreDropdown)
-                                        }
-                                        status="stealth"
-                                        fullWidth
-                                    >
-                                        Edit layout (E)
-                                    </LemonButton>
-                                ) : null
-                            }
-                        />
-                    )
-                })}
-=======
                 {items?.map((item: InsightModel) => (
                     <InsightCard
                         key={item.short_id}
@@ -176,9 +120,21 @@
                             DashboardPlacement.ProjectHomepage,
                         ].includes(placement)}
                         showDetailsControls={placement != DashboardPlacement.Export}
+                        moreButtons={
+                            canEditDashboard ? (
+                                <LemonButton
+                                    onClick={() =>
+                                        setDashboardMode(DashboardMode.Edit, DashboardEventSource.MoreDropdown)
+                                    }
+                                    status="stealth"
+                                    fullWidth
+                                >
+                                    Edit layout (E)
+                                </LemonButton>
+                            ) : null
+                        }
                     />
                 ))}
->>>>>>> 4b01c344
             </ReactGridLayout>
         </div>
     )
