--- conflicted
+++ resolved
@@ -53,51 +53,6 @@
 
     const { width: gridWrapperWidth, ref: gridWrapperRef } = useResizeObserver()
 
-<<<<<<< HEAD
-                // Trigger the resize event for funnels, as they won't update their dimensions
-                // when their container is resized and must be recalculated.
-                // Skip this for other types as it slows down the interactions a bit.
-                const item = items?.find((i: any) => i.id === parseInt(newItem.i))
-                if (item?.filters.display === 'FunnelViz') {
-                    triggerResize()
-                }
-            }}
-            onResizeStop={() => {
-                setResizingItem(null)
-                triggerResizeAfterADelay()
-            }}
-            onDrag={() => {
-                isDragging.current = true
-                if (dragEndTimeout.current) {
-                    window.clearTimeout(dragEndTimeout.current)
-                }
-            }}
-            onDragStop={() => {
-                if (dragEndTimeout.current) {
-                    window.clearTimeout(dragEndTimeout.current)
-                }
-                dragEndTimeout.current = window.setTimeout(() => {
-                    isDragging.current = false
-                }, 250)
-            }}
-            draggableCancel=".anticon,.ant-dropdown,table,.ant-popover-content,button,.Popup"
-        >
-            {items?.map((item: InsightModel, index: number) =>
-                featureFlags[FEATURE_FLAGS.DASHBOARD_REDESIGN] ? (
-                    <InsightCard
-                        key={item.short_id}
-                        insight={item}
-                        loading={isRefreshing(item.short_id)}
-                        apiError={refreshStatus[item.short_id]?.error || false}
-                        highlighted={highlightedInsightId && item.short_id === highlightedInsightId}
-                        updateColor={(color) => updateItemColor(item.id, color)}
-                        removeItem={() => removeItem(item.id)}
-                        refresh={() => refreshAllDashboardItems([item])}
-                    />
-                ) : (
-                    <div key={item.short_id} className="dashboard-item-wrapper">
-                        <DashboardItem
-=======
     return (
         <div className="dashboard-items-wrapper" ref={gridWrapperRef}>
             <ReactGridLayout
@@ -145,10 +100,8 @@
                 {items?.map((item: InsightModel, index: number) =>
                     featureFlags[FEATURE_FLAGS.DASHBOARD_REDESIGN] ? (
                         <InsightCard
->>>>>>> 3055e283
                             key={item.short_id}
                             insight={item}
-                            index={index}
                             loading={isRefreshing(item.short_id)}
                             apiError={refreshStatus[item.short_id]?.error || false}
                             highlighted={highlightedInsightId && item.short_id === highlightedInsightId}
