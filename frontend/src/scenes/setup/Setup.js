import React from 'react'
import { useValues } from 'kea'
<<<<<<< HEAD
import { JSSnippet } from '../../lib/components/JSSnippet'
=======
import { Divider } from 'antd'
import { JSSnippet } from '../../lib/utils'
>>>>>>> 7827aa09
import { InviteTeam } from '../../lib/components/InviteTeam'
import { OptOutCapture } from './OptOutCapture'
import { UpdateEmailPreferences } from './UpdateEmailPreferences'
import { SetupAppUrls } from './SetupAppUrls'

import { userLogic } from '../userLogic'
import { DeleteDemoData } from './DeleteDemoData'
import { SlackIntegration } from 'scenes/setup/SlackIntegration'
import { ChangePassword } from './ChangePassword'
import { useAnchor } from 'lib/hooks/useAnchor'

export function Setup({ history }) {
    const { user } = useValues(userLogic)

    useAnchor(history.location.hash)

    return (
        <div>
            <h1 id="urls">Setup your PostHog account</h1>
            <SetupAppUrls />
            <Divider />
            <h2 id="snippet">Integrate PostHog</h2>
            To integrate PostHog, copy + paste the following snippet to your website. Ideally, put it just above the{' '}
            <pre style={{ display: 'inline' }}>&lt;/head&gt;</pre> tag.{' '}
            <a href="https://docs.posthog.com/#/integrations/js-integration">
                See docs for instructions on how to identify users.
            </a>
            <JSSnippet user={user} />
            <a href="https://docs.posthog.com/#/integrations">Using Python/Ruby/Node/Go/PHP instead?</a>
            <Divider />
            <h2 id="apikey">API key</h2>
            You can use this api key in any of our
            <a href="https://docs.posthog.com/#/integrations"> libraries</a>.
            <pre className="code">{user.team.api_token}</pre>
            This key is write-only, in that it can only create new events. It can't read any events or any of your other
            data stored on PostHog.
            <Divider />
            <h2 id="slack">Slack Integration</h2>
            <SlackIntegration />
            <Divider />
            <h2 id="invite">Invite your team</h2>
            <div className="row">
                <div className="col-lg-6">
                    <InviteTeam user={user} />
                </div>
            </div>
            <Divider />
            <h2 id="demodata">Delete HogFlix demo data</h2>
            <DeleteDemoData />
            <Divider />
            <h2 id="password">Change Password</h2>
            <ChangePassword />
            <Divider />
            <h2 id="optout">Opt out of capturing</h2>
            <OptOutCapture />
            <Divider />
            <h2>Security and feature updates</h2>
            <UpdateEmailPreferences />
        </div>
    )
}<|MERGE_RESOLUTION|>--- conflicted
+++ resolved
@@ -1,11 +1,7 @@
 import React from 'react'
 import { useValues } from 'kea'
-<<<<<<< HEAD
+import { Divider } from 'antd'
 import { JSSnippet } from '../../lib/components/JSSnippet'
-=======
-import { Divider } from 'antd'
-import { JSSnippet } from '../../lib/utils'
->>>>>>> 7827aa09
 import { InviteTeam } from '../../lib/components/InviteTeam'
 import { OptOutCapture } from './OptOutCapture'
 import { UpdateEmailPreferences } from './UpdateEmailPreferences'
