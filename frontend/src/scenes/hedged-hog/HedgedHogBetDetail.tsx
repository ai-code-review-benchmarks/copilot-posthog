import { IconX } from '@posthog/icons'
import { Separator } from '@radix-ui/react-dropdown-menu'
import { useActions, useValues } from 'kea'
import { LemonButton } from 'lib/lemon-ui/LemonButton'
import { LemonCard } from 'lib/lemon-ui/LemonCard'
import { LemonDivider } from 'lib/lemon-ui/LemonDivider'
import { LemonInput } from 'lib/lemon-ui/LemonInput'
import { LemonTable } from 'lib/lemon-ui/LemonTable'
import { LemonTabs } from 'lib/lemon-ui/LemonTabs'
import { useState } from 'react'
import { BillingLineGraph } from 'scenes/billing/BillingLineGraph'

import { hedgedHogBetDefinitionsLogic } from './hedgedHogBetDefinitionsLogic'
import { hedgedHogLogic } from './hedgedHogLogic'

interface BetFlowProps {
    amount: number
    setAmount: (amount: number) => void
    betType: string
    setBetType: (type: string) => void
    showConfirmation: boolean
    setShowConfirmation: (show: boolean) => void
    handlePlaceBet: () => void
}

const BetFlow = ({
    amount,
    setAmount,
    betType,
    setBetType,
    showConfirmation,
    setShowConfirmation,
    handlePlaceBet,
}: BetFlowProps): JSX.Element => {
    return (
        <LemonCard className="h-full" hoverEffect={false}>
            <div>
                {!showConfirmation ? (
                    <div className="space-y-6">
                        <div>
<<<<<<< HEAD
                            <h3 className="font-semibold mb-4">Place Your Bet</h3>
=======
                            <h3 className="text-lg font-semibold mb-4">Place a bet</h3>
>>>>>>> 07dbf4fc
                            <div className="space-y-3">
                                <LemonButton
                                    fullWidth
                                    center
                                    type="primary"
                                    size="small"
                                    onClick={() => {
                                        setBetType('Yes')
                                        setShowConfirmation(true)
                                    }}
                                    disabledReason={amount === 0 && 'The amount must be greater than 0'}
                                >
                                    Yes 39¢
                                </LemonButton>
                                <LemonButton
                                    fullWidth
                                    center
                                    type="primary"
                                    size="small"
                                    onClick={() => {
                                        setBetType('No')
                                        setShowConfirmation(true)
                                    }}
                                    disabledReason={amount === 0 && 'The amount must be greater than 0'}
                                >
                                    No 62¢
                                </LemonButton>
                            </div>
                        </div>

                        <div>
                            <h3 className="font-semibold mb-2">Amount</h3>

                            <LemonInput
                                className="text-2xl font-bold"
                                type="text"
                                prefix={<span className="text-muted">$</span>}
                                value={amount.toString()}
                                onChange={(value) => setAmount(Number(value) || 0)}
                            />

                            <Separator className="my-2" />

                            <div className="flex flex-col gap-2">
                                {['+$1', '+$20', '+$100'].map((amt) => (
                                    <LemonButton
                                        size="small"
                                        fullWidth
                                        center
                                        key={amt}
                                        type="secondary"
                                        className="text-center"
                                        onClick={() => setAmount(Number(amount + Number(amt.replace('+$', ''))))}
                                    >
                                        {amt}
                                    </LemonButton>
                                ))}
                            </div>
                        </div>
                    </div>
                ) : (
                    <div className="bg-bg-light">
                        <div className="flex justify-between items-center mb-4">
                            <h3 className="font-semibold text-lg mb-0">Confirm Your Bet</h3>
                            <LemonButton size="small" type="secondary" onClick={() => setShowConfirmation(false)}>
                                <IconX />
                            </LemonButton>
                        </div>
                        <div className="space-y-4 mb-8">
                            <div className="flex justify-between items-center">
                                <span className="text-muted">Bet Type:</span>
                                <span
                                    className={`text-lg font-semibold ${
                                        betType === 'Yes' ? 'text-success' : 'text-danger'
                                    }`}
                                >
                                    {betType}
                                </span>
                            </div>
                            <div className="flex justify-between items-center">
                                <span className="text-muted">Amount:</span>
                                <span className="text-lg font-semibold">${amount.toFixed(2)}</span>
                            </div>
                            <div className="flex justify-between items-center">
                                <span className="text-muted">Price:</span>
                                <span className="text-lg font-semibold">{betType === 'Yes' ? '39¢' : '62¢'}</span>
                            </div>
                            <LemonDivider className="my-4" />
                            <div className="flex justify-between items-center">
                                <span className="font-semibold">Potential Payout:</span>
                                <span className="text-success text-lg font-bold">
                                    ${betType === 'Yes' ? (amount / 0.39).toFixed(2) : (amount / 0.62).toFixed(2)}
                                </span>
                            </div>
                        </div>

                        <LemonButton type="primary" fullWidth center onClick={handlePlaceBet}>
                            Confirm
                        </LemonButton>
                    </div>
                )}
            </div>
        </LemonCard>
    )
}

export function BetDetailContent(): JSX.Element {
    const { betId } = useValues(hedgedHogLogic)
    const { betDefinitions, betDefinitionsLoading } = useValues(hedgedHogBetDefinitionsLogic)
    // const { estimateBetPayout } = useActions(hedgedHogBetDefinitionsLogic)
    const { allBets, userBets, allBetsLoading, userBetsLoading } = useValues(hedgedHogLogic)
    const { loadAllBets, loadUserBets, goBackToBets, placeBet } = useActions(hedgedHogLogic)

    const [amount, setAmount] = useState<number>(20)
    const [timeRange, setTimeRange] = useState<string>('ALL')
    const [showConfirmation, setShowConfirmation] = useState<boolean>(false)
    const [betType, setBetType] = useState<string>('')
    const [activeTab, setActiveTab] = useState<string>('all')

    const bet = betDefinitions.find((b) => b.id === betId)

    if (betDefinitionsLoading) {
        return <div>Loading...</div>
    }

    if (!bet) {
        return (
            <div className="text-center">
                <h2>Bet not found</h2>
                <LemonButton type="primary" onClick={goBackToBets}>
                    Back to bets
                </LemonButton>
            </div>
        )
    }

    const handlePlaceBet = (): void => {
        if (betId) {
            placeBet(betId, amount, betType === 'Yes' ? 1 : 0)
        }
        setShowConfirmation(false)
    }

    const handleTabChange = (tab: string): void => {
        setActiveTab(tab)
        if (tab === 'all' && betId) {
            loadAllBets(betId)
        } else if (tab === 'user' && betId) {
            loadUserBets(betId)
        }
    }

    return (
        <div className="space-y-4">
            <div className="flex justify-between items-center">
<<<<<<< HEAD
                <div>
                    <h2 className="text-xl mb-1">{bet.title}</h2>
                    <div className="mb-4">
                        <p className="text-xs text-muted">{bet.description}</p>
                    </div>
                </div>
                <LemonButton type="primary" onClick={() => push(urls.hedgedHog())}>
                    Back to Bets
=======
                <h2 className="text-xl">{bet.title}</h2>
                <LemonButton type="primary" onClick={goBackToBets}>
                    Back to bets
>>>>>>> 07dbf4fc
                </LemonButton>
            </div>

            <div className="flex gap-4 mb-4">
                <div className="space-y-1 border-r pr-4">
                    <div className="text-sm text-muted">Type</div>
                    <div>{bet.type}</div>
                </div>
                <div className="space-y-1 border-r pr-4">
                    <div className="text-sm text-muted">Closing Date</div>
                    <div>{new Date(bet.closing_date).toLocaleDateString()}</div>
                </div>
                <div className="space-y-1">
                    <div className="text-sm text-muted">Status</div>
                    <div className={`${bet.status === 'active' ? 'text-success' : 'text-danger'}`}>{bet.status}</div>
                </div>
            </div>

            <div className="grid grid-cols-4 gap-4">
                <div className="col-span-3">
                    <div className="border rounded bg-surface-primary relative border-primary">
                        <div className="flex">
                            <div className="w-1/4 p-6 bg-bg-light space-y-4 bg-surface-secondary rounded-l-md">
                                <div>
                                    <div className="text-sm text-muted mb-1">Volume</div>
                                    <div className="font-semibold">$5,343,183</div>
                                </div>
                                <div>
                                    <div className="text-sm text-muted mb-1">Deadline</div>
                                    <div className="font-semibold">May 21, 2025</div>
                                </div>
                                <div>
                                    <div className="text-sm text-muted mb-1">Time Remaining</div>
                                    <div>
                                        <span className="font-semibold">12 hours</span>
                                    </div>
                                </div>
                                <div>
                                    <div className="text-sm text-muted mb-1">Current probability</div>
                                    <div>
                                        <span className="text-2xl font-bold">39%</span>
                                        <span className="text-sm text-success ml-2">↑ 20%</span>
                                    </div>
                                </div>
                            </div>
                            <div className="p-6 w-3/4">
                                <div className="h-96">
                                    <BillingLineGraph
                                        containerClassName="h-full"
                                        series={[
                                            {
                                                id: 1,
                                                label: 'Yes',
                                                data: [85, 75, 80, 70, 60, 70, 55, 45, 35, 40],
                                                dates: [
                                                    'Jan 8',
                                                    'Jan 19',
                                                    'Jan 31',
                                                    'Feb 11',
                                                    'Feb 28',
                                                    'Mar 11',
                                                    'Mar 31',
                                                    'Apr 11',
                                                    'Apr 30',
                                                    'May 11',
                                                ],
                                            },
                                            {
                                                id: 2,
                                                label: 'No',
                                                data: [15, 25, 20, 35, 40, 30, 45, 55, 65, 60],
                                                dates: [
                                                    'Jan 8',
                                                    'Jan 19',
                                                    'Jan 31',
                                                    'Feb 11',
                                                    'Feb 28',
                                                    'Mar 11',
                                                    'Mar 31',
                                                    'Apr 11',
                                                    'Apr 30',
                                                    'May 11',
                                                ],
                                            },
                                        ]}
                                        dates={[
                                            'Jan 8',
                                            'Jan 19',
                                            'Jan 31',
                                            'Feb 11',
                                            'Feb 28',
                                            'Mar 11',
                                            'Mar 31',
                                            'Apr 11',
                                            'Apr 30',
                                            'May 11',
                                        ]}
                                        hiddenSeries={[]}
                                        valueFormatter={(value) => `${value}%`}
                                        interval="day"
                                        max={100}
                                    />
                                </div>
                                <div className="w-full flex justify-between mt-4">
                                    {['1H', '6H', '1D', '1W', '1M', 'ALL'].map((range) => (
                                        <LemonButton
                                            key={range}
                                            active={timeRange === range}
                                            onClick={() => setTimeRange(range)}
                                            size="small"
                                        >
                                            {range}
                                        </LemonButton>
                                    ))}
                                </div>
                            </div>
                        </div>
                    </div>
                </div>
                <div className="col-span-1">
                    <BetFlow
                        amount={amount}
                        setAmount={setAmount}
                        betType={betType}
                        setBetType={setBetType}
                        showConfirmation={showConfirmation}
                        setShowConfirmation={setShowConfirmation}
                        handlePlaceBet={handlePlaceBet}
                    />
                </div>
            </div>

            <LemonTabs
                activeKey={activeTab}
                onChange={handleTabChange}
                tabs={[
                    {
                        key: 'all',
                        label: 'All Bets',
                        content: (
                            <LemonTable
                                dataSource={allBets || []}
                                columns={[
                                    {
                                        title: 'Date',
                                        dataIndex: 'created_at',
                                        key: 'created_at',
                                        render: function RenderDate(_, record) {
                                            return new Date(record.created_at).toLocaleDateString()
                                        },
                                    },
                                    {
                                        title: 'Bet Type',
                                        dataIndex: 'predicted_value',
                                        key: 'predicted_value',
                                        render: function RenderType(_, record) {
                                            const value = record.predicted_value
                                            // @ts-expect-error
                                            const prediction = typeof value === 'object' ? value.value : value
                                            return (
                                                <span className={prediction === 1 ? 'text-success' : 'text-danger'}>
                                                    {prediction === 1 ? 'Yes' : 'No'}
                                                </span>
                                            )
                                        },
                                    },
                                    {
                                        title: 'Amount',
                                        dataIndex: 'amount',
                                        key: 'amount',
                                        render: function RenderAmount(_, record) {
                                            const amount = record.amount
                                            return `$${amount.toFixed(2)}`
                                        },
                                    },
                                    {
                                        title: 'Potential Payout',
                                        dataIndex: 'potential_payout',
                                        key: 'potential_payout',
                                        render: function RenderPayout(_, record) {
                                            const payout = record.potential_payout
                                            return `$${payout.toFixed(2)}`
                                        },
                                    },
                                ]}
                                rowKey="id"
                                embedded
                                nouns={['bet', 'bets']}
                                emptyState="No bets placed yet"
                                loading={allBetsLoading}
                            />
                        ),
                    },
                    {
                        key: 'user',
                        label: 'My Bets',
                        content: (
                            <LemonTable
                                dataSource={userBets || []}
                                columns={[
                                    {
                                        title: 'Date',
                                        dataIndex: 'created_at',
                                        key: 'created_at',
                                        render: function RenderDate(_, record) {
                                            return new Date(record.created_at).toLocaleDateString()
                                        },
                                    },
                                    {
                                        title: 'Bet Type',
                                        dataIndex: 'predicted_value',
                                        key: 'predicted_value',
                                        render: function RenderType(_, record) {
                                            const value = record.predicted_value
                                            // @ts-expect-error
                                            const prediction = typeof value === 'object' ? value.value : value
                                            return (
                                                <span className={prediction === 1 ? 'text-success' : 'text-danger'}>
                                                    {prediction === 1 ? 'Yes' : 'No'}
                                                </span>
                                            )
                                        },
                                    },
                                    {
                                        title: 'Amount',
                                        dataIndex: 'amount',
                                        key: 'amount',
                                        render: function RenderAmount(_, record) {
                                            const amount = record.amount
                                            return `$${amount.toFixed(2)}`
                                        },
                                    },
                                    {
                                        title: 'Potential Payout',
                                        dataIndex: 'potential_payout',
                                        key: 'potential_payout',
                                        render: function RenderPayout(_, record) {
                                            const payout = record.potential_payout
                                            return `$${payout.toFixed(2)}`
                                        },
                                    },
                                ]}
                                rowKey="id"
                                embedded
                                nouns={['bet', 'bets']}
                                emptyState="No bets placed yet"
                                loading={userBetsLoading}
                            />
                        ),
                    },
                ]}
            />
        </div>
    )
}<|MERGE_RESOLUTION|>--- conflicted
+++ resolved
@@ -38,11 +38,7 @@
                 {!showConfirmation ? (
                     <div className="space-y-6">
                         <div>
-<<<<<<< HEAD
-                            <h3 className="font-semibold mb-4">Place Your Bet</h3>
-=======
-                            <h3 className="text-lg font-semibold mb-4">Place a bet</h3>
->>>>>>> 07dbf4fc
+                            <h3 className="font-semibold mb-4">Place a bet</h3>
                             <div className="space-y-3">
                                 <LemonButton
                                     fullWidth
@@ -198,20 +194,14 @@
     return (
         <div className="space-y-4">
             <div className="flex justify-between items-center">
-<<<<<<< HEAD
                 <div>
                     <h2 className="text-xl mb-1">{bet.title}</h2>
                     <div className="mb-4">
                         <p className="text-xs text-muted">{bet.description}</p>
                     </div>
                 </div>
-                <LemonButton type="primary" onClick={() => push(urls.hedgedHog())}>
-                    Back to Bets
-=======
-                <h2 className="text-xl">{bet.title}</h2>
                 <LemonButton type="primary" onClick={goBackToBets}>
                     Back to bets
->>>>>>> 07dbf4fc
                 </LemonButton>
             </div>
 
