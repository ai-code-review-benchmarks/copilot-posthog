--- conflicted
+++ resolved
@@ -150,12 +150,6 @@
         activeScene: [
             (s) => [s.scene, teamLogic.selectors.isCurrentTeamUnavailable],
             (scene, isCurrentTeamUnavailable) => {
-<<<<<<< HEAD
-                return isCurrentTeamUnavailable &&
-                    scene &&
-                    sceneConfigurations[scene]?.projectBased &&
-                    location.pathname !== urls.settings('user-danger-zone')
-=======
                 const resourceAccessControl = window.POSTHOG_APP_CONTEXT?.resource_access_control
 
                 // Get the access control resource type for the current scene
@@ -170,8 +164,10 @@
                     return Scene.ErrorAccessDenied
                 }
 
-                return isCurrentTeamUnavailable && scene && sceneConfigurations[scene]?.projectBased
->>>>>>> 1a684756
+                return isCurrentTeamUnavailable &&
+                    scene &&
+                    sceneConfigurations[scene]?.projectBased &&
+                    location.pathname !== urls.settings('user-danger-zone')
                     ? Scene.ErrorProjectUnavailable
                     : scene
             },
