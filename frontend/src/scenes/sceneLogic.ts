import { actions, BuiltLogic, connect, kea, listeners, path, props, reducers, selectors } from 'kea'
import { router, urlToAction } from 'kea-router'
import { commandBarLogic } from 'lib/components/CommandBar/commandBarLogic'
import { BarStatus } from 'lib/components/CommandBar/types'
<<<<<<< HEAD
import { TeamMembershipLevel } from 'lib/constants'
=======
import { FEATURE_FLAGS, TeamMembershipLevel } from 'lib/constants'
import { lemonToast } from 'lib/lemon-ui/LemonToast/LemonToast'
>>>>>>> 0e3763f5
import { featureFlagLogic } from 'lib/logic/featureFlagLogic'
import { addProjectIdIfMissing, removeProjectIdIfPresent } from 'lib/utils/router-utils'
import posthog from 'posthog-js'
import { emptySceneParams, preloadedScenes, redirects, routes, sceneConfigurations } from 'scenes/scenes'
import { LoadedScene, Params, Scene, SceneConfig, SceneExport, SceneParams } from 'scenes/sceneTypes'
import { urls } from 'scenes/urls'

import { PipelineTab, ProductKey } from '~/types'

import { handleLoginRedirect } from './authentication/loginLogic'
import { billingLogic } from './billing/billingLogic'
import { SOURCE_DETAILS, sourceWizardLogic } from './data-warehouse/new/sourceWizardLogic'
import { OnboardingStepKey } from './onboarding/onboardingLogic'
import { organizationLogic } from './organizationLogic'
import { preflightLogic } from './PreflightCheck/preflightLogic'
import type { sceneLogicType } from './sceneLogicType'
import { inviteLogic } from './settings/organization/inviteLogic'
import { teamLogic } from './teamLogic'
import { userLogic } from './userLogic'

export const productUrlMapping: Partial<Record<ProductKey, string[]>> = {
    [ProductKey.SESSION_REPLAY]: [urls.replay()],
    [ProductKey.FEATURE_FLAGS]: [urls.featureFlags(), urls.earlyAccessFeatures(), urls.experiments()],
    [ProductKey.SURVEYS]: [urls.surveys()],
    [ProductKey.PRODUCT_ANALYTICS]: [urls.insights()],
    [ProductKey.DATA_WAREHOUSE]: [urls.sqlEditor(), urls.pipeline(PipelineTab.Sources)],
    [ProductKey.WEB_ANALYTICS]: [urls.webAnalytics()],
}

export const sceneLogic = kea<sceneLogicType>([
    props(
        {} as {
            scenes?: Record<string, () => any>
        }
    ),
    path(['scenes', 'sceneLogic']),
    connect(() => ({
        logic: [router, userLogic, preflightLogic],
        actions: [
            router,
            ['locationChanged'],
            commandBarLogic,
            ['setCommandBar'],
            inviteLogic,
            ['hideInviteModal'],
            sourceWizardLogic,
            ['selectConnector', 'handleRedirect', 'setStep'],
        ],
        values: [
            featureFlagLogic,
            ['featureFlags'],
            billingLogic,
            ['billing'],
            organizationLogic,
            ['organizationBeingDeleted'],
        ],
    })),
    actions({
        /* 1. Prepares to open the scene, as the listener may override and do something
        else (e.g. redirecting if unauthenticated), then calls (2) `loadScene`*/
        openScene: (scene: string, sceneKey: string | null, params: SceneParams, method: string) => ({
            scene,
            sceneKey,
            params,
            method,
        }),
        // 2. Start loading the scene's Javascript and mount any logic, then calls (3) `setScene`
        loadScene: (scene: string, sceneKey: string | null, params: SceneParams, method: string) => ({
            scene,
            sceneKey,
            params,
            method,
        }),
        // 3. Set the `scene` reducer
        setScene: (scene: string, sceneKey: string | null, params: SceneParams, scrollToTop: boolean = false) => ({
            scene,
            sceneKey,
            params,
            scrollToTop,
        }),
        setLoadedScene: (loadedScene: LoadedScene) => ({
            loadedScene,
        }),
        reloadBrowserDueToImportError: true,
    }),
    reducers({
        scene: [
            null as string | null,
            {
                setScene: (_, payload) => payload.scene,
            },
        ],
        sceneKey: [
            null as string | null,
            {
                setScene: (_, payload) => payload.sceneKey,
            },
        ],
        loadedScenes: [
            preloadedScenes,
            {
                setScene: (state, { scene, params }) =>
                    scene in state
                        ? {
                              ...state,
                              [scene]: { ...state[scene], sceneParams: params, lastTouch: new Date().valueOf() },
                          }
                        : state,
                setLoadedScene: (state, { loadedScene }) => ({
                    ...state,
                    [loadedScene.id]: { ...loadedScene, lastTouch: new Date().valueOf() },
                }),
            },
        ],
        loadingScene: [
            null as string | null,
            {
                loadScene: (_, { scene }) => scene,
                setScene: () => null,
            },
        ],
        lastReloadAt: [
            null as number | null,
            { persist: true },
            {
                reloadBrowserDueToImportError: () => new Date().valueOf(),
            },
        ],
    }),
    selectors({
        sceneConfig: [
            (s) => [s.scene],
            (scene: Scene): SceneConfig | null => {
                return sceneConfigurations[scene] || null
            },
        ],
        activeScene: [
            (s) => [s.scene, teamLogic.selectors.isCurrentTeamUnavailable],
            (scene, isCurrentTeamUnavailable) => {
                return isCurrentTeamUnavailable &&
                    scene &&
                    sceneConfigurations[scene]?.projectBased &&
                    location.pathname !== urls.settings('user-danger-zone')
                    ? Scene.ErrorProjectUnavailable
                    : scene
            },
        ],
        activeLoadedScene: [
            (s) => [s.activeScene, s.loadedScenes],
            (activeScene, loadedScenes) => (activeScene ? loadedScenes[activeScene] : null),
        ],
        sceneParams: [
            (s) => [s.activeLoadedScene],
            (activeLoadedScene): SceneParams =>
                activeLoadedScene?.sceneParams || { params: {}, searchParams: {}, hashParams: {} },
        ],
        activeSceneLogic: [
            (s) => [s.activeLoadedScene, s.sceneParams],
            (activeLoadedScene, sceneParams): BuiltLogic | null =>
                activeLoadedScene?.logic
                    ? activeLoadedScene.logic.build(activeLoadedScene.paramsToProps?.(sceneParams) || {})
                    : null,
        ],
        params: [(s) => [s.sceneParams], (sceneParams): Record<string, string> => sceneParams.params || {}],
        searchParams: [(s) => [s.sceneParams], (sceneParams): Record<string, any> => sceneParams.searchParams || {}],
        hashParams: [(s) => [s.sceneParams], (sceneParams): Record<string, any> => sceneParams.hashParams || {}],
    }),
    listeners(({ values, actions, props, selectors }) => ({
        setScene: ({ scene, scrollToTop }, _, __, previousState) => {
            posthog.capture('$pageview')

            // if we clicked on a link, scroll to top
            const previousScene = selectors.scene(previousState)
            if (scrollToTop && scene !== previousScene) {
                window.scrollTo(0, 0)
            }
        },
        openScene: ({ scene, sceneKey, params, method }) => {
            const sceneConfig = sceneConfigurations[scene] || {}
            const { user } = userLogic.values
            const { preflight } = preflightLogic.values

            if (scene === Scene.Signup && preflight && !preflight.can_create_org) {
                // If user is on an already initiated self-hosted instance, redirect away from signup
                router.actions.replace(urls.login())
                return
            }
            if (scene === Scene.Login && preflight?.demo) {
                // In the demo environment, there's only passwordless "login" via the signup scene
                router.actions.replace(urls.signup())
                return
            }
            if (scene === Scene.MoveToPostHogCloud && preflight?.cloud) {
                router.actions.replace(urls.projectHomepage())
                return
            }

            // Redirect to the scene's canonical pathname if needed
            const currentPathname = router.values.location.pathname
            const canonicalPathname = addProjectIdIfMissing(router.values.location.pathname)
            if (currentPathname !== canonicalPathname) {
                router.actions.replace(canonicalPathname, router.values.searchParams, router.values.hashParams)
                return
            }

            if (user) {
                // If user is already logged in, redirect away from unauthenticated-only routes (e.g. /signup)
                if (sceneConfig.onlyUnauthenticated) {
                    if (scene === Scene.Login) {
                        handleLoginRedirect()
                    } else {
                        router.actions.replace(urls.default())
                    }
                    return
                }

                // Redirect to org/project creation if there's no org/project respectively, unless using invite
                if (scene !== Scene.InviteSignup) {
                    if (organizationLogic.values.isCurrentOrganizationUnavailable) {
                        if (
                            location.pathname !== urls.organizationCreateFirst() &&
                            location.pathname !== urls.settings('user-danger-zone')
                        ) {
                            console.warn('Organization not available, redirecting to organization creation')
                            router.actions.replace(urls.organizationCreateFirst())
                            return
                        }
                    } else if (teamLogic.values.isCurrentTeamUnavailable) {
                        if (
                            user.organization?.teams.length === 0 &&
                            user.organization.membership_level &&
                            user.organization.membership_level >= TeamMembershipLevel.Admin
                        ) {
                            if (location.pathname !== urls.projectCreateFirst()) {
                                console.warn(
                                    'Project not available and no other projects, redirecting to project creation'
                                )
                                router.actions.replace(urls.projectCreateFirst())
                                return
                            }
                        }
                    } else if (
                        teamLogic.values.currentTeam &&
                        !teamLogic.values.currentTeam.is_demo &&
                        ![
                            urls.onboarding(''),
                            urls.products(),
                            '/settings',
                            urls.organizationBilling(),
                            urls.wizard(),
                        ].some((path) => removeProjectIdIfPresent(location.pathname).startsWith(path))
                    ) {
                        const allProductUrls = Object.values(productUrlMapping).flat()
                        if (
                            !teamLogic.values.hasOnboardedAnyProduct &&
                            !allProductUrls.some((path) => removeProjectIdIfPresent(location.pathname).startsWith(path))
                        ) {
                            console.warn('No onboarding completed, redirecting to /products')
                            router.actions.replace(urls.products())
                            return
                        }

                        const productKeyFromUrl = Object.keys(productUrlMapping).find((key: string) =>
                            // eslint-disable-next-line @typescript-eslint/no-unnecessary-type-assertion
                            (Object.values(productUrlMapping[key]) as string[]).some(
                                (path: string) =>
                                    removeProjectIdIfPresent(location.pathname).startsWith(path) &&
                                    !path.startsWith('/projects')
                            )
                        )

                        if (
                            productKeyFromUrl &&
                            teamLogic.values.currentTeam &&
                            !teamLogic.values.currentTeam?.has_completed_onboarding_for?.[productKeyFromUrl]
                            // cloud mode? What is the experience for self-hosted?
                        ) {
                            if (!teamLogic.values.hasOnboardedAnyProduct) {
                                console.warn(
                                    `Onboarding not completed for ${productKeyFromUrl}, redirecting to onboarding intro`
                                )

                                if (
                                    scene === Scene.PipelineNodeNew &&
                                    params.searchParams.kind == 'hubspot' &&
                                    params.searchParams.code
                                ) {
                                    actions.selectConnector(SOURCE_DETAILS['Hubspot'])
                                    actions.handleRedirect(params.searchParams.kind, {
                                        code: params.searchParams.code,
                                    })
                                    actions.setStep(2)
                                    router.actions.replace(
                                        urls.onboarding(productKeyFromUrl, OnboardingStepKey.LINK_DATA)
                                    )
                                } else {
                                    router.actions.replace(
                                        urls.onboarding(productKeyFromUrl, OnboardingStepKey.INSTALL)
                                    )
                                }
                                return
                            }
                        }
                    }
                }
            }

            actions.loadScene(scene, sceneKey, params, method)
        },
        loadScene: async ({ scene, sceneKey, params, method }, breakpoint) => {
            const clickedLink = method === 'PUSH'
            if (values.scene === scene) {
                actions.setScene(scene, sceneKey, params, clickedLink)
                return
            }

            if (!props.scenes?.[scene]) {
                actions.setScene(Scene.Error404, null, emptySceneParams, clickedLink)
                return
            }

            let loadedScene = values.loadedScenes[scene]
            const wasNotLoaded = !loadedScene

            if (!loadedScene) {
                // if we can't load the scene in a second, show a spinner
                const timeout = window.setTimeout(() => actions.setScene(scene, sceneKey, params, true), 500)
                let importedScene
                try {
                    window.ESBUILD_LOAD_CHUNKS?.(scene)
                    importedScene = await props.scenes[scene]()
                } catch (error: any) {
                    if (
                        error.name === 'ChunkLoadError' || // webpack
                        error.message?.includes('Failed to fetch dynamically imported module') // esbuild
                    ) {
                        // Reloaded once in the last 20 seconds and now reloading again? Show network error
                        if (
                            values.lastReloadAt &&
                            parseInt(String(values.lastReloadAt)) > new Date().valueOf() - 20000
                        ) {
                            console.error('App assets regenerated. Showing error page.')
                            actions.setScene(Scene.ErrorNetwork, null, emptySceneParams, clickedLink)
                        } else {
                            console.error('App assets regenerated. Reloading this page.')
                            actions.reloadBrowserDueToImportError()
                        }
                        return
                    }
                    throw error
                } finally {
                    window.clearTimeout(timeout)
                }
                breakpoint()
                const { default: defaultExport, logic, scene: _scene, ...others } = importedScene

                if (_scene) {
                    loadedScene = { id: scene, ...(_scene as SceneExport), sceneParams: params }
                } else if (defaultExport) {
                    console.warn(`Scene ${scene} not yet converted to use SceneExport!`)
                    loadedScene = {
                        id: scene,
                        component: defaultExport,
                        logic: logic,
                        sceneParams: params,
                    }
                } else {
                    console.warn(`Scene ${scene} not yet converted to use SceneExport!`)
                    loadedScene = {
                        id: scene,
                        component:
                            Object.keys(others).length === 1
                                ? others[Object.keys(others)[0]]
                                : values.loadedScenes[Scene.Error404].component,
                        logic: logic,
                        sceneParams: params,
                    }
                    if (Object.keys(others).length > 1) {
                        console.error('There are multiple exports for this scene. Showing 404 instead.')
                    }
                }
                actions.setLoadedScene(loadedScene)

                if (loadedScene.logic) {
                    // initialize the logic and give it 50ms to load before opening the scene
                    const unmount = loadedScene.logic.build(loadedScene.paramsToProps?.(params) || {}).mount()
                    try {
                        await breakpoint(50)
                    } catch (e) {
                        // if we change the scene while waiting these 50ms, unmount
                        unmount()
                        throw e
                    }
                }
            }
            actions.setScene(scene, sceneKey, params, clickedLink || wasNotLoaded)
        },
        reloadBrowserDueToImportError: () => {
            window.location.reload()
        },
        locationChanged: () => {
            const {
                location: { pathname, search, hash },
            } = router.values

            // Open search or command bar
            const params = new URLSearchParams(search)
            const searchBar = params.get('searchBar')
            const commandBar = params.get('commandBar')

            if (searchBar !== null) {
                actions.setCommandBar(BarStatus.SHOW_SEARCH, searchBar)
                params.delete('searchBar')
                router.actions.replace(pathname, params, hash)
            } else if (commandBar !== null) {
                actions.setCommandBar(BarStatus.SHOW_ACTIONS, commandBar)
                params.delete('commandBar')
                router.actions.replace(pathname, params, hash)
            }

            // Remove trailing slash
            if (pathname !== '/' && pathname.endsWith('/')) {
                router.actions.replace(pathname.replace(/(\/+)$/, ''), search, hash)
            }
        },
    })),
    urlToAction(({ actions, values }) => {
        const mapping: Record<
            string,
            (
                params: Params,
                searchParams: Params,
                hashParams: Params,
                payload: {
                    method: string
                }
            ) => any
        > = {}

        for (const path of Object.keys(redirects)) {
            mapping[path] = (params, searchParams, hashParams) => {
                const redirect = redirects[path]
                router.actions.replace(
                    typeof redirect === 'function' ? redirect(params, searchParams, hashParams) : redirect
                )
            }
        }
        for (const [path, [scene, sceneKey]] of Object.entries(routes)) {
            if (
                values.featureFlags[FEATURE_FLAGS.B2B_ANALYTICS] &&
                scene === Scene.PersonsManagement &&
                path === urls.groups(':groupTypeIndex')
            ) {
                mapping[path] = (params, searchParams, hashParams, { method }) =>
                    actions.openScene(Scene.Groups, 'groups', { params, searchParams, hashParams }, method)
            } else {
                mapping[path] = (params, searchParams, hashParams, { method }) =>
                    actions.openScene(scene, sceneKey, { params, searchParams, hashParams }, method)
            }
        }

        mapping['/*'] = (_, __, { method }) => {
            return actions.loadScene(Scene.Error404, null, emptySceneParams, method)
        }

        return mapping
    }),
])<|MERGE_RESOLUTION|>--- conflicted
+++ resolved
@@ -2,12 +2,7 @@
 import { router, urlToAction } from 'kea-router'
 import { commandBarLogic } from 'lib/components/CommandBar/commandBarLogic'
 import { BarStatus } from 'lib/components/CommandBar/types'
-<<<<<<< HEAD
-import { TeamMembershipLevel } from 'lib/constants'
-=======
 import { FEATURE_FLAGS, TeamMembershipLevel } from 'lib/constants'
-import { lemonToast } from 'lib/lemon-ui/LemonToast/LemonToast'
->>>>>>> 0e3763f5
 import { featureFlagLogic } from 'lib/logic/featureFlagLogic'
 import { addProjectIdIfMissing, removeProjectIdIfPresent } from 'lib/utils/router-utils'
 import posthog from 'posthog-js'
@@ -112,9 +107,9 @@
                 setScene: (state, { scene, params }) =>
                     scene in state
                         ? {
-                              ...state,
-                              [scene]: { ...state[scene], sceneParams: params, lastTouch: new Date().valueOf() },
-                          }
+                            ...state,
+                            [scene]: { ...state[scene], sceneParams: params, lastTouch: new Date().valueOf() },
+                        }
                         : state,
                 setLoadedScene: (state, { loadedScene }) => ({
                     ...state,
