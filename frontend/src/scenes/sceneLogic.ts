import { kea, LogicWrapper } from 'kea'
import { router } from 'kea-router'
import { identifierToHuman, delay } from 'lib/utils'
import { Error404 as Error404Component } from '~/layout/Error404'
import { ErrorNetwork as ErrorNetworkComponent } from '~/layout/ErrorNetwork'
import posthog from 'posthog-js'
import { sceneLogicType } from './sceneLogicType'
import { eventUsageLogic } from 'lib/utils/eventUsageLogic'
import { preflightLogic } from './PreflightCheck/logic'
import { AvailableFeature } from '~/types'
import { userLogic } from './userLogic'
import { afterLoginRedirect } from './authentication/loginLogic'
import { ErrorProjectUnavailable as ErrorProjectUnavailableComponent } from '../layout/ErrorProjectUnavailable'
import { teamLogic } from './teamLogic'
import { featureFlagLogic } from 'lib/logic/featureFlagLogic'
import { organizationLogic } from './organizationLogic'
import { urls } from 'scenes/urls'

export enum Scene {
    Error404 = '404',
    ErrorNetwork = '4xx',
    ErrorProjectUnavailable = 'projectUnavailable',
    Dashboards = 'dashboards',
    Dashboard = 'dashboard',
    Insights = 'insights',
    InsightRouter = 'insightRouter',
    Cohorts = 'cohorts',
    Events = 'events',
    Sessions = 'sessions',
    SessionRecordings = 'sessionRecordings',
    Person = 'person',
    Persons = 'persons',
    Action = 'action',
    FeatureFlags = 'featureFlags',
    FeatureFlag = 'featureFlag',
    OrganizationSettings = 'organizationSettings',
    OrganizationCreateFirst = 'organizationCreateFirst',
    ProjectSettings = 'projectSettings',
    ProjectCreateFirst = 'projectCreateFirst',
    SystemStatus = 'systemStatus',
    InstanceLicenses = 'instanceLicenses',
    MySettings = 'mySettings',
    Annotations = 'annotations',
    Billing = 'billing',
    Plugins = 'plugins',
    SavedInsights = 'savedInsights',
    // Authentication & onboarding routes
    Login = 'login',
    Signup = 'signup',
    InviteSignup = 'inviteSignup',
    PasswordReset = 'passwordReset',
    PasswordResetComplete = 'passwordResetComplete',
    PreflightCheck = 'preflightCheck',
    Ingestion = 'ingestion',
<<<<<<< HEAD
    Personalization = 'personalization', // DEPRECATED
    OnboardingSetup = 'onboardingSetup', // DEPRECATED
    Home = 'home', // DEPRECATED
=======
    OnboardingSetup = 'onboardingSetup',
>>>>>>> 7e56333c
}

const preloadedScenes: Record<string, LoadedScene> = {
    [Scene.Error404]: {
        component: Error404Component,
    },
    [Scene.ErrorNetwork]: {
        component: ErrorNetworkComponent,
    },
    [Scene.ErrorProjectUnavailable]: {
        component: ErrorProjectUnavailableComponent,
    },
}

export const scenes: Record<Scene, () => any> = {
    [Scene.Error404]: () => ({ default: preloadedScenes[Scene.Error404].component }),
    [Scene.ErrorNetwork]: () => ({ default: preloadedScenes[Scene.ErrorNetwork].component }),
    [Scene.ErrorProjectUnavailable]: () => ({ default: preloadedScenes[Scene.ErrorProjectUnavailable].component }),
    [Scene.Dashboards]: () => import(/* webpackChunkName: 'dashboards' */ './dashboard/Dashboards'),
    [Scene.Dashboard]: () => import(/* webpackChunkName: 'dashboard' */ './dashboard/Dashboard'),
    [Scene.Insights]: () => import(/* webpackChunkName: 'insights' */ './insights/Insights'),
    [Scene.InsightRouter]: () => import(/* webpackChunkName: 'insightRouter' */ './insights/InsightRouter'),
    [Scene.Cohorts]: () => import(/* webpackChunkName: 'cohorts' */ './cohorts/Cohorts'),
    [Scene.Events]: () => import(/* webpackChunkName: 'events' */ './events/Events'),
    [Scene.Sessions]: () => import(/* webpackChunkName: 'sessions' */ './sessions/Sessions'),
    [Scene.SessionRecordings]: () =>
        import(/* webpackChunkName: 'sessionRecordings' */ './sessionRecordings/SessionRecordings'),
    [Scene.Person]: () => import(/* webpackChunkName: 'person' */ './persons/Person'),
    [Scene.Persons]: () => import(/* webpackChunkName: 'persons' */ './persons/Persons'),
    [Scene.Action]: () => import(/* webpackChunkName: 'action' */ './actions/Action'),
    [Scene.FeatureFlags]: () => import(/* webpackChunkName: 'featureFlags' */ './experimentation/FeatureFlags'),
    [Scene.FeatureFlag]: () => import(/* webpackChunkName: 'featureFlag' */ './experimentation/FeatureFlag'),
    [Scene.OrganizationSettings]: () =>
        import(/* webpackChunkName: 'organizationSettings' */ './organization/Settings'),
    [Scene.OrganizationCreateFirst]: () =>
        import(/* webpackChunkName: 'organizationCreateFirst' */ './organization/Create'),
    [Scene.ProjectSettings]: () => import(/* webpackChunkName: 'projectSettings' */ './project/Settings'),
    [Scene.ProjectCreateFirst]: () => import(/* webpackChunkName: 'projectCreateFirst' */ './project/Create'),
    [Scene.SystemStatus]: () => import(/* webpackChunkName: 'systemStatus' */ './instance/SystemStatus'),
    [Scene.InstanceLicenses]: () => import(/* webpackChunkName: 'instanceLicenses' */ './instance/Licenses'),
    [Scene.MySettings]: () => import(/* webpackChunkName: 'mySettings' */ './me/Settings'),
    [Scene.Annotations]: () => import(/* webpackChunkName: 'annotations' */ './annotations'),
    [Scene.PreflightCheck]: () => import(/* webpackChunkName: 'preflightCheck' */ './PreflightCheck'),
    [Scene.Signup]: () => import(/* webpackChunkName: 'signup' */ './authentication/Signup'),
    [Scene.InviteSignup]: () => import(/* webpackChunkName: 'inviteSignup' */ './authentication/InviteSignup'),
    [Scene.Ingestion]: () => import(/* webpackChunkName: 'ingestion' */ './ingestion/IngestionWizard'),
    [Scene.Billing]: () => import(/* webpackChunkName: 'billing' */ './billing/Billing'),
    [Scene.Plugins]: () => import(/* webpackChunkName: 'plugins' */ './plugins/Plugins'),
    [Scene.Personalization]: () => import(/* webpackChunkName: 'personalization' */ './onboarding/Personalization'),
    [Scene.OnboardingSetup]: () => import(/* webpackChunkName: 'onboardingSetup' */ './onboarding/OnboardingSetup'),
    [Scene.Login]: () => import(/* webpackChunkName: 'login' */ './authentication/Login'),
    [Scene.SavedInsights]: () => import(/* webpackChunkName: 'savedInsights' */ './saved-insights/SavedInsights'),
    [Scene.PasswordReset]: () => import(/* webpackChunkName: 'passwordReset' */ './authentication/PasswordReset'),
    [Scene.PasswordResetComplete]: () =>
        import(/* webpackChunkName: 'passwordResetComplete' */ './authentication/PasswordResetComplete'),
}

interface LoadedScene {
    component: () => JSX.Element
    logic?: LogicWrapper
}

interface Params {
    [param: string]: any
}

interface SceneConfig {
    /** Route should only be accessed when logged out (N.B. should be added to posthog/urls.py too) */
    onlyUnauthenticated?: boolean
    /** Route **can** be accessed when logged out (i.e. can be accessed when logged in too; should be added to posthog/urls.py too) */
    allowUnauthenticated?: boolean
    /** Background is $bg_mid */
    dark?: boolean
    /** Only keeps the main content and the top navigation bar */
    plain?: boolean
    /** Hides the top navigation bar (regardless of whether `plain` is `true` or not) */
    hideTopNav?: boolean
    /** Hides demo project warnings (DemoWarning.tsx) */
    hideDemoWarnings?: boolean
    /** Route requires project access */
    projectBased?: boolean
}

export const sceneConfigurations: Partial<Record<Scene, SceneConfig>> = {
    // Project-based routes
    [Scene.Dashboards]: {
        projectBased: true,
    },
    [Scene.Dashboard]: {
        projectBased: true,
    },
    [Scene.Insights]: {
        projectBased: true,
        dark: true,
    },
    [Scene.Cohorts]: {
        projectBased: true,
    },
    [Scene.Events]: {
        projectBased: true,
    },
    [Scene.Sessions]: {
        projectBased: true,
    },
    [Scene.Person]: {
        projectBased: true,
    },
    [Scene.Persons]: {
        projectBased: true,
    },
    [Scene.Action]: {
        projectBased: true,
    },
    [Scene.FeatureFlags]: {
        projectBased: true,
    },
    [Scene.FeatureFlag]: {
        projectBased: true,
    },
    [Scene.Annotations]: {
        projectBased: true,
    },
    [Scene.Plugins]: {
        projectBased: true,
    },
    [Scene.SavedInsights]: {
        projectBased: true,
    },
    [Scene.ProjectSettings]: {
        projectBased: true,
        hideDemoWarnings: true,
    },
    [Scene.InsightRouter]: {
        projectBased: true,
        dark: true,
    },
    [Scene.Personalization]: {
        projectBased: true,
        plain: true,
        hideTopNav: true,
    },
    [Scene.Ingestion]: {
        projectBased: true,
        plain: true,
    },
    [Scene.OnboardingSetup]: {
        projectBased: true,
        hideDemoWarnings: true,
    },
    // Organization-based routes
    [Scene.OrganizationCreateFirst]: {
        plain: true,
    },
    [Scene.ProjectCreateFirst]: {
        plain: true,
    },
    [Scene.Billing]: {
        hideDemoWarnings: true,
    },
    // Onboarding/setup routes
    [Scene.Login]: {
        onlyUnauthenticated: true,
    },
    [Scene.Signup]: {
        onlyUnauthenticated: true,
    },
    [Scene.PreflightCheck]: {
        onlyUnauthenticated: true,
    },
    [Scene.PasswordReset]: {
        allowUnauthenticated: true,
    },
    [Scene.PasswordResetComplete]: {
        allowUnauthenticated: true,
    },
    [Scene.InviteSignup]: {
        allowUnauthenticated: true,
        plain: true,
    },
}

export const redirects: Record<string, string | ((params: Params) => string)> = {
    '/': '/insights',
    '/dashboards': '/dashboard', // TODO: For consistency this should be the default, but we should make sure /dashboard keeps working
    '/plugins': '/project/plugins',
    '/actions': '/events/actions',
    '/organization/members': '/organization/settings',
}

export const routes: Record<string, Scene> = {
    [urls.dashboards()]: Scene.Dashboards,
    [urls.dashboard(':id')]: Scene.Dashboard,
    [urls.createAction()]: Scene.Action,
    [urls.action(':id')]: Scene.Action,
    [urls.insights()]: Scene.Insights,
    [urls.insightRouter(':id')]: Scene.InsightRouter,
    [urls.events()]: Scene.Events,
    [urls.events() + '/*']: Scene.Events,
    [urls.sessions()]: Scene.Sessions,
    [urls.sessionRecordings()]: Scene.SessionRecordings,
    [urls.person('*')]: Scene.Person,
    [urls.persons()]: Scene.Persons,
    [urls.cohort(':id')]: Scene.Cohorts,
    [urls.cohorts()]: Scene.Cohorts,
    [urls.featureFlags()]: Scene.FeatureFlags,
    [urls.featureFlag(':id')]: Scene.FeatureFlag,
    [urls.annotations()]: Scene.Annotations,
    [urls.projectSettings()]: Scene.ProjectSettings,
    [urls.plugins()]: Scene.Plugins,
    [urls.projectCreateFirst()]: Scene.ProjectCreateFirst,
    [urls.organizationSettings()]: Scene.OrganizationSettings,
    [urls.organizationBilling()]: Scene.Billing,
    [urls.organizationCreateFirst()]: Scene.OrganizationCreateFirst,
    [urls.instanceLicenses()]: Scene.InstanceLicenses,
    [urls.systemStatus()]: Scene.SystemStatus,
    [urls.systemStatusPage(':id')]: Scene.SystemStatus,
    [urls.mySettings()]: Scene.MySettings,
    [urls.savedInsights()]: Scene.SavedInsights,
    // Onboarding / setup routes
    [urls.login()]: Scene.Login,
    [urls.preflight()]: Scene.PreflightCheck,
    [urls.signup()]: Scene.Signup,
    [urls.inviteSignup(':id')]: Scene.InviteSignup,
    [urls.passwordReset()]: Scene.PasswordReset,
    [urls.passwordResetComplete(':uuid', ':token')]: Scene.PasswordResetComplete,
    [urls.personalization()]: Scene.Personalization,
    [urls.ingestion()]: Scene.Ingestion,
    [urls.ingestion() + '/*']: Scene.Ingestion,
    [urls.onboardingSetup()]: Scene.OnboardingSetup,
}

export const sceneLogic = kea<sceneLogicType<LoadedScene, Params, Scene, SceneConfig>>({
    actions: {
        /* 1. Prepares to open the scene, as the listener may override and do something
            else (e.g. redirecting if unauthenticated), then calls (2) `loadScene`*/
        openScene: (scene: Scene, params: Params) => ({ scene, params }),
        // 2. Start loading the scene's Javascript and mount any logic, then calls (3) `setScene`
        loadScene: (scene: Scene, params: Params) => ({ scene, params }),
        // 3. Set the `scene` reducer
        setScene: (scene: Scene, params: Params) => ({ scene, params }),
        setLoadedScene: (scene: Scene, loadedScene: LoadedScene) => ({ scene, loadedScene }),
        showUpgradeModal: (featureName: string, featureCaption: string) => ({ featureName, featureCaption }),
        guardAvailableFeature: (
            featureKey: AvailableFeature,
            featureName: string,
            featureCaption: string,
            featureAvailableCallback?: () => void,
            guardOn: {
                cloud: boolean
                selfHosted: boolean
            } = {
                cloud: true,
                selfHosted: true,
            }
        ) => ({ featureKey, featureName, featureCaption, featureAvailableCallback, guardOn }),
        hideUpgradeModal: true,
        takeToPricing: true,
        setPageTitle: (title: string) => ({ title }),
    },
    reducers: {
        scene: [
            null as Scene | null,
            {
                setScene: (_, payload) => payload.scene,
            },
        ],
        params: [
            {} as Params,
            {
                setScene: (_, payload) => payload.params || {},
            },
        ],
        loadedScenes: [
            preloadedScenes,
            {
                setLoadedScene: (state, { scene, loadedScene }) => ({ ...state, [scene]: loadedScene }),
            },
        ],
        loadingScene: [
            null as Scene | null,
            {
                loadScene: (_, { scene }) => scene,
                setScene: () => null,
            },
        ],
        upgradeModalFeatureNameAndCaption: [
            null as [string, string] | null,
            {
                showUpgradeModal: (_, { featureName, featureCaption }) => [featureName, featureCaption],
                hideUpgradeModal: () => null,
                takeToPricing: () => null,
            },
        ],
    },
    selectors: {
        sceneConfig: [
            (selectors) => [selectors.scene],
            (scene: Scene): SceneConfig => {
                return sceneConfigurations[scene] ?? {}
            },
        ],
        activeScene: [
            (selectors) => [
                selectors.loadingScene,
                selectors.scene,
                teamLogic.selectors.isCurrentTeamUnavailable,
                featureFlagLogic.selectors.featureFlags,
            ],
            (loadingScene, scene, isCurrentTeamUnavailable) => {
                const baseActiveScene = loadingScene || scene
                return isCurrentTeamUnavailable && baseActiveScene && sceneConfigurations[baseActiveScene]?.projectBased
                    ? Scene.ErrorProjectUnavailable
                    : baseActiveScene
            },
        ],
    },
    urlToAction: ({ actions }) => {
        const mapping: Record<string, (params: Params) => any> = {}

        for (const path of Object.keys(redirects)) {
            mapping[path] = (params) => {
                const redirect = redirects[path]
                router.actions.replace(typeof redirect === 'function' ? redirect(params) : redirect)
            }
        }
        for (const [path, scene] of Object.entries(routes)) {
            mapping[path] = (params) => actions.openScene(scene, params)
        }

        mapping['/*'] = () => actions.loadScene(Scene.Error404, {})

        return mapping
    },
    listeners: ({ values, actions }) => ({
        showUpgradeModal: ({ featureName }) => {
            eventUsageLogic.actions.reportUpgradeModalShown(featureName)
        },
        guardAvailableFeature: ({ featureKey, featureName, featureCaption, featureAvailableCallback, guardOn }) => {
            const { preflight } = preflightLogic.values
            const { currentOrganization } = organizationLogic.values
            let featureAvailable: boolean
            if (!preflight || !currentOrganization) {
                featureAvailable = false
            } else if (!guardOn.cloud && preflight.cloud) {
                featureAvailable = true
            } else if (!guardOn.selfHosted && !preflight.cloud) {
                featureAvailable = true
            } else {
                featureAvailable = !!currentOrganization?.available_features.includes(featureKey)
            }
            if (featureAvailable) {
                featureAvailableCallback?.()
            } else {
                actions.showUpgradeModal(featureName, featureCaption)
            }
        },
        takeToPricing: () => {
            posthog.capture('upgrade modal pricing interaction')
            if (preflightLogic.values.preflight?.cloud) {
                return router.actions.push('/organization/billing')
            }
            const pricingTab = preflightLogic.values.preflight?.cloud ? 'cloud' : 'vpc'
            window.open(`https://posthog.com/pricing?o=${pricingTab}`)
        },
        setScene: () => {
            posthog.capture('$pageview')
            actions.setPageTitle(identifierToHuman(values.scene || ''))
        },
        openScene: ({ scene, params }) => {
            const sceneConfig = sceneConfigurations[scene] || {}
            const { user } = userLogic.values
            const { preflight } = preflightLogic.values

            if (scene === Scene.Signup && preflight && !preflight.can_create_org) {
                // If user is on an already initiated self-hosted instance, redirect away from signup
                router.actions.replace(urls.login())
                return
            }

            if (user) {
                // If user is already logged in, redirect away from unauthenticated-only routes (e.g. /signup)
                if (sceneConfig.onlyUnauthenticated) {
                    if (scene === Scene.Login) {
                        router.actions.replace(afterLoginRedirect())
                    } else {
                        router.actions.replace(urls.default())
                    }
                    return
                }

                // Redirect to org/project creation if there's no org/project respectively, unless using invite
                if (scene !== Scene.InviteSignup) {
                    if (!user.organization) {
                        if (location.pathname !== urls.organizationCreateFirst()) {
                            router.actions.replace(urls.organizationCreateFirst())
                            return
                        }
                    } else if (teamLogic.values.isCurrentTeamUnavailable) {
                        if (location.pathname !== urls.projectCreateFirst()) {
                            router.actions.replace(urls.projectCreateFirst())
                            return
                        }
                    } else if (
                        teamLogic.values.currentTeam &&
                        !teamLogic.values.currentTeam.completed_snippet_onboarding &&
                        !location.pathname.startsWith('/ingestion') &&
                        !location.pathname.startsWith('/personalization')
                    ) {
                        // If ingestion tutorial not completed, redirect to it
                        router.actions.replace(urls.ingestion())
                        return
                    }
                }
            }

            actions.loadScene(scene, params)
        },
        loadScene: async (
            {
                scene,
                params = {},
            }: {
                scene: Scene
                params: Params
            },
            breakpoint
        ) => {
            if (values.scene === scene) {
                actions.setScene(scene, params)
                return
            }

            if (!scenes[scene]) {
                actions.setScene(Scene.Error404, {})
                return
            }

            let loadedScene = values.loadedScenes[scene]

            if (!loadedScene) {
                let importedScene
                try {
                    importedScene = await scenes[scene]()
                } catch (error) {
                    if (error.name === 'ChunkLoadError') {
                        if (scene !== null) {
                            // We were on another page (not the first loaded scene)
                            console.error('App assets regenerated. Reloading this page.')
                            window.location.reload()
                            return
                        } else {
                            // First scene, show an error page
                            console.error('App assets regenerated. Showing error page.')
                            actions.setScene(Scene.ErrorNetwork, {})
                        }
                    } else {
                        throw error
                    }
                }
                breakpoint()
                const { default: defaultExport, logic, ...others } = importedScene

                if (defaultExport) {
                    loadedScene = {
                        component: defaultExport,
                        logic: logic,
                    }
                } else {
                    loadedScene = {
                        component:
                            Object.keys(others).length === 1
                                ? others[Object.keys(others)[0]]
                                : values.loadedScenes[Scene.Error404].component,
                        logic: logic,
                    }
                    if (Object.keys(others).length > 1) {
                        console.error('There are multiple exports for this scene. Showing 404 instead.')
                    }
                }
                actions.setLoadedScene(scene, loadedScene)
            }
            const { logic } = loadedScene

            let unmount

            if (logic) {
                // initialize the logic
                unmount = logic.build(params, false).mount()
                try {
                    await breakpoint(100)
                } catch (e) {
                    // if we change the scene while waiting these 100ms, unmount
                    unmount()
                    throw e
                }
            }

            actions.setScene(scene, params)

            if (unmount) {
                // release our hold on this logic after 0.5s as it's by then surely mounted via React
                // or we are anyway in a new scene and don't need it
                await delay(500)
                unmount()
            }
        },
        setPageTitle: ({ title }) => {
            document.title = title ? `${title} • PostHog` : 'PostHog'
        },
    }),
})<|MERGE_RESOLUTION|>--- conflicted
+++ resolved
@@ -52,13 +52,7 @@
     PasswordResetComplete = 'passwordResetComplete',
     PreflightCheck = 'preflightCheck',
     Ingestion = 'ingestion',
-<<<<<<< HEAD
-    Personalization = 'personalization', // DEPRECATED
-    OnboardingSetup = 'onboardingSetup', // DEPRECATED
-    Home = 'home', // DEPRECATED
-=======
     OnboardingSetup = 'onboardingSetup',
->>>>>>> 7e56333c
 }
 
 const preloadedScenes: Record<string, LoadedScene> = {
