--- conflicted
+++ resolved
@@ -81,15 +81,9 @@
             </div>
             {currentTeam?.primary_dashboard ? (
                 <>
-<<<<<<< HEAD
                     <div className="HomepageDashboardHeader">
                         <div className="HomepageDashboardHeader__title">
-                            {!dashboard && <LemonSkeleton className="w-20" />}
-=======
-                    <div className="homepage-dashboard-header">
-                        <div className="dashboard-title-container">
                             {!dashboard && <LemonSkeleton className="w-20 h-4" />}
->>>>>>> 93e20117
                             {dashboard?.name && (
                                 <>
                                     <IconHome className="mr-2 text-2xl opacity-50" />
