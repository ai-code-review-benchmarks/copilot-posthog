--- conflicted
+++ resolved
@@ -32,7 +32,7 @@
 import { SurveyAPIEditor } from './SurveyAPIEditor'
 import { featureFlagLogic as enabledFeaturesLogic } from 'lib/logic/featureFlagLogic'
 import { featureFlagLogic } from 'scenes/feature-flags/featureFlagLogic'
-import { defaultSurveyFieldValues, defaultSurveyAppearance, SurveyQuestionLabel, NewSurvey } from './constants'
+import { defaultSurveyFieldValues, defaultSurveyAppearance, NewSurvey } from './constants'
 import { FEATURE_FLAGS } from 'lib/constants'
 import { FeatureFlagReleaseConditions } from 'scenes/feature-flags/FeatureFlagReleaseConditions'
 
@@ -120,7 +120,6 @@
                     {survey.questions.map(
                         (question: LinkSurveyQuestion | SurveyQuestion | RatingSurveyQuestion, index: number) => (
                             <Group name={`questions.${index}`} key={index}>
-<<<<<<< HEAD
                                 <LemonCollapse
                                     defaultActiveKey="question"
                                     panels={[
@@ -194,119 +193,6 @@
                                                             label="Link"
                                                             info="Make sure to include https:// in the url."
                                                         >
-=======
-                                <Field name="type" label="Question type" className="max-w-60">
-                                    <LemonSelect
-                                        onSelect={(newType) => {
-                                            const questionObj = survey.questions[0]
-                                            const isEditingQuestion =
-                                                defaultSurveyFieldValues[questionObj.type].questions[0].question !==
-                                                questionObj.question
-                                            const isEditingDescription =
-                                                defaultSurveyFieldValues[questionObj.type].questions[0].description !==
-                                                questionObj.description
-                                            const isEditingThankYouMessage =
-                                                defaultSurveyFieldValues[questionObj.type].appearance
-                                                    .thankYouMessageHeader !== survey.appearance.thankYouMessageHeader
-
-                                            setDefaultForQuestionType(
-                                                newType,
-                                                isEditingQuestion,
-                                                isEditingDescription,
-                                                isEditingThankYouMessage
-                                            )
-                                        }}
-                                        options={[
-                                            {
-                                                label: SurveyQuestionLabel[SurveyQuestionType.Open],
-                                                value: SurveyQuestionType.Open,
-                                            },
-                                            {
-                                                label: SurveyQuestionLabel[SurveyQuestionType.Link],
-                                                value: SurveyQuestionType.Link,
-                                            },
-                                            {
-                                                label: SurveyQuestionLabel[SurveyQuestionType.Rating],
-                                                value: SurveyQuestionType.Rating,
-                                            },
-                                            ...(featureFlags[FEATURE_FLAGS.SURVEYS_MULTIPLE_CHOICE]
-                                                ? [
-                                                      {
-                                                          label: SurveyQuestionLabel[SurveyQuestionType.SingleChoice],
-                                                          value: SurveyQuestionType.SingleChoice,
-                                                      },
-                                                      {
-                                                          label: SurveyQuestionLabel[SurveyQuestionType.MultipleChoice],
-                                                          value: SurveyQuestionType.MultipleChoice,
-                                                      },
-                                                  ]
-                                                : []),
-                                        ]}
-                                    />
-                                </Field>
-                                <Field name="question" label="Question">
-                                    <LemonInput value={question.question} />
-                                </Field>
-                                {question.type === SurveyQuestionType.Link && (
-                                    <Field name="link" label="Link" info="Make sure to include https:// in the url.">
-                                        <LemonInput value={question.link || ''} placeholder="https://posthog.com" />
-                                    </Field>
-                                )}
-                                <Field name="description" label="Question description (optional)">
-                                    <LemonTextArea value={question.description || ''} minRows={2} />
-                                </Field>
-                                {question.type === SurveyQuestionType.Rating && (
-                                    <div className="flex flex-col gap-2">
-                                        <div className="flex flex-row gap-4">
-                                            <Field name="display" label="Display type" className="min-w-50">
-                                                <LemonSelect
-                                                    options={[
-                                                        { label: 'Number', value: 'number' },
-                                                        { label: 'Emoji', value: 'emoji' },
-                                                    ]}
-                                                />
-                                            </Field>
-                                            <Field name="scale" label="Scale" className="min-w-50">
-                                                <LemonSelect
-                                                    options={[
-                                                        ...(question.display === 'emoji'
-                                                            ? [{ label: '1 - 3', value: 3 }]
-                                                            : []),
-                                                        { label: '1 - 5', value: 5 },
-                                                        ...(question.display === 'number'
-                                                            ? [{ label: '1 - 10', value: 10 }]
-                                                            : []),
-                                                    ]}
-                                                />
-                                            </Field>
-                                        </div>
-                                        <div className="flex flex-row gap-4">
-                                            <Field
-                                                name="lowerBoundLabel"
-                                                label="Lower bound label"
-                                                className="min-w-150"
-                                            >
-                                                <LemonInput value={question.lowerBoundLabel || ''} />
-                                            </Field>
-                                            <Field
-                                                name="upperBoundLabel"
-                                                label="Upper bound label"
-                                                className="min-w-150"
-                                            >
-                                                <LemonInput value={question.upperBoundLabel || ''} />
-                                            </Field>
-                                        </div>
-                                    </div>
-                                )}
-                                {(question.type === SurveyQuestionType.SingleChoice ||
-                                    question.type === SurveyQuestionType.MultipleChoice) && (
-                                    <div className="flex flex-col gap-2">
-                                        <Field name="choices" label="Choices">
-                                            {({ value, onChange }) => (
-                                                <div className="flex flex-col gap-2">
-                                                    {(value || []).map((choice: string, index: number) => (
-                                                        <div className="flex flex-row gap-2" key={index}>
->>>>>>> 7bca1dc4
                                                             <LemonInput
                                                                 value={question.link || ''}
                                                                 placeholder="https://posthog.com"
