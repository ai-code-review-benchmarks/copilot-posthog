--- conflicted
+++ resolved
@@ -10,31 +10,16 @@
 import { LemonSkeleton } from 'lib/lemon-ui/LemonSkeleton'
 import { LemonTabs } from 'lib/lemon-ui/LemonTabs'
 import { useEffect, useState } from 'react'
-<<<<<<< HEAD
-import { organizationLogic } from 'scenes/organizationLogic'
-import { LinkedHogFunctions } from 'scenes/pipeline/hogfunctions/list/LinkedHogFunctions'
-=======
 import { LinkedHogFunctions } from 'scenes/hog-functions/list/LinkedHogFunctions'
 import { SurveyQuestionVisualization } from 'scenes/surveys/components/question-visualizations/SurveyQuestionVisualization'
 import { surveyLogic } from 'scenes/surveys/surveyLogic'
 import { SurveyNoResponsesBanner } from 'scenes/surveys/SurveyNoResponsesBanner'
->>>>>>> 03aa1379
 import { SurveyOverview } from 'scenes/surveys/SurveyOverview'
 import { SurveyResponseFilters } from 'scenes/surveys/SurveyResponseFilters'
 import { surveysLogic } from 'scenes/surveys/surveysLogic'
 import { SurveyStatsSummary } from 'scenes/surveys/SurveyStatsSummary'
 
 import { Query } from '~/queries/Query/Query'
-<<<<<<< HEAD
-import { NodeKind } from '~/queries/schema/schema-general'
-import { ActivityScope, PropertyFilterType, PropertyOperator, Survey, SurveyQuestionType } from '~/types'
-
-import { NPS_DETRACTOR_LABEL, NPS_PASSIVE_LABEL, NPS_PROMOTER_LABEL, SURVEY_EVENT_NAME } from './constants'
-import { DuplicateToProjectModal, DuplicateToProjectTrigger } from './DuplicateToProjectModal'
-import { surveyLogic } from './surveyLogic'
-import { surveysLogic } from './surveysLogic'
-=======
->>>>>>> 03aa1379
 import {
     ActivityScope,
     PropertyFilterType,
@@ -45,6 +30,8 @@
     SurveyType,
 } from '~/types'
 
+import { organizationLogic } from 'scenes/organizationLogic'
+import { DuplicateToProjectModal, DuplicateToProjectTrigger } from 'scenes/surveys/DuplicateToProjectModal'
 import { SurveysDisabledBanner } from './SurveySettings'
 
 export function SurveyView({ id }: { id: string }): JSX.Element {
@@ -52,13 +39,10 @@
     const { editingSurvey, updateSurvey, launchSurvey, stopSurvey, archiveSurvey, resumeSurvey, duplicateSurvey } =
         useActions(surveyLogic)
     const { deleteSurvey } = useActions(surveysLogic)
-<<<<<<< HEAD
     const { currentOrganization } = useValues(organizationLogic)
 
     const hasMultipleProjects = currentOrganization?.teams && currentOrganization.teams.length > 1
-=======
     const { showSurveysDisabledBanner } = useValues(surveysLogic)
->>>>>>> 03aa1379
 
     const [tabKey, setTabKey] = useState(survey.start_date ? 'results' : 'overview')
 
