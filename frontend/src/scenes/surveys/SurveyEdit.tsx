--- conflicted
+++ resolved
@@ -94,6 +94,7 @@
                                                     value={SurveyType.Popover}
                                                 >
                                                     <div
+                                                        // eslint-disable-next-line react/forbid-dom-props
                                                         style={{
                                                             transform: 'scale(.8)',
                                                             position: 'absolute',
@@ -121,7 +122,11 @@
                                                     description="Use the PostHog API to show/hide your survey programmatically"
                                                     value={SurveyType.API}
                                                 >
-                                                    <div className="absolute left-4" style={{ width: 350 }}>
+                                                    <div
+                                                        className="absolute left-4"
+                                                        // eslint-disable-next-line react/forbid-dom-props
+                                                        style={{ width: 350 }}
+                                                    >
                                                         <SurveyAPIEditor survey={survey} />
                                                     </div>
                                                 </PresentationTypeCard>
@@ -338,63 +343,6 @@
                                 </>
                             ),
                         },
-<<<<<<< HEAD
-=======
-                        {
-                            key: SurveyEditSection.Presentation,
-                            header: 'Presentation',
-                            content: (
-                                <Field name="type">
-                                    {({ onChange, value }) => {
-                                        return (
-                                            <div className="flex gap-4">
-                                                <PresentationTypeCard
-                                                    active={value === SurveyType.Popover}
-                                                    onClick={() => onChange(SurveyType.Popover)}
-                                                    title="Popover"
-                                                    description="Automatically appears when PostHog JS is installed"
-                                                    value={SurveyType.Popover}
-                                                >
-                                                    <div
-                                                        // eslint-disable-next-line react/forbid-dom-props
-                                                        style={{
-                                                            transform: 'scale(.8)',
-                                                            position: 'absolute',
-                                                            top: '-1rem',
-                                                            left: '-1rem',
-                                                        }}
-                                                    >
-                                                        <SurveyAppearance
-                                                            preview
-                                                            type={survey.questions[0].type}
-                                                            surveyQuestionItem={survey.questions[0]}
-                                                            appearance={{
-                                                                ...(survey.appearance || defaultSurveyAppearance),
-                                                                ...(survey.questions.length > 1
-                                                                    ? { submitButtonText: 'Next' }
-                                                                    : null),
-                                                            }}
-                                                        />
-                                                    </div>
-                                                </PresentationTypeCard>
-                                                <PresentationTypeCard
-                                                    active={value === SurveyType.API}
-                                                    onClick={() => onChange(SurveyType.API)}
-                                                    title="API"
-                                                    description="Use the PostHog API to show/hide your survey programmatically"
-                                                    value={SurveyType.API}
-                                                >
-                                                    <div className="absolute left-4 w-80">
-                                                        <SurveyAPIEditor survey={survey} />
-                                                    </div>
-                                                </PresentationTypeCard>
-                                            </div>
-                                        )
-                                    }}
-                                </Field>
-                            ),
-                        },
->>>>>>> 2a4be260
                         ...(survey.type !== SurveyType.API
                             ? [
                                   {
