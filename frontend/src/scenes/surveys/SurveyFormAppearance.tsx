--- conflicted
+++ resolved
@@ -43,11 +43,7 @@
                     )
                 }}
             />
-<<<<<<< HEAD
-            <LemonField.Pure label="Current question" className="max-w-sm gap-1" htmlFor="current-question-select">
-=======
             <LemonField.Pure label="Current question" className="max-w-xs gap-1" htmlFor="current-question-select">
->>>>>>> 1a900323
                 <LemonSelect
                     onChange={(pageIndex) => handleSetSelectedPageIndex(pageIndex)}
                     className="whitespace-nowrap"
