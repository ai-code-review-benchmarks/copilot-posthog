--- conflicted
+++ resolved
@@ -844,7 +844,6 @@
                               },
                           }
                         : contextId === 'activity-log'
-<<<<<<< HEAD
                         ? {
                               event: '$activity_log_entry_created',
                               properties: {
@@ -862,24 +861,6 @@
                                   this_is_an_example_event: true,
                               },
                           }),
-=======
-                          ? {
-                                event: '$activity_log_entry_created',
-                                properties: {
-                                    activity: 'created',
-                                    scope: 'Insight',
-                                    item_id: 'abcdef',
-                                },
-                            }
-                          : {
-                                event: '$pageview',
-                                properties: {
-                                    $current_url: currentUrl,
-                                    $browser: 'Chrome',
-                                    this_is_an_example_event: true,
-                                },
-                            }),
->>>>>>> 1a27be8f
                 }
                 const globals: CyclotronJobInvocationGlobals = {
                     event,
