--- conflicted
+++ resolved
@@ -2,7 +2,6 @@
 import { FilterType, InsightShortId } from '~/types'
 import { combineUrl } from 'kea-router'
 
-<<<<<<< HEAD
 /*
 To add a new URL to the front end:
  - add a URL function here
@@ -10,10 +9,9 @@
  - add a scene configuration in scenes.ts
  - add a route to scene mapping in scenes.ts
  - and add a scene import in appScenes.ts
+
+   Sync the paths with AutoProjectMiddleware!
  */
-=======
-// Sync the paths with AutoProjectMiddleware!
->>>>>>> 94963949
 export const urls = {
     default: () => '/',
     dashboards: () => '/dashboard',
