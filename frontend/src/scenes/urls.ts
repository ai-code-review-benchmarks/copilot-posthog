import { combineUrl } from 'kea-router'
import { toParams } from 'lib/utils'

import { ExportOptions } from '~/exporter/types'
import {
    ActionType,
    AnnotationType,
    AnyPartialFilterType,
    DashboardType,
    FilterType,
    InsightShortId,
    PipelineTabs,
<<<<<<< HEAD
    ReplayTabs,
=======
    PipelineAppTabs,
>>>>>>> 45575756
} from '~/types'

import { AppMetricsUrlParams } from './apps/appMetricsSceneLogic'
import { PluginTab } from './plugins/types'
import { SettingId, SettingLevelId, SettingSectionId } from './settings/types'

/**
 * To add a new URL to the front end:
 * - add a URL function here
 * - add a scene to the enum in sceneTypes.ts
 * - add a scene configuration in scenes.ts
 * - add a route to scene mapping in scenes.ts
 * - and add a scene import in appScenes.ts
 *
 * Sync the paths with AutoProjectMiddleware!
 */
export const urls = {
    default: (): string => '/',
    dashboards: (): string => '/dashboard',
    dashboard: (id: string | number, highlightInsightId?: string): string =>
        combineUrl(`/dashboard/${id}`, highlightInsightId ? { highlightInsightId } : {}).url,
    dashboardTextTile: (id: string | number, textTileId: string | number): string =>
        `${urls.dashboard(id)}/text-tiles/${textTileId}`,
    dashboardSharing: (id: string | number): string => `/dashboard/${id}/sharing`,
    dashboardSubcriptions: (id: string | number): string => `/dashboard/${id}/subscriptions`,
    dashboardSubcription: (id: string | number, subscriptionId: string): string =>
        `/dashboard/${id}/subscriptions/${subscriptionId}`,

    sharedDashboard: (shareToken: string): string => `/shared_dashboard/${shareToken}`,
    createAction: (): string => `/data-management/actions/new`,
    copyAction: (action: ActionType | null): string => {
        const queryParams = action ? `?copy=${encodeURIComponent(JSON.stringify(action))}` : ''
        return `/data-management/actions/new/${queryParams}`
    },
    action: (id: string | number): string => `/data-management/actions/${id}`,
    actions: (): string => '/data-management/actions',
    eventDefinitions: (): string => '/data-management/events',
    eventDefinition: (id: string | number): string => `/data-management/events/${id}`,
    propertyDefinitions: (type?: string): string => combineUrl('/data-management/properties', type ? { type } : {}).url,
    propertyDefinition: (id: string | number): string => `/data-management/properties/${id}`,
    dataManagementHistory: (): string => '/data-management/history',
    database: (): string => '/data-management/database',
    events: (): string => '/events',
    event: (id: string, timestamp: string): string =>
        `/events/${encodeURIComponent(id)}/${encodeURIComponent(timestamp)}`,
    batchExports: (): string => '/batch_exports',
    batchExportNew: (): string => `/batch_exports/new`,
    batchExport: (id: string, params?: { runId?: string }): string =>
        `/batch_exports/${id}` + (params ? `?${toParams(params)}` : ''),
    batchExportEdit: (id: string): string => `/batch_exports/${id}/edit`,
    ingestionWarnings: (): string => '/data-management/ingestion-warnings',
    insightNew: (filters?: AnyPartialFilterType, dashboardId?: DashboardType['id'] | null, query?: string): string =>
        combineUrl('/insights/new', dashboardId ? { dashboard: dashboardId } : {}, {
            ...(filters ? { filters } : {}),
            ...(query ? { q: query } : {}),
        }).url,
    insightNewHogQL: (query: string): string =>
        urls.insightNew(
            undefined,
            undefined,
            JSON.stringify({
                kind: 'DataTableNode',
                full: true,
                source: { kind: 'HogQLQuery', query },
            })
        ),
    insightEdit: (id: InsightShortId): string => `/insights/${id}/edit`,
    insightView: (id: InsightShortId): string => `/insights/${id}`,
    insightSubcriptions: (id: InsightShortId): string => `/insights/${id}/subscriptions`,
    insightSubcription: (id: InsightShortId, subscriptionId: string): string =>
        `/insights/${id}/subscriptions/${subscriptionId}`,
    insightSharing: (id: InsightShortId): string => `/insights/${id}/sharing`,
    savedInsights: (tab?: string): string => `/insights${tab ? `?tab=${tab}` : ''}`,
    webAnalytics: (): string => `/web`,

    replay: (tab?: ReplayTabs, filters?: Partial<FilterType>): string =>
        combineUrl(tab ? `/replay/${tab}` : '/replay/recent', filters ? { filters } : {}).url,
    replayPlaylist: (id: string, filters?: Partial<FilterType>): string =>
        combineUrl(`/replay/playlists/${id}`, filters ? { filters } : {}).url,
    replaySingle: (id: string, filters?: Partial<FilterType>): string =>
        combineUrl(`/replay/${id}`, filters ? { filters } : {}).url,
    personByDistinctId: (id: string, encode: boolean = true): string =>
        encode ? `/person/${encodeURIComponent(id)}` : `/person/${id}`,
    personByUUID: (uuid: string, encode: boolean = true): string =>
        encode ? `/persons/${encodeURIComponent(uuid)}` : `/persons/${uuid}`,
    persons: (): string => '/persons',
    pipeline: (tab?: PipelineTabs): string => `/pipeline/${tab ? tab : PipelineTabs.Destinations}`,
    pipelineApp: (id: string | number, tab?: PipelineAppTabs): string =>
        `/pipeline/${id}/${tab ? tab : PipelineAppTabs.Configuration}`,
    pipelineNew: (tab?: PipelineTabs): string => `/pipeline/${tab ? tab : PipelineTabs.Destinations}/new`,
    groups: (groupTypeIndex: string | number): string => `/groups/${groupTypeIndex}`,
    // :TRICKY: Note that groupKey is provided by user. We need to override urlPatternOptions for kea-router.
    group: (groupTypeIndex: string | number, groupKey: string, encode: boolean = true, tab?: string | null): string =>
        `/groups/${groupTypeIndex}/${encode ? encodeURIComponent(groupKey) : groupKey}${tab ? `/${tab}` : ''}`,
    cohort: (id: string | number): string => `/cohorts/${id}`,
    cohorts: (): string => '/cohorts',
    experiment: (id: string | number): string => `/experiments/${id}`,
    experiments: (): string => '/experiments',
    featureFlags: (tab?: string): string => `/feature_flags${tab ? `?tab=${tab}` : ''}`,
    featureFlag: (id: string | number): string => `/feature_flags/${id}`,
    earlyAccessFeatures: (): string => '/early_access_features',
    /** @param id A UUID or 'new'. ':id' for routing. */
    earlyAccessFeature: (id: string): string => `/early_access_features/${id}`,
    surveys: (): string => '/surveys',
    /** @param id A UUID or 'new'. ':id' for routing. */
    survey: (id: string): string => `/surveys/${id}`,
    surveyTemplates: (): string => '/survey_templates',
    dataWarehouse: (): string => '/data-warehouse',
    dataWarehouseTable: (): string => `/data-warehouse/new`,
    dataWarehousePosthog: (): string => '/data-warehouse/posthog',
    dataWarehouseExternal: (): string => '/data-warehouse/external',
    dataWarehouseSavedQueries: (): string => '/data-warehouse/views',
    dataWarehouseSettings: (): string => '/data-warehouse/settings',
    annotations: (): string => '/data-management/annotations',
    annotation: (id: AnnotationType['id'] | ':id'): string => `/data-management/annotations/${id}`,
    projectApps: (tab?: PluginTab): string => `/project/apps${tab ? `?tab=${tab}` : ''}`,
    projectApp: (id: string | number): string => `/project/apps/${id}`,
    projectAppSearch: (name: string): string => `/project/apps?name=${name}`,
    projectAppLogs: (id: string | number): string => `/project/apps/${id}/logs`,
    projectAppSource: (id: string | number): string => `/project/apps/${id}/source`,
    frontendApp: (id: string | number): string => `/app/${id}`,
    appMetrics: (pluginConfigId: string | number, params: AppMetricsUrlParams = {}): string =>
        combineUrl(`/app/${pluginConfigId}/metrics`, params).url,
    appHistoricalExports: (pluginConfigId: string | number): string => `/app/${pluginConfigId}/historical_exports`,
    appHistory: (pluginConfigId: string | number, searchParams?: Record<string, any>): string =>
        combineUrl(`/app/${pluginConfigId}/history`, searchParams).url,
    appLogs: (pluginConfigId: string | number, searchParams?: Record<string, any>): string =>
        combineUrl(`/app/${pluginConfigId}/logs`, searchParams).url,
    projectCreateFirst: (): string => '/project/create',
    projectHomepage: (): string => '/home',
    settings: (section: SettingSectionId | SettingLevelId = 'project', setting?: SettingId): string =>
        combineUrl(`/settings/${section}`, undefined, setting).url,
    organizationCreationConfirm: (): string => '/organization/confirm-creation',
    organizationCreateFirst: (): string => '/organization/create',
    toolbarLaunch: (): string => '/toolbar',
    site: (url: string): string => `/site/${url === ':url' ? url : encodeURIComponent(url)}`,
    // Onboarding / setup routes
    login: (): string => '/login',
    login2FA: (): string => '/login/2fa',
    login2FASetup: (): string => '/login/2fa_setup',
    passwordReset: (): string => '/reset',
    passwordResetComplete: (userUuid: string, token: string): string => `/reset/${userUuid}/${token}`,
    preflight: (): string => '/preflight',
    signup: (): string => '/signup',
    verifyEmail: (userUuid: string = '', token: string = ''): string =>
        `/verify_email${userUuid ? `/${userUuid}` : ''}${token ? `/${token}` : ''}`,
    inviteSignup: (id: string): string => `/signup/${id}`,
    products: (): string => '/products',
    onboarding: (productKey: string): string => `/onboarding/${productKey}`,
    // Cloud only
    organizationBilling: (): string => '/organization/billing',
    // Self-hosted only
    instanceStatus: (): string => '/instance/status',
    instanceStaffUsers: (): string => '/instance/staff_users',
    instanceKafkaInspector: (): string => '/instance/kafka_inspector',
    instanceSettings: (): string => '/instance/settings',
    instanceMetrics: (): string => `/instance/metrics`,
    asyncMigrations: (): string => '/instance/async_migrations',
    asyncMigrationsFuture: (): string => '/instance/async_migrations/future',
    asyncMigrationsSettings: (): string => '/instance/async_migrations/settings',
    deadLetterQueue: (): string => '/instance/dead_letter_queue',
    unsubscribe: (): string => '/unsubscribe',
    integrationsRedirect: (kind: string): string => `/integrations/${kind}/redirect`,
    shared: (token: string, exportOptions: ExportOptions = {}): string =>
        combineUrl(
            `/shared/${token}`,
            Object.entries(exportOptions)
                .filter((x) => x[1])
                .reduce(
                    (acc, [key, val]) => ({
                        ...acc,
                        [key]: val === true ? null : val,
                    }),
                    {}
                )
        ).url,
    embedded: (token: string, exportOptions?: ExportOptions): string =>
        urls.shared(token, exportOptions).replace('/shared/', '/embedded/'),
    debugQuery: (query?: string | Record<string, any>): string =>
        combineUrl('/debug', {}, query ? { q: typeof query === 'string' ? query : JSON.stringify(query) } : {}).url,
    feedback: (): string => '/feedback',
    issues: (): string => '/issues',
    notebooks: (): string => '/notebooks',
    notebook: (shortId: string): string => `/notebooks/${shortId}`,
    canvas: (): string => `/canvas`,
}<|MERGE_RESOLUTION|>--- conflicted
+++ resolved
@@ -9,12 +9,9 @@
     DashboardType,
     FilterType,
     InsightShortId,
+    PipelineAppTabs,
     PipelineTabs,
-<<<<<<< HEAD
     ReplayTabs,
-=======
-    PipelineAppTabs,
->>>>>>> 45575756
 } from '~/types'
 
 import { AppMetricsUrlParams } from './apps/appMetricsSceneLogic'
