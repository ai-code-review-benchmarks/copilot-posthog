--- conflicted
+++ resolved
@@ -1,11 +1,16 @@
 import { actions, afterMount, kea, path, reducers, selectors } from 'kea'
 import { loaders } from 'kea-loaders'
+import { urlToAction } from 'kea-router'
 import api from 'lib/api'
+import { TaxonomicFilterGroupType } from 'lib/components/TaxonomicFilter/types'
 import { STALE_EVENT_SECONDS } from 'lib/constants'
 import { dayjs } from 'lib/dayjs'
-
-import { NodeKind, TrendsQuery } from '~/queries/schema/schema-general'
+import { LLMObservabilityTab, urls } from 'scenes/urls'
+
+import { groupsModel } from '~/models/groupsModel'
+import { DataTableNode, NodeKind, TrendsQuery } from '~/queries/schema/schema-general'
 import {
+    AnyPropertyFilter,
     BaseMathType,
     ChartDisplayType,
     EventDefinition,
@@ -39,11 +44,19 @@
     path(['scenes', 'llm-observability', 'llmObservabilityLogic']),
 
     actions({
+        setActiveTab: (activeTab: LLMObservabilityTab) => ({ activeTab }),
         setDates: (dateFrom: string | null, dateTo: string | null) => ({ dateFrom, dateTo }),
         setShouldFilterTestAccounts: (shouldFilterTestAccounts: boolean) => ({ shouldFilterTestAccounts }),
+        setPropertyFilters: (propertyFilters: AnyPropertyFilter[]) => ({ propertyFilters }),
     }),
 
     reducers({
+        activeTab: [
+            'dashboard' as LLMObservabilityTab,
+            {
+                setActiveTab: (_, { activeTab }) => activeTab,
+            },
+        ],
         dateFilter: [
             {
                 dateFrom: INITIAL_DATE_FROM,
@@ -59,12 +72,38 @@
                 setShouldFilterTestAccounts: (_, { shouldFilterTestAccounts }) => shouldFilterTestAccounts,
             },
         ],
+        propertyFilters: [
+            [] as AnyPropertyFilter[],
+            {
+                setPropertyFilters: (_, { propertyFilters }) => propertyFilters,
+            },
+        ],
+    }),
+
+    loaders({
+        hasSentAiGenerationEvent: {
+            __default: undefined as boolean | undefined,
+            loadAIEventDefinition: async (): Promise<boolean> => {
+                const aiGenerationDefinition = await api.eventDefinitions.list({
+                    event_type: EventDefinitionType.Event,
+                    search: '$ai_generation',
+                })
+
+                // no need to worry about pagination here, event names beginning with $ are reserved, and we're not
+                // going to add enough reserved event names that match this search term to cause problems
+                const definition = aiGenerationDefinition.results.find((r) => r.name === '$ai_generation')
+                if (definition && !isDefinitionStale(definition)) {
+                    return true
+                }
+                return false
+            },
+        },
     }),
 
     selectors({
         tiles: [
-            (s) => [s.dateFilter, s.shouldFilterTestAccounts],
-            (dateFilter, shouldFilterTestAccounts): QueryTile[] => [
+            (s) => [s.dateFilter, s.shouldFilterTestAccounts, s.propertyFilters],
+            (dateFilter, shouldFilterTestAccounts, propertyFilters): QueryTile[] => [
                 {
                     title: 'Traces',
                     query: {
@@ -79,6 +118,7 @@
                             },
                         ],
                         dateRange: { date_from: dateFilter.dateFrom, date_to: dateFilter.dateTo },
+                        properties: propertyFilters,
                         filterTestAccounts: shouldFilterTestAccounts,
                     },
                 },
@@ -96,6 +136,7 @@
                             },
                         ],
                         dateRange: { date_from: dateFilter.dateFrom, date_to: dateFilter.dateTo },
+                        properties: propertyFilters,
                         filterTestAccounts: shouldFilterTestAccounts,
                     },
                 },
@@ -118,6 +159,7 @@
                             display: ChartDisplayType.BoldNumber,
                         },
                         dateRange: { date_from: dateFilter.dateFrom, date_to: dateFilter.dateTo },
+                        properties: propertyFilters,
                         filterTestAccounts: shouldFilterTestAccounts,
                     },
                 },
@@ -147,6 +189,7 @@
                             decimalPlaces: 2,
                         },
                         dateRange: { date_from: dateFilter.dateFrom, date_to: dateFilter.dateTo },
+                        properties: propertyFilters,
                         filterTestAccounts: shouldFilterTestAccounts,
                     },
                 },
@@ -174,6 +217,7 @@
                             showValuesOnSeries: true,
                         },
                         dateRange: { date_from: dateFilter.dateFrom, date_to: dateFilter.dateTo },
+                        properties: propertyFilters,
                         filterTestAccounts: shouldFilterTestAccounts,
                     },
                 },
@@ -189,6 +233,7 @@
                             },
                         ],
                         dateRange: { date_from: dateFilter.dateFrom, date_to: dateFilter.dateTo },
+                        properties: propertyFilters,
                         filterTestAccounts: shouldFilterTestAccounts,
                     },
                 },
@@ -214,6 +259,7 @@
                             yAxisScaleType: 'log10',
                         },
                         dateRange: { date_from: dateFilter.dateFrom, date_to: dateFilter.dateTo },
+                        properties: propertyFilters,
                         filterTestAccounts: shouldFilterTestAccounts,
                     },
                 },
@@ -235,13 +281,12 @@
                             display: ChartDisplayType.ActionsBarValue,
                         },
                         dateRange: { date_from: dateFilter.dateFrom, date_to: dateFilter.dateTo },
+                        properties: propertyFilters,
                         filterTestAccounts: shouldFilterTestAccounts,
                     },
                 },
             ],
         ],
-<<<<<<< HEAD
-=======
         tracesQuery: [
             (s) => [
                 s.dateFilter,
@@ -321,27 +366,8 @@
                 showExport: true,
             }),
         ],
->>>>>>> 88497af5
-    }),
-    loaders({
-        hasSentAiGenerationEvent: {
-            __default: undefined as boolean | undefined,
-            loadAIEventDefinition: async (): Promise<boolean> => {
-                const aiGenerationDefinition = await api.eventDefinitions.list({
-                    event_type: EventDefinitionType.Event,
-                    search: '$ai_generation',
-                })
-
-<<<<<<< HEAD
-                // no need to worry about pagination here, event names beginning with $ are reserved, and we're not
-                // going to add enough reserved event names that match this search term to cause problems
-                const definition = aiGenerationDefinition.results.find((r) => r.name === '$ai_generation')
-                if (definition && !isDefinitionStale(definition)) {
-                    return true
-                }
-                return false
-            },
-=======
+    }),
+
     urlToAction(({ actions, values }) => ({
         [urls.llmObservability('dashboard')]: () => {
             if (values.activeTab !== 'dashboard') {
@@ -357,9 +383,9 @@
             if (values.activeTab !== 'generations') {
                 actions.setActiveTab('generations')
             }
->>>>>>> 88497af5
         },
-    }),
+    })),
+
     afterMount(({ actions }) => {
         actions.loadAIEventDefinition()
     }),
