import { LemonButton, LemonInput, LemonTag, LemonTextArea } from '@posthog/lemon-ui'
import { BindLogic, useActions, useValues } from 'kea'
import { PageHeader } from 'lib/components/PageHeader'
import { Field, PureField } from 'lib/forms/Field'
import { SceneExport } from 'scenes/sceneTypes'
import { earlyAccessFeatureLogic } from './earlyAccessFeatureLogic'
import { Form } from 'kea-forms'
import { EarlyAccessFeatureStage, EarlyAccessFeatureType, PropertyFilterType, PropertyOperator } from '~/types'
import { urls } from 'scenes/urls'
import { PersonsScene } from 'scenes/persons/Persons'
import { IconClose, IconFlag, IconHelpOutline } from 'lib/lemon-ui/icons'
import { router } from 'kea-router'
import { useState } from 'react'
import { Popover } from 'lib/lemon-ui/Popover'
import { TaxonomicFilter } from 'lib/components/TaxonomicFilter/TaxonomicFilter'
import { TaxonomicFilterLogicProps } from 'lib/components/TaxonomicFilter/types'
import { TaxonomicFilterGroupType } from 'lib/components/TaxonomicFilter/types'
import { featureFlagLogic } from 'scenes/feature-flags/featureFlagLogic'
import { PersonsLogicProps, personsLogic } from 'scenes/persons/personsLogic'
import clsx from 'clsx'
import { InstructionsModal } from './InstructionsModal'
import { LemonDialog } from 'lib/lemon-ui/LemonDialog'

export const scene: SceneExport = {
    component: EarlyAccessFeature,
    logic: earlyAccessFeatureLogic,
    paramsToProps: ({ params: { id } }): (typeof earlyAccessFeatureLogic)['props'] => ({
        id: id && id !== 'new' ? id : 'new',
    }),
}

export function EarlyAccessFeature({ id }: { id?: string } = {}): JSX.Element {
    const { earlyAccessFeature, earlyAccessFeatureLoading, isEarlyAccessFeatureSubmitting, isEditingFeature } =
        useValues(earlyAccessFeatureLogic)
    const { submitEarlyAccessFeatureRequest, cancel, editFeature, releaseBeta, deleteEarlyAccessFeature } =
        useActions(earlyAccessFeatureLogic)

    const isNewEarlyAccessFeature = id === 'new' || id === undefined

    return (
        <Form formKey="earlyAccessFeature" logic={earlyAccessFeatureLogic}>
            <PageHeader
                title={isNewEarlyAccessFeature ? 'New Feature Release' : earlyAccessFeature.name}
                buttons={
                    !earlyAccessFeatureLoading ? (
                        earlyAccessFeature.stage != EarlyAccessFeatureStage.GeneralAvailability &&
                        (isNewEarlyAccessFeature || isEditingFeature) ? (
                            <>
                                <LemonButton
                                    type="secondary"
                                    onClick={() => cancel()}
                                    disabledReason={isEarlyAccessFeatureSubmitting ? 'Saving…' : undefined}
                                >
                                    Cancel
                                </LemonButton>
                                <LemonButton
                                    type="primary"
                                    htmlType="submit"
                                    onClick={() => {
                                        submitEarlyAccessFeatureRequest(earlyAccessFeature)
                                    }}
                                    loading={isEarlyAccessFeatureSubmitting}
                                >
                                    {isNewEarlyAccessFeature ? 'Save Draft' : 'Save'}
                                </LemonButton>
                            </>
                        ) : (
                            <>
                                <LemonButton
                                    data-attr="delete-feature"
                                    status="danger"
                                    type="secondary"
                                    onClick={() => {
                                        LemonDialog.open({
                                            title: 'Permanently delete feature?',
                                            description:
                                                'Doing so will remove any opt in conditions from the feature flag.',
                                            primaryButton: {
                                                children: 'Delete',
                                                type: 'primary',
                                                status: 'danger',
                                                onClick: () => {
                                                    // conditional above ensures earlyAccessFeature is not NewEarlyAccessFeature
                                                    deleteEarlyAccessFeature(
                                                        (earlyAccessFeature as EarlyAccessFeatureType)?.id
                                                    )
                                                },
                                            },
                                            secondaryButton: {
                                                children: 'Close',
                                                type: 'secondary',
                                            },
                                        })
                                    }}
                                >
                                    Delete
                                </LemonButton>

                                {earlyAccessFeature.stage != EarlyAccessFeatureStage.GeneralAvailability && (
                                    <LemonButton
                                        type="secondary"
                                        htmlType="submit"
                                        onClick={() => {
                                            editFeature(true)
                                        }}
                                        loading={false}
                                    >
                                        Edit
                                    </LemonButton>
                                )}
                            </>
                        )
                    ) : undefined
                }
                delimited
            />
            <div
                className={clsx(
                    'flex flex-wrap gap-6',
                    isEditingFeature || isNewEarlyAccessFeature ? 'max-w-160' : null
                )}
            >
                <div className="flex flex-col gap-4 flex-2 min-w-60">
                    {isNewEarlyAccessFeature && (
                        <Field name="name" label="Name">
                            <LemonInput data-attr="feature-name" />
                        </Field>
                    )}
                    {'feature_flag' in earlyAccessFeature ? (
                        <PureField label="Connected Feature flag">
                            <div>
                                <LemonButton
                                    type="secondary"
                                    onClick={() =>
                                        earlyAccessFeature.feature_flag &&
                                        router.actions.push(urls.featureFlag(earlyAccessFeature.feature_flag.id))
                                    }
                                    icon={<IconFlag />}
                                >
                                    {earlyAccessFeature.feature_flag.key}
                                </LemonButton>
                            </div>
                        </PureField>
                    ) : (
                        <Field
                            name="feature_flag_id"
                            label="Link feature flag (optional)"
                            info={<>A feature flag will be generated from feature name if not provided</>}
                        >
                            {({ value, onChange }) => (
                                <div className="flex">
                                    <FlagSelector value={value} onChange={onChange} />
                                    {value && (
                                        <LemonButton
                                            className="ml-2"
                                            icon={<IconClose />}
                                            size="small"
                                            status="stealth"
                                            onClick={() => onChange(undefined)}
                                            aria-label="close"
                                        />
                                    )}
                                </div>
                            )}
                        </Field>
                    )}
                    {isEditingFeature || isNewEarlyAccessFeature ? (
                        <></>
                    ) : (
                        <div className="mb-2 flex flex-row justify-between">
                            <div>
                                <b>Stage</b>
                                <div>
                                    <LemonTag
                                        type={
                                            earlyAccessFeature.stage === 'beta'
                                                ? 'warning'
                                                : earlyAccessFeature.stage === 'general-availability'
                                                ? 'success'
                                                : 'default'
                                        }
                                        className="mt-2 uppercase"
                                    >
                                        {earlyAccessFeature.stage}
                                    </LemonTag>
                                </div>
<<<<<<< HEAD
                            </Col>
                            {earlyAccessFeature.stage == EarlyAccessFeatureStage.Draft && (
=======
                            </div>
                            {earlyAccessFeature.stage != EarlyAccessFeatureStage.GeneralAvailability && (
>>>>>>> a9a51a23
                                <LemonButton
                                    onClick={() => releaseBeta()}
                                    tooltip={'Make beta feature available'}
                                    type="secondary"
                                >
                                    Release Beta
                                </LemonButton>
                            )}
                        </div>
                    )}
                    {isEditingFeature || isNewEarlyAccessFeature ? (
                        <Field name="description" label="Description" showOptional>
                            <LemonTextArea
                                className="ph-ignore-input"
                                placeholder="Help your users understand the feature"
                            />
                        </Field>
                    ) : (
                        <div className="mb-2">
                            <b>Description</b>
                            <div>
                                {earlyAccessFeature.description ? (
                                    earlyAccessFeature.description
                                ) : (
                                    <span className="text-muted">No description</span>
                                )}
                            </div>
                        </div>
                    )}
                    {isEditingFeature || isNewEarlyAccessFeature ? (
                        <Field name="documentation_url" label="Documentation URL" showOptional>
                            <LemonInput autoComplete="off" autoCapitalize="off" autoCorrect="off" spellCheck={false} />
                        </Field>
                    ) : (
                        <div className="mb-2">
                            <b>Documentation Url</b>
                            <div>
                                {earlyAccessFeature.documentation_url ? (
                                    earlyAccessFeature.documentation_url
                                ) : (
                                    <span className="text-muted">No documentation url</span>
                                )}
                            </div>
                        </div>
                    )}
                </div>
                {!isEditingFeature && !isNewEarlyAccessFeature && 'id' in earlyAccessFeature && (
                    <div className="flex-3 min-w-60">
                        <PersonList earlyAccessFeature={earlyAccessFeature} />
                    </div>
                )}
            </div>
        </Form>
    )
}

interface FlagSelectorProps {
    value: number | undefined
    onChange: (value: any) => void
}

export function FlagSelector({ value, onChange }: FlagSelectorProps): JSX.Element {
    const [visible, setVisible] = useState(false)

    const { featureFlag } = useValues(featureFlagLogic({ id: value || 'link' }))

    const taxonomicFilterLogicProps: TaxonomicFilterLogicProps = {
        groupType: TaxonomicFilterGroupType.FeatureFlags,
        value,
        onChange: (_, __, item) => {
            'id' in item && item.id && onChange(item.id)
            setVisible(false)
        },
        taxonomicGroupTypes: [TaxonomicFilterGroupType.FeatureFlags],
        optionsFromProp: undefined,
        popoverEnabled: true,
        selectFirstItem: true,
        taxonomicFilterLogicKey: 'flag-selectorz',
    }

    return (
        <Popover
            overlay={<TaxonomicFilter {...taxonomicFilterLogicProps} />}
            visible={visible}
            placement="right-start"
            fallbackPlacements={['bottom']}
            onClickOutside={() => setVisible(false)}
        >
            <LemonButton type="secondary" onClick={() => setVisible(!visible)}>
                {!!featureFlag.key ? featureFlag.key : 'Select flag'}
            </LemonButton>
        </Popover>
    )
}

interface PersonListProps {
    earlyAccessFeature: EarlyAccessFeatureType
}

function PersonList({ earlyAccessFeature }: PersonListProps): JSX.Element {
    const { implementOptInInstructionsModal } = useValues(earlyAccessFeatureLogic)
    const { toggleImplementOptInInstructionsModal } = useActions(earlyAccessFeatureLogic)

    const key = '$feature_enrollment/' + earlyAccessFeature.feature_flag.key
    const personsLogicProps: PersonsLogicProps = {
        cohort: undefined,
        syncWithUrl: false,
        fixedProperties: [
            {
                key: key,
                type: PropertyFilterType.Person,
                operator: PropertyOperator.Exact,
                value: ['true'],
            },
        ],
    }
    const logic = personsLogic(personsLogicProps)
    const { persons } = useValues(logic)
    const { featureFlag } = useValues(featureFlagLogic({ id: earlyAccessFeature.feature_flag.id || 'link' }))

    return (
        <BindLogic logic={personsLogic} props={personsLogicProps}>
            <h3 className="text-xl font-semibold">Opted-In Users</h3>
            <PersonsScene
                showSearch={persons.results.length > 0}
                showFilters={persons.results.length > 0}
                extraSceneActions={
                    persons.results.length > 0
                        ? [
                              <LemonButton
                                  key="help-button"
                                  onClick={toggleImplementOptInInstructionsModal}
                                  sideIcon={<IconHelpOutline />}
                              >
                                  Implement public opt-in
                              </LemonButton>,
                          ]
                        : []
                }
                compact={true}
                showExportAction={false}
                emptyState={
                    <div>
                        No manual opt-ins. Manually opted-in people will appear here once beta is available. Start by{' '}
                        <a onClick={toggleImplementOptInInstructionsModal}>implementing public opt-in</a>
                    </div>
                }
            />
            <InstructionsModal
                featureFlag={featureFlag}
                visible={implementOptInInstructionsModal}
                onClose={toggleImplementOptInInstructionsModal}
            />
        </BindLogic>
    )
}<|MERGE_RESOLUTION|>--- conflicted
+++ resolved
@@ -184,13 +184,8 @@
                                         {earlyAccessFeature.stage}
                                     </LemonTag>
                                 </div>
-<<<<<<< HEAD
-                            </Col>
+                            </div>
                             {earlyAccessFeature.stage == EarlyAccessFeatureStage.Draft && (
-=======
-                            </div>
-                            {earlyAccessFeature.stage != EarlyAccessFeatureStage.GeneralAvailability && (
->>>>>>> a9a51a23
                                 <LemonButton
                                     onClick={() => releaseBeta()}
                                     tooltip={'Make beta feature available'}
