import React from 'react'
import { useActions, useValues } from 'kea'

import { Card, CloseButton, Loading } from 'lib/utils'
import { SaveToDashboard } from 'lib/components/SaveToDashboard'
import { PropertyFilters } from 'lib/components/PropertyFilters/PropertyFilters'
import { DateFilter } from 'lib/components/DateFilter'
import { IntervalFilter } from 'lib/components/IntervalFilter'

import { ActionFilter } from './ActionFilter/ActionFilter'
import { ActionsPie } from './ActionsPie'
import { BreakdownFilter } from './BreakdownFilter'
import { ActionsTable } from './ActionsTable'
import { ActionsLineGraph } from './ActionsLineGraph'
import { ShownAsFilter } from './ShownAsFilter'
import { PeopleModal } from './PeopleModal'
import { trendsLogic, ViewType } from './trendsLogic'
import { Tabs } from 'antd'
import api from 'lib/api'

const { TabPane } = Tabs
import { ChartFilter } from 'lib/components/ChartFilter'
<<<<<<< HEAD
import { SessionFilter } from 'lib/components/SessionsFilter'
=======
import { userLogic } from 'scenes/userLogic'
>>>>>>> 64ac794e

const displayMap = {
    ActionsLineGraph: 'Line chart',
    ActionsTable: 'Table',
    ActionsPie: 'Pie',
}

export function Trends() {
<<<<<<< HEAD
    const { filters, properties, resultsLoading, showingPeople, activeView, session } = useValues(
        trendsLogic({ dashboardItemId: null })
    )
    const { setFilters, setDisplay, setActiveView, setSessionParams } = useActions(
        trendsLogic({ dashboardItemId: null })
    )

=======
    const { filters, resultsLoading, showingPeople } = useValues(trendsLogic({ dashboardItemId: null }))
    const { setFilters, setDisplay } = useActions(trendsLogic({ dashboardItemId: null }))
    const { eventProperties } = useValues(userLogic)
>>>>>>> 64ac794e
    return (
        <div className="actions-graph">
            {showingPeople ? <PeopleModal /> : null}
            <h1>Trends</h1>
            <Card>
                <div className="card-body">
<<<<<<< HEAD
                    <Tabs defaultActiveKey={activeView} onChange={key => setActiveView(key)} animated={false}>
                        <TabPane tab={'Actions & Events'} key={ViewType.FILTERS}>
                            <ActionFilter
                                setFilters={setFilters}
                                defaultFilters={filters}
                                showMaths={true}
                                typeKey="trends"
                            />
                            <hr />
                            <h4 className="secondary">Filters</h4>
                            <PropertyFilters
                                properties={properties}
                                propertyFilters={filters.properties || {}}
                                onChange={properties => setFilters({ properties })}
                                style={{ marginBottom: 0 }}
                            />
                            <hr />
                            <h4 className="secondary">Break down by</h4>
                            <div className="select-with-close">
                                <BreakdownFilter
                                    properties={properties}
                                    breakdown={filters.breakdown}
                                    onChange={breakdown => setFilters({ breakdown })}
                                />
                                {filters.breakdown && (
                                    <CloseButton
                                        onClick={() => setFilters({ breakdown: false })}
                                        style={{ marginTop: 1 }}
                                    />
                                )}
                            </div>
                            <hr />
                            <h4 className="secondary">Shown as</h4>
                            <ShownAsFilter
                                shown_as={filters.shown_as}
                                onChange={shown_as => setFilters({ shown_as })}
                            />
                        </TabPane>
                        <TabPane tab="Sessions" key={ViewType.SESSIONS}>
                            <SessionFilter onChange={v => setSessionParams({ math: v })} />
                            <hr />
                            <h4 className="secondary">Filters</h4>
                            <PropertyFilters
                                properties={properties}
                                propertyFilters={filters.properties}
                                onChange={properties => setFilters({ properties })}
                                style={{ marginBottom: 0 }}
                            />
                        </TabPane>
                    </Tabs>
=======
                    <h4 className="secondary">{'Actions & Events'}</h4>
                    <ActionFilter
                        setDefaultIfEmpty={true}
                        setFilters={setFilters}
                        defaultFilters={filters}
                        showMaths={true}
                        typeKey="trends"
                    />
                    <hr />
                    <h4 className="secondary">Filters</h4>
                    <PropertyFilters
                        pageKey="trends"
                        properties={eventProperties}
                        propertyFilters={filters.properties}
                        onChange={properties => setFilters({ properties })}
                        style={{ marginBottom: 0 }}
                    />
                    <hr />
                    <h4 className="secondary">Break down by</h4>
                    <div className="select-with-close">
                        <BreakdownFilter
                            properties={eventProperties}
                            breakdown={filters.breakdown}
                            onChange={breakdown => setFilters({ breakdown })}
                        />
                        {filters.breakdown && (
                            <CloseButton onClick={() => setFilters({ breakdown: false })} style={{ marginTop: 1 }} />
                        )}
                    </div>
                    <hr />
                    <h4 className="secondary">Shown as</h4>
                    <ShownAsFilter shown_as={filters.shown_as} onChange={shown_as => setFilters({ shown_as })} />
>>>>>>> 64ac794e
                </div>
            </Card>
            <Card
                title={
                    <span>
                        Graph
                        <div className="float-right">
                            <IntervalFilter
                                setFilters={setFilters}
                                filters={filters}
                                interval={filters.interval}
                                onChange={interval => setFilters({ interval })}
                                disabled={activeView == ViewType.SESSIONS}
                            />
                            <ChartFilter
                                defaultValue={displayMap[filters.display || 'ActionsLineGraph']}
                                disabledOptions={disabledChartOptions(filters, activeView)}
                                onChange={setDisplay}
                            ></ChartFilter>
                            <DateFilter
                                onChange={(date_from, date_to) =>
                                    setFilters({
                                        date_from: date_from,
                                        date_to: date_to && date_to,
                                    })
                                }
                                dateFrom={filters.date_from}
                                dateTo={filters.date_to}
                            />
                            <SaveToDashboard
                                onSubmit={(value, callback) => {
                                    api.create('api/dashboard', {
                                        filters: filters,
                                        type: filters.display || 'ActionsLineGraph',
                                        name: value,
                                    }).then(callback)
                                }}
                            />
                        </div>
                    </span>
                }
            >
                <div className="card-body card-body-graph">
                    {filters.actions && (
                        <div
                            style={{
                                minHeight: 'calc(70vh - 50px)',
                                position: 'relative',
                            }}
                        >
                            {resultsLoading && <Loading />}
                            {((activeView != ViewType.SESSIONS && !filters.display) ||
                                filters.display == 'ActionsLineGraph') && <ActionsLineGraph />}
                            {(filters.display == 'ActionsTable' || activeView == ViewType.SESSIONS) && (
                                <ActionsTable filters={filters} view={activeView} session={session} />
                            )}
                            {filters.display == 'ActionsPie' && <ActionsPie filters={filters} />}
                        </div>
                    )}
                </div>
            </Card>
        </div>
    )
}

const disabledChartOptions = (filters, view) => {
    if (view == ViewType.SESSIONS) {
        return ['ActionsLineGraph']
    } else if (filters.breakdown) {
        return ['ActionsPie', 'ActionsLineGraph']
    } else {
        return []
    }
}<|MERGE_RESOLUTION|>--- conflicted
+++ resolved
@@ -20,11 +20,8 @@
 
 const { TabPane } = Tabs
 import { ChartFilter } from 'lib/components/ChartFilter'
-<<<<<<< HEAD
 import { SessionFilter } from 'lib/components/SessionsFilter'
-=======
 import { userLogic } from 'scenes/userLogic'
->>>>>>> 64ac794e
 
 const displayMap = {
     ActionsLineGraph: 'Line chart',
@@ -33,77 +30,17 @@
 }
 
 export function Trends() {
-<<<<<<< HEAD
     const { filters, properties, resultsLoading, showingPeople, activeView, session } = useValues(
         trendsLogic({ dashboardItemId: null })
     )
-    const { setFilters, setDisplay, setActiveView, setSessionParams } = useActions(
-        trendsLogic({ dashboardItemId: null })
-    )
-
-=======
-    const { filters, resultsLoading, showingPeople } = useValues(trendsLogic({ dashboardItemId: null }))
     const { setFilters, setDisplay } = useActions(trendsLogic({ dashboardItemId: null }))
     const { eventProperties } = useValues(userLogic)
->>>>>>> 64ac794e
     return (
         <div className="actions-graph">
             {showingPeople ? <PeopleModal /> : null}
             <h1>Trends</h1>
             <Card>
                 <div className="card-body">
-<<<<<<< HEAD
-                    <Tabs defaultActiveKey={activeView} onChange={key => setActiveView(key)} animated={false}>
-                        <TabPane tab={'Actions & Events'} key={ViewType.FILTERS}>
-                            <ActionFilter
-                                setFilters={setFilters}
-                                defaultFilters={filters}
-                                showMaths={true}
-                                typeKey="trends"
-                            />
-                            <hr />
-                            <h4 className="secondary">Filters</h4>
-                            <PropertyFilters
-                                properties={properties}
-                                propertyFilters={filters.properties || {}}
-                                onChange={properties => setFilters({ properties })}
-                                style={{ marginBottom: 0 }}
-                            />
-                            <hr />
-                            <h4 className="secondary">Break down by</h4>
-                            <div className="select-with-close">
-                                <BreakdownFilter
-                                    properties={properties}
-                                    breakdown={filters.breakdown}
-                                    onChange={breakdown => setFilters({ breakdown })}
-                                />
-                                {filters.breakdown && (
-                                    <CloseButton
-                                        onClick={() => setFilters({ breakdown: false })}
-                                        style={{ marginTop: 1 }}
-                                    />
-                                )}
-                            </div>
-                            <hr />
-                            <h4 className="secondary">Shown as</h4>
-                            <ShownAsFilter
-                                shown_as={filters.shown_as}
-                                onChange={shown_as => setFilters({ shown_as })}
-                            />
-                        </TabPane>
-                        <TabPane tab="Sessions" key={ViewType.SESSIONS}>
-                            <SessionFilter onChange={v => setSessionParams({ math: v })} />
-                            <hr />
-                            <h4 className="secondary">Filters</h4>
-                            <PropertyFilters
-                                properties={properties}
-                                propertyFilters={filters.properties}
-                                onChange={properties => setFilters({ properties })}
-                                style={{ marginBottom: 0 }}
-                            />
-                        </TabPane>
-                    </Tabs>
-=======
                     <h4 className="secondary">{'Actions & Events'}</h4>
                     <ActionFilter
                         setDefaultIfEmpty={true}
@@ -136,7 +73,6 @@
                     <hr />
                     <h4 className="secondary">Shown as</h4>
                     <ShownAsFilter shown_as={filters.shown_as} onChange={shown_as => setFilters({ shown_as })} />
->>>>>>> 64ac794e
                 </div>
             </Card>
             <Card
@@ -190,9 +126,7 @@
                             {resultsLoading && <Loading />}
                             {((activeView != ViewType.SESSIONS && !filters.display) ||
                                 filters.display == 'ActionsLineGraph') && <ActionsLineGraph />}
-                            {(filters.display == 'ActionsTable' || activeView == ViewType.SESSIONS) && (
-                                <ActionsTable filters={filters} view={activeView} session={session} />
-                            )}
+                            {filters.display == 'ActionsTable' && <ActionsTable filters={filters} view={activeView} />}
                             {filters.display == 'ActionsPie' && <ActionsPie filters={filters} />}
                         </div>
                     )}
