--- conflicted
+++ resolved
@@ -15,13 +15,11 @@
 import { ShownAsFilter } from './ShownAsFilter'
 import { PeopleModal } from './PeopleModal'
 import { trendsLogic } from './trendsLogic'
-<<<<<<< HEAD
 import { Tabs } from 'antd'
 
 const { TabPane } = Tabs
-=======
 import { ChartFilter } from 'lib/components/ChartFilter'
->>>>>>> 4931407d
+import { SessionFilter } from 'lib/components/SessionsFilter'
 
 const displayMap = {
     ActionsLineGraph: 'Line chart',
@@ -38,10 +36,14 @@
             <h1>Trends</h1>
             <Card>
                 <div className="card-body">
-<<<<<<< HEAD
-                    <Tabs defaultActiveKey="1" onChange={() => console.log('calloback')}>
+                    <Tabs defaultActiveKey="1" onChange={() => console.log('callback')} animated={false}>
                         <TabPane tab={'Actions & Events'} key="1">
-                            <ActionFilter></ActionFilter>
+                            <ActionFilter
+                                setFilters={setFilters}
+                                defaultFilters={filters}
+                                showMaths={true}
+                                typeKey="trends"
+                            />
                             <hr />
                             <h4 className="secondary">Filters</h4>
                             <PropertyFilters
@@ -73,7 +75,7 @@
                             />
                         </TabPane>
                         <TabPane tab="Sessions" key="2">
-                            <ActionFilter></ActionFilter>
+                            <SessionFilter />
                             <hr />
                             <h4 className="secondary">Filters</h4>
                             <PropertyFilters
@@ -84,33 +86,6 @@
                             />
                         </TabPane>
                     </Tabs>
-=======
-                    <h4 className="secondary">{'Actions & Events'}</h4>
-                    <ActionFilter setFilters={setFilters} defaultFilters={filters} showMaths={true} typeKey="trends" />
-                    <hr />
-                    <h4 className="secondary">Filters</h4>
-                    <PropertyFilters
-                        properties={properties}
-                        propertyFilters={filters.properties}
-                        onChange={properties => setFilters({ properties })}
-                        style={{ marginBottom: 0 }}
-                    />
-                    <hr />
-                    <h4 className="secondary">Break down by</h4>
-                    <div className="select-with-close">
-                        <BreakdownFilter
-                            properties={properties}
-                            breakdown={filters.breakdown}
-                            onChange={breakdown => setFilters({ breakdown })}
-                        />
-                        {filters.breakdown && (
-                            <CloseButton onClick={() => setFilters({ breakdown: false })} style={{ marginTop: 1 }} />
-                        )}
-                    </div>
-                    <hr />
-                    <h4 className="secondary">Shown as</h4>
-                    <ShownAsFilter shown_as={filters.shown_as} onChange={shown_as => setFilters({ shown_as })} />
->>>>>>> 4931407d
                 </div>
             </Card>
             <Card
