import React from 'react'
import { LineGraph } from '../../insights/LineGraph'
import { useActions, useValues } from 'kea'
import { trendsLogic } from 'scenes/trends/trendsLogic'
import { InsightEmptyState } from '../../insights/EmptyStates'
import { ACTIONS_BAR_CHART } from 'lib/constants'
import { ChartParams } from '~/types'
import { InsightType } from '~/types'
import { personsModalLogic } from '../personsModalLogic'
import { insightLogic } from 'scenes/insights/insightLogic'
import { isMultiSeriesFormula } from 'lib/utils'

export function ActionsLineGraph({
    dashboardItemId,
    color = 'white',
    inSharedMode = false,
    showPersonsModal = true,
}: ChartParams): JSX.Element | null {
    const { insightProps } = useValues(insightLogic)
    const logic = trendsLogic(insightProps)
    const { filters, indexedResults, visibilityMap } = useValues(logic)
    const { loadPeople, loadPeopleFromUrl } = useActions(personsModalLogic)

    return indexedResults &&
        indexedResults[0]?.data &&
        indexedResults.filter((result) => result.count !== 0).length > 0 ? (
        <LineGraph
            data-attr="trend-line-graph"
            type={filters.insight === InsightType.LIFECYCLE || filters.display === ACTIONS_BAR_CHART ? 'bar' : 'line'}
            color={color}
            datasets={indexedResults}
            visibilityMap={visibilityMap}
            labels={(indexedResults[0] && indexedResults[0].labels) || []}
            isInProgress={!filters.date_to}
<<<<<<< HEAD
            dashboardItemId={
                dashboardItemId || insight.short_id /* used only for annotations, not to init any other logic */
            }
=======
            dashboardItemId={dashboardItemId}
>>>>>>> 909ab0a6
            inSharedMode={inSharedMode}
            interval={filters.interval}
            showPersonsModal={showPersonsModal}
            tooltipPreferAltTitle={filters.insight === InsightType.STICKINESS}
            onClick={
                dashboardItemId || isMultiSeriesFormula(filters.formula) || !showPersonsModal
                    ? null
                    : (point) => {
                          const { dataset, day, value: pointValue, index } = point

                          const params = {
                              action: dataset.action || 'session',
                              label: dataset.label,
                              date_from: day,
                              date_to: day,
                              filters: filters,
                              breakdown_value:
                                  dataset.breakdown_value === undefined ? dataset.status : dataset.breakdown_value,
                              saveOriginal: true,
                              pointValue,
                          }
                          if (dataset.persons_urls?.[index].url) {
                              loadPeopleFromUrl({
                                  ...params,
                                  url: dataset.persons_urls[index].url,
                              })
                          } else {
                              loadPeople(params)
                          }
                      }
            }
        />
    ) : (
        <InsightEmptyState color={color} isDashboard={!!dashboardItemId} />
    )
}<|MERGE_RESOLUTION|>--- conflicted
+++ resolved
@@ -32,13 +32,7 @@
             visibilityMap={visibilityMap}
             labels={(indexedResults[0] && indexedResults[0].labels) || []}
             isInProgress={!filters.date_to}
-<<<<<<< HEAD
-            dashboardItemId={
-                dashboardItemId || insight.short_id /* used only for annotations, not to init any other logic */
-            }
-=======
             dashboardItemId={dashboardItemId}
->>>>>>> 909ab0a6
             inSharedMode={inSharedMode}
             interval={filters.interval}
             showPersonsModal={showPersonsModal}
