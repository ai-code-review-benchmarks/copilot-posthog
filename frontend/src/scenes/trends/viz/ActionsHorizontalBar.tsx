import { useValues } from 'kea'
import { useEffect, useState } from 'react'
import { insightLogic } from 'scenes/insights/insightLogic'
import { formatBreakdownLabel } from 'scenes/insights/utils'
import { datasetToActorsQuery } from 'scenes/trends/viz/datasetToActorsQuery'

import { cohortsModel } from '~/models/cohortsModel'
import { propertyDefinitionsModel } from '~/models/propertyDefinitionsModel'
import { ChartParams, GraphType } from '~/types'

import { InsightEmptyState } from '../../insights/EmptyStates'
import { LineGraph } from '../../insights/views/LineGraph/LineGraph'
import { openPersonsModal } from '../persons-modal/PersonsModal'
import { trendsDataLogic } from '../trendsDataLogic'

type DataSet = any

export function ActionsHorizontalBar({ showPersonsModal = true, context }: ChartParams): JSX.Element | null {
    const [data, setData] = useState<DataSet[] | null>(null)
    const [total, setTotal] = useState(0)

    const { cohorts } = useValues(cohortsModel)
    const { formatPropertyValueForDisplay } = useValues(propertyDefinitionsModel)

    const { insightProps } = useValues(insightLogic)
    const {
        indexedResults,
        labelGroupType,
        trendsFilter,
        formula,
        showValuesOnSeries,
        hasDataWarehouseSeries,
        querySource,
        breakdownFilter,
        getTrendsColor,
        getTrendsHidden,
        theme,
    } = useValues(trendsDataLogic(insightProps))

<<<<<<< HEAD
    function updateData(): void {
        const visibleResults = indexedResults.filter((item) => !getTrendsHidden(item))
        const colorList = visibleResults.map(getTrendsColor)

        setData([
            {
                labels: visibleResults.map((item) => item.label),
                data: visibleResults.map((item) => item.aggregated_value),
                actions: visibleResults.map((item) => item.action),
                personsValues: visibleResults.map((item) => item.persons),
                breakdownValues: visibleResults.map((item) => item.breakdown_value),
                breakdownLabels: visibleResults.map((item) => {
                    return formatBreakdownLabel(
                        item.breakdown_value,
                        breakdownFilter,
                        cohorts?.results,
                        formatPropertyValueForDisplay,
                        undefined,
                        item.label
                    )
                }),
                compareLabels: visibleResults.map((item) => item.compare_label),
                backgroundColor: colorList,
                hoverBackgroundColor: colorList,
                hoverBorderColor: colorList,
                borderColor: colorList,
                hoverBorderWidth: 10,
                borderWidth: 1,
            },
        ])
        setTotal(visibleResults.reduce((prev, item) => prev + item.aggregated_value, 0))
    }

=======
>>>>>>> eba8a516
    useEffect(() => {
        if (indexedResults) {
            const colorList = indexedResults.map(getTrendsColor)

            setData([
                {
                    labels: indexedResults.map((item) => item.label),
                    data: indexedResults.map((item) => item.aggregated_value),
                    actions: indexedResults.map((item) => item.action),
                    personsValues: indexedResults.map((item) => item.persons),
                    breakdownValues: indexedResults.map((item) => item.breakdown_value),
                    breakdownLabels: indexedResults.map((item) => {
                        return formatBreakdownLabel(
                            item.breakdown_value,
                            breakdownFilter,
                            cohorts?.results,
                            formatPropertyValueForDisplay,
                            undefined,
                            item.label
                        )
                    }),
                    compareLabels: indexedResults.map((item) => item.compare_label),
                    backgroundColor: colorList,
                    hoverBackgroundColor: colorList,
                    hoverBorderColor: colorList,
                    borderColor: colorList,
                    hoverBorderWidth: 10,
                    borderWidth: 1,
                },
            ])
            setTotal(indexedResults.reduce((prev, item) => prev + item.aggregated_value, 0))
        }
    }, [indexedResults, theme, breakdownFilter, cohorts?.results, formatPropertyValueForDisplay, getTrendsColor])

    return data && total > 0 ? (
        <LineGraph
            data-attr="trend-bar-value-graph"
            type={GraphType.HorizontalBar}
            tooltip={{
                showHeader: false,
                groupTypeLabel: context?.groupTypeLabel,
            }}
            labelGroupType={labelGroupType}
            datasets={data}
            labels={data[0].labels}
            showPersonsModal={showPersonsModal}
            trendsFilter={trendsFilter}
            formula={formula}
            showValuesOnSeries={showValuesOnSeries}
            onClick={
                context?.onDataPointClick || (showPersonsModal && !trendsFilter?.formula && !hasDataWarehouseSeries)
                    ? (point) => {
                          const { index, points } = point

                          const dataset = points.referencePoint.dataset
                          dataset.action = dataset.actions?.[index]

                          const label = dataset.labels?.[point.index]

                          if (context?.onDataPointClick) {
                              context.onDataPointClick(
                                  {
                                      breakdown: dataset.breakdownValues?.[index],
                                      compare: dataset.compareLabels?.[index] || undefined,
                                  },
                                  indexedResults[0]
                              )
                              return
                          }

                          openPersonsModal({
                              title: label || '',
                              query: datasetToActorsQuery({ dataset, query: querySource!, index }),
                              additionalSelect: {
                                  value_at_data_point: 'event_count',
                                  matched_recordings: 'matched_recordings',
                              },
                              orderBy: ['event_count DESC, actor_id DESC'],
                          })
                      }
                    : undefined
            }
        />
    ) : (
        <InsightEmptyState />
    )
}<|MERGE_RESOLUTION|>--- conflicted
+++ resolved
@@ -37,54 +37,19 @@
         theme,
     } = useValues(trendsDataLogic(insightProps))
 
-<<<<<<< HEAD
-    function updateData(): void {
-        const visibleResults = indexedResults.filter((item) => !getTrendsHidden(item))
-        const colorList = visibleResults.map(getTrendsColor)
-
-        setData([
-            {
-                labels: visibleResults.map((item) => item.label),
-                data: visibleResults.map((item) => item.aggregated_value),
-                actions: visibleResults.map((item) => item.action),
-                personsValues: visibleResults.map((item) => item.persons),
-                breakdownValues: visibleResults.map((item) => item.breakdown_value),
-                breakdownLabels: visibleResults.map((item) => {
-                    return formatBreakdownLabel(
-                        item.breakdown_value,
-                        breakdownFilter,
-                        cohorts?.results,
-                        formatPropertyValueForDisplay,
-                        undefined,
-                        item.label
-                    )
-                }),
-                compareLabels: visibleResults.map((item) => item.compare_label),
-                backgroundColor: colorList,
-                hoverBackgroundColor: colorList,
-                hoverBorderColor: colorList,
-                borderColor: colorList,
-                hoverBorderWidth: 10,
-                borderWidth: 1,
-            },
-        ])
-        setTotal(visibleResults.reduce((prev, item) => prev + item.aggregated_value, 0))
-    }
-
-=======
->>>>>>> eba8a516
     useEffect(() => {
         if (indexedResults) {
-            const colorList = indexedResults.map(getTrendsColor)
+            const visibleResults = indexedResults.filter((item) => !getTrendsHidden(item))
+            const colorList = visibleResults.map(getTrendsColor)
 
             setData([
                 {
-                    labels: indexedResults.map((item) => item.label),
-                    data: indexedResults.map((item) => item.aggregated_value),
-                    actions: indexedResults.map((item) => item.action),
-                    personsValues: indexedResults.map((item) => item.persons),
-                    breakdownValues: indexedResults.map((item) => item.breakdown_value),
-                    breakdownLabels: indexedResults.map((item) => {
+                    labels: visibleResults.map((item) => item.label),
+                    data: visibleResults.map((item) => item.aggregated_value),
+                    actions: visibleResults.map((item) => item.action),
+                    personsValues: visibleResults.map((item) => item.persons),
+                    breakdownValues: visibleResults.map((item) => item.breakdown_value),
+                    breakdownLabels: visibleResults.map((item) => {
                         return formatBreakdownLabel(
                             item.breakdown_value,
                             breakdownFilter,
@@ -94,7 +59,7 @@
                             item.label
                         )
                     }),
-                    compareLabels: indexedResults.map((item) => item.compare_label),
+                    compareLabels: visibleResults.map((item) => item.compare_label),
                     backgroundColor: colorList,
                     hoverBackgroundColor: colorList,
                     hoverBorderColor: colorList,
@@ -103,7 +68,7 @@
                     borderWidth: 1,
                 },
             ])
-            setTotal(indexedResults.reduce((prev, item) => prev + item.aggregated_value, 0))
+            setTotal(visibleResults.reduce((prev, item) => prev + item.aggregated_value, 0))
         }
     }, [indexedResults, theme, breakdownFilter, cohorts?.results, formatPropertyValueForDisplay, getTrendsColor])
 
