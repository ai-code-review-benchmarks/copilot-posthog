import { useValues } from 'kea'
import { useEffect, useState } from 'react'
import { insightLogic } from 'scenes/insights/insightLogic'
import { formatBreakdownLabel } from 'scenes/insights/utils'
import { datasetToActorsQuery } from 'scenes/trends/viz/datasetToActorsQuery'

import { cohortsModel } from '~/models/cohortsModel'
import { propertyDefinitionsModel } from '~/models/propertyDefinitionsModel'
import { ChartParams, GraphType } from '~/types'

import { InsightEmptyState } from '../../insights/EmptyStates'
import { LineGraph } from '../../insights/views/LineGraph/LineGraph'
import { openPersonsModal } from '../persons-modal/PersonsModal'
import { trendsDataLogic } from '../trendsDataLogic'

type DataSet = any

export function ActionsHorizontalBar({ showPersonsModal = true, context }: ChartParams): JSX.Element | null {
    const [data, setData] = useState<DataSet[] | null>(null)
    const [total, setTotal] = useState(0)

    const { allCohorts } = useValues(cohortsModel)
    const { formatPropertyValueForDisplay } = useValues(propertyDefinitionsModel)

    const { insightProps } = useValues(insightLogic)
    const {
        indexedResults,
        labelGroupType,
        trendsFilter,
        formula,
        showValuesOnSeries,
        hasDataWarehouseSeries,
        querySource,
        breakdownFilter,
        getTrendsColor,
        getTrendsHidden,
        theme,
    } = useValues(trendsDataLogic(insightProps))

    useEffect(() => {
        if (indexedResults) {
            const visibleResults = indexedResults.filter((item) => !getTrendsHidden(item))
            const colorList = visibleResults.map(getTrendsColor)

            setData([
                {
                    labels: visibleResults.map((item) => item.label),
                    data: visibleResults.map((item) => item.aggregated_value),
                    actions: visibleResults.map((item) => item.action),
                    personsValues: visibleResults.map((item) => item.persons),
                    breakdownValues: visibleResults.map((item) => item.breakdown_value),
                    breakdownLabels: visibleResults.map((item) => {
                        return formatBreakdownLabel(
                            item.breakdown_value,
                            breakdownFilter,
                            allCohorts?.results,
                            formatPropertyValueForDisplay,
                            undefined,
                            item.label
                        )
                    }),
                    compareLabels: visibleResults.map((item) => item.compare_label),
                    backgroundColor: colorList,
                    hoverBackgroundColor: colorList,
                    hoverBorderColor: colorList,
                    borderColor: colorList,
                    hoverBorderWidth: 10,
                    borderWidth: 1,
                },
            ])
            setTotal(visibleResults.reduce((prev, item) => prev + item.aggregated_value, 0))
        }
<<<<<<< HEAD
    }, [
        indexedResults,
        theme,
        breakdownFilter,
        cohorts?.results,
        formatPropertyValueForDisplay,
        getTrendsColor,
        getTrendsHidden,
    ])
=======
    }, [indexedResults, theme, breakdownFilter, allCohorts?.results, formatPropertyValueForDisplay, getTrendsColor])
>>>>>>> 52368020

    return data && total > 0 ? (
        <LineGraph
            data-attr="trend-bar-value-graph"
            type={GraphType.HorizontalBar}
            tooltip={{
                showHeader: false,
                groupTypeLabel: context?.groupTypeLabel,
            }}
            labelGroupType={labelGroupType}
            datasets={data}
            labels={data[0].labels}
            showPersonsModal={showPersonsModal}
            trendsFilter={trendsFilter}
            formula={formula}
            showValuesOnSeries={showValuesOnSeries}
            onClick={
                context?.onDataPointClick || (showPersonsModal && !trendsFilter?.formula && !hasDataWarehouseSeries)
                    ? (point) => {
                          const { index, points } = point

                          const dataset = points.referencePoint.dataset
                          dataset.action = dataset.actions?.[index]

                          const label = dataset.labels?.[point.index]

                          if (context?.onDataPointClick) {
                              context.onDataPointClick(
                                  {
                                      breakdown: dataset.breakdownValues?.[index],
                                      compare: dataset.compareLabels?.[index] || undefined,
                                  },
                                  indexedResults[0]
                              )
                              return
                          }

                          openPersonsModal({
                              title: label || '',
                              query: datasetToActorsQuery({ dataset, query: querySource!, index }),
                              additionalSelect: {
                                  value_at_data_point: 'event_count',
                                  matched_recordings: 'matched_recordings',
                              },
                              orderBy: ['event_count DESC, actor_id DESC'],
                          })
                      }
                    : undefined
            }
        />
    ) : (
        <InsightEmptyState />
    )
}<|MERGE_RESOLUTION|>--- conflicted
+++ resolved
@@ -70,19 +70,15 @@
             ])
             setTotal(visibleResults.reduce((prev, item) => prev + item.aggregated_value, 0))
         }
-<<<<<<< HEAD
     }, [
         indexedResults,
         theme,
         breakdownFilter,
-        cohorts?.results,
+        allCohorts?.results,
         formatPropertyValueForDisplay,
         getTrendsColor,
         getTrendsHidden,
     ])
-=======
-    }, [indexedResults, theme, breakdownFilter, allCohorts?.results, formatPropertyValueForDisplay, getTrendsColor])
->>>>>>> 52368020
 
     return data && total > 0 ? (
         <LineGraph
