--- conflicted
+++ resolved
@@ -28,11 +28,8 @@
     onClick,
     ['data-attr']: dataAttr,
     dashboardItemId,
-<<<<<<< HEAD
     isStacked,
-=======
     inSharedMode,
->>>>>>> b75a46d5
 }) {
     const chartRef = useRef()
     const myLineChart = useRef()
