--- conflicted
+++ resolved
@@ -39,11 +39,7 @@
     const title = useMemo(
         () =>
             isInitialLoad ? (
-<<<<<<< HEAD
-                'Loading users…'
-=======
                 'Loading persons…'
->>>>>>> 7f605c8b
             ) : filters.shown_as === 'Stickiness' ? (
                 <>
                     <PropertyKeyInfo value={people?.label || ''} disablePopover /> stickiness on day {people?.day}
@@ -149,11 +145,7 @@
                                 ))
                             ) : (
                                 <div className="person-row-container person-row">
-<<<<<<< HEAD
-                                    We couldn't find any matching users for this datapoint.
-=======
                                     We couldn't find any matching persons for this data point.
->>>>>>> 7f605c8b
                                 </div>
                             )}
                         </div>
