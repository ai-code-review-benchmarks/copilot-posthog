import React, { useMemo, useState } from 'react'
import { useActions, useValues } from 'kea'
import { parsePeopleParams } from 'scenes/trends/trendsLogic'
import { DownloadOutlined, UsergroupAddOutlined } from '@ant-design/icons'
import { Modal, Button, Input, Skeleton } from 'antd'
import { FilterType, PersonType, ViewType } from '~/types'
import { personsModalLogic } from './personsModalLogic'
import { CopyToClipboardInline } from 'lib/components/CopyToClipboard'
import { midEllipsis } from 'lib/utils'
import './PersonModal.scss'
import { PropertiesTable } from 'lib/components/PropertiesTable'
import { ExpandIcon, ExpandIconProps } from 'lib/components/ExpandIcon'
import { PropertyKeyInfo } from 'lib/components/PropertyKeyInfo'
import { DateDisplay } from 'lib/components/DateDisplay'
import { preflightLogic } from 'scenes/PreflightCheck/logic'
<<<<<<< HEAD
import { urls } from '../sceneLogic'
import { SessionRecordingsButton } from '../sessions/SessionRecordingsButton'
=======
import { PersonHeader } from '../persons/PersonHeader'
>>>>>>> c318815a

export interface PersonModalProps {
    visible: boolean
    view: ViewType
    filters: Partial<FilterType>
    onSaveCohort: () => void
}

export function PersonModal({ visible, view, filters, onSaveCohort }: PersonModalProps): JSX.Element {
    const {
        people,
        loadingMorePeople,
        firstLoadedPeople,
        searchTerm,
        isInitialLoad,
        clickhouseFeaturesEnabled,
    } = useValues(personsModalLogic)
    const { hidePeople, loadMorePeople, setFirstLoadedPeople, setPersonsModalFilters, setSearchTerm } = useActions(
        personsModalLogic
    )
    const { preflight } = useValues(preflightLogic)
    const title = useMemo(
        () =>
            isInitialLoad ? (
                'Loading persons…'
            ) : filters.shown_as === 'Stickiness' ? (
                <>
                    <PropertyKeyInfo value={people?.label || ''} disablePopover /> stickiness on day {people?.day}
                </>
            ) : filters.display === 'ActionsBarValue' || filters.display === 'ActionsPie' ? (
                <PropertyKeyInfo value={people?.label || ''} disablePopover />
            ) : filters.insight === ViewType.FUNNELS ? (
                <>
                    {(people?.funnelStep ?? 0) >= 0 ? 'Completed' : 'Dropped off at'} step
                    {Math.abs(people?.funnelStep ?? 0)} - <PropertyKeyInfo value={people?.label || ''} disablePopover />{' '}
                    {people?.breakdown_value !== undefined &&
                        `- ${people.breakdown_value ? people.breakdown_value : 'None'}`}
                </>
            ) : (
                <>
                    <PropertyKeyInfo value={people?.label || ''} disablePopover /> on{' '}
                    <DateDisplay interval={filters.interval || 'day'} date={people?.day.toString() || ''} />
                </>
            ),
        [filters, people, isInitialLoad]
    )

    const isDownloadCsvAvailable = view === ViewType.TRENDS
    const isSaveAsCohortAvailable = clickhouseFeaturesEnabled

    return (
        <Modal
            title={title}
            visible={visible}
            onOk={hidePeople}
            onCancel={hidePeople}
            footer={
                people &&
                people.count > 0 &&
                (isDownloadCsvAvailable || isSaveAsCohortAvailable) && (
                    <>
                        {isDownloadCsvAvailable && (
                            <Button
                                icon={<DownloadOutlined />}
                                href={`/api/action/people.csv?${parsePeopleParams(
                                    {
                                        label: people.label,
                                        action: people.action,
                                        date_from: people.day,
                                        date_to: people.day,
                                        breakdown_value: people.breakdown_value,
                                    },
                                    filters
                                )}`}
                                style={{ marginRight: 8 }}
                                data-attr="person-modal-download-csv"
                            >
                                Download CSV
                            </Button>
                        )}
                        {isSaveAsCohortAvailable && (
                            <Button
                                onClick={onSaveCohort}
                                icon={<UsergroupAddOutlined />}
                                data-attr="person-modal-save-as-cohort"
                            >
                                Save as cohort
                            </Button>
                        )}
                    </>
                )
            }
            width={600}
            className="person-modal"
        >
            {isInitialLoad ? (
                <div style={{ padding: 16 }}>
                    <Skeleton active />
                </div>
            ) : (
                people && (
                    <>
                        {!preflight?.is_clickhouse_enabled && (
                            <Input.Search
                                allowClear
                                enterButton
                                placeholder="Search person by email, name, or ID"
                                onChange={(e) => {
                                    setSearchTerm(e.target.value)
                                    if (!e.target.value) {
                                        setFirstLoadedPeople(firstLoadedPeople)
                                    }
                                }}
                                value={searchTerm}
                                onSearch={(term) =>
                                    term
                                        ? setPersonsModalFilters(term, people, filters)
                                        : setFirstLoadedPeople(firstLoadedPeople)
                                }
                            />
                        )}
                        <div style={{ background: '#FAFAFA' }}>
                            {people.count > 0 ? (
                                people?.people.map((person) => (
                                    <div key={person.id}>
                                        <PersonRow person={person} />
                                    </div>
                                ))
                            ) : (
                                <div className="person-row-container person-row">
                                    We couldn't find any matching persons for this data point.
                                </div>
                            )}
                        </div>
                        {people?.next && (
                            <div
                                style={{
                                    margin: '1rem',
                                    textAlign: 'center',
                                }}
                            >
                                <Button type="primary" style={{ color: 'white' }} onClick={loadMorePeople}>
                                    {' '}
                                    loading={loadingMorePeople}
                                    Load more people
                                </Button>
                            </div>
                        )}
                    </>
                )
            )}
        </Modal>
    )
}

interface PersonRowProps {
    person: PersonType
}

export function PersonRow({ person }: PersonRowProps): JSX.Element {
    const [showProperties, setShowProperties] = useState(false)
    const expandProps = {
        record: '',
        onExpand: () => setShowProperties(!showProperties),
        expanded: showProperties,
        expandable: Object.keys(person.properties).length > 0,
        prefixCls: 'ant-table',
    } as ExpandIconProps

    return (
<<<<<<< HEAD
        <div key={person.id} className="person-row">
            <div className="person-row-contents">
                <div className="person-row-info">
                    <ExpandIcon {...expandProps} />
                    <div className="person-ids">
                        <Link to={urls.person(person.distinct_ids[0])} className="text-default">
                            <strong>{person.properties.email}</strong>
                        </Link>
                        <CopyToClipboardInline
                            explicitValue={person.distinct_ids[0]}
                            description="person distinct ID"
                            iconStyle={{ color: 'var(--primary)' }}
                            iconPosition="end"
                            className="text-small text-muted-alt"
                        >
                            {midEllipsis(person.distinct_ids[0], 32)}
                        </CopyToClipboardInline>
                    </div>
=======
        <div key={person.id} className="person-row-container">
            <div className="person-row">
                <ExpandIcon {...expandProps} />
                <div className="person-ids">
                    <strong>
                        <PersonHeader person={person} withIcon={false} />
                    </strong>
                    <CopyToClipboardInline
                        explicitValue={person.distinct_ids[0]}
                        iconStyle={{ color: 'var(--primary)' }}
                        iconPosition="end"
                        className="text-small text-muted-alt"
                    >
                        {midEllipsis(person.distinct_ids[0], 32)}
                    </CopyToClipboardInline>
>>>>>>> c318815a
                </div>
                {person.session_recordings && <SessionRecordingsButton sessionRecordings={person.session_recordings} />}
            </div>
            {showProperties && <PropertiesTable properties={person.properties} className="person-modal-properties" />}
        </div>
    )
}<|MERGE_RESOLUTION|>--- conflicted
+++ resolved
@@ -13,12 +13,8 @@
 import { PropertyKeyInfo } from 'lib/components/PropertyKeyInfo'
 import { DateDisplay } from 'lib/components/DateDisplay'
 import { preflightLogic } from 'scenes/PreflightCheck/logic'
-<<<<<<< HEAD
-import { urls } from '../sceneLogic'
 import { SessionRecordingsButton } from '../sessions/SessionRecordingsButton'
-=======
 import { PersonHeader } from '../persons/PersonHeader'
->>>>>>> c318815a
 
 export interface PersonModalProps {
     visible: boolean
@@ -189,18 +185,16 @@
     } as ExpandIconProps
 
     return (
-<<<<<<< HEAD
         <div key={person.id} className="person-row">
             <div className="person-row-contents">
                 <div className="person-row-info">
                     <ExpandIcon {...expandProps} />
                     <div className="person-ids">
-                        <Link to={urls.person(person.distinct_ids[0])} className="text-default">
-                            <strong>{person.properties.email}</strong>
-                        </Link>
+                        <strong>
+                            <PersonHeader person={person} withIcon={false} />
+                        </strong>
                         <CopyToClipboardInline
                             explicitValue={person.distinct_ids[0]}
-                            description="person distinct ID"
                             iconStyle={{ color: 'var(--primary)' }}
                             iconPosition="end"
                             className="text-small text-muted-alt"
@@ -208,23 +202,6 @@
                             {midEllipsis(person.distinct_ids[0], 32)}
                         </CopyToClipboardInline>
                     </div>
-=======
-        <div key={person.id} className="person-row-container">
-            <div className="person-row">
-                <ExpandIcon {...expandProps} />
-                <div className="person-ids">
-                    <strong>
-                        <PersonHeader person={person} withIcon={false} />
-                    </strong>
-                    <CopyToClipboardInline
-                        explicitValue={person.distinct_ids[0]}
-                        iconStyle={{ color: 'var(--primary)' }}
-                        iconPosition="end"
-                        className="text-small text-muted-alt"
-                    >
-                        {midEllipsis(person.distinct_ids[0], 32)}
-                    </CopyToClipboardInline>
->>>>>>> c318815a
                 </div>
                 {person.session_recordings && <SessionRecordingsButton sessionRecordings={person.session_recordings} />}
             </div>
