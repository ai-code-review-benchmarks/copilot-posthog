import React from 'react'
import { BindLogic, useActions, useValues } from 'kea'
import { PersonModal } from './PersonModal'
import {
    ACTIONS_LINE_GRAPH_LINEAR,
    ACTIONS_LINE_GRAPH_CUMULATIVE,
    ACTIONS_TABLE,
    ACTIONS_PIE_CHART,
    ACTIONS_BAR_CHART,
    ACTIONS_BAR_CHART_VALUE,
} from 'lib/constants'

import { ActionsPie, ActionsLineGraph, ActionsBarValueGraph, ActionsTable } from './viz'
import { SaveCohortModal } from './SaveCohortModal'
import { trendsLogic } from './trendsLogic'
import { InsightType } from '~/types'
import { InsightsTable } from 'scenes/insights/InsightsTable'
import { Button } from 'antd'
import { personsModalLogic } from './personsModalLogic'
import { eventUsageLogic } from 'lib/utils/eventUsageLogic'
import { insightLogic } from 'scenes/insights/insightLogic'

interface Props {
    view: InsightType
}

export function TrendInsight({ view }: Props): JSX.Element {
    const { insightProps } = useValues(insightLogic)
    const { cohortModalVisible } = useValues(personsModalLogic)
    const { setCohortModalVisible } = useActions(personsModalLogic)
    const { filters: _filters, loadMoreBreakdownUrl, breakdownValuesLoading } = useValues(trendsLogic(insightProps))
    const { loadMoreBreakdownValues } = useActions(trendsLogic(insightProps))
    const { showingPeople } = useValues(personsModalLogic)
    const { saveCohortWithFilters } = useActions(personsModalLogic)
    const { reportCohortCreatedFromPersonModal } = useActions(eventUsageLogic)

    const renderViz = (): JSX.Element | undefined => {
        if (
            !_filters.display ||
            _filters.display === ACTIONS_LINE_GRAPH_LINEAR ||
            _filters.display === ACTIONS_LINE_GRAPH_CUMULATIVE ||
            _filters.display === ACTIONS_BAR_CHART
        ) {
            return <ActionsLineGraph filters={_filters} />
        }
        if (_filters.display === ACTIONS_TABLE) {
            if (view === InsightType.SESSIONS && _filters.session === 'dist') {
                return <ActionsTable filters={_filters} />
            }
            return (
                <BindLogic logic={trendsLogic} props={{ dashboardItemId: null, view, filters: null }}>
<<<<<<< HEAD
                    <InsightsTable isLegend={false} showTotalCount={view !== InsightType.SESSIONS} />
=======
                    <InsightsTable
                        isLegend={false}
                        showTotalCount={view !== ViewType.SESSIONS}
                        filterKey={`trends_${view}`}
                        canEditSeriesNameInline
                    />
>>>>>>> 62af72bf
                </BindLogic>
            )
        }
        if (_filters.display === ACTIONS_PIE_CHART) {
            return <ActionsPie filters={_filters} />
        }
        if (_filters.display === ACTIONS_BAR_CHART_VALUE) {
            return <ActionsBarValueGraph filters={_filters} />
        }
    }

    return (
        <>
            {(_filters.actions || _filters.events || _filters.session) && (
                <div
                    style={{
                        minHeight: 'calc(90vh - 16rem)',
                        position: 'relative',
                    }}
                >
                    {renderViz()}
                </div>
            )}
            {_filters.breakdown && (
                <div className="mt text-center">
                    {loadMoreBreakdownUrl ? (
                        <>
                            <div className="text-muted mb">
                                For readability, <b>not all breakdown values are displayed</b>. Click below to load
                                them.
                            </div>
                            <div>
                                <Button
                                    style={{ textAlign: 'center' }}
                                    onClick={loadMoreBreakdownValues}
                                    loading={breakdownValuesLoading}
                                >
                                    Load more breakdown values
                                </Button>
                            </div>
                        </>
                    ) : (
                        <span className="text-muted">
                            Showing <b>all breakdown values</b>
                        </span>
                    )}
                </div>
            )}
            <PersonModal
                visible={showingPeople && !cohortModalVisible}
                view={view}
                filters={_filters}
                onSaveCohort={() => {
                    setCohortModalVisible(true)
                }}
            />
            <SaveCohortModal
                visible={cohortModalVisible}
                onOk={(title: string) => {
                    saveCohortWithFilters(title, _filters)
                    setCohortModalVisible(false)
                    reportCohortCreatedFromPersonModal(_filters)
                }}
                onCancel={() => setCohortModalVisible(false)}
            />
        </>
    )
}<|MERGE_RESOLUTION|>--- conflicted
+++ resolved
@@ -49,16 +49,12 @@
             }
             return (
                 <BindLogic logic={trendsLogic} props={{ dashboardItemId: null, view, filters: null }}>
-<<<<<<< HEAD
-                    <InsightsTable isLegend={false} showTotalCount={view !== InsightType.SESSIONS} />
-=======
                     <InsightsTable
                         isLegend={false}
-                        showTotalCount={view !== ViewType.SESSIONS}
+                        showTotalCount={view !== InsightType.SESSIONS}
                         filterKey={`trends_${view}`}
                         canEditSeriesNameInline
                     />
->>>>>>> 62af72bf
                 </BindLogic>
             )
         }
