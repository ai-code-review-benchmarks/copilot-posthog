--- conflicted
+++ resolved
@@ -49,11 +49,7 @@
     }
 
     .data-point-selector {
-<<<<<<< HEAD
-        padding: 0.5rem 1rem;
-=======
         padding: 0 1rem 1rem;
->>>>>>> 7d4b63ec
         border-bottom: 1px solid var(--border);
         .ant-select {
             display: block;
