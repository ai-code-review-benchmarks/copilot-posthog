import React, { useMemo } from 'react'
import { useActions, useValues } from 'kea'
import { DownloadOutlined } from '@ant-design/icons'
import { Button, Select, Skeleton } from 'antd'
import { ActorType, ChartDisplayType, ExporterFormat, FilterType, InsightType } from '~/types'
import { personsModalLogic } from './personsModalLogic'
import { CopyToClipboardInline } from 'lib/components/CopyToClipboard'
import { capitalizeFirstLetter, isGroupType, midEllipsis, pluralize } from 'lib/utils'
import './PersonsModal.scss'
import { PropertyKeyInfo } from 'lib/components/PropertyKeyInfo'
import { PropertiesTable } from 'lib/components/PropertiesTable'
import { DateDisplay } from 'lib/components/DateDisplay'
import { PersonHeader } from '../persons/PersonHeader'
import api from '../../lib/api'
import { LemonTable, LemonTableColumns } from 'lib/components/LemonTable'
import { GroupActorHeader } from 'scenes/persons/GroupActorHeader'
import { IconPersonFilled, IconSave } from 'lib/components/icons'
import { InsightLabel } from 'lib/components/InsightLabel'
import { getSeriesColor } from 'lib/colors'
import { featureFlagLogic } from 'lib/logic/featureFlagLogic'
import { FEATURE_FLAGS } from 'lib/constants'
import { SessionPlayerDrawer } from 'scenes/session-recordings/SessionPlayerDrawer'
import { MultiRecordingButton } from 'scenes/session-recordings/multiRecordingButton/multiRecordingButton'
import { countryCodeToFlag, countryCodeToName } from 'scenes/insights/views/WorldMap/countryCodes'
import { triggerExport } from 'lib/components/ExportButton/exporter'
import { LemonButton, LemonInput } from '@posthog/lemon-ui'
import { LemonModal } from 'lib/components/LemonModal'

export interface PersonsModalProps {
    isOpen: boolean
    view: InsightType
    filters: Partial<FilterType>
    onSaveCohort: () => void
    showModalActions?: boolean
    aggregationTargetLabel: { singular: string; plural: string }
}

export function PersonsModal({
    isOpen,
    view,
    filters,
    onSaveCohort,
    showModalActions = true,
    aggregationTargetLabel,
}: PersonsModalProps): JSX.Element {
    const {
        people,
        loadingMorePeople,
        firstLoadedPeople,
        searchTerm,
        isInitialLoad,
        peopleParams,
        actorLabel,
        sessionRecordingId,
    } = useValues(personsModalLogic)
    const {
        hidePeople,
        loadMorePeople,
        setFirstLoadedActors,
        setPersonsModalFilters,
        setSearchTerm,
        switchToDataPoint,
        openRecordingModal,
        closeRecordingModal,
    } = useActions(personsModalLogic)
    const { featureFlags } = useValues(featureFlagLogic)

    const title = useMemo(
        () =>
            isInitialLoad ? (
                `Loading ${aggregationTargetLabel.plural}…`
            ) : filters.shown_as === 'Stickiness' ? (
                <>
                    <PropertyKeyInfo value={people?.label || ''} disablePopover /> stickiness on day {people?.day}
                </>
            ) : filters.display === ChartDisplayType.ActionsBarValue ||
              filters.display === ChartDisplayType.ActionsPie ||
              filters.display === ChartDisplayType.BoldNumber ? (
                <PropertyKeyInfo value={people?.label || ''} disablePopover />
            ) : filters.insight === InsightType.FUNNELS ? (
                <>
                    {(people?.funnelStep ?? 0) >= 0 ? 'Completed' : 'Dropped off at'} step{' '}
                    {Math.abs(people?.funnelStep ?? 0)} • <PropertyKeyInfo value={people?.label || ''} disablePopover />{' '}
                    {!!people?.breakdown_value ? `• ${people.breakdown_value}` : ''}
                </>
            ) : filters.insight === InsightType.PATHS ? (
                <>
                    {people?.pathsDropoff ? 'Dropped off after' : 'Completed'} step{' '}
                    <PropertyKeyInfo value={people?.label.replace(/(^[0-9]+_)/, '') || ''} disablePopover />
                </>
            ) : filters.display === ChartDisplayType.WorldMap ? (
                <>
                    {capitalizeFirstLetter(actorLabel)}
                    {peopleParams?.breakdown_value
                        ? ` in ${countryCodeToFlag(peopleParams?.breakdown_value as string)} ${
                              countryCodeToName[peopleParams?.breakdown_value as string]
                          }`
                        : ''}
                </>
            ) : (
                <>
                    {capitalizeFirstLetter(actorLabel)} on{' '}
                    <DateDisplay interval={filters.interval || 'day'} date={people?.day?.toString() || ''} />
                </>
            ),
        [filters, people, isInitialLoad]
    )

    const flaggedInsights = featureFlags[FEATURE_FLAGS.NEW_INSIGHT_COHORTS]
    const isDownloadCsvAvailable: boolean =
        !!featureFlags[FEATURE_FLAGS.PERSON_MODAL_EXPORTS] && InsightType.TRENDS && showModalActions && !!people?.action
    const isSaveAsCohortAvailable =
        (view === InsightType.TRENDS ||
            view === InsightType.STICKINESS ||
            (!!flaggedInsights && (view === InsightType.FUNNELS || view === InsightType.PATHS))) && // make sure flaggedInsights isn't evaluated as undefined
        showModalActions

    const showCountedByTag = !!people?.crossDataset?.find(({ action }) => action?.math && action.math !== 'total')
    const hasMultipleSeries = !!people?.crossDataset?.find(({ action }) => action?.order)

    const filterSearchResults = (): void => {
        if (!searchTerm) {
            setFirstLoadedActors(firstLoadedPeople)
        }
        people && setPersonsModalFilters(searchTerm, people, filters)
    }

    return (
        <>
            {!!sessionRecordingId && <SessionPlayerDrawer onClose={closeRecordingModal} />}
            <LemonModal
                title={title}
                isOpen={isOpen}
                onClose={hidePeople}
                footer={
                    people &&
                    people.count > 0 &&
                    (isDownloadCsvAvailable || isSaveAsCohortAvailable) && (
                        <div className="flex gap-2">
                            {isDownloadCsvAvailable && (
                                <LemonButton
                                    icon={<DownloadOutlined />}
                                    type="secondary"
                                    onClick={() => {
                                        triggerExport({
                                            export_format: ExporterFormat.CSV,
                                            export_context: {
                                                path: api.actions.determinePeopleCsvUrl(
                                                    {
                                                        label: people.label,
                                                        action: people.action,
                                                        date_from: people.day,
                                                        date_to: people.day,
                                                        breakdown_value: people.breakdown_value,
                                                    },
                                                    filters
                                                ),
                                            },
                                        })
                                    }}
                                    data-attr="person-modal-download-csv"
                                >
                                    Download CSV
                                </LemonButton>
                            )}
                            {isSaveAsCohortAvailable && (
                                <LemonButton
                                    onClick={onSaveCohort}
                                    icon={<IconSave />}
                                    type="secondary"
                                    data-attr="person-modal-save-as-cohort"
                                >
                                    Save as cohort
                                </LemonButton>
                            )}
                        </div>
                    )
                }
                width={600}
            >
<<<<<<< HEAD
                <div className="persons-modal space-y-2">
                    {isInitialLoad ? (
                        <div className="p-4">
                            <Skeleton active />
                        </div>
                    ) : (
                        people && (
                            <>
                                <div className="mb-4">
                                    <LemonInput
                                        icon={<IconMagnifier />}
                                        allowClear
                                        placeholder="Search for persons by email, name, or ID"
                                        onChange={(value) => {
                                            setSearchTerm(value)
                                            if (!value) {
                                                setFirstLoadedActors(firstLoadedPeople)
                                            }
                                            setPersonsModalFilters(value, people, filters)
                                        }}
                                        value={searchTerm}
                                    />
                                </div>
                                {!!people.crossDataset?.length && people.seriesId !== undefined && (
                                    <div className="data-point-selector">
                                        <Select value={people.seriesId} onChange={(_id) => switchToDataPoint(_id)}>
                                            {people.crossDataset.map((dataPoint) => (
                                                <Select.Option
                                                    value={dataPoint.id}
                                                    key={`${dataPoint.action?.id}${dataPoint.breakdown_value}`}
                                                >
                                                    <InsightLabel
                                                        seriesColor={getSeriesColor(dataPoint.id)}
                                                        action={dataPoint.action}
                                                        breakdownValue={
                                                            dataPoint.breakdown_value === ''
                                                                ? 'None'
                                                                : dataPoint.breakdown_value?.toString()
                                                        }
                                                        showCountedByTag={showCountedByTag}
                                                        hasMultipleSeries={hasMultipleSeries}
                                                    />
                                                </Select.Option>
                                            ))}
                                        </Select>
                                    </div>
                                )}
                                <div className="user-count-subheader">
                                    <IconPersonFilled style={{ fontSize: '1.125rem', marginRight: '0.5rem' }} />
                                    <span>
                                        This list contains{' '}
                                        <b>
                                            {people.count} unique {aggregationTargetLabel.plural}
                                        </b>
                                        {peopleParams?.pointValue !== undefined &&
                                            (!peopleParams.action?.math || peopleParams.action?.math === 'total') && (
                                                <>
                                                    {' '}
                                                    who performed the event{' '}
                                                    <b>
                                                        {peopleParams.pointValue} total{' '}
                                                        {pluralize(peopleParams.pointValue, 'time', undefined, false)}
                                                    </b>
                                                </>
                                            )}
                                        .
                                    </span>
                                </div>
=======
                <div className="p-4">
                    <LemonInput
                        type="search"
                        placeholder="Search for persons by email, name, or ID"
                        fullWidth
                        onChange={(value) => {
                            setSearchTerm(value)
                        }}
                        onBlur={() => filterSearchResults()}
                        onPressEnter={() => filterSearchResults()}
                        value={searchTerm}
                        disabled={isInitialLoad}
                    />
                </div>
                {isInitialLoad ? (
                    <div className="p-4">
                        <Skeleton active />
                    </div>
                ) : (
                    <>
                        {people && (
                            <>
                                {!!people.crossDataset?.length && people.seriesId !== undefined && (
                                    <div className="data-point-selector">
                                        <Select value={people.seriesId} onChange={(_id) => switchToDataPoint(_id)}>
                                            {people.crossDataset.map((dataPoint) => (
                                                <Select.Option
                                                    value={dataPoint.id}
                                                    key={`${dataPoint.action?.id}${dataPoint.breakdown_value}`}
                                                >
                                                    <InsightLabel
                                                        seriesColor={getSeriesColor(dataPoint.id)}
                                                        action={dataPoint.action}
                                                        breakdownValue={
                                                            dataPoint.breakdown_value === ''
                                                                ? 'None'
                                                                : dataPoint.breakdown_value?.toString()
                                                        }
                                                        showCountedByTag={showCountedByTag}
                                                        hasMultipleSeries={hasMultipleSeries}
                                                    />
                                                </Select.Option>
                                            ))}
                                        </Select>
                                    </div>
                                )}
                                <div className="user-count-subheader">
                                    <IconPersonFilled style={{ fontSize: '1.125rem', marginRight: '0.5rem' }} />
                                    <span>
                                        This list contains{' '}
                                        <b>
                                            {people.count} unique {aggregationTargetLabel.plural}
                                        </b>
                                        {peopleParams?.pointValue !== undefined &&
                                            (!peopleParams.action?.math || peopleParams.action?.math === 'total') && (
                                                <>
                                                    {' '}
                                                    who performed the event{' '}
                                                    <b>
                                                        {peopleParams.pointValue} total{' '}
                                                        {pluralize(peopleParams.pointValue, 'time', undefined, false)}
                                                    </b>
                                                </>
                                            )}
                                        .
                                    </span>
                                </div>
>>>>>>> 96bb1b98
                                {people.count > 0 ? (
                                    <LemonTable
                                        columns={
                                            [
                                                {
                                                    title: 'Person',
                                                    key: 'person',
                                                    render: function Render(_, actor: ActorType) {
                                                        return <ActorRow actor={actor} />
                                                    },
                                                },
                                                {
                                                    width: 0,
                                                    title: 'Recordings',
                                                    key: 'recordings',
                                                    render: function Render(_, actor: ActorType) {
                                                        if (
                                                            actor.matched_recordings?.length &&
                                                            actor.matched_recordings?.length > 0
                                                        ) {
                                                            return (
                                                                <MultiRecordingButton
                                                                    sessionRecordings={actor.matched_recordings}
                                                                    onOpenRecording={(sessionRecording) => {
                                                                        openRecordingModal(sessionRecording.session_id)
                                                                    }}
                                                                />
                                                            )
                                                        }
                                                    },
                                                },
                                            ] as LemonTableColumns<ActorType>
                                        }
                                        className="persons-table"
                                        rowKey="id"
                                        expandable={{
                                            expandedRowRender: function RenderPropertiesTable({ properties }) {
                                                return Object.keys(properties).length ? (
                                                    <PropertiesTable properties={properties} />
                                                ) : (
                                                    'This person has no properties.'
                                                )
                                            },
                                        }}
                                        embedded
                                        showHeader={false}
                                        dataSource={people.people}
                                        nouns={['person', 'persons']}
                                    />
                                ) : (
                                    <div className="person-row-container person-row">
                                        We couldn't find any matching {aggregationTargetLabel.plural} for this data
                                        point.
                                    </div>
                                )}
                                {people?.next && (
                                    <div className="m-4 text-center">
                                        <Button
                                            type="primary"
                                            style={{ color: 'white' }}
                                            onClick={loadMorePeople}
                                            loading={loadingMorePeople}
                                        >
                                            Load more {aggregationTargetLabel.plural}
                                        </Button>
                                    </div>
                                )}
                            </>
<<<<<<< HEAD
                        )
                    )}
                </div>
=======
                        )}
                    </>
                )}
>>>>>>> 96bb1b98
            </LemonModal>
        </>
    )
}

interface ActorRowProps {
    actor: ActorType
}

export function ActorRow({ actor }: ActorRowProps): JSX.Element {
    if (isGroupType(actor)) {
        return (
            <div key={actor.id} className="person-row">
                <div className="person-ids">
                    <strong>
                        <GroupActorHeader actor={actor} />
                    </strong>
                </div>
            </div>
        )
    } else {
        return (
            <div key={actor.id} className="person-ids">
                <strong>
                    <PersonHeader person={actor} withIcon={false} />
                </strong>
                <CopyToClipboardInline
                    explicitValue={actor.distinct_ids[0]}
                    iconStyle={{ color: 'var(--primary)' }}
                    iconPosition="end"
                    className="text-xs text-muted-alt"
                >
                    {midEllipsis(actor.distinct_ids[0], 32)}
                </CopyToClipboardInline>
            </div>
        )
    }
}<|MERGE_RESOLUTION|>--- conflicted
+++ resolved
@@ -178,76 +178,6 @@
                 }
                 width={600}
             >
-<<<<<<< HEAD
-                <div className="persons-modal space-y-2">
-                    {isInitialLoad ? (
-                        <div className="p-4">
-                            <Skeleton active />
-                        </div>
-                    ) : (
-                        people && (
-                            <>
-                                <div className="mb-4">
-                                    <LemonInput
-                                        icon={<IconMagnifier />}
-                                        allowClear
-                                        placeholder="Search for persons by email, name, or ID"
-                                        onChange={(value) => {
-                                            setSearchTerm(value)
-                                            if (!value) {
-                                                setFirstLoadedActors(firstLoadedPeople)
-                                            }
-                                            setPersonsModalFilters(value, people, filters)
-                                        }}
-                                        value={searchTerm}
-                                    />
-                                </div>
-                                {!!people.crossDataset?.length && people.seriesId !== undefined && (
-                                    <div className="data-point-selector">
-                                        <Select value={people.seriesId} onChange={(_id) => switchToDataPoint(_id)}>
-                                            {people.crossDataset.map((dataPoint) => (
-                                                <Select.Option
-                                                    value={dataPoint.id}
-                                                    key={`${dataPoint.action?.id}${dataPoint.breakdown_value}`}
-                                                >
-                                                    <InsightLabel
-                                                        seriesColor={getSeriesColor(dataPoint.id)}
-                                                        action={dataPoint.action}
-                                                        breakdownValue={
-                                                            dataPoint.breakdown_value === ''
-                                                                ? 'None'
-                                                                : dataPoint.breakdown_value?.toString()
-                                                        }
-                                                        showCountedByTag={showCountedByTag}
-                                                        hasMultipleSeries={hasMultipleSeries}
-                                                    />
-                                                </Select.Option>
-                                            ))}
-                                        </Select>
-                                    </div>
-                                )}
-                                <div className="user-count-subheader">
-                                    <IconPersonFilled style={{ fontSize: '1.125rem', marginRight: '0.5rem' }} />
-                                    <span>
-                                        This list contains{' '}
-                                        <b>
-                                            {people.count} unique {aggregationTargetLabel.plural}
-                                        </b>
-                                        {peopleParams?.pointValue !== undefined &&
-                                            (!peopleParams.action?.math || peopleParams.action?.math === 'total') && (
-                                                <>
-                                                    {' '}
-                                                    who performed the event{' '}
-                                                    <b>
-                                                        {peopleParams.pointValue} total{' '}
-                                                        {pluralize(peopleParams.pointValue, 'time', undefined, false)}
-                                                    </b>
-                                                </>
-                                            )}
-                                        .
-                                    </span>
-                                </div>
-=======
                 <div className="p-4">
                     <LemonInput
                         type="search"
@@ -315,7 +245,6 @@
                                         .
                                     </span>
                                 </div>
->>>>>>> 96bb1b98
                                 {people.count > 0 ? (
                                     <LemonTable
                                         columns={
@@ -384,15 +313,9 @@
                                     </div>
                                 )}
                             </>
-<<<<<<< HEAD
-                        )
-                    )}
-                </div>
-=======
                         )}
                     </>
                 )}
->>>>>>> 96bb1b98
             </LemonModal>
         </>
     )
