--- conflicted
+++ resolved
@@ -13,12 +13,8 @@
 import { preflightLogic } from 'scenes/PreflightCheck/logic'
 import { PersonHeader } from '../persons/PersonHeader'
 import api from '../../lib/api'
-<<<<<<< HEAD
 import { LemonTable, LemonTableColumns } from 'lib/components/LemonTable'
-=======
 import { GroupActorHeader } from 'scenes/persons/GroupActorHeader'
-import { LemonTable, LemonTableColumns } from 'lib/components/LemonTable/LemonTable'
->>>>>>> 55d5c6fa
 import { IconPersonFilled } from 'lib/components/icons'
 
 export interface PersonsModalProps {
@@ -187,26 +183,8 @@
                                         {
                                             title: 'Person',
                                             key: 'person',
-<<<<<<< HEAD
-                                            render: function Render(person: PersonType) {
-                                                return (
-                                                    <div className="person-ids">
-                                                        <strong>
-                                                            <PersonHeader person={person} />
-                                                        </strong>
-                                                        <CopyToClipboardInline
-                                                            explicitValue={person.distinct_ids[0]}
-                                                            description="Person distinct ID"
-                                                            className="text-small text-muted-alt"
-                                                        >
-                                                            {person.distinct_ids[0]}
-                                                        </CopyToClipboardInline>
-                                                    </div>
-                                                )
-=======
-                                            render: function Render(_, actor: PersonType | GroupActorType) {
+                                            render: function Render(actor: PersonType | GroupActorType) {
                                                 return <ActorRow actor={actor} />
->>>>>>> 55d5c6fa
                                             },
                                         },
                                     ] as LemonTableColumns<PersonType | GroupActorType>
