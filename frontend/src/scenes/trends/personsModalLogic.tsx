--- conflicted
+++ resolved
@@ -97,11 +97,7 @@
         ]
     }
     if (action?.properties) {
-<<<<<<< HEAD
-        params.properties = [...(flattenedPropertyGroup || []), ...action.properties]
-=======
-        params.properties = { ...(params.properties || {}), ...action.properties }
->>>>>>> 2fb4f6f7
+        params.properties = { ...(flattenedPropertyGroup || {}), ...action.properties }
     }
 
     return toParams({ ...params, ...restParams })
@@ -430,7 +426,7 @@
                     seriesId,
                 }
             },
-            loadMorePeople: async ({}, breakpoint) => {
+            loadMorePeople: async ({ }, breakpoint) => {
                 if (values.people) {
                     const {
                         people: currPeople,
@@ -567,7 +563,7 @@
         },
     }),
     urlToAction: ({ actions, values }) => ({
-        '/insights/': (_, {}, { personModal }) => {
+        '/insights/': (_, { }, { personModal }) => {
             if (personModal && !values.showingPeople) {
                 actions.loadPeople(personModal)
             }
