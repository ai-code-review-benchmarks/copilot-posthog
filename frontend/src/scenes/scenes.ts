--- conflicted
+++ resolved
@@ -457,7 +457,6 @@
         organizationBased: true,
         layout: 'app-container',
     },
-<<<<<<< HEAD
     [Scene.MessagingBroadcasts]: {
         projectBased: true,
         name: 'Messaging broadcasts',
@@ -477,8 +476,6 @@
         organizationBased: false,
         allowUnauthenticated: true,
     },
-=======
->>>>>>> 9eb3f1fa
     [Scene.HogFunction]: {
         projectBased: true,
         name: 'Hog function',
