import React from 'react'
import { kea, useMountedLogic, useValues, BindLogic } from 'kea'
import { Layout } from 'antd'
import { ToastContainer, Slide } from 'react-toastify'
import { preflightLogic } from './PreflightCheck/preflightLogic'
import { userLogic } from 'scenes/userLogic'
import { sceneLogic } from 'scenes/sceneLogic'
import { Loading } from 'lib/utils'
import { UpgradeModal } from './UpgradeModal'
import { featureFlagLogic } from 'lib/logic/featureFlagLogic'
import { appLogicType } from './AppType'
import { models } from '~/models'
import { teamLogic } from './teamLogic'
import { LoadedScene } from 'scenes/sceneTypes'
import { appScenes } from 'scenes/appScenes'
import { Navigation } from '~/layout/navigation/Navigation'
import { ErrorBoundary } from '~/layout/ErrorBoundary'
import { breadcrumbsLogic } from '~/layout/navigation/Breadcrumbs/breadcrumbsLogic'
<<<<<<< HEAD
import { appsLogic } from 'scenes/appsLogic'
import { organizationLogic } from 'scenes/organizationLogic'
=======
import { ToastCloseButton } from 'lib/components/lemonToast'
>>>>>>> ec8a92ee

export const appLogic = kea<appLogicType>({
    path: ['scenes', 'App'],
    connect: [teamLogic, organizationLogic, appsLogic],
    actions: {
        enableDelayedSpinner: true,
        ignoreFeatureFlags: true,
    },
    reducers: {
        showingDelayedSpinner: [false, { enableDelayedSpinner: () => true }],
        featureFlagsTimedOut: [false, { ignoreFeatureFlags: () => true }],
    },
    selectors: {
        showApp: [
            (s) => [
                userLogic.selectors.userLoading,
                userLogic.selectors.user,
                featureFlagLogic.selectors.receivedFeatureFlags,
                s.featureFlagsTimedOut,
                preflightLogic.selectors.preflightLoading,
                preflightLogic.selectors.preflight,
            ],
            (userLoading, user, receivedFeatureFlags, featureFlagsTimedOut, preflightLoading, preflight) => {
                return (
                    (!userLoading || user) &&
                    (receivedFeatureFlags || featureFlagsTimedOut) &&
                    (!preflightLoading || preflight)
                )
            },
        ],
    },
    events: ({ actions, cache }) => ({
        afterMount: () => {
            cache.spinnerTimeout = window.setTimeout(() => actions.enableDelayedSpinner(), 1000)
            cache.featureFlagTimeout = window.setTimeout(() => actions.ignoreFeatureFlags(), 3000)
        },
        beforeUnmount: () => {
            window.clearTimeout(cache.spinnerTimeout)
            window.clearTimeout(cache.featureFlagTimeout)
        },
    }),
})

export function App(): JSX.Element | null {
    const { showApp, showingDelayedSpinner } = useValues(appLogic)
    const { user } = useValues(userLogic)
    const { currentTeamId } = useValues(teamLogic)
    useMountedLogic(sceneLogic({ scenes: appScenes }))

    if (showApp) {
        return (
            <>
                {user && currentTeamId ? <Models /> : null}
                <LoadedSceneLogics />
                <AppScene />
            </>
        )
    }

    return showingDelayedSpinner ? <Loading /> : null
}

function LoadedSceneLogic({ scene }: { scene: LoadedScene }): null {
    if (!scene.logic) {
        throw new Error('Loading scene without a logic')
    }
    useMountedLogic(scene.logic(scene.paramsToProps?.(scene.sceneParams)))
    return null
}

function LoadedSceneLogics(): JSX.Element {
    const { loadedScenes } = useValues(sceneLogic)
    return (
        <>
            {Object.entries(loadedScenes)
                .filter(([, { logic }]) => !!logic)
                .map(([key, loadedScene]) => (
                    <LoadedSceneLogic key={key} scene={loadedScene} />
                ))}
        </>
    )
}

/** Loads every logic in the "src/models" folder */
function Models(): null {
    useMountedLogic(models)
    return null
}

function AppScene(): JSX.Element | null {
    useMountedLogic(breadcrumbsLogic)
    const { user } = useValues(userLogic)
    const { activeScene, activeLoadedScene, sceneParams, params, loadedScenes, sceneConfig } = useValues(sceneLogic)
    const { showingDelayedSpinner } = useValues(appLogic)

    const SceneComponent: (...args: any[]) => JSX.Element | null =
        (activeScene ? loadedScenes[activeScene]?.component : null) ||
        (() => (showingDelayedSpinner ? <Loading /> : null))

    const toastContainer = (
        <ToastContainer
            autoClose={6000}
            transition={Slide}
            closeOnClick={false}
            draggable={false}
            closeButton={<ToastCloseButton />}
            position="bottom-right"
        />
    )

    const protectedBoundActiveScene = (
        <ErrorBoundary key={activeScene}>
            {activeLoadedScene?.logic ? (
                <BindLogic logic={activeLoadedScene.logic} props={activeLoadedScene.paramsToProps?.(sceneParams) || {}}>
                    <SceneComponent user={user} {...params} />
                </BindLogic>
            ) : (
                <SceneComponent user={user} {...params} />
            )}
        </ErrorBoundary>
    )

    if (!user) {
        return sceneConfig?.onlyUnauthenticated || sceneConfig?.allowUnauthenticated ? (
            <Layout style={{ minHeight: '100vh' }}>
                {protectedBoundActiveScene}
                {toastContainer}
            </Layout>
        ) : null
    }

    return (
        <>
            <Navigation>{protectedBoundActiveScene}</Navigation>
            {toastContainer}
            <UpgradeModal />
        </>
    )
}<|MERGE_RESOLUTION|>--- conflicted
+++ resolved
@@ -16,12 +16,9 @@
 import { Navigation } from '~/layout/navigation/Navigation'
 import { ErrorBoundary } from '~/layout/ErrorBoundary'
 import { breadcrumbsLogic } from '~/layout/navigation/Breadcrumbs/breadcrumbsLogic'
-<<<<<<< HEAD
 import { appsLogic } from 'scenes/appsLogic'
 import { organizationLogic } from 'scenes/organizationLogic'
-=======
 import { ToastCloseButton } from 'lib/components/lemonToast'
->>>>>>> ec8a92ee
 
 export const appLogic = kea<appLogicType>({
     path: ['scenes', 'App'],
