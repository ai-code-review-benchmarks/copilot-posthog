import { kea } from 'kea'
import { router } from 'kea-router'
import { delay } from 'lib/utils'
import { Error404 } from '~/layout/Error404'
import { ErrorNetwork } from '~/layout/ErrorNetwork'
import posthog from 'posthog-js'
import { userLogic } from './userLogic'

export const scenes = {
    // NB! also update sceneOverride in layout/Sidebar.js if adding new scenes that belong to an old sidebar link

    dashboards: () => import(/* webpackChunkName: 'dashboards' */ './dashboard/Dashboards'),
    dashboard: () => import(/* webpackChunkName: 'dashboard' */ './dashboard/Dashboard'),
    insights: () => import(/* webpackChunkName: 'insights' */ './insights/Insights'),
    cohorts: () => import(/* webpackChunkName: 'cohorts' */ './users/Cohorts'),
    events: () => import(/* webpackChunkName: 'events' */ './events/Events'),
    sessions: () => import(/* webpackChunkName: 'sessions' */ './sessions/Sessions'),
    person: () => import(/* webpackChunkName: 'person' */ './users/Person'),
    persons: () => import(/* webpackChunkName: 'persons' */ './users/People'),
    action: () => import(/* webpackChunkName: 'action' */ './actions/Action'),
    featureFlags: () => import(/* webpackChunkName: 'featureFlags' */ './experimentation/FeatureFlags'),
    organizationSettings: () => import(/* webpackChunkName: 'organizationSettings' */ './organization/Settings'),
    organizationMembers: () => import(/* webpackChunkName: 'organizationMembers' */ './organization/Members'),
    organizationInvites: () => import(/* webpackChunkName: 'organizationInvites' */ './organization/Invites'),
    projectSettings: () => import(/* webpackChunkName: 'projectSettings' */ './project/Settings'),
    instanceStatus: () => import(/* webpackChunkName: 'instanceStatus' */ './instance/SystemStatus'),
    instanceLicenses: () => import(/* webpackChunkName: 'instanceLicenses' */ './instance/Licenses'),
    mySettings: () => import(/* webpackChunkName: 'mySettings' */ './me/Settings'),
    annotations: () => import(/* webpackChunkName: 'annotations' */ './annotations'),
    preflightCheck: () => import(/* webpackChunkName: 'preflightCheck' */ './PreflightCheck'),
    signup: () => import(/* webpackChunkName: 'signup' */ './Signup'),
    ingestion: () => import(/* webpackChunkName: 'ingestion' */ './ingestion/IngestionWizard'),
    billing: () => import(/* webpackChunkName: 'billing' */ './billing/Billing'),
    plugins: () => import(/* webpackChunkName: 'plugins' */ './plugins/Plugins'),
}

/* List of routes that do not require authentication (N.B. add to posthog/urls.py too) */
export const unauthenticatedRoutes = ['preflightCheck', 'signup']

export const redirects = {
    '/': '/insights',
    '/plugins': '/project/plugins',
    '/actions': '/events/actions',
}

export const routes = {
    '/dashboard': 'dashboards',
    '/dashboard/:id': 'dashboard',
    '/action/:id': 'action',
    '/action': 'action',
<<<<<<< HEAD
    '/actions/live': 'liveActions',
=======
    '/actions': 'actions',
>>>>>>> b5809139
    '/insights': 'insights',
    '/events': 'events',
    '/events/*': 'events',
    '/sessions': 'sessions',
    '/person_by_id/:id': 'person',
    '/person/*': 'person',
    '/persons': 'persons',
    '/cohorts/new': 'persons',
    '/cohorts': 'cohorts',
    '/feature_flags': 'featureFlags',
    '/annotations': 'annotations',
    '/project/settings': 'projectSettings',
    '/project/plugins': 'plugins',
    '/organization/settings': 'organizationSettings',
    '/organization/members': 'organizationMembers',
    '/organization/invites': 'organizationInvites',
    '/organization/billing': 'billing',
    '/instance/licenses': 'instanceLicenses',
    '/instance/status': 'instanceStatus',
    '/me/settings': 'mySettings',
    '/preflight': 'preflightCheck',
    '/signup': 'signup',
    '/ingestion': 'ingestion',
    '/ingestion/*': 'ingestion',
}

export const sceneLogic = kea({
    actions: {
        loadScene: (scene, params) => ({ scene, params }),
        setScene: (scene, params) => ({ scene, params }),
        setLoadedScene: (scene, loadedScene) => ({ scene, loadedScene }),
        showUpgradeModal: (featureName) => ({ featureName }),
        hideUpgradeModal: true,
        takeToPricing: true,
    },
    reducers: ({ actions }) => ({
        scene: [
            null,
            {
                [actions.setScene]: (_, payload) => payload.scene,
            },
        ],
        params: [
            {},
            {
                [actions.setScene]: (_, payload) => payload.params || {},
            },
        ],
        loadedScenes: [
            {
                404: {
                    component: Error404,
                },
                '4xx': {
                    component: ErrorNetwork,
                },
            },
            {
                [actions.setLoadedScene]: (state, { scene, loadedScene }) => ({ ...state, [scene]: loadedScene }),
            },
        ],
        loadingScene: [
            null,
            {
                [actions.loadScene]: (_, { scene }) => scene,
                [actions.setScene]: () => null,
            },
        ],
        upgradeModalFeatureName: [
            null,
            {
                [actions.showUpgradeModal]: (_, { featureName }) => featureName,
                [actions.hideUpgradeModal]: () => null,
                [actions.takeToPricing]: () => null,
            },
        ],
    }),
    urlToAction: ({ actions }) => {
        const mapping = {}

        for (const [paths, redirect] of Object.entries(redirects)) {
            for (const path of paths.split('|')) {
                mapping[path] = (params) =>
                    router.actions.replace(typeof redirect === 'function' ? redirect(params) : redirect)
            }
        }

        for (const [paths, scene] of Object.entries(routes)) {
            for (const path of paths.split('|')) {
                mapping[path] = (params) => actions.loadScene(scene, params)
            }
        }
        mapping['/*'] = () => actions.loadScene('404', {})

        return mapping
    },
    listeners: ({ values, actions }) => ({
        showUpgradeModal: ({ featureName }) => {
            posthog.capture('upgrade modal shown', { featureName })
        },
        hideUpgradeModal: () => {
            posthog.capture('upgrade modal cancellation')
        },
        takeToPricing: () => {
            window.open(
                `https://posthog.com/pricing?o=${userLogic.values.user?.is_multi_tenancy ? 'cloud' : 'enterprise'}`
            )
            posthog.capture('upgrade modal pricing interaction')
        },
        setScene: () => {
            posthog.capture('$pageview')
        },
        loadScene: async ({ scene, params = {} }, breakpoint) => {
            if (values.scene === scene) {
                actions.setScene(scene, params)
                return
            }

            if (!scenes[scene]) {
                actions.setScene('404', {})
                return
            }

            let loadedScene = values.loadedScenes[scene]

            if (!loadedScene) {
                let importedScene
                try {
                    importedScene = await scenes[scene]()
                } catch (error) {
                    if (error.name === 'ChunkLoadError') {
                        if (scene !== null) {
                            // We were on another page (not the first loaded scene)
                            console.error('App assets regenerated. Reloading this page.')
                            window.location.reload()
                        } else {
                            // First scene, show an error page
                            console.error('App assets regenerated. Showing error page.')
                            actions.setScene('4xx', {})
                        }
                    } else {
                        throw error
                    }
                }
                breakpoint()
                const { default: defaultExport, logic, ...others } = importedScene

                if (defaultExport) {
                    loadedScene = {
                        component: defaultExport,
                        logic: logic,
                    }
                } else {
                    loadedScene = {
                        component:
                            Object.keys(others).length === 1
                                ? others[Object.keys(others)[0]]
                                : values.loadedScenes['404'].component,
                        logic: logic,
                    }
                }
                actions.setLoadedScene(scene, loadedScene)
            }

            const { logic } = loadedScene

            let unmount

            if (logic) {
                // initialize the logic
                unmount = logic.build(params, false).mount()
                try {
                    await breakpoint(100)
                } catch (e) {
                    // if we change the scene while waiting these 100ms, unmount
                    unmount()
                    throw e
                }
            }

            actions.setScene(scene, params)

            if (unmount) {
                // release our hold on this logic after 0.5s as it's by then surely mounted via React
                // or we are anyway in a new scene and don't need it
                await delay(500)
                unmount()
            }
        },
    }),
})<|MERGE_RESOLUTION|>--- conflicted
+++ resolved
@@ -48,11 +48,6 @@
     '/dashboard/:id': 'dashboard',
     '/action/:id': 'action',
     '/action': 'action',
-<<<<<<< HEAD
-    '/actions/live': 'liveActions',
-=======
-    '/actions': 'actions',
->>>>>>> b5809139
     '/insights': 'insights',
     '/events': 'events',
     '/events/*': 'events',
