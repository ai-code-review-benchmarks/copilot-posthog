import { kea } from 'kea'
import { router } from 'kea-router'
import { delay } from 'lib/utils'
import { Error404 } from '~/layout/Error404'
import { ErrorNetwork } from '~/layout/ErrorNetwork'

export const scenes = {
    // NB! also update sceneOverride in layout/Sidebar.js if adding new scenes that belong to an old sidebar link

    dashboards: () => import(/* webpackChunkName: 'dashboards' */ './dashboard/Dashboards'),
    dashboard: () => import(/* webpackChunkName: 'dashboard' */ './dashboard/Dashboard'),
    insights: () => import(/* webpackChunkName: 'insights' */ './insights/Insights'),
    cohorts: () => import(/* webpackChunkName: 'cohorts' */ './users/Cohorts'),
    events: () => import(/* webpackChunkName: 'events' */ './events/Events'),
    sessions: () => import(/* webpackChunkName: 'sessions' */ './sessions/Sessions'),
    person: () => import(/* webpackChunkName: 'person' */ './users/Person'),
    people: () => import(/* webpackChunkName: 'people' */ './users/People'),
    actions: () => import(/* webpackChunkName: 'actions' */ './actions/Actions'),
    action: () => import(/* webpackChunkName: 'action' */ './actions/Action'),
    liveActions: () => import(/* webpackChunkName: 'liveActions' */ './actions/LiveActions'),
<<<<<<< HEAD
    featureFlags: () => import(/* webpackChunkName: 'featureFlags' */ './experimentation/FeatureFlags'),
    organizationSettings: () => import(/* webpackChunkName: 'organizationSettings' */ './organization/Settings'),
    organizationMembers: () => import(/* webpackChunkName: 'organizationMembers' */ './organization/Members'),
    organizationInvites: () => import(/* webpackChunkName: 'organizationInvites' */ './organization/Invites'),
    organizationLicenses: () => import(/* webpackChunkName: 'organizationLicenses' */ './organization/Licenses'),
    projectSettings: () => import(/* webpackChunkName: 'projectSettings' */ './project/Settings'),
    mySettings: () => import(/* webpackChunkName: 'mySettings' */ './me/Settings'),
    annotations: () => import(/* webpackChunkName: 'annotations' */ './Annotations'),
    preflightCheck: () => import(/* webpackChunkName: 'preflightCheck' */ './PreflightCheck'),
    signup: () => import(/* webpackChunkName: 'signup' */ './Signup'),
=======
    setup: () => import(/* webpackChunkName: 'setup' */ './setup/Setup'),
    insights: () => import(/* webpackChunkName: 'insights' */ './insights/Insights'),
    cohorts: () => import(/* webpackChunkName: 'cohorts' */ './users/Cohorts'),
    featureFlags: () => import(/* webpackChunkName: 'featureFlags' */ './experiments/FeatureFlags'),
    annotations: () => import(/* webpackChunkName: 'annotations' */ './annotations/AnnotationsScene'),
    team: () => import(/* webpackChunkName: 'team' */ './team/Team'),
    licenses: () => import(/* webpackChunkName: 'setup' */ './setup/Licenses'),
    preflight: () => import(/* webpackChunkName: 'preflightCheck' */ './setup/PreflightCheck'),
    signup: () => import(/* webpackChunkName: 'signup' */ './team/Signup'),
    ingestion: () => import(/* webpackChunkName: 'ingestion' */ './ingestion/IngestionWizard'),
    billing: () => import(/* webpackChunkName: 'billing' */ './billing/Billing'),
>>>>>>> f117b66e
}

/* List of routes that do not require authentication (N.B. add to posthog.urls too) */
export const unauthenticatedRoutes = ['preflight', 'signup']

export const redirects = {
    '/': '/insights',
}

export const routes = {
    '/dashboard': 'dashboards',
    '/dashboard/:id': 'dashboard',
    '/action/:id': 'action',
    '/action': 'action',
    '/actions/live': 'liveActions',
    '/actions': 'actions',
    '/insights': 'insights',
    '/events': 'events',
    '/sessions': 'sessions',
    '/person_by_id/:id': 'person',
    '/person/*': 'person',
    '/people/individuals': 'people',
    '/people/new_cohort': 'people',
    '/people/cohorts': 'cohorts',
    '/feature_flags': 'featureFlags',
    '/annotations': 'annotations',
    '/organization/settings': 'organizationSettings',
    '/organization/members': 'organizationMembers',
    '/organization/invites': 'organizationInvites',
    '/organization/licenses': 'organizationLicenses',
    '/project/settings': 'projectSettings',
    '/me/settings': 'mySettings',
    '/preflight': 'preflightCheck',
    '/signup': 'signup',
    '/ingestion': 'ingestion',
    '/ingestion/*': 'ingestion',
    '/billing': 'billing',
}

export const sceneLogic = kea({
    actions: () => ({
        loadScene: (scene, params) => ({ scene, params }),
        setScene: (scene, params) => ({ scene, params }),
        setLoadedScene: (scene, loadedScene) => ({ scene, loadedScene }),
    }),
    reducers: ({ actions }) => ({
        scene: [
            null,
            {
                [actions.setScene]: (_, payload) => payload.scene,
            },
        ],
        params: [
            {},
            {
                [actions.setScene]: (_, payload) => payload.params || {},
            },
        ],
        loadedScenes: [
            {
                404: {
                    component: Error404,
                },
                '4xx': {
                    component: ErrorNetwork,
                },
            },
            {
                [actions.setLoadedScene]: (state, { scene, loadedScene }) => ({ ...state, [scene]: loadedScene }),
            },
        ],
        loadingScene: [
            null,
            {
                [actions.loadScene]: (_, { scene }) => scene,
                [actions.setScene]: () => null,
            },
        ],
    }),
    urlToAction: ({ actions }) => {
        const mapping = {}

        for (const [paths, redirect] of Object.entries(redirects)) {
            for (const path of paths.split('|')) {
                mapping[path] = (params) =>
                    router.actions.replace(typeof redirect === 'function' ? redirect(params) : redirect)
            }
        }

        for (const [paths, scene] of Object.entries(routes)) {
            for (const path of paths.split('|')) {
                mapping[path] = (params) => actions.loadScene(scene, params)
            }
        }
        mapping['/*'] = () => actions.loadScene('404', {})

        return mapping
    },
    listeners: ({ values, actions }) => ({
        setScene: () => {
            window.posthog?.capture('$pageview')
        },
        loadScene: async ({ scene, params = {} }, breakpoint) => {
            if (values.scene === scene) {
                actions.setScene(scene, params)
                return
            }

            if (!scenes[scene]) {
                actions.setScene('404', {})
                return
            }

            let loadedScene = values.loadedScenes[scene]

            if (!loadedScene) {
                let importedScene
                try {
                    importedScene = await scenes[scene]()
                } catch (error) {
                    if (error.name === 'ChunkLoadError') {
                        console.error('Error loading webpack chunk!')

                        if (scene !== null) {
                            // we were on another page (not the first loaded scene)
                            console.error('Reloading!')
                            window.location.reload()
                        } else {
                            // first scene, show an error page
                            console.error("Redirecting to the 'Network Error' page!")
                            actions.setScene('4xx', {})
                            return
                        }
                    }
                    throw error
                }
                breakpoint()
                const { default: defaultExport, logic, ...others } = importedScene

                if (defaultExport) {
                    loadedScene = {
                        component: defaultExport,
                        logic: logic,
                    }
                } else {
                    loadedScene = {
                        component:
                            Object.keys(others).length === 1
                                ? others[Object.keys(others)[0]]
                                : values.loadedScenes['404'].component,
                        logic: logic,
                    }
                }
                actions.setLoadedScene(scene, loadedScene)
            }

            const { logic } = loadedScene

            let unmount

            if (logic) {
                // initialize the logic
                unmount = logic.build(params, false).mount()
                try {
                    await breakpoint(100)
                } catch (e) {
                    // if we change the scene while waiting these 100ms, unmount
                    unmount()
                    throw e
                }
            }

            actions.setScene(scene, params)

            if (unmount) {
                // release our hold on this logic after 0.5s as it's by then surely mounted via React
                // or we are anyway in a new scene and don't need it
                await delay(500)
                unmount()
            }
        },
    }),
})<|MERGE_RESOLUTION|>--- conflicted
+++ resolved
@@ -18,7 +18,6 @@
     actions: () => import(/* webpackChunkName: 'actions' */ './actions/Actions'),
     action: () => import(/* webpackChunkName: 'action' */ './actions/Action'),
     liveActions: () => import(/* webpackChunkName: 'liveActions' */ './actions/LiveActions'),
-<<<<<<< HEAD
     featureFlags: () => import(/* webpackChunkName: 'featureFlags' */ './experimentation/FeatureFlags'),
     organizationSettings: () => import(/* webpackChunkName: 'organizationSettings' */ './organization/Settings'),
     organizationMembers: () => import(/* webpackChunkName: 'organizationMembers' */ './organization/Members'),
@@ -29,19 +28,8 @@
     annotations: () => import(/* webpackChunkName: 'annotations' */ './Annotations'),
     preflightCheck: () => import(/* webpackChunkName: 'preflightCheck' */ './PreflightCheck'),
     signup: () => import(/* webpackChunkName: 'signup' */ './Signup'),
-=======
-    setup: () => import(/* webpackChunkName: 'setup' */ './setup/Setup'),
-    insights: () => import(/* webpackChunkName: 'insights' */ './insights/Insights'),
-    cohorts: () => import(/* webpackChunkName: 'cohorts' */ './users/Cohorts'),
-    featureFlags: () => import(/* webpackChunkName: 'featureFlags' */ './experiments/FeatureFlags'),
-    annotations: () => import(/* webpackChunkName: 'annotations' */ './annotations/AnnotationsScene'),
-    team: () => import(/* webpackChunkName: 'team' */ './team/Team'),
-    licenses: () => import(/* webpackChunkName: 'setup' */ './setup/Licenses'),
-    preflight: () => import(/* webpackChunkName: 'preflightCheck' */ './setup/PreflightCheck'),
-    signup: () => import(/* webpackChunkName: 'signup' */ './team/Signup'),
     ingestion: () => import(/* webpackChunkName: 'ingestion' */ './ingestion/IngestionWizard'),
     billing: () => import(/* webpackChunkName: 'billing' */ './billing/Billing'),
->>>>>>> f117b66e
 }
 
 /* List of routes that do not require authentication (N.B. add to posthog.urls too) */
