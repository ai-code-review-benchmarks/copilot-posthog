--- conflicted
+++ resolved
@@ -48,11 +48,8 @@
     '/people': 'people',
     '/people/new_cohort': 'people',
     '/people/cohorts': 'cohorts',
-<<<<<<< HEAD
     '/experiments/feature_flags': 'featureFlags',
-=======
     '/sessions': 'sessions',
->>>>>>> e704e886
 }
 
 export const sceneLogic = kea({
