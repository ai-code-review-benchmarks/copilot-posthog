import { kea } from 'kea'
import { Framework, PlatformType } from 'scenes/ingestion/types'
<<<<<<< HEAD
import { ingestionLogicType } from 'types/scenes/ingestion/ingestionLogicType'
import { API, MOBILE, BACKEND, WEB } from 'scenes/ingestion/constants'
=======
import { ingestionLogicType } from './ingestionLogicType'
import { API, MOBILE, WEB } from 'scenes/ingestion/constants'
>>>>>>> eb279d14
import { userLogic } from 'scenes/userLogic'
import { router } from 'kea-router'
import { teamLogic } from 'scenes/teamLogic'

export const ingestionLogic = kea<ingestionLogicType<PlatformType, Framework>>({
    actions: {
        setPlatform: (platform: PlatformType) => ({ platform }),
        setFramework: (framework: Framework) => ({ framework: framework as Framework }),
        setVerify: (verify: boolean) => ({ verify }),
        setState: (platform: PlatformType, framework: string | null, verify: boolean) => ({
            platform,
            framework,
            verify,
        }),
        completeOnboarding: true,
    },

    reducers: {
        platform: [
            null as null | PlatformType,
            {
                setPlatform: (_, { platform }) => platform,
                setState: (_, { platform }) => platform,
            },
        ],
        framework: [
            null as null | Framework,
            {
                setFramework: (_, { framework }) => framework as Framework,
                setState: (_, { framework }) => (framework ? (framework.toUpperCase() as Framework) : null),
            },
        ],
        verify: [
            false,
            {
                setPlatform: () => false,
                setFramework: () => false,
                setVerify: (_, { verify }) => verify,
                setState: (_, { verify }) => verify,
            },
        ],
    },

    selectors: {
        index: [
            (s) => [s.platform, s.framework, s.verify],
            (platform, framework, verify) => {
                return (verify ? 1 : 0) + (framework ? 1 : 0) + (platform ? 1 : 0)
            },
        ],
        totalSteps: [
            (s) => [s.platform, s.framework, s.verify],
            (platform, framework, verify) => {
                // if missing parts of the URL
                if (verify) {
                    return 4 - (platform ? 0 : 1) - (framework ? 0 : 1)
                }
                if (framework === API && !platform) {
                    return 4
                }

                return platform === WEB ? 3 : 4 // (mobile & backend)
            },
        ],
    },

    actionToUrl: ({ values }) => ({
        setPlatform: () => getUrl(values),
        setFramework: () => getUrl(values),
        setVerify: () => getUrl(values),
    }),

    urlToAction: ({ actions }) => ({
        '/ingestion': () => actions.setState(null, null, false),
        '/ingestion/verify': (_: any, { platform, framework }: Record<string, string>) => {
            actions.setState(
                platform === 'mobile' ? MOBILE : platform === 'web' ? WEB : platform === 'backend' ? BACKEND : null,
                framework,
                true
            )
        },
        '/ingestion/api': (_: any, { platform }: Record<string, string>) => {
            actions.setState(
                platform === 'mobile' ? MOBILE : platform === 'web' ? WEB : platform === 'backend' ? BACKEND : null,
                API,
                false
            )
        },
        '/ingestion(/:platform)(/:framework)': ({ platform, framework }: Record<string, string>) => {
            actions.setState(
                platform === 'mobile' ? MOBILE : platform === 'web' ? WEB : platform === 'backend' ? BACKEND : null,
                framework,
                false
            )
        },
    }),

    listeners: () => ({
        completeOnboarding: () => {
            const { user } = userLogic.values
            if (user) {
                // make the change immediately before the request comes back
                // this way we are not re-redirected to the ingestion page
                userLogic.actions.setUser({
                    ...user,
                    team: {
                        ...user.team,
                        completed_snippet_onboarding: true,
                    },
                })
                teamLogic.actions.patchCurrentTeam({
                    completed_snippet_onboarding: true,
                })
            }
            userLogic.actions.userUpdateRequest({ team: { completed_snippet_onboarding: true } })
            router.actions.push('/insights')
        },
    }),
})

function getUrl(values: typeof ingestionLogic['values']): string | [string, Record<string, undefined | string>] {
    const { platform, framework, verify } = values

    let url = '/ingestion'

    if (verify) {
        url += '/verify'
        return [
            url,
            {
                platform:
                    platform === WEB
                        ? 'web'
                        : platform === MOBILE
                        ? 'mobile'
                        : platform === BACKEND
                        ? 'backend'
                        : undefined,
                framework: framework?.toLowerCase() || undefined,
            },
        ]
    }

    if (framework === API) {
        url += '/api'
        return [
            url,
            {
                platform:
                    platform === WEB
                        ? 'web'
                        : platform === MOBILE
                        ? 'mobile'
                        : platform === BACKEND
                        ? 'backend'
                        : undefined,
            },
        ]
    }

    if (platform === MOBILE) {
        url += '/mobile'
    }

    if (platform === WEB) {
        url += '/web'
    }

    if (platform === BACKEND) {
        url += '/backend'
    }

    if (framework) {
        url += `/${framework.toLowerCase()}`
    }

    return url
}<|MERGE_RESOLUTION|>--- conflicted
+++ resolved
@@ -1,12 +1,7 @@
 import { kea } from 'kea'
 import { Framework, PlatformType } from 'scenes/ingestion/types'
-<<<<<<< HEAD
-import { ingestionLogicType } from 'types/scenes/ingestion/ingestionLogicType'
 import { API, MOBILE, BACKEND, WEB } from 'scenes/ingestion/constants'
-=======
 import { ingestionLogicType } from './ingestionLogicType'
-import { API, MOBILE, WEB } from 'scenes/ingestion/constants'
->>>>>>> eb279d14
 import { userLogic } from 'scenes/userLogic'
 import { router } from 'kea-router'
 import { teamLogic } from 'scenes/teamLogic'
