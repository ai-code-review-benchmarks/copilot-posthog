--- conflicted
+++ resolved
@@ -1,10 +1,5 @@
 import { useValues, useActions } from 'kea'
-<<<<<<< HEAD
-import { LemonButton } from 'lib/components/LemonButton'
-=======
 import { LemonButton } from 'lib/lemon-ui/LemonButton'
-import { CardContainer } from '../CardContainer'
->>>>>>> 5fb4e9a4
 import { ingestionLogic } from '../ingestionLogic'
 import './Panels.scss'
 import { LemonModal } from 'lib/lemon-ui/LemonModal'
