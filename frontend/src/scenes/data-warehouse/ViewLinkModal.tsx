--- conflicted
+++ resolved
@@ -102,11 +102,7 @@
                         <span className="l4">Source Table</span>
                         <div className="text-wrap break-all">
                             {mode === 'revenue_analytics' || !isNewJoin ? (
-<<<<<<< HEAD
-                                selectedSourceTableName ?? ''
-=======
                                 (selectedSourceTableName ?? '')
->>>>>>> 1d98ec86
                             ) : (
                                 <Field name="source_table_name">
                                     <LemonSelect
@@ -123,11 +119,7 @@
                         <span className="l4">Joining Table</span>
                         <div className="text-wrap break-all">
                             {mode === 'revenue_analytics' ? (
-<<<<<<< HEAD
-                                selectedJoiningTableName ?? ''
-=======
                                 (selectedJoiningTableName ?? '')
->>>>>>> 1d98ec86
                             ) : (
                                 <Field name="joining_table_name">
                                     <LemonSelect
@@ -150,11 +142,7 @@
                                     <LemonSelect
                                         fullWidth
                                         onSelect={selectSourceKey}
-<<<<<<< HEAD
-                                        value={sourceIsUsingHogQLExpression ? '' : selectedSourceKey ?? undefined}
-=======
                                         value={sourceIsUsingHogQLExpression ? '' : (selectedSourceKey ?? undefined)}
->>>>>>> 1d98ec86
                                         disabledReason={
                                             selectedSourceTableName ? '' : 'Select a table to choose join key'
                                         }
@@ -188,24 +176,16 @@
                         <span className="l4">Joining Table Key</span>
                         <div className="text-wrap break-all">
                             {mode === 'revenue_analytics' ? (
-<<<<<<< HEAD
-                                selectedJoiningKey ?? ''
-=======
                                 (selectedJoiningKey ?? '')
->>>>>>> 1d98ec86
                             ) : (
                                 <Field name="joining_table_key">
                                     <>
                                         <LemonSelect
                                             fullWidth
                                             onSelect={selectJoiningKey}
-<<<<<<< HEAD
-                                            value={joiningIsUsingHogQLExpression ? '' : selectedJoiningKey ?? undefined}
-=======
                                             value={
                                                 joiningIsUsingHogQLExpression ? '' : (selectedJoiningKey ?? undefined)
                                             }
->>>>>>> 1d98ec86
                                             disabledReason={
                                                 selectedJoiningTableName ? '' : 'Select a table to choose join key'
                                             }
