--- conflicted
+++ resolved
@@ -213,61 +213,6 @@
                     key: 'data-warehouse-views',
                     noun: ['view', 'views'],
                     loading: initialDataWarehouseSavedQueryLoading,
-<<<<<<< HEAD
-                    items: relevantSavedQueries.map(([savedQuery, matches]) => ({
-                        key: savedQuery.id,
-                        name: savedQuery.name,
-                        url: '',
-                        icon: savedQuery.last_run_at ? (
-                            <Tooltip title="Materialized view">
-                                <IconDatabaseBolt />
-                            </Tooltip>
-                        ) : (
-                            <Tooltip title="View">
-                                <IconDatabase />
-                            </Tooltip>
-                        ),
-                        searchMatch: matches
-                            ? {
-                                  matchingFields: matches.map((match) => match.key),
-                                  nameHighlightRanges: matches.find((match) => match.key === 'name')?.indices,
-                              }
-                            : null,
-                        onClick: () => {
-                            actions.selectSchema(savedQuery)
-                        },
-                        menuItems: [
-                            {
-                                label: 'Edit view definition',
-                                onClick: () => {
-                                    multitabEditorLogic({
-                                        key: `hogQLQueryEditor/${router.values.location.pathname}`,
-                                    }).actions.editView(savedQuery.query.query, savedQuery)
-                                },
-                            },
-                            {
-                                label: 'Add join',
-                                onClick: () => {
-                                    actions.selectSourceTable(savedQuery.name)
-                                    actions.toggleJoinTableModal()
-                                },
-                            },
-                            {
-                                label: 'Delete',
-                                status: 'danger',
-                                onClick: () => {
-                                    actions.deleteDataWarehouseSavedQuery(savedQuery.id)
-                                },
-                            },
-                            {
-                                label: 'Copy view name',
-                                onClick: () => {
-                                    void copyToClipboard(savedQuery.name)
-                                },
-                            },
-                        ],
-                    })),
-=======
                     items: [
                         ...relevantViews.map(([view, matches]) => {
                             const isSavedQuery = checkIsSavedQuery(view)
@@ -351,7 +296,6 @@
                             }
                         }),
                     ],
->>>>>>> 5ea475e5
                 } as SidebarCategory,
             ],
         ],
