import 'react-data-grid/lib/styles.css'
import './DataGrid.scss'

import {
    IconBolt,
    IconBrackets,
    IconCode,
    IconCopy,
    IconDownload,
    IconExpand45,
    IconGear,
    IconGraph,
    IconMinus,
    IconPlus,
    IconShare,
} from '@posthog/icons'
import { LemonButton, LemonModal, LemonTable, Tooltip } from '@posthog/lemon-ui'
import clsx from 'clsx'
import { useActions, useValues } from 'kea'
import { ExportButton } from 'lib/components/ExportButton/ExportButton'
import { JSONViewer } from 'lib/components/JSONViewer'
import { FEATURE_FLAGS } from 'lib/constants'
import { IconTableChart } from 'lib/lemon-ui/icons'
import { LemonMenuOverlay } from 'lib/lemon-ui/LemonMenu/LemonMenu'
import { LoadingBar } from 'lib/lemon-ui/LoadingBar'
import { featureFlagLogic } from 'lib/logic/featureFlagLogic'
import { copyToClipboard } from 'lib/utils/copyToClipboard'
import { useCallback, useMemo, useState } from 'react'
import DataGrid, { SortColumn, RenderHeaderCellProps } from 'react-data-grid'
import { DataGridProps } from 'react-data-grid'
import { InsightErrorState, StatelessInsightLoadingState } from 'scenes/insights/EmptyStates'
import { HogQLBoldNumber } from 'scenes/insights/views/BoldNumber/BoldNumber'

import { KeyboardShortcut } from '~/layout/navigation-3000/components/KeyboardShortcut'
import { themeLogic } from '~/layout/navigation-3000/themeLogic'
import { dataNodeLogic } from '~/queries/nodes/DataNode/dataNodeLogic'
import { DateRange } from '~/queries/nodes/DataNode/DateRange'
import { ElapsedTime } from '~/queries/nodes/DataNode/ElapsedTime'
import { LoadPreviewText } from '~/queries/nodes/DataNode/LoadNext'
import { LineGraph } from '~/queries/nodes/DataVisualization/Components/Charts/LineGraph'
import { SideBar } from '~/queries/nodes/DataVisualization/Components/SideBar'
import { Table } from '~/queries/nodes/DataVisualization/Components/Table'
import { TableDisplay } from '~/queries/nodes/DataVisualization/Components/TableDisplay'
import { DataTableVisualizationProps } from '~/queries/nodes/DataVisualization/DataVisualization'
import { dataVisualizationLogic } from '~/queries/nodes/DataVisualization/dataVisualizationLogic'
import { HogQLQueryResponse } from '~/queries/schema/schema-general'
import { ChartDisplayType, ExporterFormat } from '~/types'

import { FixErrorButton } from './components/FixErrorButton'
import { multitabEditorLogic } from './multitabEditorLogic'
import { outputPaneLogic, OutputTab } from './outputPaneLogic'
import { QueryInfo } from './sidebar/QueryInfo'
import { QueryVariables } from './sidebar/QueryVariables'
import TabScroller from './TabScroller'

interface RowDetailsModalProps {
    isOpen: boolean
    onClose: () => void
    row: Record<string, any> | null
    columns: string[]
}

const CLICKHOUSE_TYPES = [
    'UUID',
    'String',
    'Nothing',
    'DateTime64',
    'DateTime32',
    'DateTime',
    'Date',
    'Date32',
    'UInt8',
    'UInt16',
    'UInt32',
    'UInt64',
    'Float8',
    'Float16',
    'Float32',
    'Float64',
    'Int8',
    'Int16',
    'Int32',
    'Int64',
    'Tuple',
    'Array',
    'Map',
    'Bool',
    'Decimal',
    'FixedString',
]

const cleanClickhouseType = (type: string | undefined): string | undefined => {
    if (!type) {
        return undefined
    }

    // Replace newline characters followed by empty space
    type = type.replace(/\n\s+/, '')

    if (type.startsWith('Nullable(')) {
        type = type.replace('Nullable(', '')
        type = type.substring(0, type.length - 1)
    }

    if (type.startsWith('Array(')) {
        const tokenifiedType = type.split(/(\W)/)
        type = tokenifiedType
            .filter((n) => {
                if (n === 'Nullable') {
                    return true
                }

                // Is a single character and not alpha-numeric
                if (n.length === 1 && !/^[a-z0-9]+$/i.test(n)) {
                    return true
                }

                return CLICKHOUSE_TYPES.includes(n)
            })
            .join('')
    }

    return type.replace(/\(.+\)+/, '')
}

function RowDetailsModal({ isOpen, onClose, row, columns }: RowDetailsModalProps): JSX.Element {
    const [showRawJson, setShowRawJson] = useState<Record<string, boolean>>({})
    const [wordWrap, setWordWrap] = useState<Record<string, boolean>>({})

    if (!row) {
        return <></>
    }

    const isJsonString = (str: string): boolean => {
        try {
            const parsed = JSON.parse(str)
            return typeof parsed === 'object' && parsed !== null
        } catch {
            return false
        }
    }

    const tableData = columns.map((column) => {
        const value = row[column]
        const isStringifiedJson = typeof value === 'string' && isJsonString(value)
        const isJson = typeof value === 'object' || isStringifiedJson
        const jsonValue = isStringifiedJson ? JSON.parse(value) : value

        return {
            column,
            isJson,
            rawValue:
                value === null
                    ? 'null'
                    : typeof value === 'object' || isStringifiedJson
                    ? JSON.stringify(value, null, 2)
                    : String(value),
            value:
                value === null ? (
                    <span className="text-muted">null</span>
                ) : isJson ? (
                    <div className="flex gap-2 w-full">
                        <div className="w-full overflow-hidden">
                            {showRawJson[column] ? (
                                <pre
                                    className={clsx(
                                        'm-0 font-mono',
                                        wordWrap[column]
                                            ? 'whitespace-pre-wrap break-all'
                                            : 'overflow-x-auto hide-scrollbar'
                                    )}
                                >
                                    {String(value)}
                                </pre>
                            ) : (
                                <div className="overflow-x-auto max-w-full">
                                    <JSONViewer src={jsonValue} name={null} collapsed={1} />
                                </div>
                            )}
                        </div>
                    </div>
                ) : (
                    <div className="overflow-x-auto">
                        <span className="whitespace-pre-wrap break-all font-mono">{String(value)}</span>
                    </div>
                ),
        }
    })

    return (
        <LemonModal title="Row Details" isOpen={isOpen} onClose={onClose} width={800}>
            <div className="RowDetailsModal max-h-[70vh] overflow-y-auto px-2 overflow-x-hidden">
                <LemonTable
                    dataSource={tableData}
                    className="w-full table-fixed"
                    columns={[
                        {
                            title: 'Column',
                            dataIndex: 'column',
                            className: 'font-semibold',
                            width: '35%',
                            render: (_, record) => <span title={record.column}>{record.column}</span>,
                        },
                        {
                            title: 'Value',
                            dataIndex: 'value',
                            className: 'px-4 overflow-hidden',
                            width: '65%',
                            render: (_, record) => (
                                <div className="flex items-center gap-2 w-full">
                                    <div className="flex-1 overflow-x-auto pr-2">{record.value}</div>
                                    <div className="flex flex-row gap-1 flex-shrink-0 ml-auto">
                                        {record.isJson && record.rawValue && record.rawValue != 'null' && (
                                            <LemonButton
                                                size="small"
                                                icon={<IconCode />}
                                                onClick={() =>
                                                    setShowRawJson((prev) => ({
                                                        ...prev,
                                                        [record.column]: !prev[record.column],
                                                    }))
                                                }
                                                tooltip={showRawJson[record.column] ? 'Show formatted' : 'Show raw'}
                                            />
                                        )}
                                        {showRawJson[record.column] && (
                                            <LemonButton
                                                size="small"
                                                icon={wordWrap[record.column] ? <IconMinus /> : <IconPlus />}
                                                onClick={() =>
                                                    setWordWrap((prev) => ({
                                                        ...prev,
                                                        [record.column]: !prev[record.column],
                                                    }))
                                                }
                                                tooltip={wordWrap[record.column] ? 'Collapse' : 'Expand'}
                                            />
                                        )}
                                        <LemonButton
                                            size="small"
                                            icon={<IconCopy />}
                                            onClick={() => void copyToClipboard(record.rawValue, 'value')}
                                            tooltip="Copy value"
                                        />
                                    </div>
                                </div>
                            ),
                        },
                    ]}
                />
            </div>
        </LemonModal>
    )
}

export function OutputPane(): JSX.Element {
    const { activeTab } = useValues(outputPaneLogic)
    const { setActiveTab } = useActions(outputPaneLogic)
    const { editingView } = useValues(multitabEditorLogic)

    const {
        sourceQuery,
        exportContext,
        editorKey,
        editingInsight,
        updateInsightButtonEnabled,
        showLegacyFilters,
        localStorageResponse,
        queryInput,
    } = useValues(multitabEditorLogic)
    const { saveAsInsight, updateInsight, setSourceQuery, runQuery, shareTab } = useActions(multitabEditorLogic)
    const { isDarkModeOn } = useValues(themeLogic)
    const {
        response: dataNodeResponse,
        responseLoading,
        responseError,
        queryId,
        pollResponse,
    } = useValues(dataNodeLogic)
    const { queryCancelled } = useValues(dataVisualizationLogic)
    const { toggleChartSettingsPanel } = useActions(dataVisualizationLogic)
    const { featureFlags } = useValues(featureFlagLogic)
    const response = (dataNodeResponse ?? localStorageResponse) as HogQLQueryResponse | undefined

    const [progressCache, setProgressCache] = useState<Record<string, number>>({})

    const vizKey = useMemo(() => `SQLEditorScene`, [])

    const [selectedRow, setSelectedRow] = useState<Record<string, any> | null>(null)

    const setProgress = useCallback((loadId: string, progress: number) => {
        setProgressCache((prev) => ({ ...prev, [loadId]: progress }))
    }, [])

    const columns = useMemo(() => {
        const types = response?.types

        const baseColumns: DataGridProps<Record<string, any>>['columns'] = [
            {
                key: '__details',
                name: '',
                minWidth: 30,
                width: 30,
                renderCell: ({ row }: { row: any }) => (
                    <div className="hover-actions-cell flex justify-center items-center">
                        <LemonButton
                            size="xsmall"
                            icon={<IconExpand45 />}
                            onClick={(e) => {
                                e.stopPropagation()
                                setSelectedRow(row)
                            }}
                        />
                    </div>
                ),
            },
            ...(response?.columns?.map((column: string, index: number) => {
                const type = types?.[index]?.[1]

                const maxContentLength = Math.max(
                    column.length,
                    ...(response.results || (response as any).result).map((row: any[]) => {
                        const content = row[index]
                        return typeof content === 'string'
                            ? content.length
                            : content === null
                            ? 0
                            : content.toString().length
                    })
                )
                const isLongContent = maxContentLength > 100
                const finalWidth = isLongContent ? 600 : undefined

                const baseColumn: DataGridProps<Record<string, any>>['columns'][0] = {
                    key: column,
                    name: (
                        <>
                            {column}{' '}
                            {type && (
                                <span className="text-[10px] font-medium italic">{cleanClickhouseType(type)}</span>
                            )}
                        </>
                    ),
                    resizable: true,
                    sortable: true,
                    width: finalWidth,
                    headerCellClass: 'cursor-pointer',
                    renderHeaderCell: ({ column: col, sortDirection }: RenderHeaderCellProps<any>) => (
                        <div className="flex items-center justify-between py-2">
                            <span>{col.name}</span>
                            <div className="flex flex-col ml-1">
                                <span
                                    className={`text-[7px] leading-none ${
                                        sortDirection === 'ASC' ? 'text-black-600' : 'text-gray-400'
                                    }`}
                                >
                                    ▲
                                </span>
                                <span
                                    className={`text-[7px] leading-none ${
                                        sortDirection === 'DESC' ? 'text-black-600' : 'text-gray-400'
                                    }`}
                                >
                                    ▼
                                </span>
                            </div>
                        </div>
                    ),
                }

                // Hack to get bools to render in the data grid
                if (type && type.indexOf('Bool') !== -1) {
                    return {
                        ...baseColumn,
                        renderCell: (props: any) => {
                            if (props.row[column] === null) {
                                return null
                            }
                            return props.row[column].toString()
                        },
                    }
                }

                return {
                    ...baseColumn,
                    renderCell: (props: any) => props.row[column],
                }
            }) ?? []),
        ]

        return baseColumns
    }, [response, setSelectedRow])

    const rows = useMemo(() => {
        if (!response?.results) {
            return []
        }

        let processedRows = response.results.map((row: any[], index: number) => {
            const rowObject: Record<string, any> = { __index: index }
            response.columns?.forEach((column: string, i: number) => {
                // Handling objects here as other viz methods can accept objects. Data grid does not for now
                if (typeof row[i] === 'object' && row[i] !== null) {
                    rowObject[column] = JSON.stringify(row[i])
                } else {
                    rowObject[column] = row[i]
                }
            })
            return rowObject
        })

        return processedRows
    }, [response])

    const hasColumns = columns.length > 1

    return (
        <div className="OutputPane flex flex-col w-full flex-1 bg-white dark:bg-black">
            <div className="flex flex-row justify-between align-center w-full h-[50px] overflow-y-auto">
                <div className="flex h-[50px] gap-2 ml-4">
                    {[
                        {
                            key: OutputTab.Results,
                            label: 'Results',
                            icon: <IconTableChart />,
                        },
                        {
                            key: OutputTab.Visualization,
                            label: 'Visualization',
                            icon: <IconGraph />,
                        },
                        ...(featureFlags[FEATURE_FLAGS.SQL_EDITOR_TREE_VIEW]
                            ? [
                                  {
                                      key: OutputTab.Variables,
<<<<<<< HEAD
                                      label: (
                                          <Tooltip
                                              title={editingView ? 'Variables are not allowed in views.' : undefined}
                                          >
                                              Variables
                                          </Tooltip>
                                      ),
                                      disabled: editingView,
=======
                                      label: 'Variables',
                                      icon: <IconBrackets />,
>>>>>>> 6fb3c277
                                  },
                                  {
                                      key: OutputTab.Materialization,
                                      label: 'Materialization',
                                      icon: <IconBolt />,
                                  },
                              ]
                            : []),
                    ].map((tab) => (
                        <div
                            key={tab.key}
                            className={clsx(
                                'flex-1 flex-row flex items-center bold content-center px-2 pt-[3px] cursor-pointer border-b-[medium]',
                                {
                                    'font-semibold !border-brand-yellow': tab.key === activeTab,
                                    'border-transparent': tab.key !== activeTab,
                                    'opacity-50 cursor-not-allowed': tab.disabled,
                                }
                            )}
                            onClick={() => !tab.disabled && setActiveTab(tab.key)}
                        >
                            <span className="mr-1">{tab.icon}</span>
                            {tab.label}
                        </div>
                    ))}
                </div>
                <div className="flex gap-2 py-2 px-4">
                    {showLegacyFilters && (
                        <DateRange
                            key="date-range"
                            query={sourceQuery.source}
                            setQuery={(query) => {
                                setSourceQuery({
                                    ...sourceQuery,
                                    source: query,
                                })
                                runQuery(query.query)
                            }}
                        />
                    )}
                    {activeTab === OutputTab.Visualization && (
                        <>
                            <div className="flex justify-between flex-wrap">
                                <div className="flex items-center" />
                                <div className="flex items-center">
                                    <div className="flex gap-2 items-center flex-wrap">
                                        <TableDisplay
                                            disabledReason={!hasColumns ? 'No results to visualize' : undefined}
                                        />

                                        <LemonButton
                                            disabledReason={!hasColumns ? 'No results to visualize' : undefined}
                                            type="secondary"
                                            icon={<IconGear />}
                                            onClick={() => toggleChartSettingsPanel()}
                                            tooltip="Visualization settings"
                                        />
                                        {editingInsight && (
                                            <LemonButton
                                                disabledReason={!updateInsightButtonEnabled && 'No updates to save'}
                                                type="primary"
                                                onClick={() => updateInsight()}
                                                id="sql-editor-update-insight"
                                                sideAction={{
                                                    dropdown: {
                                                        placement: 'bottom-end',
                                                        overlay: (
                                                            <LemonMenuOverlay
                                                                items={[
                                                                    {
                                                                        label: 'Save as...',
                                                                        onClick: () => saveAsInsight(),
                                                                    },
                                                                ]}
                                                            />
                                                        ),
                                                    },
                                                }}
                                            >
                                                Save insight
                                            </LemonButton>
                                        )}
                                        {!editingInsight && (
                                            <LemonButton
                                                disabledReason={!hasColumns ? 'No results to save' : undefined}
                                                type="primary"
                                                onClick={() => saveAsInsight()}
                                                id="sql-editor-save-insight"
                                            >
                                                Save insight
                                            </LemonButton>
                                        )}
                                    </div>
                                </div>
                            </div>
                        </>
                    )}
                    {activeTab === OutputTab.Results && (
                        <LemonButton
                            disabledReason={!hasColumns && !editingInsight ? 'No results to visualize' : undefined}
                            type="secondary"
                            onClick={() => setActiveTab(OutputTab.Visualization)}
                            id={`sql-editor-${editingInsight ? 'view' : 'create'}-insight`}
                            icon={<IconGraph />}
                        >
                            {editingInsight ? 'View insight' : 'Create insight'}
                        </LemonButton>
                    )}
                    {activeTab === OutputTab.Results && exportContext && (
                        <Tooltip title="Export the table results" className={!hasColumns ? 'hidden' : ''}>
                            <ExportButton
                                id="sql-editor-export"
                                disabledReason={!hasColumns ? 'No results to export' : undefined}
                                type="secondary"
                                icon={<IconDownload />}
                                sideIcon={null}
                                buttonCopy=""
                                items={[
                                    {
                                        export_format: ExporterFormat.CSV,
                                        export_context: exportContext,
                                    },
                                    {
                                        export_format: ExporterFormat.XLSX,
                                        export_context: exportContext,
                                    },
                                ]}
                            />
                        </Tooltip>
                    )}
                    {activeTab === OutputTab.Results && (
                        <Tooltip title="Share your current query">
                            <LemonButton
                                id="sql-editor-share"
                                disabledReason={!queryInput && 'No query to share'}
                                type="secondary"
                                icon={<IconShare />}
                                onClick={() => shareTab()}
                            />
                        </Tooltip>
                    )}
                </div>
            </div>
            <div className="flex flex-1 relative bg-dark">
                <Content
                    activeTab={activeTab}
                    responseError={responseError}
                    responseLoading={responseLoading}
                    response={response}
                    sourceQuery={sourceQuery}
                    queryCancelled={queryCancelled}
                    columns={columns}
                    rows={rows}
                    isDarkModeOn={isDarkModeOn}
                    vizKey={vizKey}
                    setSourceQuery={setSourceQuery}
                    exportContext={exportContext}
                    saveAsInsight={saveAsInsight}
                    queryId={queryId}
                    pollResponse={pollResponse}
                    editorKey={editorKey}
                    setProgress={setProgress}
                    progress={queryId ? progressCache[queryId] : undefined}
                />
            </div>
            <div className="flex justify-between px-2 border-t">
                <div>
                    {response && !responseError ? <LoadPreviewText localResponse={localStorageResponse} /> : <></>}
                </div>
                <ElapsedTime />
            </div>
            <RowDetailsModal
                isOpen={!!selectedRow}
                onClose={() => setSelectedRow(null)}
                row={selectedRow}
                columns={response?.columns || []}
            />
        </div>
    )
}

function InternalDataTableVisualization(
    props: DataTableVisualizationProps & { onSaveInsight: () => void }
): JSX.Element | null {
    const { query, visualizationType, showEditingUI, response, responseLoading, isChartSettingsPanelOpen } =
        useValues(dataVisualizationLogic)

    let component: JSX.Element | null = null

    // TODO(@Gilbert09): Better loading support for all components - e.g. using the `loading` param of `Table`
    if (!showEditingUI && (!response || responseLoading)) {
        component = (
            <div className="flex flex-col flex-1 justify-center items-center bg-surface-primary h-full">
                <LoadingBar />
            </div>
        )
    } else if (visualizationType === ChartDisplayType.ActionsTable) {
        component = (
            <Table
                uniqueKey={props.uniqueKey}
                query={query}
                context={props.context}
                cachedResults={props.cachedResults as HogQLQueryResponse | undefined}
            />
        )
    } else if (
        visualizationType === ChartDisplayType.ActionsLineGraph ||
        visualizationType === ChartDisplayType.ActionsBar ||
        visualizationType === ChartDisplayType.ActionsAreaGraph ||
        visualizationType === ChartDisplayType.ActionsStackedBar
    ) {
        component = <LineGraph />
    } else if (visualizationType === ChartDisplayType.BoldNumber) {
        component = <HogQLBoldNumber />
    }

    return (
        <div className="DataVisualization h-full hide-scrollbar flex flex-1 gap-2">
            <div className="relative w-full flex flex-col gap-4 flex-1">
                <div className="flex flex-1 flex-row gap-4 overflow-auto hide-scrollbar">
                    {isChartSettingsPanelOpen && (
                        <div>
                            <SideBar />
                        </div>
                    )}
                    <div className={clsx('w-full h-full flex-1 overflow-auto')}>{component}</div>
                </div>
            </div>
        </div>
    )
}

const ErrorState = ({ responseError, sourceQuery, queryCancelled, response }: any): JSX.Element | null => {
    const { featureFlags } = useValues(featureFlagLogic)

    const error = queryCancelled
        ? 'The query was cancelled'
        : response && 'error' in response && !!response.error
        ? response.error
        : responseError

    return (
        <div className={clsx('flex-1 absolute top-0 left-0 right-0 bottom-0 overflow-auto')}>
            <InsightErrorState
                query={sourceQuery}
                excludeDetail
                title={error}
                fixWithAIComponent={
                    featureFlags[FEATURE_FLAGS.SQL_EDITOR_AI_ERROR_FIXER] ? (
                        <FixErrorButton contentOverride="Fix error with AI" type="primary" source="query-error" />
                    ) : (
                        <></>
                    )
                }
            />
        </div>
    )
}

const Content = ({
    activeTab,
    responseError,
    responseLoading,
    response,
    sourceQuery,
    queryCancelled,
    columns,
    rows,
    isDarkModeOn,
    vizKey,
    editorKey,
    setSourceQuery,
    exportContext,
    saveAsInsight,
    queryId,
    pollResponse,
    setProgress,
    progress,
}: any): JSX.Element | null => {
    const [sortColumns, setSortColumns] = useState<SortColumn[]>([])
    const { editingView } = useValues(multitabEditorLogic)

    const sortedRows = useMemo(() => {
        if (!sortColumns.length) {
            return rows
        }

        return [...rows].sort((a, b) => {
            for (const { columnKey, direction } of sortColumns) {
                const aVal = a[columnKey]
                const bVal = b[columnKey]

                if (aVal === bVal) {
                    continue
                }
                if (aVal == null) {
                    return 1
                }
                if (bVal == null) {
                    return -1
                }

                const result = aVal < bVal ? -1 : 1
                return direction === 'DESC' ? -result : result
            }
            return 0
        })
    }, [rows, sortColumns])
    if (activeTab === OutputTab.Materialization) {
        return (
            <TabScroller>
                <div className="px-6 py-4 border-t">
                    <QueryInfo codeEditorKey={editorKey} />
                </div>
            </TabScroller>
        )
    }

    if (activeTab === OutputTab.Variables) {
        if (editingView) {
            return (
                <TabScroller>
                    <div className="px-6 py-4 border-t text-secondary">Variables are not allowed in views.</div>
                </TabScroller>
            )
        }
        return (
            <TabScroller>
                <div className="px-6 py-4 border-t max-w-1/2">
                    <QueryVariables />
                </div>
            </TabScroller>
        )
    }

    if (responseLoading) {
        return (
            <div className="flex flex-1 p-2 w-full justify-center items-center border-t">
                <StatelessInsightLoadingState
                    queryId={queryId}
                    pollResponse={pollResponse}
                    setProgress={setProgress}
                    progress={progress}
                />
            </div>
        )
    }

    if (responseError) {
        return (
            <ErrorState
                responseError={responseError}
                sourceQuery={sourceQuery}
                queryCancelled={queryCancelled}
                response={response}
            />
        )
    }

    if (!response) {
        const msg =
            activeTab === OutputTab.Results
                ? 'Query results will appear here.'
                : 'Query results will be visualized here.'
        return (
            <div
                className="flex flex-1 justify-center items-center border-t"
                data-attr="sql-editor-output-pane-empty-state"
            >
                <span className="text-secondary mt-3">
                    {msg} Press <KeyboardShortcut command enter /> to run the query.
                </span>
            </div>
        )
    }

    if (activeTab === OutputTab.Results) {
        return (
            <TabScroller data-attr="sql-editor-output-pane-results">
                <DataGrid
                    className={isDarkModeOn ? 'rdg-dark h-full' : 'rdg-light h-full'}
                    columns={columns}
                    rows={sortedRows}
                    sortColumns={sortColumns}
                    onSortColumnsChange={setSortColumns}
                />
            </TabScroller>
        )
    }

    if (activeTab === OutputTab.Visualization) {
        return (
            <div className="flex-1 absolute top-0 left-0 right-0 bottom-0 px-4 py-1 hide-scrollbar border-t">
                <InternalDataTableVisualization
                    uniqueKey={vizKey}
                    query={sourceQuery}
                    setQuery={setSourceQuery}
                    context={{}}
                    cachedResults={undefined}
                    exportContext={exportContext}
                    onSaveInsight={saveAsInsight}
                />
            </div>
        )
    }
    return null
}<|MERGE_RESOLUTION|>--- conflicted
+++ resolved
@@ -433,7 +433,6 @@
                             ? [
                                   {
                                       key: OutputTab.Variables,
-<<<<<<< HEAD
                                       label: (
                                           <Tooltip
                                               title={editingView ? 'Variables are not allowed in views.' : undefined}
@@ -442,10 +441,7 @@
                                           </Tooltip>
                                       ),
                                       disabled: editingView,
-=======
-                                      label: 'Variables',
                                       icon: <IconBrackets />,
->>>>>>> 6fb3c277
                                   },
                                   {
                                       key: OutputTab.Materialization,
