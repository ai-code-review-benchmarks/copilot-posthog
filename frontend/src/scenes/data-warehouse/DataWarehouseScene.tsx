<<<<<<< HEAD
import { useEffect } from 'react'
import { SceneExport } from 'scenes/sceneTypes'
import { PipelineTab } from '~/types'
import { FEATURE_FLAGS } from 'lib/constants'
import { featureFlagLogic } from 'lib/logic/featureFlagLogic'
import { useValues, useActions } from 'kea'
import { NotFound } from 'lib/components/NotFound'
import { urls } from 'scenes/urls'
import { LemonButton, LemonCard, LemonTag, Tooltip } from '@posthog/lemon-ui'
import { LemonTable, LemonTableColumns } from 'lib/lemon-ui/LemonTable'
import { LemonTableLink } from 'lib/lemon-ui/LemonTable/LemonTableLink'
import { PaginationControl, usePagination } from 'lib/lemon-ui/PaginationControl'
import { IconPlusSmall, IconCheckCircle, IconInfo } from '@posthog/icons'
import { dataWarehouseSceneLogic } from './settings/dataWarehouseSceneLogic'
import { dataWarehouseSettingsLogic } from './settings/dataWarehouseSettingsLogic'
import { TZLabel } from 'lib/components/TZLabel'
import { IconCancel, IconSync, IconExclamation, IconRadioButtonUnchecked } from 'lib/lemon-ui/icons'
import { externalDataSourcesLogic, DashboardDataSource, type UnifiedRecentActivity } from './externalDataSourcesLogic'
=======
import { useValues } from 'kea'

import { NotFound } from 'lib/components/NotFound'
import { FEATURE_FLAGS } from 'lib/constants'
import { featureFlagLogic } from 'lib/logic/featureFlagLogic'
import { SceneExport } from 'scenes/sceneTypes'
>>>>>>> 90175d06

export const scene: SceneExport = { component: DataWarehouseScene }

const LIST_SIZE = 5

export function DataWarehouseScene(): JSX.Element {
    const { featureFlags } = useValues(featureFlagLogic)
    const { materializedViews } = useValues(dataWarehouseSceneLogic)
    const { totalRowsProcessed, recentActivity, dataWarehouseSources } = useValues(externalDataSourcesLogic)
    const { computedAllSources } = useValues(dataWarehouseSettingsLogic)
    const { loadTotalRowsProcessed, loadRecentActivity } = useActions(externalDataSourcesLogic)

    useEffect(() => {
        if ((dataWarehouseSources?.results?.length || 0) > 0 || materializedViews.length > 0) {
            loadTotalRowsProcessed(materializedViews)
            loadRecentActivity(materializedViews)
        }
    }, [dataWarehouseSources?.results, materializedViews, loadTotalRowsProcessed, loadRecentActivity])

    const activityPagination = usePagination(recentActivity, { pageSize: LIST_SIZE }, 'activity')
    const sourcesPagination = usePagination(computedAllSources, { pageSize: LIST_SIZE }, 'sources')
    const viewsPagination = usePagination(materializedViews || [], { pageSize: LIST_SIZE }, 'views')

    const sourceColumns: LemonTableColumns<DashboardDataSource> = [
        {
            title: 'Name',
            key: 'name',
            render: (_, source) => (
                <div className="flex items-center gap-1">
                    <StatusIcon status={source.status ?? undefined} />
                    {source.url ? <LemonTableLink to={source.url} title={source.name} /> : <span>{source.name}</span>}
                </div>
            ),
        },
        {
            title: 'Type',
            key: 'type',
            render: (_, source) => source.type,
        },
        {
            title: 'Last sync',
            key: 'lastSync',
            tooltip: 'Time of the last successful data synchronization',
            render: (_, source) => (source.lastSync ? <TZLabel time={source.lastSync} /> : '—'),
        },
        {
            title: 'Rows',
            key: 'rowCount',
            align: 'right',
            tooltip: 'Total number of rows in this data source',
            render: (_, source) => (source.rowCount !== null ? source.rowCount.toLocaleString() : '0'),
        },
        {
            title: 'Status',
            key: 'status',
            align: 'right',
            render: (_, source) => (source.status ? <StatusTag status={source.status} /> : '—'),
        },
    ]

    const viewColumns: LemonTableColumns<any> = [
        {
            title: 'Name',
            key: 'name',
            render: (_, view) => (
                <div className="flex items-center gap-1">
                    <StatusIcon status={view.status} />
                    <LemonTableLink to={urls.sqlEditor(undefined, view.id)} title={view.name} />
                </div>
            ),
        },
        {
            title: 'Last run',
            key: 'last_run_at',
            tooltip: 'Time of the last materialization run',
            render: (_, view) => (view.last_run_at ? <TZLabel time={view.last_run_at} /> : 'Never'),
        },
        {
            title: 'Rows',
            key: 'row_count',
            align: 'right',
            tooltip: 'Number of rows in the materialized view',
            render: (_, view) =>
                view.row_count !== undefined && view.row_count !== null ? view.row_count.toLocaleString() : '0',
        },
        {
            title: 'Status',
            key: 'status',
            align: 'right',
            render: (_, view) => <StatusTag status={view.status} />,
        },
    ]

    const activityColumns: LemonTableColumns<UnifiedRecentActivity> = [
        {
            title: 'Activity',
            key: 'name',
            render: (_, activity) => (
                <div className="flex items-center gap-1">
                    <StatusIcon status={activity.status} />
                    {activity.sourceName && <span>{activity.sourceName}</span>}
                    <span>{activity.name}</span>
                    <LemonTag size="medium" type="muted" className="px-1 rounded-lg ml-1">
                        {activity.type}
                    </LemonTag>
                </div>
            ),
        },
        {
            title: 'When',
            key: 'created_at',
            tooltip: 'Time when this job was created',
            render: (_, activity) => <TZLabel time={activity.created_at} />,
        },
        {
            title: 'Rows',
            key: 'rowCount',
            align: 'right',
            tooltip: 'Number of rows processed in this job',
            render: (_, activity) => (activity.rowCount !== null ? activity.rowCount.toLocaleString() : '0'),
        },
        {
            title: 'Status',
            key: 'status',
            align: 'right',
            render: (_, activity) => <StatusTag status={activity.status} />,
        },
    ]

    const StatusIcon = ({ status }: { status?: string }): JSX.Element => {
        const s = (status || '').toLowerCase()

        if (s === 'failed' || s === 'error') {
            return <IconCancel className="text-danger" />
        }
        if (s === 'warning' || s.includes('billing')) {
            return <IconExclamation className="text-warning" />
        }
        if (s === 'running') {
            return <IconSync className="animate-spin" />
        }
        if (s === 'completed' || s === 'success') {
            return <IconCheckCircle className="text-success" />
        }
        return <IconRadioButtonUnchecked className="text-muted" />
    }

    const StatusTag = ({ status }: { status?: string }): JSX.Element => {
        const s = (status || '').toLowerCase()

        const type = ['failed', 'error'].includes(s)
            ? ('danger' as const)
            : s === 'warning'
              ? ('warning' as const)
              : ['completed', 'success'].includes(s)
                ? ('success' as const)
                : s === 'running'
                  ? ('none' as const)
                  : ('muted' as const)

        const size = (['completed', 'failed', 'error'].includes(s) ? 'medium' : 'small') as 'medium' | 'small'

        return (
            <LemonTag
                size={size}
                type={type}
                className="px-1 rounded-lg"
                style={type === 'none' ? { color: '#3b82f6', borderColor: '#3b82f6' } : undefined}
            >
                {s || '—'}
            </LemonTag>
        )
    }

    const materializedCount = materializedViews.length
    const runningCount = materializedViews.filter((v) => v.status?.toLowerCase() === 'running').length

    if (!featureFlags[FEATURE_FLAGS.DATA_WAREHOUSE_SCENE]) {
        return <NotFound object="Data Warehouse" />
    }

    return (
        <div className="space-y-4">
            <div className="flex items-center justify-between">
                <div className="flex flex-col">
                    <h1 className="text-2xl font-semibold">Data Warehouse</h1>
                    <p className="text-muted">Manage your data warehouse sources and queries</p>
                </div>
                <div className="flex gap-2">
                    <LemonButton type="primary" to={urls.dataWarehouseSourceNew()} icon={<IconPlusSmall />}>
                        New source
                    </LemonButton>
                    <LemonButton type="secondary" to={urls.sqlEditor()}>
                        Create view
                    </LemonButton>
                </div>
            </div>

            <div className="grid grid-cols-1 sm:grid-cols-2 gap-4">
                <LemonCard className="p-4 hover:transform-none">
                    <div className="flex items-start gap-1">
                        <div className="text-sm text-muted">Rows Processed (MTD)</div>
                        <Tooltip
                            title="Total rows processed this month by all data sources and materialized views"
                            placement="bottom"
                        >
                            <IconInfo className="text-muted mt-0.5" />
                        </Tooltip>
                    </div>
                    <div className="text-2xl font-semibold mt-1">{totalRowsProcessed.toLocaleString()}</div>
                </LemonCard>
                <LemonCard className="p-4 hover:transform-none">
                    <div className="text-sm text-muted">Materialized Views</div>
                    <div className="text-2xl font-semibold mt-1">{materializedCount}</div>
                    {runningCount > 0 && <div className="text-xs text-muted">{runningCount} running</div>}
                </LemonCard>
            </div>

            <div className="grid grid-cols-1 lg:grid-cols-3 gap-3">
                <div className="lg:col-span-2 space-y-2">
                    <LemonCard className="hover:transform-none">
                        <div className="flex items-center justify-between mb-2">
                            <div className="flex items-center gap-2">
                                <h3 className="font-semibold text-xl">Data Sources</h3>
                                <LemonTag size="medium" type="muted" className="mb-2 p-1 px-2 rounded-xl">
                                    {computedAllSources.length} connected
                                </LemonTag>
                            </div>
                            <LemonButton
                                to={urls.pipeline(PipelineTab.Sources)}
                                size="small"
                                type="secondary"
                                className="mb-3"
                            >
                                View All
                            </LemonButton>
                        </div>
                        <LemonTable
                            dataSource={sourcesPagination.dataSourcePage as DashboardDataSource[]}
                            columns={sourceColumns}
                            rowKey="id"
                        />
                        <PaginationControl {...sourcesPagination} nouns={['source', 'sources']} />
                    </LemonCard>

                    <LemonCard className="hover:transform-none">
                        <div className="flex items-center gap-2">
                            <h3 className="font-semibold text-xl">Views</h3>
                            <LemonTag size="medium" type="muted" className="mb-2 p-1 px-2 rounded-xl">
                                {materializedViews?.length || 0} views
                            </LemonTag>
                        </div>
                        <LemonTable
                            dataSource={viewsPagination.dataSourcePage as any[]}
                            columns={viewColumns}
                            rowKey="id"
                        />
                        <PaginationControl {...viewsPagination} nouns={['view', 'views']} />
                    </LemonCard>

                    <LemonCard className="hover:transform-none">
                        <div className="flex items-center justify-between">
                            <h3 className="font-semibold text-xl">Recent Activity</h3>
                        </div>
                        <LemonTable
                            dataSource={activityPagination.dataSourcePage as UnifiedRecentActivity[]}
                            columns={activityColumns}
                            rowKey={(r) => `${r.type}-${r.name}-${r.created_at}`}
                        />
                        <PaginationControl {...activityPagination} nouns={['activity', 'activities']} />
                    </LemonCard>
                </div>

                <div>
                    <LemonCard className="p-4 hover:transform-none">
                        <h3 className="font-semibold mb-3">Quick Actions</h3>
                        <div className="space-y-2">
                            <LemonButton
                                to={`${urls.dataWarehouseSourceNew()}?kind=postgres`}
                                fullWidth
                                type="secondary"
                            >
                                Connect PostgreSQL
                            </LemonButton>
                            <LemonButton
                                to={`${urls.dataWarehouseSourceNew()}?kind=bigquery`}
                                fullWidth
                                type="secondary"
                            >
                                Connect BigQuery
                            </LemonButton>
                            <LemonButton to={`${urls.dataWarehouseSourceNew()}?kind=stripe`} fullWidth type="secondary">
                                Connect Stripe
                            </LemonButton>
                        </div>
                    </LemonCard>
                </div>
            </div>
        </div>
    )
}<|MERGE_RESOLUTION|>--- conflicted
+++ resolved
@@ -1,4 +1,3 @@
-<<<<<<< HEAD
 import { useEffect } from 'react'
 import { SceneExport } from 'scenes/sceneTypes'
 import { PipelineTab } from '~/types'
@@ -17,14 +16,12 @@
 import { TZLabel } from 'lib/components/TZLabel'
 import { IconCancel, IconSync, IconExclamation, IconRadioButtonUnchecked } from 'lib/lemon-ui/icons'
 import { externalDataSourcesLogic, DashboardDataSource, type UnifiedRecentActivity } from './externalDataSourcesLogic'
-=======
 import { useValues } from 'kea'
 
 import { NotFound } from 'lib/components/NotFound'
 import { FEATURE_FLAGS } from 'lib/constants'
 import { featureFlagLogic } from 'lib/logic/featureFlagLogic'
 import { SceneExport } from 'scenes/sceneTypes'
->>>>>>> 90175d06
 
 export const scene: SceneExport = { component: DataWarehouseScene }
 
