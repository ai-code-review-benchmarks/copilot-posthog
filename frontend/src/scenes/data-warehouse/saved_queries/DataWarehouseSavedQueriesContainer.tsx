--- conflicted
+++ resolved
@@ -2,14 +2,9 @@
 import { useActions, useValues } from 'kea'
 import { router } from 'kea-router'
 import { More } from 'lib/lemon-ui/LemonButton/More'
-<<<<<<< HEAD
-import { deleteWithUndo } from 'lib/utils'
+import { deleteWithUndo } from 'lib/utils/deleteWithUndo'
 import { DatabaseTable } from 'scenes/data-management/database/DatabaseTable'
 import { DatabaseTables } from 'scenes/data-management/database/DatabaseTables'
-=======
-import { LemonButton, Link } from '@posthog/lemon-ui'
-import { deleteWithUndo } from 'lib/utils/deleteWithUndo'
->>>>>>> 897a4584
 import { teamLogic } from 'scenes/teamLogic'
 import { urls } from 'scenes/urls'
 
