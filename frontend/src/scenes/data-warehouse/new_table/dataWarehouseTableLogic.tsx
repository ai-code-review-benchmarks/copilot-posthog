import { lemonToast } from '@posthog/lemon-ui'
import { actions, connect, kea, listeners, path, props, reducers, selectors } from 'kea'
import { forms } from 'kea-forms'
import { loaders } from 'kea-loaders'
import { router } from 'kea-router'
import api from 'lib/api'
import { databaseTableListLogic } from 'scenes/data-management/database/databaseTableListLogic'
import { urls } from 'scenes/urls'

import { DataTableNode } from '~/queries/schema'
import { AnyPropertyFilter, Breadcrumb, DataWarehouseTable } from '~/types'

import { dataWarehouseSceneLogic } from '../external/dataWarehouseSceneLogic'
<<<<<<< HEAD
import type { dataWarehouseTableLogicType } from './dataWarehouseTableLogicType'
=======
import { Scene } from 'scenes/sceneTypes'
>>>>>>> 897a4584

export interface TableLogicProps {
    /** A UUID or 'new'. */
    id: string
}

const NEW_WAREHOUSE_TABLE: DataWarehouseTable = {
    id: '',
    name: '',
    url_pattern: '',
    format: 'Parquet',
    credential: {
        access_key: '',
        access_secret: '',
    },
    columns: [],
}

export const dataWarehouseTableLogic = kea<dataWarehouseTableLogicType>([
    path(['scenes', 'data-warehouse', 'tableLogic']),
    props({} as TableLogicProps),
    connect(() => ({
        actions: [
            databaseTableListLogic,
            ['loadDatabase'],
            dataWarehouseSceneLogic,
            ['loadDataWarehouse', 'toggleSourceModal'],
        ],
    })),
    actions({
        editingTable: (editing: boolean) => ({ editing }),
        updateTargetingFlagFilters: (index: number, properties: AnyPropertyFilter[]) => ({ index, properties }),
        addConditionSet: true,
        removeConditionSet: (index: number) => ({ index }),
        launchTable: true,
        stopTable: true,
        archiveTable: true,
        setDataTableQuery: (query: DataTableNode) => ({ query }),
    }),
    loaders(({ props }) => ({
        table: {
            loadTable: async () => {
                if (props.id && props.id !== 'new') {
                    return await api.dataWarehouseTables.get(props.id)
                }
                return { ...NEW_WAREHOUSE_TABLE }
            },
            createTable: async (tablePayload) => {
                return await api.dataWarehouseTables.create({
                    ...tablePayload,
                })
            },
            updateTable: async (tablePayload) => {
                return await api.dataWarehouseTables.update(props.id, tablePayload)
            },
        },
    })),
    listeners(({ actions }) => ({
        createTableSuccess: async ({ table }) => {
            lemonToast.success(<>Table {table.name} created</>)
            actions.loadDatabase()
            actions.loadDataWarehouse()
            actions.toggleSourceModal(false)
            router.actions.replace(urls.dataWarehouse())
        },
        updateTableSuccess: async ({ table }) => {
            lemonToast.success(<>Table {table.name} updated</>)
            actions.editingTable(false)
            router.actions.replace(urls.dataWarehouse())
        },
    })),
    reducers({
        isEditingTable: [
            false,
            {
                editingTable: (_, { editing }) => editing,
            },
        ],
        dataTableQuery: [
            null as DataTableNode | null,
            {
                setDataTableQuery: (_, { query }) => query,
            },
        ],
    }),
    selectors({
        breadcrumbs: [
            () => [],
            (): Breadcrumb[] => [
                {
                    key: Scene.DataWarehouse,
                    name: `Data warehouse`,
                    path: urls.dataWarehouseExternal(),
                },
                {
                    key: 'new',
                    name: 'New',
                },
            ],
        ],
    }),
    forms(({ actions, props }) => ({
        table: {
            defaults: { ...NEW_WAREHOUSE_TABLE } as DataWarehouseTable,
            errors: ({ name, url_pattern, credential, format }) => {
                return {
                    name: !name && 'Please enter a name.',
                    url_pattern: !url_pattern && 'Please enter a url pattern.',
                    credential: {
                        access_secret: !credential.access_secret && 'Please enter an access secret.',
                        access_key: !credential.access_key && 'Please enter an access key.',
                    },
                    format: !format && 'Please enter the format of your files.',
                }
            },
            submit: async (tablePayload) => {
                if (props.id && props.id !== 'new') {
                    actions.updateTable(tablePayload)
                } else {
                    actions.createTable(tablePayload)
                }
            },
        },
    })),
])<|MERGE_RESOLUTION|>--- conflicted
+++ resolved
@@ -5,17 +5,14 @@
 import { router } from 'kea-router'
 import api from 'lib/api'
 import { databaseTableListLogic } from 'scenes/data-management/database/databaseTableListLogic'
+import { Scene } from 'scenes/sceneTypes'
 import { urls } from 'scenes/urls'
 
 import { DataTableNode } from '~/queries/schema'
 import { AnyPropertyFilter, Breadcrumb, DataWarehouseTable } from '~/types'
 
 import { dataWarehouseSceneLogic } from '../external/dataWarehouseSceneLogic'
-<<<<<<< HEAD
 import type { dataWarehouseTableLogicType } from './dataWarehouseTableLogicType'
-=======
-import { Scene } from 'scenes/sceneTypes'
->>>>>>> 897a4584
 
 export interface TableLogicProps {
     /** A UUID or 'new'. */
