import { IconGear } from '@posthog/icons'
import { LemonButton, Link } from '@posthog/lemon-ui'
import { BindLogic, useActions, useValues } from 'kea'
import { router } from 'kea-router'
import { PageHeader } from 'lib/components/PageHeader'
import { insightDataLogic } from 'scenes/insights/insightDataLogic'
import { insightLogic } from 'scenes/insights/insightLogic'
import { InsightSaveButton } from 'scenes/insights/InsightSaveButton'
import { insightSceneLogic } from 'scenes/insights/insightSceneLogic'
import { SceneExport } from 'scenes/sceneTypes'
import { urls } from 'scenes/urls'

<<<<<<< HEAD
=======
import { DataWarehouseBetaNotice } from '../DataWarehouseBetaNotice'
import { DataWarehouseInitialBillingLimitNotice } from '../DataWarehouseInitialBillingLimitNotice'
>>>>>>> 3bf7b66a
import { dataWarehouseSceneLogic } from './dataWarehouseSceneLogic'
import { DataWarehouseTables } from './DataWarehouseTables'

export const scene: SceneExport = {
    component: DataWarehouseExternalScene,
    logic: dataWarehouseSceneLogic,
}

export function DataWarehouseExternalScene(): JSX.Element {
    const { insightProps, insightChanged, insightSaving, hasDashboardItemId } = useValues(
        insightLogic({
            dashboardItemId: 'new',
            cachedInsight: null,
        })
    )

    const { saveInsight, saveAs } = useActions(insightDataLogic(insightProps))

    return (
        <div>
            <PageHeader
                buttons={
                    <>
                        <InsightSaveButton
                            saveAs={saveAs}
                            saveInsight={saveInsight}
                            isSaved={hasDashboardItemId}
                            addingToDashboard={false}
                            insightSaving={insightSaving}
                            insightChanged={insightChanged}
                        />

                        <LemonButton
                            type="primary"
                            data-attr="new-data-warehouse-easy-link"
                            key="new-data-warehouse-easy-link"
                            to={urls.dataWarehouseTable()}
                        >
                            Link source
                        </LemonButton>

                        <LemonButton
                            type="primary"
                            icon={<IconGear />}
                            data-attr="new-data-warehouse-settings-link"
                            key="new-data-warehouse-settings-link"
                            onClick={() => router.actions.push(urls.dataWarehouseSettings())}
                        />
                    </>
                }
                caption={
                    <div>
                        Below are all the sources that can be queried within PostHog with{' '}
                        <Link to="https://posthog.com/manual/hogql" target="_blank">
                            HogQL
                        </Link>
                        . Connect your own tables from S3 to query data from outside PostHog.{' '}
                        <Link to="https://posthog.com/docs/data/data-warehouse">Learn more</Link>
                    </div>
                }
            />
<<<<<<< HEAD
=======
            <DataWarehouseBetaNotice />
            <DataWarehouseInitialBillingLimitNotice />
>>>>>>> 3bf7b66a
            <BindLogic logic={insightSceneLogic} props={{}}>
                <DataWarehouseTables />
            </BindLogic>
        </div>
    )
}<|MERGE_RESOLUTION|>--- conflicted
+++ resolved
@@ -10,11 +10,7 @@
 import { SceneExport } from 'scenes/sceneTypes'
 import { urls } from 'scenes/urls'
 
-<<<<<<< HEAD
-=======
-import { DataWarehouseBetaNotice } from '../DataWarehouseBetaNotice'
 import { DataWarehouseInitialBillingLimitNotice } from '../DataWarehouseInitialBillingLimitNotice'
->>>>>>> 3bf7b66a
 import { dataWarehouseSceneLogic } from './dataWarehouseSceneLogic'
 import { DataWarehouseTables } from './DataWarehouseTables'
 
@@ -76,11 +72,7 @@
                     </div>
                 }
             />
-<<<<<<< HEAD
-=======
-            <DataWarehouseBetaNotice />
             <DataWarehouseInitialBillingLimitNotice />
->>>>>>> 3bf7b66a
             <BindLogic logic={insightSceneLogic} props={{}}>
                 <DataWarehouseTables />
             </BindLogic>
