import { LemonButton } from '@posthog/lemon-ui'
import { useActions, useValues } from 'kea'
import { More } from 'lib/lemon-ui/LemonButton/More'
<<<<<<< HEAD
import { deleteWithUndo } from 'lib/utils'
import { DatabaseTable } from 'scenes/data-management/database/DatabaseTable'
import { DatabaseTables } from 'scenes/data-management/database/DatabaseTables'
=======
import { LemonButton } from '@posthog/lemon-ui'
import { deleteWithUndo } from 'lib/utils/deleteWithUndo'
>>>>>>> 897a4584
import { teamLogic } from 'scenes/teamLogic'

import { DataWarehouseSceneRow } from '../types'
import { dataWarehouseSceneLogic } from './dataWarehouseSceneLogic'

export function DataWarehouseTablesContainer(): JSX.Element {
    const { tables, dataWarehouseLoading } = useValues(dataWarehouseSceneLogic)
    const { loadDataWarehouse } = useActions(dataWarehouseSceneLogic)
    const { currentTeamId } = useValues(teamLogic)
    return (
        <DatabaseTables
            tables={tables}
            loading={dataWarehouseLoading}
            renderRow={(row: DataWarehouseSceneRow) => {
                return (
                    <div className="px-4 py-3">
                        <div className="flex flex-col">
                            <span className="card-secondary mt-2">Files URL pattern</span>
                            <span>{row.url_pattern}</span>

                            <span className="card-secondary mt-2">File format</span>
                            <span>{row.format}</span>
                        </div>

                        <div className="mt-2">
                            <span className="card-secondary">Columns</span>
                            <DatabaseTable table={row.name} tables={tables} />
                        </div>
                    </div>
                )
            }}
            extraColumns={[
                {
                    width: 0,
                    render: function Render(_, warehouseTable: DataWarehouseSceneRow) {
                        return (
                            <More
                                overlay={
                                    <>
                                        <LemonButton
                                            status="danger"
                                            onClick={() => {
                                                void deleteWithUndo({
                                                    endpoint: `projects/${currentTeamId}/warehouse_tables`,
                                                    object: { name: warehouseTable.name, id: warehouseTable.id },
                                                    callback: loadDataWarehouse,
                                                })
                                            }}
                                            fullWidth
                                        >
                                            Delete table
                                        </LemonButton>
                                    </>
                                }
                            />
                        )
                    },
                },
            ]}
        />
    )
}<|MERGE_RESOLUTION|>--- conflicted
+++ resolved
@@ -1,14 +1,9 @@
 import { LemonButton } from '@posthog/lemon-ui'
 import { useActions, useValues } from 'kea'
 import { More } from 'lib/lemon-ui/LemonButton/More'
-<<<<<<< HEAD
-import { deleteWithUndo } from 'lib/utils'
+import { deleteWithUndo } from 'lib/utils/deleteWithUndo'
 import { DatabaseTable } from 'scenes/data-management/database/DatabaseTable'
 import { DatabaseTables } from 'scenes/data-management/database/DatabaseTables'
-=======
-import { LemonButton } from '@posthog/lemon-ui'
-import { deleteWithUndo } from 'lib/utils/deleteWithUndo'
->>>>>>> 897a4584
 import { teamLogic } from 'scenes/teamLogic'
 
 import { DataWarehouseSceneRow } from '../types'
