import { Tabs } from 'antd'
import { InfoCircleOutlined } from '@ant-design/icons'
import { useValues } from 'kea'
import { PropertiesTable } from 'lib/components/PropertiesTable'
import { TZLabel } from 'lib/components/TZLabel'
import { groupLogic } from 'scenes/groups/groupLogic'
import { EventsTable } from 'scenes/events/EventsTable'
import { urls } from 'scenes/urls'
import { RelatedGroups } from 'scenes/groups/RelatedGroups'
import { Tooltip } from 'lib/components/Tooltip'
import { SceneExport } from 'scenes/sceneTypes'
import { groupDisplayId } from 'scenes/persons/GroupActorHeader'
import { Group as IGroup, PersonsTabType } from '~/types'
import { PageHeader } from 'lib/components/PageHeader'
import { CopyToClipboardInline } from 'lib/components/CopyToClipboard'
import { SpinnerOverlay } from 'lib/components/Spinner/Spinner'
import { NotFound } from 'lib/components/NotFound'
import { RelatedFeatureFlags } from 'scenes/persons/RelatedFeatureFlags'
import { Query } from '~/queries/Query/Query'
import { FEATURE_FLAGS } from 'lib/constants'
import { NodeKind } from '~/queries/schema'
import { featureFlagLogic } from 'lib/logic/featureFlagLogic'

const { TabPane } = Tabs

export const scene: SceneExport = {
    component: Group,
    logic: groupLogic,
}

function GroupCaption({ groupData, groupTypeName }: { groupData: IGroup; groupTypeName: string }): JSX.Element {
    return (
        <div style={{ display: 'flex', flexWrap: 'wrap' }}>
            <div className="mr-4">
                <span className="text-muted">Type:</span> {groupTypeName}
            </div>
            <div className="mr-4">
                <span className="text-muted">Key:</span>{' '}
                <CopyToClipboardInline
                    tooltipMessage={null}
                    description="group key"
                    style={{ display: 'inline-flex', justifyContent: 'flex-end' }}
                >
                    {groupData.group_key}
                </CopyToClipboardInline>
            </div>
            <div>
                <span className="text-muted">First seen:</span>{' '}
                {groupData.created_at ? <TZLabel time={groupData.created_at} /> : 'unknown'}
            </div>
        </div>
    )
}

export function Group(): JSX.Element {
    const { groupData, groupDataLoading, groupTypeName, groupKey, groupTypeIndex, groupType } = useValues(groupLogic)
    const { featureFlags } = useValues(featureFlagLogic)
    const featureDataExploration = featureFlags[FEATURE_FLAGS.DATA_EXPLORATION_LIVE_EVENTS]

    if (!groupData) {
        return groupDataLoading ? <SpinnerOverlay /> : <NotFound object="group" />
    }

    return (
        <>
            <PageHeader
                title={groupDisplayId(groupData.group_key, groupData.group_properties)}
                caption={<GroupCaption groupData={groupData} groupTypeName={groupTypeName} />}
            />

            <Tabs>
                <TabPane
                    tab={<span data-attr="persons-properties-tab">Properties</span>}
                    key={PersonsTabType.PROPERTIES}
                >
                    <PropertiesTable properties={groupData.group_properties || {}} embedded={false} searchable />
                </TabPane>
                <TabPane tab={<span data-attr="persons-events-tab">Events</span>} key={PersonsTabType.EVENTS}>
                    {featureDataExploration ? (
                        <Query
                            query={{
                                kind: NodeKind.DataTableNode,
                                source: {
                                    kind: NodeKind.EventsNode,
                                    fixedProperties: [{ key: `$group_${groupTypeIndex}`, value: groupKey }],
                                },
                                showReload: true,
                                showColumnConfigurator: true,
                                showExport: true,
                                showEventFilter: true,
                                showPropertyFilter: true,
                            }}
<<<<<<< HEAD
                            setQueryLocally
=======
>>>>>>> cd120ce3
                        />
                    ) : (
                        <EventsTable
                            pageKey={`${groupTypeIndex}::${groupKey}`}
                            fixedFilters={{
                                properties: [{ key: `$group_${groupTypeIndex}`, value: groupKey }],
                            }}
                            sceneUrl={urls.group(groupTypeIndex.toString(), groupKey)}
                            showCustomizeColumns={false}
                        />
                    )}
                </TabPane>

                <TabPane
                    tab={
                        <span data-attr="group-related-tab">
                            Related people & groups
                            <Tooltip
                                title={`People and groups that have shared events with this ${groupTypeName} in the last 90 days.`}
                            >
                                <InfoCircleOutlined style={{ marginLeft: 6, marginRight: 0 }} />
                            </Tooltip>
                        </span>
                    }
                    key={PersonsTabType.RELATED}
                >
                    <RelatedGroups id={groupKey} groupTypeIndex={groupTypeIndex} />
                </TabPane>
                <TabPane
                    tab={<span data-attr="groups-related-flags-tab">Feature flags</span>}
                    key={PersonsTabType.FEATURE_FLAGS}
                >
                    <RelatedFeatureFlags distinctId={groupData.group_key} groups={{ [groupType]: groupKey }} />
                </TabPane>
            </Tabs>
        </>
    )
}<|MERGE_RESOLUTION|>--- conflicted
+++ resolved
@@ -90,10 +90,6 @@
                                 showEventFilter: true,
                                 showPropertyFilter: true,
                             }}
-<<<<<<< HEAD
-                            setQueryLocally
-=======
->>>>>>> cd120ce3
                         />
                     ) : (
                         <EventsTable
