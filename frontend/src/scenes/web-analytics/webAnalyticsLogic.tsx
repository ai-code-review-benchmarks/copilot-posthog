import { IconGear } from '@posthog/icons'
import { LemonTag } from '@posthog/lemon-ui'
import { errorTrackingQuery } from '@posthog/products-error-tracking/frontend/queries'
import { actions, afterMount, BreakPointFunction, connect, kea, listeners, path, reducers, selectors } from 'kea'
import { loaders } from 'kea-loaders'
import { actionToUrl, router, urlToAction } from 'kea-router'
import { windowValues } from 'kea-window-values'
import api from 'lib/api'
import { authorizedUrlListLogic, AuthorizedUrlListType } from 'lib/components/AuthorizedUrlList/authorizedUrlListLogic'
import { FEATURE_FLAGS, RETENTION_FIRST_TIME } from 'lib/constants'
import { LemonButton } from 'lib/lemon-ui/LemonButton'
import { lemonToast } from 'lib/lemon-ui/LemonToast/LemonToast'
import { Link, PostHogComDocsURL } from 'lib/lemon-ui/Link/Link'
import { featureFlagLogic } from 'lib/logic/featureFlagLogic'
import {
    getDefaultInterval,
    isNotNil,
    isValidRelativeOrAbsoluteDate,
    objectsEqual,
    UnexpectedNeverError,
    updateDatesWithInterval,
} from 'lib/utils'
import { isDefinitionStale } from 'lib/utils/definitions'
import { preflightLogic } from 'scenes/PreflightCheck/preflightLogic'
import { Scene } from 'scenes/sceneTypes'
import { teamLogic } from 'scenes/teamLogic'
import { urls } from 'scenes/urls'
import { userLogic } from 'scenes/userLogic'

import { WEB_VITALS_COLORS, WEB_VITALS_THRESHOLDS } from '~/queries/nodes/WebVitals/definitions'
import { hogqlQuery } from '~/queries/query'
import {
    ActionConversionGoal,
    ActionsNode,
    AnyEntityNode,
    BreakdownFilter,
    CompareFilter,
    ConversionGoalFilter,
    CustomEventConversionGoal,
    DataTableNode,
    EventsNode,
    InsightVizNode,
    MarketingAnalyticsHelperForColumnNames,
    MarketingAnalyticsTableQuery,
    NodeKind,
    QueryLogTags,
    QuerySchema,
    TrendsFilter,
    TrendsQuery,
    WebAnalyticsConversionGoal,
    WebAnalyticsOrderBy,
    WebAnalyticsOrderByDirection,
    WebAnalyticsOrderByFields,
    WebAnalyticsPropertyFilter,
    WebAnalyticsPropertyFilters,
    WebStatsBreakdown,
    WebStatsTableQuery,
    WebVitalsMetric,
} from '~/queries/schema/schema-general'
import { isCompareFilter, isWebAnalyticsPropertyFilters } from '~/queries/schema-guards'
import { hogql } from '~/queries/utils'
import {
    AvailableFeature,
    BaseMathType,
    Breadcrumb,
    ChartDisplayType,
    EventDefinitionType,
    FilterLogicalOperator,
    InsightLogicProps,
    InsightType,
    IntervalType,
    ProductKey,
    PropertyFilterBaseValue,
    PropertyFilterType,
    PropertyMathType,
    PropertyOperator,
    RecordingUniversalFilters,
    RetentionPeriod,
    TeamPublicType,
    TeamType,
    UniversalFiltersGroupValue,
} from '~/types'

import { getDashboardItemId, getNewInsightUrlFactory } from './insightsUtils'
import { marketingAnalyticsLogic } from './tabs/marketing-analytics/frontend/logic/marketingAnalyticsLogic'
import type { webAnalyticsLogicType } from './webAnalyticsLogicType'
import posthog from 'posthog-js'
import { marketingAnalyticsTableLogic } from './tabs/marketing-analytics/frontend/logic/marketingAnalyticsTableLogic'
<<<<<<< HEAD
import { getOrderBy, injectDraftConversionGoal } from './tabs/marketing-analytics/frontend/logic/utils'
=======
import {
    getOrderBy,
    orderArrayByPreference,
    getSortedColumnsByArray,
    isDynamicConversionGoalColumn,
} from './tabs/marketing-analytics/frontend/logic/utils'
>>>>>>> d9e7c799

export interface WebTileLayout {
    /** The class has to be spelled out without interpolation, as otherwise Tailwind can't pick it up. */
    colSpanClassName?: `md:col-span-${number}` | 'md:col-span-full'
    /** The class has to be spelled out without interpolation, as otherwise Tailwind can't pick it up. */
    rowSpanClassName?: `md:row-span-${number}`
    /** The class has to be spelled out without interpolation, as otherwise Tailwind can't pick it up. */
    orderWhenLargeClassName?: `xxl:order-${number}`
    className?: string
}

export enum TileId {
    OVERVIEW = 'OVERVIEW',
    GRAPHS = 'GRAPHS',
    PATHS = 'PATHS',
    SOURCES = 'SOURCES',
    DEVICES = 'DEVICES',
    GEOGRAPHY = 'GEOGRAPHY',
    ACTIVE_HOURS = 'ACTIVE_HOURS',
    RETENTION = 'RETENTION',
    REPLAY = 'REPLAY',
    ERROR_TRACKING = 'ERROR_TRACKING',
    GOALS = 'GOALS',
    WEB_VITALS = 'WEB_VITALS',
    WEB_VITALS_PATH_BREAKDOWN = 'WEB_VITALS_PATH_BREAKDOWN',
    FRUSTRATING_PAGES = 'FRUSTRATING_PAGES',

    // Page Report Tiles to avoid conflicts with web analytics
    PAGE_REPORTS_COMBINED_METRICS_CHART_SECTION = 'PR_COMBINED_METRICS_CHART_SECTION',
    PAGE_REPORTS_PATHS_SECTION = 'PR_PATHS_SECTION',
    PAGE_REPORTS_DEVICE_INFORMATION_SECTION = 'PR_DEVICE_INFORMATION_SECTION',
    PAGE_REPORTS_TRAFFIC_SECTION = 'PR_TRAFFIC_SECTION',
    PAGE_REPORTS_GEOGRAPHY_SECTION = 'PR_GEOGRAPHY_SECTION',
    PAGE_REPORTS_TOP_EVENTS_SECTION = 'PR_TOP_EVENTS_SECTION',
    PAGE_REPORTS_COMBINED_METRICS_CHART = 'PR_COMBINED_METRICS_CHART',
    PAGE_REPORTS_ENTRY_PATHS = 'PR_ENTRY_PATHS',
    PAGE_REPORTS_EXIT_PATHS = 'PR_EXIT_PATHS',
    PAGE_REPORTS_OUTBOUND_CLICKS = 'PR_OUTBOUND_CLICKS',
    PAGE_REPORTS_CHANNELS = 'PR_CHANNELS',
    PAGE_REPORTS_REFERRERS = 'PR_REFERRERS',
    PAGE_REPORTS_DEVICE_TYPES = 'PR_DEVICE_TYPES',
    PAGE_REPORTS_BROWSERS = 'PR_BROWSERS',
    PAGE_REPORTS_OPERATING_SYSTEMS = 'PR_OPERATING_SYSTEMS',
    PAGE_REPORTS_COUNTRIES = 'PR_COUNTRIES',
    PAGE_REPORTS_REGIONS = 'PR_REGIONS',
    PAGE_REPORTS_CITIES = 'PR_CITIES',
    PAGE_REPORTS_TIMEZONES = 'PR_TIMEZONES',
    PAGE_REPORTS_LANGUAGES = 'PR_LANGUAGES',
    PAGE_REPORTS_TOP_EVENTS = 'PR_TOP_EVENTS',
    MARKETING = 'MARKETING',
    MARKETING_CAMPAIGN_BREAKDOWN = 'MARKETING_CAMPAIGN_BREAKDOWN',
}

export enum ProductTab {
    ANALYTICS = 'analytics',
    WEB_VITALS = 'web-vitals',
    PAGE_REPORTS = 'page-reports',
    SESSION_ATTRIBUTION_EXPLORER = 'session-attribution-explorer',
    MARKETING = 'marketing',
}

export type DeviceType = 'Desktop' | 'Mobile'

export type WebVitalsPercentile = PropertyMathType.P75 | PropertyMathType.P90 | PropertyMathType.P99

const loadPriorityMap: Record<TileId, number> = {
    [TileId.OVERVIEW]: 1,
    [TileId.GRAPHS]: 2,
    [TileId.PATHS]: 3,
    [TileId.SOURCES]: 4,
    [TileId.DEVICES]: 5,
    [TileId.GEOGRAPHY]: 6,
    [TileId.ACTIVE_HOURS]: 7,
    [TileId.RETENTION]: 8,
    [TileId.REPLAY]: 9,
    [TileId.ERROR_TRACKING]: 10,
    [TileId.GOALS]: 11,
    [TileId.WEB_VITALS]: 12,
    [TileId.WEB_VITALS_PATH_BREAKDOWN]: 13,
    [TileId.FRUSTRATING_PAGES]: 14,

    // Page Report Sections
    [TileId.PAGE_REPORTS_COMBINED_METRICS_CHART_SECTION]: 1,
    [TileId.PAGE_REPORTS_PATHS_SECTION]: 2,
    [TileId.PAGE_REPORTS_DEVICE_INFORMATION_SECTION]: 3,
    [TileId.PAGE_REPORTS_TRAFFIC_SECTION]: 4,
    [TileId.PAGE_REPORTS_GEOGRAPHY_SECTION]: 5,
    [TileId.PAGE_REPORTS_TOP_EVENTS_SECTION]: 6,

    // Page Report Tiles
    [TileId.PAGE_REPORTS_COMBINED_METRICS_CHART]: 1,
    [TileId.PAGE_REPORTS_ENTRY_PATHS]: 2,
    [TileId.PAGE_REPORTS_EXIT_PATHS]: 3,
    [TileId.PAGE_REPORTS_OUTBOUND_CLICKS]: 4,
    [TileId.PAGE_REPORTS_CHANNELS]: 5,
    [TileId.PAGE_REPORTS_REFERRERS]: 6,
    [TileId.PAGE_REPORTS_DEVICE_TYPES]: 7,
    [TileId.PAGE_REPORTS_BROWSERS]: 8,
    [TileId.PAGE_REPORTS_OPERATING_SYSTEMS]: 9,
    [TileId.PAGE_REPORTS_COUNTRIES]: 10,
    [TileId.PAGE_REPORTS_REGIONS]: 11,
    [TileId.PAGE_REPORTS_CITIES]: 12,
    [TileId.PAGE_REPORTS_TIMEZONES]: 13,
    [TileId.PAGE_REPORTS_LANGUAGES]: 14,
    [TileId.PAGE_REPORTS_TOP_EVENTS]: 15,

    // Marketing Tiles
    [TileId.MARKETING]: 1,
    [TileId.MARKETING_CAMPAIGN_BREAKDOWN]: 2,
}

// To enable a tile here, you must update the QueryRunner to support it
// or make sure it can load in a decent time (which event-only tiles usually do).
// We filter them here to enable a faster experience for the user as the
// tiles that don't support pre-aggregated tables take a longer time to load
// and will effectively block other queries to load because of the concurrencyController
export const TILES_ALLOWED_ON_PRE_AGGREGATED = [
    TileId.OVERVIEW,
    TileId.PATHS,
    TileId.SOURCES,
    TileId.DEVICES,

    // Not 100% supported yet but they are fast enough that we can show them
    TileId.GRAPHS,
    TileId.GEOGRAPHY,
]

export interface BaseTile {
    tileId: TileId
    layout: WebTileLayout
    docs?: Docs
}

export interface Docs {
    url?: PostHogComDocsURL
    title: string
    description: string | JSX.Element
}

export interface QueryTile extends BaseTile {
    kind: 'query'
    title?: string
    query: QuerySchema
    showIntervalSelect?: boolean
    control?: JSX.Element
    insightProps: InsightLogicProps
    canOpenModal?: boolean
    canOpenInsight?: boolean
}

export interface TabsTileTab {
    id: string
    title: string | JSX.Element
    linkText: string | JSX.Element
    query: QuerySchema
    showIntervalSelect?: boolean
    control?: JSX.Element
    insightProps: InsightLogicProps
    canOpenModal?: boolean
    canOpenInsight?: boolean
    docs?: Docs
}

export interface TabsTile extends BaseTile {
    kind: 'tabs'
    activeTabId: string
    setTabId: (id: string) => void
    tabs: TabsTileTab[]
}

export interface ReplayTile extends BaseTile {
    kind: 'replay'
}

export interface ErrorTrackingTile extends BaseTile {
    kind: 'error_tracking'
    query: QuerySchema
}

export interface SectionTile extends BaseTile {
    kind: 'section'
    title?: string
    tiles: WebAnalyticsTile[]
}

export type WebAnalyticsTile = QueryTile | TabsTile | ReplayTile | ErrorTrackingTile | SectionTile

export enum GraphsTab {
    UNIQUE_USERS = 'UNIQUE_USERS',
    PAGE_VIEWS = 'PAGE_VIEWS',
    NUM_SESSION = 'NUM_SESSION',
    UNIQUE_CONVERSIONS = 'UNIQUE_CONVERSIONS',
    TOTAL_CONVERSIONS = 'TOTAL_CONVERSIONS',
    CONVERSION_RATE = 'CONVERSION_RATE',
    REVENUE_EVENTS = 'REVENUE_EVENTS',
    CONVERSION_REVENUE = 'CONVERSION_REVENUE',
}

export enum SourceTab {
    CHANNEL = 'CHANNEL',
    REFERRING_DOMAIN = 'REFERRING_DOMAIN',
    UTM_SOURCE = 'UTM_SOURCE',
    UTM_MEDIUM = 'UTM_MEDIUM',
    UTM_CAMPAIGN = 'UTM_CAMPAIGN',
    UTM_CONTENT = 'UTM_CONTENT',
    UTM_TERM = 'UTM_TERM',
    UTM_SOURCE_MEDIUM_CAMPAIGN = 'UTM_SOURCE_MEDIUM_CAMPAIGN',
}

export enum DeviceTab {
    BROWSER = 'BROWSER',
    OS = 'OS',
    DEVICE_TYPE = 'DEVICE_TYPE',
    VIEWPORT = 'VIEWPORT',
}

export enum PathTab {
    PATH = 'PATH',
    INITIAL_PATH = 'INITIAL_PATH',
    END_PATH = 'END_PATH',
    EXIT_CLICK = 'EXIT_CLICK',
    SCREEN_NAME = 'SCREEN_NAME',
}

export enum GeographyTab {
    MAP = 'MAP',
    COUNTRIES = 'COUNTRIES',
    REGIONS = 'REGIONS',
    CITIES = 'CITIES',
    TIMEZONES = 'TIMEZONES',
    HEATMAP = 'HEATMAP',
    LANGUAGES = 'LANGUAGES',
}

export enum ActiveHoursTab {
    UNIQUE = 'UNIQUE',
    TOTAL_EVENTS = 'TOTAL_EVENTS',
}

export enum ConversionGoalWarning {
    CustomEventWithNoSessionId = 'CustomEventWithNoSessionId',
}

export interface WebAnalyticsStatusCheck {
    isSendingWebVitals: boolean
    isSendingPageViews: boolean
    isSendingPageLeaves: boolean
    isSendingPageLeavesScroll: boolean
    hasAuthorizedUrls: boolean
}

export type TileVisualizationOption = 'table' | 'graph'

export const webStatsBreakdownToPropertyName = (
    breakdownBy: WebStatsBreakdown
):
    | { key: string; type: PropertyFilterType.Person | PropertyFilterType.Event | PropertyFilterType.Session }
    | undefined => {
    switch (breakdownBy) {
        case WebStatsBreakdown.Page:
            return { key: '$pathname', type: PropertyFilterType.Event }
        case WebStatsBreakdown.InitialPage:
            return { key: '$entry_pathname', type: PropertyFilterType.Session }
        case WebStatsBreakdown.ExitPage:
            return { key: '$end_pathname', type: PropertyFilterType.Session }
        case WebStatsBreakdown.ExitClick:
            return { key: '$last_external_click_url', type: PropertyFilterType.Session }
        case WebStatsBreakdown.ScreenName:
            return { key: '$screen_name', type: PropertyFilterType.Event }
        case WebStatsBreakdown.InitialChannelType:
            return { key: '$channel_type', type: PropertyFilterType.Session }
        case WebStatsBreakdown.InitialReferringDomain:
            return { key: '$entry_referring_domain', type: PropertyFilterType.Session }
        case WebStatsBreakdown.InitialUTMSource:
            return { key: '$entry_utm_source', type: PropertyFilterType.Session }
        case WebStatsBreakdown.InitialUTMCampaign:
            return { key: '$entry_utm_campaign', type: PropertyFilterType.Session }
        case WebStatsBreakdown.InitialUTMMedium:
            return { key: '$entry_utm_medium', type: PropertyFilterType.Session }
        case WebStatsBreakdown.InitialUTMContent:
            return { key: '$entry_utm_content', type: PropertyFilterType.Session }
        case WebStatsBreakdown.InitialUTMTerm:
            return { key: '$entry_utm_term', type: PropertyFilterType.Session }
        case WebStatsBreakdown.Browser:
            return { key: '$browser', type: PropertyFilterType.Event }
        case WebStatsBreakdown.OS:
            return { key: '$os', type: PropertyFilterType.Event }
        case WebStatsBreakdown.Viewport:
            return { key: '$viewport', type: PropertyFilterType.Event }
        case WebStatsBreakdown.DeviceType:
            return { key: '$device_type', type: PropertyFilterType.Event }
        case WebStatsBreakdown.Country:
            return { key: '$geoip_country_code', type: PropertyFilterType.Event }
        case WebStatsBreakdown.Region:
            return { key: '$geoip_subdivision_1_code', type: PropertyFilterType.Event }
        case WebStatsBreakdown.City:
            return { key: '$geoip_city_name', type: PropertyFilterType.Event }
        case WebStatsBreakdown.Timezone:
            return { key: '$timezone', type: PropertyFilterType.Event }
        case WebStatsBreakdown.Language:
            return { key: '$browser_language', type: PropertyFilterType.Event }
        case WebStatsBreakdown.FrustrationMetrics:
            return { key: '$pathname', type: PropertyFilterType.Event }
        case WebStatsBreakdown.InitialUTMSourceMediumCampaign:
            return undefined
        default:
            throw new UnexpectedNeverError(breakdownBy)
    }
}

export const getWebAnalyticsBreakdownFilter = (breakdown: WebStatsBreakdown): BreakdownFilter | undefined => {
    const property = webStatsBreakdownToPropertyName(breakdown)

    if (!property) {
        return undefined
    }

    return {
        breakdown_type: property.type,
        breakdown: property.key,
    }
}

const GEOIP_TEMPLATE_IDS = ['template-geoip', 'plugin-posthog-plugin-geoip']

export const WEB_ANALYTICS_DATA_COLLECTION_NODE_ID = 'web-analytics'

const INITIAL_WEB_ANALYTICS_FILTER = [] as WebAnalyticsPropertyFilters
const INITIAL_DATE_FROM = '-7d' as string | null
const INITIAL_DATE_TO = null as string | null
const INITIAL_INTERVAL = getDefaultInterval(INITIAL_DATE_FROM, INITIAL_DATE_TO)

export const WEB_ANALYTICS_DEFAULT_QUERY_TAGS: QueryLogTags = {
    productKey: ProductKey.WEB_ANALYTICS,
}

export const MARKETING_ANALYTICS_DEFAULT_QUERY_TAGS: QueryLogTags = {
    productKey: ProductKey.MARKETING_ANALYTICS,
}

const teamId = window.POSTHOG_APP_CONTEXT?.current_team?.id
const persistConfig = { persist: true, prefix: `${teamId}__` }
export const webAnalyticsLogic = kea<webAnalyticsLogicType>([
    path(['scenes', 'webAnalytics', 'webAnalyticsSceneLogic']),
    connect(() => ({
        values: [
            featureFlagLogic,
            ['featureFlags'],
            teamLogic,
            ['currentTeam', 'baseCurrency'],
            userLogic,
            ['hasAvailableFeature'],
            preflightLogic,
            ['isDev'],
            authorizedUrlListLogic({ type: AuthorizedUrlListType.WEB_ANALYTICS, actionId: null, experimentId: null }),
            ['authorizedUrls'],
            marketingAnalyticsLogic,
            [
                'loading',
                'createMarketingDataWarehouseNodes',
                'draftConversionGoal',
                'compareFilter as marketingCompareFilter',
                'dateFilter as marketingDateFilter',
            ],
            marketingAnalyticsTableLogic,
            ['query', 'defaultColumns'],
        ],
    })),
    actions({
        setWebAnalyticsFilters: (webAnalyticsFilters: WebAnalyticsPropertyFilters) => ({ webAnalyticsFilters }),
        togglePropertyFilter: (
            type: PropertyFilterType.Event | PropertyFilterType.Person | PropertyFilterType.Session,
            key: string,
            value: string | number | null,
            tabChange?: {
                graphsTab?: string
                sourceTab?: string
                deviceTab?: string
                pathTab?: string
                geographyTab?: string
                activeHoursTab?: string
            }
        ) => ({ type, key, value, tabChange }),
        setGraphsTab: (tab: string) => ({ tab }),
        setSourceTab: (tab: string) => ({ tab }),
        setDeviceTab: (tab: string) => ({ tab }),
        setPathTab: (tab: string) => ({ tab }),
        setGeographyTab: (tab: string) => ({ tab }),
        setActiveHoursTab: (tab: string) => ({ tab }),
        setDomainFilter: (domain: string | null) => ({ domain }),
        setDeviceTypeFilter: (deviceType: DeviceType | null) => ({ deviceType }),
        clearTablesOrderBy: () => true,
        setTablesOrderBy: (orderBy: WebAnalyticsOrderByFields, direction: WebAnalyticsOrderByDirection) => ({
            orderBy,
            direction,
        }),
        setDates: (dateFrom: string | null, dateTo: string | null) => ({ dateFrom, dateTo }),
        setInterval: (interval: IntervalType) => ({ interval }),
        setDatesAndInterval: (dateFrom: string | null, dateTo: string | null, interval: IntervalType) => ({
            dateFrom,
            dateTo,
            interval,
        }),
        setIsPathCleaningEnabled: (isPathCleaningEnabled: boolean) => ({ isPathCleaningEnabled }),
        setShouldFilterTestAccounts: (shouldFilterTestAccounts: boolean) => ({ shouldFilterTestAccounts }),
        setShouldStripQueryParams: (shouldStripQueryParams: boolean) => ({ shouldStripQueryParams }),
        setConversionGoal: (conversionGoal: WebAnalyticsConversionGoal | null) => ({ conversionGoal }),
        openAsNewInsight: (tileId: TileId, tabId?: string) => ({ tileId, tabId }),
        setConversionGoalWarning: (warning: ConversionGoalWarning | null) => ({ warning }),
        setCompareFilter: (compareFilter: CompareFilter) => ({ compareFilter }),
        setProductTab: (tab: ProductTab) => ({ tab }),
        setWebVitalsPercentile: (percentile: WebVitalsPercentile) => ({ percentile }),
        setWebVitalsTab: (tab: WebVitalsMetric) => ({ tab }),
        setTileVisualization: (tileId: TileId, visualization: TileVisualizationOption) => ({ tileId, visualization }),
    }),
    reducers({
        rawWebAnalyticsFilters: [
            INITIAL_WEB_ANALYTICS_FILTER,
            persistConfig,
            {
                setWebAnalyticsFilters: (_, { webAnalyticsFilters }) => webAnalyticsFilters,
                togglePropertyFilter: (oldPropertyFilters, { key, value, type }): WebAnalyticsPropertyFilters => {
                    if (value === null) {
                        // if there's already an isNotSet filter, remove it
                        const isNotSetFilterExists = oldPropertyFilters.some(
                            (f) => f.type === type || f.key === key || f.operator === PropertyOperator.IsNotSet
                        )
                        if (isNotSetFilterExists) {
                            return oldPropertyFilters.filter(
                                (f) => f.type !== type || f.key !== key || f.operator !== PropertyOperator.IsNotSet
                            )
                        }
                        return [
                            ...oldPropertyFilters,
                            {
                                type,
                                key,
                                operator: PropertyOperator.IsNotSet,
                            },
                        ]
                    }

                    const similarFilterExists = oldPropertyFilters.some(
                        (f) => f.type === type && f.key === key && f.operator === PropertyOperator.Exact
                    )

                    if (similarFilterExists) {
                        // if there's already a matching property, turn it off or merge them
                        return oldPropertyFilters
                            .map((f: WebAnalyticsPropertyFilter) => {
                                if (
                                    f.key !== key ||
                                    f.type !== type ||
                                    ![PropertyOperator.Exact, PropertyOperator.IsNotSet].includes(f.operator)
                                ) {
                                    return f
                                }
                                const oldValue = (Array.isArray(f.value) ? f.value : [f.value]).filter(isNotNil)
                                let newValue: PropertyFilterBaseValue[]
                                if (oldValue.includes(value)) {
                                    // If there are multiple values for this filter, reduce that to just the one being clicked
                                    if (oldValue.length > 1) {
                                        newValue = [value]
                                    } else {
                                        return null
                                    }
                                } else {
                                    newValue = [...oldValue, value]
                                }
                                return {
                                    type: PropertyFilterType.Event,
                                    key,
                                    operator: PropertyOperator.Exact,
                                    value: newValue,
                                } as const
                            })
                            .filter(isNotNil)
                    }

                    // no matching property, so add one
                    const newFilter: WebAnalyticsPropertyFilter = {
                        type,
                        key,
                        value,
                        operator: PropertyOperator.Exact,
                    }

                    return [...oldPropertyFilters, newFilter]
                },
                setDomainFilter: (state) => {
                    // the domain and host filters don't interact well, so remove the host filter when the domain filter is set
                    return state.filter((filter) => filter.key !== '$host')
                },
            },
        ],
        domainFilter: [
            null as string | null,
            persistConfig,
            {
                setDomainFilter: (_: string | null, payload: { domain: string | null }) => {
                    const { domain } = payload
                    return domain
                },
                togglePropertyFilter: (state, { key }) => {
                    // the domain and host filters don't interact well, so remove the domain filter when the host filter is set
                    return key === '$host' ? null : state
                },
                setWebAnalyticsFilters: (state, { webAnalyticsFilters }) => {
                    // the domain and host filters don't interact well, so remove the domain filter when the host filter is set
                    if (webAnalyticsFilters.some((f) => f.key === '$host')) {
                        return null
                    }
                    return state
                },
            },
        ],
        deviceTypeFilter: [
            null as DeviceType | null,
            persistConfig,
            {
                setDeviceTypeFilter: (_: DeviceType | null, payload: unknown) => {
                    const { deviceType } = payload as { deviceType: DeviceType | null }
                    return deviceType
                },
            },
        ],
        _graphsTab: [
            null as string | null,
            persistConfig,
            {
                setGraphsTab: (_, { tab }) => tab,
                togglePropertyFilter: (oldTab, { tabChange }) => tabChange?.graphsTab || oldTab,
                setConversionGoal: (oldTab, { conversionGoal }) => {
                    if (conversionGoal) {
                        return GraphsTab.UNIQUE_CONVERSIONS
                    }
                    return oldTab
                },
            },
        ],
        _sourceTab: [
            null as string | null,
            persistConfig,
            {
                setSourceTab: (_, { tab }) => tab,
                togglePropertyFilter: (oldTab, { tabChange }) => tabChange?.sourceTab || oldTab,
            },
        ],
        _deviceTab: [
            null as string | null,
            persistConfig,
            {
                setDeviceTab: (_, { tab }) => tab,
                togglePropertyFilter: (oldTab, { tabChange }) => tabChange?.deviceTab || oldTab,
            },
        ],
        _pathTab: [
            null as string | null,
            persistConfig,
            {
                setPathTab: (_, { tab }) => tab,
                togglePropertyFilter: (oldTab, { tabChange }) => tabChange?.pathTab || oldTab,
            },
        ],
        _geographyTab: [
            null as string | null,
            persistConfig,
            {
                setGeographyTab: (_, { tab }) => tab,
                togglePropertyFilter: (oldTab, { tabChange }) => tabChange?.geographyTab || oldTab,
            },
        ],
        _activeHoursTab: [
            null as string | null,
            persistConfig,
            {
                setActiveHoursTab: (_, { tab }) => tab,
            },
        ],
        _isPathCleaningEnabled: [
            true as boolean,
            persistConfig,
            {
                setIsPathCleaningEnabled: (_, { isPathCleaningEnabled }) => isPathCleaningEnabled,
            },
        ],
        tablesOrderBy: [
            null as WebAnalyticsOrderBy | null,
            persistConfig,
            {
                setTablesOrderBy: (_, { orderBy, direction }) => [orderBy, direction],
                clearTablesOrderBy: () => null,

                // Reset the order by when the conversion goal changes because most of the columns are different
                setConversionGoal: () => null,
            },
        ],
        dateFilter: [
            {
                dateFrom: INITIAL_DATE_FROM,
                dateTo: INITIAL_DATE_TO,
                interval: INITIAL_INTERVAL,
            },
            persistConfig,
            {
                setDates: (_, { dateTo, dateFrom }) => {
                    if (dateTo && !isValidRelativeOrAbsoluteDate(dateTo)) {
                        dateTo = INITIAL_DATE_TO
                    }
                    if (dateFrom && !isValidRelativeOrAbsoluteDate(dateFrom)) {
                        dateFrom = INITIAL_DATE_FROM
                    }
                    return {
                        dateTo,
                        dateFrom,
                        interval: getDefaultInterval(dateFrom, dateTo),
                    }
                },
                setInterval: ({ dateFrom: oldDateFrom, dateTo: oldDateTo }, { interval }) => {
                    const { dateFrom, dateTo } = updateDatesWithInterval(interval, oldDateFrom, oldDateTo)
                    return {
                        dateTo,
                        dateFrom,
                        interval,
                    }
                },
                setDatesAndInterval: (_, { dateTo, dateFrom, interval }) => {
                    if (!dateFrom && !dateTo) {
                        dateFrom = INITIAL_DATE_FROM
                        dateTo = INITIAL_DATE_TO
                    }
                    if (dateTo && !isValidRelativeOrAbsoluteDate(dateTo)) {
                        dateTo = INITIAL_DATE_TO
                    }
                    if (dateFrom && !isValidRelativeOrAbsoluteDate(dateFrom)) {
                        dateFrom = INITIAL_DATE_FROM
                    }
                    return {
                        dateTo,
                        dateFrom,
                        interval: interval || getDefaultInterval(dateFrom, dateTo),
                    }
                },
            },
        ],
        shouldFilterTestAccounts: [
            false as boolean,
            persistConfig,
            {
                setShouldFilterTestAccounts: (_, { shouldFilterTestAccounts }) => shouldFilterTestAccounts,
            },
        ],
        shouldStripQueryParams: [
            false as boolean,
            persistConfig,
            {
                setShouldStripQueryParams: (_, { shouldStripQueryParams }) => shouldStripQueryParams,
            },
        ],
        conversionGoal: [
            null as WebAnalyticsConversionGoal | null,
            persistConfig,
            {
                setConversionGoal: (_, { conversionGoal }) => conversionGoal,
            },
        ],
        conversionGoalWarning: [
            null as ConversionGoalWarning | null,
            {
                setConversionGoalWarning: (_, { warning }) => warning,
            },
        ],
        compareFilter: [
            { compare: true } as CompareFilter,
            persistConfig,
            {
                setCompareFilter: (_, { compareFilter }) => compareFilter,
            },
        ],
        productTab: [
            ProductTab.ANALYTICS as ProductTab,
            {
                setProductTab: (_, { tab }) => tab,
            },
        ],
        webVitalsPercentile: [
            PropertyMathType.P90 as WebVitalsPercentile,
            persistConfig,
            {
                setWebVitalsPercentile: (_, { percentile }) => percentile,
            },
        ],
        webVitalsTab: [
            'INP' as WebVitalsMetric,
            {
                setWebVitalsTab: (_, { tab }) => tab,
            },
        ],
        tileVisualizations: [
            {} as Record<TileId, TileVisualizationOption>,
            {
                setTileVisualization: (state, { tileId, visualization }) => ({
                    ...state,
                    [tileId]: visualization,
                }),
            },
        ],
    }),
    selectors(({ actions, values }) => ({
        preAggregatedEnabled: [
            (s) => [s.featureFlags, s.currentTeam],
            (featureFlags: Record<string, boolean>, currentTeam: TeamPublicType | TeamType | null) => {
                return (
                    featureFlags[FEATURE_FLAGS.SETTINGS_WEB_ANALYTICS_PRE_AGGREGATED_TABLES] &&
                    currentTeam?.modifiers?.useWebAnalyticsPreAggregatedTables
                )
            },
        ],
        breadcrumbs: [
            (s) => [s.productTab],
            (productTab: ProductTab): Breadcrumb[] => {
                const breadcrumbs: Breadcrumb[] = [
                    {
                        key: Scene.WebAnalytics,
                        name: `Web analytics`,
                        path: urls.webAnalytics(),
                    },
                ]

                if (productTab === ProductTab.WEB_VITALS) {
                    breadcrumbs.push({
                        key: Scene.WebAnalyticsWebVitals,
                        name: `Web vitals`,
                        path: urls.webAnalyticsWebVitals(),
                    })
                }

                if (productTab === ProductTab.PAGE_REPORTS) {
                    breadcrumbs.push({
                        key: Scene.WebAnalyticsPageReports,
                        name: `Page reports`,
                        path: urls.webAnalyticsPageReports(),
                    })
                }

                if (productTab === ProductTab.MARKETING) {
                    breadcrumbs.push({
                        key: Scene.WebAnalyticsMarketing,
                        name: `Marketing`,
                        path: urls.webAnalyticsMarketing(),
                    })
                }

                return breadcrumbs
            },
        ],
        graphsTab: [(s) => [s._graphsTab], (graphsTab: string | null) => graphsTab || GraphsTab.UNIQUE_USERS],
        sourceTab: [(s) => [s._sourceTab], (sourceTab: string | null) => sourceTab || SourceTab.CHANNEL],
        deviceTab: [(s) => [s._deviceTab], (deviceTab: string | null) => deviceTab || DeviceTab.DEVICE_TYPE],
        pathTab: [(s) => [s._pathTab], (pathTab: string | null) => pathTab || PathTab.PATH],
        geographyTab: [(s) => [s._geographyTab], (geographyTab: string | null) => geographyTab || GeographyTab.MAP],
        activeHoursTab: [
            (s) => [s._activeHoursTab],
            (activeHoursTab: string | null) => activeHoursTab || ActiveHoursTab.UNIQUE,
        ],
        isPathCleaningEnabled: [
            (s) => [s._isPathCleaningEnabled, s.hasAvailableFeature],
            (isPathCleaningEnabled: boolean, hasAvailableFeature) => {
                return hasAvailableFeature(AvailableFeature.PATHS_ADVANCED) && isPathCleaningEnabled
            },
        ],
        hasHostFilter: [(s) => [s.rawWebAnalyticsFilters], (filters) => filters.some((f) => f.key === '$host')],
        webAnalyticsFilters: [
            (s) => [s.rawWebAnalyticsFilters, s.isPathCleaningEnabled, s.domainFilter, s.deviceTypeFilter],
            (
                rawWebAnalyticsFilters: WebAnalyticsPropertyFilters,
                isPathCleaningEnabled: boolean,
                domainFilter: string | null,
                deviceTypeFilter: DeviceType | null
            ) => {
                let filters = rawWebAnalyticsFilters

                // Add domain filter if set
                if (domainFilter && domainFilter !== 'all') {
                    // Remove the leading protocol if it exists
                    const value = domainFilter.replace(/^https?:\/\//, '')

                    filters = [
                        ...filters,
                        {
                            key: '$host',
                            value: value,
                            operator: PropertyOperator.Exact,
                            type: PropertyFilterType.Event,
                        },
                    ]
                }

                // Add device type filter if set
                if (deviceTypeFilter) {
                    filters = [
                        ...filters,
                        {
                            key: '$device_type',
                            // Extra handling for device type to include mobile+tablet as a single filter
                            value: deviceTypeFilter === 'Desktop' ? 'Desktop' : ['Mobile', 'Tablet'],
                            operator: PropertyOperator.Exact,
                            type: PropertyFilterType.Event,
                        },
                    ]
                }

                // Translate exact path filters to cleaned path filters
                if (isPathCleaningEnabled) {
                    filters = filters.map((filter) => ({
                        ...filter,
                        operator:
                            filter.operator === PropertyOperator.Exact
                                ? PropertyOperator.IsCleanedPathExact
                                : filter.operator,
                    }))
                }

                return filters
            },
        ],
        tabs: [
            (s) => [
                s.graphsTab,
                s.sourceTab,
                s.deviceTab,
                s.pathTab,
                s.geographyTab,
                s.activeHoursTab,
                () => values.shouldShowGeoIPQueries,
            ],
            (graphsTab, sourceTab, deviceTab, pathTab, geographyTab, activeHoursTab, shouldShowGeoIPQueries) => ({
                graphsTab,
                sourceTab,
                deviceTab,
                pathTab,
                geographyTab,
                activeHoursTab,
                shouldShowGeoIPQueries,
            }),
        ],
        controls: [
            (s) => [s.isPathCleaningEnabled, s.shouldFilterTestAccounts, s.shouldStripQueryParams],
            (isPathCleaningEnabled, filterTestAccounts, shouldStripQueryParams) => ({
                isPathCleaningEnabled,
                filterTestAccounts,
                shouldStripQueryParams,
            }),
        ],
        filters: [
            (s) => [
                s.webAnalyticsFilters,
                s.replayFilters,
                s.dateFilter,
                s.compareFilter,
                s.webVitalsTab,
                s.webVitalsPercentile,
                s.tablesOrderBy,
                () => values.conversionGoal,
            ],
            (
                webAnalyticsFilters,
                replayFilters,
                dateFilter,
                compareFilter,
                webVitalsTab,
                webVitalsPercentile,
                tablesOrderBy,
                conversionGoal
            ) => ({
                webAnalyticsFilters,
                replayFilters,
                dateFilter,
                compareFilter,
                webVitalsTab,
                webVitalsPercentile,
                tablesOrderBy,
                conversionGoal,
            }),
        ],
        marketingContext: [
            (s) => [s.createMarketingDataWarehouseNodes, s.marketingCompareFilter, s.marketingDateFilter],
            (createMarketingDataWarehouseNodes, marketingCompareFilter, marketingDateFilter) => ({
                createMarketingDataWarehouseNodes,
                marketingCompareFilter,
                marketingDateFilter,
            }),
        ],
        tiles: [
            (s) => [
                s.productTab,
                s.tabs,
                s.controls,
                s.filters,
                () => values.featureFlags,
                () => values.isGreaterThanMd,
                () => values.currentTeam,
                () => values.tileVisualizations,
                () => values.preAggregatedEnabled,
                () => values.campaignCostsBreakdown,
                s.marketingContext,
            ],
            (
                productTab,
                { graphsTab, sourceTab, deviceTab, pathTab, geographyTab, shouldShowGeoIPQueries, activeHoursTab },
                { isPathCleaningEnabled, filterTestAccounts, shouldStripQueryParams },
                {
                    webAnalyticsFilters,
                    replayFilters,
                    dateFilter: { dateFrom, dateTo, interval },
                    conversionGoal,
                    compareFilter,
                    webVitalsPercentile,
                    webVitalsTab,
                    tablesOrderBy,
                },
                featureFlags,
                isGreaterThanMd,
                currentTeam,
                tileVisualizations,
                preAggregatedEnabled,
                campaignCostsBreakdown,
                marketingContext
            ): WebAnalyticsTile[] => {
                const { createMarketingDataWarehouseNodes, marketingCompareFilter, marketingDateFilter } =
                    marketingContext
                const dateRange = { date_from: dateFrom, date_to: dateTo }
                const sampling = { enabled: false, forceSamplingRate: { numerator: 1, denominator: 10 } }

                const uniqueUserSeries: EventsNode = {
                    event: featureFlags[FEATURE_FLAGS.WEB_ANALYTICS_FOR_MOBILE] ? '$screen' : '$pageview',
                    kind: NodeKind.EventsNode,
                    math: BaseMathType.UniqueUsers,
                    name: 'Pageview',
                    custom_name: 'Unique visitors',
                }

                const pageViewsSeries = {
                    ...uniqueUserSeries,
                    math: BaseMathType.TotalCount,
                    custom_name: featureFlags[FEATURE_FLAGS.WEB_ANALYTICS_FOR_MOBILE] ? 'Screen Views' : 'Page views',
                }

                const sessionsSeries = {
                    ...uniqueUserSeries,
                    math: BaseMathType.UniqueSessions,
                    custom_name: 'Sessions',
                }

                const uniqueConversionsSeries: ActionsNode | EventsNode | undefined = !conversionGoal
                    ? undefined
                    : 'actionId' in conversionGoal
                    ? {
                          kind: NodeKind.ActionsNode,
                          id: conversionGoal.actionId,
                          math: BaseMathType.UniqueUsers,
                          name: 'Unique conversions',
                          custom_name: 'Unique conversions',
                      }
                    : {
                          kind: NodeKind.EventsNode,
                          event: conversionGoal.customEventName,
                          math: BaseMathType.UniqueUsers,
                          name: 'Unique conversions',
                          custom_name: 'Unique conversions',
                      }
                const totalConversionSeries = uniqueConversionsSeries
                    ? {
                          ...uniqueConversionsSeries,
                          math: BaseMathType.TotalCount,
                          name: 'Total conversions',
                          custom_name: 'Total conversions',
                      }
                    : undefined

                // the queries don't currently include revenue when the conversion goal is an action
                const includeRevenue = !(conversionGoal && 'actionId' in conversionGoal)

                const revenueEventsSeries: EventsNode[] =
                    includeRevenue && currentTeam?.revenue_analytics_config
                        ? (currentTeam.revenue_analytics_config.events.map((e) => ({
                              name: e.eventName,
                              event: e.eventName,
                              custom_name: e.eventName,
                              math: PropertyMathType.Sum,
                              kind: NodeKind.EventsNode,
                              math_property: e.revenueProperty,
                              math_property_revenue_currency: e.revenueCurrencyProperty,
                          })) as EventsNode[])
                        : []

                const conversionRevenueSeries =
                    conversionGoal && 'customEventName' in conversionGoal && includeRevenue
                        ? revenueEventsSeries.filter((e) => 'event' in e && e.event === conversionGoal.customEventName)
                        : []

                const createInsightProps = (tile: TileId, tab?: string): InsightLogicProps => {
                    return {
                        dashboardItemId: getDashboardItemId(tile, tab, false),
                        loadPriority: loadPriorityMap[tile],
                        dataNodeCollectionId: WEB_ANALYTICS_DATA_COLLECTION_NODE_ID,
                    }
                }

                const createGraphsTrendsTab = (
                    id: GraphsTab,
                    title: string | JSX.Element,
                    linkText: string | JSX.Element,
                    series: AnyEntityNode[],
                    trendsFilter?: Partial<TrendsFilter>,
                    trendsQueryProperties?: Partial<TrendsQuery>
                ): TabsTileTab => ({
                    id,
                    title,
                    linkText,
                    query: {
                        kind: NodeKind.InsightVizNode,
                        source: {
                            kind: NodeKind.TrendsQuery,
                            dateRange,
                            interval,
                            series: series,
                            trendsFilter: {
                                display: ChartDisplayType.ActionsLineGraph,
                                ...trendsFilter,
                            },
                            compareFilter,
                            filterTestAccounts,
                            conversionGoal,
                            properties: webAnalyticsFilters,
                            tags: WEB_ANALYTICS_DEFAULT_QUERY_TAGS,
                            ...trendsQueryProperties,
                        },
                        hidePersonsModal: true,
                        embedded: true,
                        hideTooltipOnScroll: true,
                    },
                    showIntervalSelect: true,
                    insightProps: createInsightProps(TileId.GRAPHS, id),
                    canOpenInsight: true,
                })

                const createTableTab = (
                    tileId: TileId,
                    tabId: string,
                    title: string,
                    linkText: string,
                    breakdownBy: WebStatsBreakdown,
                    source?: Partial<WebStatsTableQuery>,
                    tab?: Partial<TabsTileTab>
                ): TabsTileTab => {
                    const columns = [
                        'breakdown_value',
                        'visitors',
                        'views',
                        source?.includeBounceRate ? 'bounce_rate' : null,
                        'cross_sell',
                    ].filter(isNotNil)

                    // Check if this tile has a visualization preference
                    const visualization =
                        tileVisualizations[tileId as unknown as keyof typeof tileVisualizations] || undefined

                    const baseTabProps = {
                        id: tabId,
                        title,
                        linkText,
                        insightProps: createInsightProps(tileId, tabId),
                        canOpenModal: true,
                        ...tab,
                    }

                    // In case of a graph, we need to use the breakdownFilter and a InsightsVizNode,
                    // which will actually be handled by a WebStatsTrendTile instead of a WebStatsTableTile
                    if (visualization === 'graph') {
                        return {
                            ...baseTabProps,
                            query: {
                                kind: NodeKind.InsightVizNode,
                                source: {
                                    kind: NodeKind.TrendsQuery,
                                    dateRange,
                                    interval,
                                    series: [uniqueUserSeries],
                                    trendsFilter: {
                                        display: ChartDisplayType.ActionsLineGraph,
                                    },
                                    breakdownFilter: getWebAnalyticsBreakdownFilter(breakdownBy),
                                    filterTestAccounts,
                                    conversionGoal,
                                    properties: webAnalyticsFilters,
                                    tags: WEB_ANALYTICS_DEFAULT_QUERY_TAGS,
                                },
                                hidePersonsModal: true,
                                embedded: true,
                                hideTooltipOnScroll: true,
                            },
                            canOpenInsight: true,
                            canOpenModal: false,
                        }
                    }

                    return {
                        ...baseTabProps,
                        query: {
                            full: true,
                            kind: NodeKind.DataTableNode,
                            source: {
                                kind: NodeKind.WebStatsTableQuery,
                                properties: webAnalyticsFilters,
                                breakdownBy: breakdownBy,
                                dateRange,
                                sampling,
                                compareFilter,
                                limit: 10,
                                filterTestAccounts,
                                conversionGoal,
                                orderBy: tablesOrderBy ?? undefined,
                                tags: WEB_ANALYTICS_DEFAULT_QUERY_TAGS,
                                ...source,
                            },
                            embedded: false,
                            showActions: true,
                            columns,
                        },
                    }
                }

                let errorTrackingQ: DataTableNode | undefined

                try {
                    errorTrackingQ = errorTrackingQuery({
                        orderBy: 'users',
                        dateRange: dateRange,
                        filterTestAccounts: filterTestAccounts,
                        filterGroup: replayFilters.filter_group,
                        columns: ['error', 'users', 'occurrences'],
                        limit: 4,
                    })
                } catch (e) {
                    posthog.captureException(e, { dateRange, replayFilters, filterTestAccounts })
                }

                if (productTab === ProductTab.WEB_VITALS) {
                    const createSeries = (name: WebVitalsMetric, math: PropertyMathType): AnyEntityNode => ({
                        kind: NodeKind.EventsNode,
                        event: '$web_vitals',
                        name: '$web_vitals',
                        custom_name: name,
                        math: math,
                        math_property: `$web_vitals_${name}_value`,
                    })

                    return [
                        {
                            kind: 'query',
                            tileId: TileId.WEB_VITALS,
                            layout: {
                                colSpanClassName: 'md:col-span-full',
                                orderWhenLargeClassName: 'xxl:order-0',
                            },
                            query: {
                                kind: NodeKind.WebVitalsQuery,
                                properties: webAnalyticsFilters,
                                source: {
                                    kind: NodeKind.TrendsQuery,
                                    dateRange,
                                    interval,
                                    series: (['INP', 'LCP', 'CLS', 'FCP'] as WebVitalsMetric[]).flatMap((metric) =>
                                        [PropertyMathType.P75, PropertyMathType.P90, PropertyMathType.P99].map((math) =>
                                            createSeries(metric, math)
                                        )
                                    ),
                                    trendsFilter: { display: ChartDisplayType.ActionsLineGraph },
                                    compareFilter,
                                    filterTestAccounts,
                                    properties: webAnalyticsFilters,
                                },
                                tags: WEB_ANALYTICS_DEFAULT_QUERY_TAGS,
                            },
                            insightProps: {
                                dashboardItemId: getDashboardItemId(TileId.WEB_VITALS, 'web-vitals-overview', false),
                                loadPriority: loadPriorityMap[TileId.WEB_VITALS],
                                dataNodeCollectionId: WEB_ANALYTICS_DATA_COLLECTION_NODE_ID,
                            },
                            showIntervalSelect: true,
                        },
                        {
                            kind: 'query',
                            tileId: TileId.WEB_VITALS_PATH_BREAKDOWN,
                            layout: {
                                colSpanClassName: 'md:col-span-full',
                                orderWhenLargeClassName: 'xxl:order-0',
                            },
                            query: {
                                kind: NodeKind.WebVitalsPathBreakdownQuery,
                                dateRange,
                                filterTestAccounts,
                                properties: webAnalyticsFilters,
                                percentile: webVitalsPercentile,
                                metric: webVitalsTab,
                                doPathCleaning: isPathCleaningEnabled,
                                thresholds: [
                                    WEB_VITALS_THRESHOLDS[webVitalsTab].good,
                                    WEB_VITALS_THRESHOLDS[webVitalsTab].poor,
                                ],
                            },
                            insightProps: {
                                dashboardItemId: getDashboardItemId(
                                    TileId.WEB_VITALS_PATH_BREAKDOWN,
                                    'web-vitals-path-breakdown',
                                    false
                                ),
                                loadPriority: loadPriorityMap[TileId.WEB_VITALS_PATH_BREAKDOWN],
                                dataNodeCollectionId: WEB_ANALYTICS_DATA_COLLECTION_NODE_ID,
                            },
                        },
                    ]
                }

                if (productTab === ProductTab.MARKETING) {
                    return [
                        {
                            kind: 'query',
                            tileId: TileId.MARKETING,
                            layout: {
                                colSpanClassName: 'md:col-span-2',
                                orderWhenLargeClassName: 'xxl:order-1',
                            },
                            title: 'Marketing costs',
                            query: {
                                kind: NodeKind.InsightVizNode,
                                embedded: true,
                                hidePersonsModal: true,
                                hideTooltipOnScroll: true,
                                source: {
                                    kind: NodeKind.TrendsQuery,
                                    compareFilter: marketingCompareFilter,
                                    series:
                                        createMarketingDataWarehouseNodes.length > 0
                                            ? createMarketingDataWarehouseNodes
                                            : [
                                                  // Fallback when no sources are configured
                                                  {
                                                      kind: NodeKind.EventsNode,
                                                      event: 'no_sources_configured',
                                                      custom_name: 'No marketing sources configured',
                                                      math: BaseMathType.TotalCount,
                                                  },
                                              ],
                                    interval: marketingDateFilter.interval,
                                    dateRange: {
                                        date_from: marketingDateFilter.dateFrom,
                                        date_to: marketingDateFilter.dateTo,
                                    },
                                    trendsFilter: {
                                        display: ChartDisplayType.ActionsAreaGraph,
                                        aggregationAxisFormat: 'numeric',
                                        aggregationAxisPrefix: '$',
                                    },
                                },
                            },
                            showIntervalSelect: true,
                            insightProps: createInsightProps(TileId.MARKETING),
                            canOpenInsight: true,
                            canOpenModal: false,
                            docs: {
                                title: 'Marketing costs',
                                description:
                                    createMarketingDataWarehouseNodes.length > 0
                                        ? 'Track costs from your configured marketing data sources.'
                                        : 'Configure marketing data sources in the settings to track costs from your ad platforms.',
                            },
                        },
                        campaignCostsBreakdown
                            ? {
                                  kind: 'query',
                                  tileId: TileId.MARKETING_CAMPAIGN_BREAKDOWN,
                                  layout: {
                                      colSpanClassName: 'md:col-span-2',
                                      orderWhenLargeClassName: 'xxl:order-2',
                                  },
                                  title: 'Campaign costs breakdown',
                                  query: campaignCostsBreakdown,
                                  insightProps: createInsightProps(TileId.MARKETING_CAMPAIGN_BREAKDOWN),
                                  canOpenModal: true,
                                  canOpenInsight: false,
                                  docs: {
                                      title: 'Campaign costs breakdown',
                                      description:
                                          'Breakdown of marketing costs by individual campaign names across all ad platforms.',
                                  },
                              }
                            : null,
                    ]
                        .filter(isNotNil)
                        .map((tile) => tile as WebAnalyticsTile)
                }

                const allTiles: (WebAnalyticsTile | null)[] = [
                    {
                        kind: 'query',
                        tileId: TileId.OVERVIEW,
                        layout: {
                            colSpanClassName: 'md:col-span-full',
                            orderWhenLargeClassName: 'xxl:order-0',
                        },
                        query: {
                            kind: NodeKind.WebOverviewQuery,
                            properties: webAnalyticsFilters,
                            dateRange,
                            sampling,
                            compareFilter,
                            filterTestAccounts,
                            conversionGoal,
                            includeRevenue,
                        },
                        insightProps: createInsightProps(TileId.OVERVIEW),
                    },
                    {
                        kind: 'tabs',
                        tileId: TileId.GRAPHS,
                        layout: {
                            colSpanClassName: `md:col-span-2`,
                            orderWhenLargeClassName: 'xxl:order-1',
                        },
                        activeTabId: graphsTab,
                        setTabId: actions.setGraphsTab,
                        tabs: (
                            [
                                createGraphsTrendsTab(GraphsTab.UNIQUE_USERS, 'Unique visitors', 'Visitors', [
                                    uniqueUserSeries,
                                ]),
                                !conversionGoal
                                    ? createGraphsTrendsTab(GraphsTab.PAGE_VIEWS, 'Page views', 'Views', [
                                          pageViewsSeries,
                                      ])
                                    : null,
                                !conversionGoal
                                    ? createGraphsTrendsTab(GraphsTab.NUM_SESSION, 'Unique sessions', 'Sessions', [
                                          sessionsSeries,
                                      ])
                                    : null,
                                !conversionGoal && revenueEventsSeries?.length
                                    ? createGraphsTrendsTab(
                                          GraphsTab.REVENUE_EVENTS,
                                          <span>
                                              Revenue&nbsp;<LemonTag type="warning">BETA</LemonTag>
                                          </span>,
                                          'Revenue',
                                          revenueEventsSeries,
                                          {
                                              display:
                                                  revenueEventsSeries.length > 1
                                                      ? ChartDisplayType.ActionsAreaGraph
                                                      : ChartDisplayType.ActionsLineGraph,
                                          },
                                          {
                                              compareFilter: revenueEventsSeries.length > 1 ? undefined : compareFilter,
                                          }
                                      )
                                    : null,
                                conversionGoal && uniqueConversionsSeries
                                    ? createGraphsTrendsTab(
                                          GraphsTab.UNIQUE_CONVERSIONS,
                                          'Unique conversions',
                                          'Unique conversions',
                                          [uniqueConversionsSeries]
                                      )
                                    : null,
                                conversionGoal && totalConversionSeries
                                    ? createGraphsTrendsTab(
                                          GraphsTab.TOTAL_CONVERSIONS,
                                          'Total conversions',
                                          'Total conversions',
                                          [totalConversionSeries]
                                      )
                                    : null,
                                conversionGoal && uniqueUserSeries && uniqueConversionsSeries
                                    ? createGraphsTrendsTab(
                                          GraphsTab.CONVERSION_RATE,
                                          'Conversion rate',
                                          'Conversion rate',
                                          [uniqueConversionsSeries, uniqueUserSeries],
                                          {
                                              formula: 'A / B',
                                              aggregationAxisFormat: 'percentage_scaled',
                                          }
                                      )
                                    : null,
                                conversionGoal && conversionRevenueSeries.length
                                    ? createGraphsTrendsTab(
                                          GraphsTab.CONVERSION_REVENUE,
                                          <span>
                                              Conversion Revenue&nbsp;<LemonTag type="warning">BETA</LemonTag>
                                          </span>,
                                          'Conversion Revenue',
                                          conversionRevenueSeries
                                      )
                                    : null,
                            ] as (TabsTileTab | null)[]
                        ).filter(isNotNil),
                    },
                    {
                        kind: 'tabs',
                        tileId: TileId.PATHS,
                        layout: {
                            colSpanClassName: `md:col-span-2`,
                            orderWhenLargeClassName: 'xxl:order-4',
                        },
                        activeTabId: pathTab,
                        setTabId: actions.setPathTab,
                        tabs: featureFlags[FEATURE_FLAGS.WEB_ANALYTICS_FOR_MOBILE]
                            ? [
                                  createTableTab(
                                      TileId.PATHS,
                                      PathTab.SCREEN_NAME,
                                      'Screens',
                                      'Screen',
                                      WebStatsBreakdown.ScreenName,
                                      {},
                                      {}
                                  ),
                              ]
                            : (
                                  [
                                      createTableTab(
                                          TileId.PATHS,
                                          PathTab.PATH,
                                          'Paths',
                                          'Path',
                                          WebStatsBreakdown.Page,
                                          {
                                              includeScrollDepth: false, // TODO needs some perf work before it can be enabled
                                              includeBounceRate: true,
                                              doPathCleaning: isPathCleaningEnabled,
                                          },
                                          {
                                              docs: {
                                                  url: 'https://posthog.com/docs/web-analytics/dashboard#paths',
                                                  title: 'Paths',
                                                  description: (
                                                      <div>
                                                          <p>
                                                              In this view you can validate all of the paths that were
                                                              accessed in your application, regardless of when they were
                                                              accessed through the lifetime of a user session.
                                                          </p>
                                                          {conversionGoal ? (
                                                              <p>
                                                                  The conversion rate is the percentage of users who
                                                                  completed the conversion goal in this specific path.
                                                              </p>
                                                          ) : (
                                                              <p>
                                                                  The{' '}
                                                                  <Link to="https://posthog.com/docs/web-analytics/dashboard#bounce-rate">
                                                                      bounce rate
                                                                  </Link>{' '}
                                                                  indicates the percentage of users who left your page
                                                                  immediately after visiting without capturing any
                                                                  event.
                                                              </p>
                                                          )}
                                                      </div>
                                                  ),
                                              },
                                          }
                                      ),
                                      createTableTab(
                                          TileId.PATHS,
                                          PathTab.INITIAL_PATH,
                                          'Entry paths',
                                          'Entry path',
                                          WebStatsBreakdown.InitialPage,
                                          {
                                              includeBounceRate: true,
                                              includeScrollDepth: false,
                                              doPathCleaning: isPathCleaningEnabled,
                                          },
                                          {
                                              docs: {
                                                  url: 'https://posthog.com/docs/web-analytics/dashboard#paths',
                                                  title: 'Entry Path',
                                                  description: (
                                                      <div>
                                                          <p>
                                                              Entry paths are the paths a user session started, i.e. the
                                                              first path they saw when they opened your website.
                                                          </p>
                                                          {conversionGoal && (
                                                              <p>
                                                                  The conversion rate is the percentage of users who
                                                                  completed the conversion goal after the first path in
                                                                  their session being this path.
                                                              </p>
                                                          )}
                                                      </div>
                                                  ),
                                              },
                                          }
                                      ),
                                      createTableTab(
                                          TileId.PATHS,
                                          PathTab.END_PATH,
                                          'End paths',
                                          'End path',
                                          WebStatsBreakdown.ExitPage,
                                          {
                                              includeBounceRate: false,
                                              includeScrollDepth: false,
                                              doPathCleaning: isPathCleaningEnabled,
                                          },
                                          {
                                              docs: {
                                                  url: 'https://posthog.com/docs/web-analytics/dashboard#paths',
                                                  title: 'End Path',
                                                  description: (
                                                      <div>
                                                          End paths are the last path a user visited before their
                                                          session ended, i.e. the last path they saw before leaving your
                                                          website/closing the browser/turning their computer off.
                                                      </div>
                                                  ),
                                              },
                                          }
                                      ),
                                      {
                                          id: PathTab.EXIT_CLICK,
                                          title: 'Outbound link clicks',
                                          linkText: 'Outbound clicks',
                                          query: {
                                              full: true,
                                              kind: NodeKind.DataTableNode,
                                              source: {
                                                  kind: NodeKind.WebExternalClicksTableQuery,
                                                  properties: webAnalyticsFilters,
                                                  dateRange,
                                                  compareFilter,
                                                  sampling,
                                                  limit: 10,
                                                  filterTestAccounts,
                                                  conversionGoal,
                                                  orderBy: tablesOrderBy ?? undefined,
                                                  stripQueryParams: shouldStripQueryParams,
                                              },
                                              embedded: false,
                                              showActions: true,
                                              columns: ['url', 'visitors', 'clicks', 'cross_sell'],
                                          },
                                          insightProps: createInsightProps(TileId.PATHS, PathTab.END_PATH),
                                          canOpenModal: true,
                                          docs: {
                                              title: 'Outbound Clicks',
                                              description: (
                                                  <div>
                                                      You'll be able to verify when someone leaves your website by
                                                      clicking an outbound link (to a separate domain)
                                                  </div>
                                              ),
                                          },
                                      },
                                  ] as (TabsTileTab | undefined)[]
                              ).filter(isNotNil),
                    },
                    {
                        kind: 'tabs',
                        tileId: TileId.SOURCES,
                        layout: {
                            colSpanClassName: `md:col-span-1`,
                            orderWhenLargeClassName: 'xxl:order-2',
                        },
                        activeTabId: sourceTab,
                        setTabId: actions.setSourceTab,
                        tabs: [
                            createTableTab(
                                TileId.SOURCES,
                                SourceTab.CHANNEL,
                                'Channels',
                                'Channel',
                                WebStatsBreakdown.InitialChannelType,
                                {},
                                {
                                    control: (
                                        <div className="flex flex-row deprecated-space-x-2 font-medium">
                                            <span>Customize channel types</span>
                                            <LemonButton
                                                icon={<IconGear />}
                                                type="tertiary"
                                                status="alt"
                                                size="small"
                                                noPadding={true}
                                                tooltip="Customize channel types"
                                                to={urls.settings('environment-web-analytics', 'channel-type')}
                                            />
                                        </div>
                                    ),
                                    docs: {
                                        url: 'https://posthog.com/docs/data/channel-type',
                                        title: 'Channels',
                                        description: (
                                            <div>
                                                <p>
                                                    Channels are the different sources that bring traffic to your
                                                    website, e.g. Paid Search, Organic Social, Direct, etc.
                                                </p>
                                                <p>
                                                    You can also{' '}
                                                    <Link
                                                        to={urls.settings('environment-web-analytics', 'channel-type')}
                                                    >
                                                        create custom channel types
                                                    </Link>
                                                    , allowing you to further categorize your channels.
                                                </p>
                                                <p>
                                                    Something unexpected? Try the{' '}
                                                    <Link to={urls.sessionAttributionExplorer()}>
                                                        Session attribution explorer
                                                    </Link>
                                                </p>
                                            </div>
                                        ),
                                    },
                                }
                            ),
                            createTableTab(
                                TileId.SOURCES,
                                SourceTab.REFERRING_DOMAIN,
                                'Referrers',
                                'Referring domain',
                                WebStatsBreakdown.InitialReferringDomain,
                                {},
                                {
                                    docs: {
                                        url: 'https://posthog.com/docs/web-analytics/dashboard#referrers-channels-utms',
                                        title: 'Referrers',
                                        description: 'Understand where your users are coming from',
                                    },
                                }
                            ),
                            createTableTab(
                                TileId.SOURCES,
                                SourceTab.UTM_SOURCE,
                                'UTM sources',
                                'UTM source',
                                WebStatsBreakdown.InitialUTMSource,
                                {},
                                {
                                    docs: {
                                        url: 'https://posthog.com/docs/web-analytics/dashboard#utms',
                                        title: 'UTM source',
                                        description: (
                                            <>
                                                Understand where your users are coming from - filtered down by their{' '}
                                                <code>utm_source</code> parameter
                                            </>
                                        ),
                                    },
                                }
                            ),
                            createTableTab(
                                TileId.SOURCES,
                                SourceTab.UTM_MEDIUM,
                                'UTM medium',
                                'UTM medium',
                                WebStatsBreakdown.InitialUTMMedium,
                                {},
                                {
                                    docs: {
                                        url: 'https://posthog.com/docs/web-analytics/dashboard#utms',
                                        title: 'UTM medium',
                                        description: (
                                            <>
                                                Understand where your users are coming from - filtered down by their{' '}
                                                <code>utm_medium</code> parameter
                                            </>
                                        ),
                                    },
                                }
                            ),
                            createTableTab(
                                TileId.SOURCES,
                                SourceTab.UTM_CAMPAIGN,
                                'UTM campaigns',
                                'UTM campaign',
                                WebStatsBreakdown.InitialUTMCampaign,
                                {},
                                {
                                    docs: {
                                        url: 'https://posthog.com/docs/web-analytics/dashboard#utms',
                                        title: 'UTM campaign',
                                        description: (
                                            <>
                                                Understand where your users are coming from - filtered down by their{' '}
                                                <code>utm_campaign</code> parameter
                                            </>
                                        ),
                                    },
                                }
                            ),
                            createTableTab(
                                TileId.SOURCES,
                                SourceTab.UTM_CONTENT,
                                'UTM content',
                                'UTM content',
                                WebStatsBreakdown.InitialUTMContent,
                                {},
                                {
                                    docs: {
                                        url: 'https://posthog.com/docs/web-analytics/dashboard#utms',
                                        title: 'UTM content',
                                        description: (
                                            <>
                                                Understand where your users are coming from - filtered down by their{' '}
                                                <code>utm_content</code> parameter
                                            </>
                                        ),
                                    },
                                }
                            ),
                            createTableTab(
                                TileId.SOURCES,
                                SourceTab.UTM_TERM,
                                'UTM terms',
                                'UTM term',
                                WebStatsBreakdown.InitialUTMTerm,
                                {},
                                {
                                    docs: {
                                        url: 'https://posthog.com/docs/web-analytics/dashboard#utms',
                                        title: 'UTM term',
                                        description: (
                                            <>
                                                Understand where your users are coming from - filtered down by their{' '}
                                                <code>utm_term</code> parameter
                                            </>
                                        ),
                                    },
                                }
                            ),
                            createTableTab(
                                TileId.SOURCES,
                                SourceTab.UTM_SOURCE_MEDIUM_CAMPAIGN,
                                'Source / Medium / Campaign',
                                'UTM s/m/c',
                                WebStatsBreakdown.InitialUTMSourceMediumCampaign,
                                {},
                                {
                                    docs: {
                                        url: 'https://posthog.com/docs/web-analytics/dashboard#utms',
                                        title: 'UTM parameters',
                                        description: (
                                            <>
                                                Understand where your users are coming from - filtered down by a tuple
                                                of their <code>utm_source</code>, <code>utm_medium</code>, and{' '}
                                                <code>utm_campaign</code> parameters
                                            </>
                                        ),
                                    },
                                }
                            ),
                        ],
                    },
                    {
                        kind: 'tabs',
                        tileId: TileId.DEVICES,
                        layout: {
                            colSpanClassName: `md:col-span-1`,
                            orderWhenLargeClassName: 'xxl:order-3',
                        },
                        activeTabId: deviceTab,
                        setTabId: actions.setDeviceTab,
                        tabs: [
                            createTableTab(
                                TileId.DEVICES,
                                DeviceTab.DEVICE_TYPE,
                                'Device type',
                                'Device type',
                                WebStatsBreakdown.DeviceType
                            ),
                            createTableTab(
                                TileId.DEVICES,
                                DeviceTab.BROWSER,
                                'Browsers',
                                'Browser',
                                WebStatsBreakdown.Browser
                            ),
                            createTableTab(TileId.DEVICES, DeviceTab.OS, 'OS', 'OS', WebStatsBreakdown.OS),
                            createTableTab(
                                TileId.DEVICES,
                                DeviceTab.VIEWPORT,
                                'Viewports',
                                'Viewport',
                                WebStatsBreakdown.Viewport
                            ),
                        ],
                    },

                    {
                        kind: 'tabs',
                        tileId: TileId.GEOGRAPHY,
                        layout: {
                            colSpanClassName: 'md:col-span-full',
                        },
                        activeTabId:
                            geographyTab || (shouldShowGeoIPQueries ? GeographyTab.MAP : GeographyTab.LANGUAGES),
                        setTabId: actions.setGeographyTab,
                        tabs: (
                            [
                                shouldShowGeoIPQueries
                                    ? {
                                          id: GeographyTab.MAP,
                                          title: 'World map',
                                          linkText: 'Map',
                                          query: {
                                              kind: NodeKind.InsightVizNode,
                                              source: {
                                                  kind: NodeKind.TrendsQuery,
                                                  breakdownFilter: {
                                                      // use the event level country code rather than person, to work better with personless users
                                                      breakdown: '$geoip_country_code',
                                                      breakdown_type: 'event',
                                                  },
                                                  dateRange,
                                                  series: [
                                                      {
                                                          event: '$pageview',
                                                          name: 'Pageview',
                                                          kind: NodeKind.EventsNode,
                                                          math: BaseMathType.UniqueUsers,
                                                      },
                                                  ],
                                                  trendsFilter: {
                                                      display: ChartDisplayType.WorldMap,
                                                  },
                                                  conversionGoal,
                                                  filterTestAccounts,
                                                  properties: webAnalyticsFilters,
                                                  tags: WEB_ANALYTICS_DEFAULT_QUERY_TAGS,
                                              },
                                              hidePersonsModal: true,
                                              embedded: true,
                                          },
                                          insightProps: createInsightProps(TileId.GEOGRAPHY, GeographyTab.MAP),
                                          canOpenInsight: true,
                                      }
                                    : null,
                                shouldShowGeoIPQueries
                                    ? createTableTab(
                                          TileId.GEOGRAPHY,
                                          GeographyTab.COUNTRIES,
                                          'Countries',
                                          'Countries',
                                          WebStatsBreakdown.Country
                                      )
                                    : null,
                                shouldShowGeoIPQueries
                                    ? createTableTab(
                                          TileId.GEOGRAPHY,
                                          GeographyTab.REGIONS,
                                          'Regions',
                                          'Regions',
                                          WebStatsBreakdown.Region
                                      )
                                    : null,
                                shouldShowGeoIPQueries
                                    ? createTableTab(
                                          TileId.GEOGRAPHY,
                                          GeographyTab.CITIES,
                                          'Cities',
                                          'Cities',
                                          WebStatsBreakdown.City
                                      )
                                    : null,
                                createTableTab(
                                    TileId.GEOGRAPHY,
                                    GeographyTab.LANGUAGES,
                                    'Languages',
                                    'Languages',
                                    WebStatsBreakdown.Language
                                ),
                                createTableTab(
                                    TileId.GEOGRAPHY,
                                    GeographyTab.TIMEZONES,
                                    'Timezones',
                                    'Timezones',
                                    WebStatsBreakdown.Timezone
                                ),
                            ] as (TabsTileTab | null)[]
                        ).filter(isNotNil),
                    },
                    !conversionGoal
                        ? {
                              kind: 'query',
                              tileId: TileId.RETENTION,
                              title: 'Retention',
                              layout: {
                                  colSpanClassName: 'md:col-span-2',
                              },
                              query: {
                                  kind: NodeKind.InsightVizNode,
                                  source: {
                                      kind: NodeKind.RetentionQuery,
                                      properties: webAnalyticsFilters,
                                      dateRange,
                                      filterTestAccounts,
                                      retentionFilter: {
                                          retentionType: RETENTION_FIRST_TIME,
                                          retentionReference: 'total',
                                          totalIntervals: isGreaterThanMd ? 8 : 5,
                                          period: RetentionPeriod.Week,
                                      },
                                      tags: WEB_ANALYTICS_DEFAULT_QUERY_TAGS,
                                  },
                                  vizSpecificOptions: {
                                      [InsightType.RETENTION]: {
                                          hideLineGraph: true,
                                          hideSizeColumn: !isGreaterThanMd,
                                          useSmallLayout: !isGreaterThanMd,
                                      },
                                  },
                                  embedded: true,
                              },
                              insightProps: createInsightProps(TileId.RETENTION),
                              canOpenInsight: false,
                              canOpenModal: true,
                              docs: {
                                  url: 'https://posthog.com/docs/web-analytics/dashboard#retention',
                                  title: 'Retention',
                                  description: (
                                      <>
                                          <div>
                                              <p>
                                                  Retention creates a cohort of unique users who performed any event for
                                                  the first time in the last week. It then tracks the percentage of
                                                  users who return to perform any event in the following weeks.
                                              </p>
                                              <p>
                                                  You want the numbers to be the highest possible, suggesting that
                                                  people that come to your page continue coming to your page - and
                                                  performing an actions. Also, the further down the table the higher the
                                                  numbers should be (or at least as high), which would indicate that
                                                  you're either increasing or keeping your retention at the same level.
                                              </p>
                                          </div>
                                      </>
                                  ),
                              },
                          }
                        : null,
                    featureFlags[FEATURE_FLAGS.ACTIVE_HOURS_HEATMAP]
                        ? {
                              kind: 'tabs',
                              tileId: TileId.ACTIVE_HOURS,
                              layout: {
                                  colSpanClassName: 'md:col-span-full',
                              },
                              activeTabId: activeHoursTab,
                              setTabId: actions.setActiveHoursTab,
                              tabs: [
                                  {
                                      id: ActiveHoursTab.UNIQUE,
                                      title: 'Active Hours',
                                      linkText: 'Unique users',
                                      canOpenModal: true,
                                      query: {
                                          kind: NodeKind.CalendarHeatmapQuery,
                                          series: [
                                              {
                                                  kind: NodeKind.EventsNode,
                                                  event: '$pageview',
                                                  name: '$pageview',
                                                  math: BaseMathType.UniqueUsers,
                                                  properties: webAnalyticsFilters,
                                              },
                                          ],
                                          dateRange,
                                          conversionGoal,
                                          tags: WEB_ANALYTICS_DEFAULT_QUERY_TAGS,
                                      },
                                      docs: {
                                          url: 'https://posthog.com/docs/web-analytics/dashboard#active-hours',
                                          title: 'Active hours - Unique users',
                                          description: (
                                              <>
                                                  <div>
                                                      <p>
                                                          Active hours displays a heatmap showing the number of unique
                                                          users who performed any pageview event, broken down by hour of
                                                          the day and day of the week.
                                                      </p>
                                                      <p>
                                                          Each cell represents the number of unique users during a
                                                          specific hour of a specific day. The "All" column aggregates
                                                          totals for each day, and the bottom row aggregates totals for
                                                          each hour. The bottom-right cell shows the grand total. The
                                                          displayed time is based on your project's date and time
                                                          settings (UTC by default, configurable in{' '}
                                                          <Link to={urls.settings('project', 'date-and-time')}>
                                                              project settings
                                                          </Link>
                                                          ).
                                                      </p>
                                                      <p>
                                                          <strong>Note:</strong> Selecting a time range longer than 7
                                                          days will include additional occurrences of weekdays and
                                                          hours, potentially increasing the user counts in those
                                                          buckets. For best results, select 7 closed days or multiple of
                                                          7 closed day ranges.
                                                      </p>
                                                  </div>
                                              </>
                                          ),
                                      },
                                      insightProps: createInsightProps(TileId.ACTIVE_HOURS, ActiveHoursTab.UNIQUE),
                                  },
                                  {
                                      id: ActiveHoursTab.TOTAL_EVENTS,
                                      title: 'Active Hours',
                                      linkText: 'Total pageviews',
                                      canOpenModal: true,
                                      query: {
                                          kind: NodeKind.CalendarHeatmapQuery,
                                          series: [
                                              {
                                                  kind: NodeKind.EventsNode,
                                                  event: '$pageview',
                                                  name: '$pageview',
                                                  math: BaseMathType.TotalCount,
                                                  properties: webAnalyticsFilters,
                                              },
                                          ],
                                          dateRange,
                                          conversionGoal,
                                          tags: WEB_ANALYTICS_DEFAULT_QUERY_TAGS,
                                      },
                                      docs: {
                                          url: 'https://posthog.com/docs/web-analytics/dashboard#active-hours',
                                          title: 'Active hours - Total pageviews',
                                          description: (
                                              <>
                                                  <div>
                                                      <p>
                                                          Active hours displays a heatmap showing the total number of
                                                          pageviews, broken down by hour of the day and day of the week.
                                                      </p>
                                                      <p>
                                                          Each cell represents the number of total pageviews during a
                                                          specific hour of a specific day. The "All" column aggregates
                                                          totals for each day, and the bottom row aggregates totals for
                                                          each hour. The bottom-right cell shows the grand total. The
                                                          displayed time is based on your project's date and time
                                                          settings (UTC by default, configurable in{' '}
                                                          <Link to={urls.settings('project', 'date-and-time')}>
                                                              project settings
                                                          </Link>
                                                          ).
                                                      </p>
                                                      <p>
                                                          <strong>Note:</strong> Selecting a time range longer than 7
                                                          days will include additional occurrences of weekdays and
                                                          hours, potentially increasing the user counts in those
                                                          buckets. For best results, select 7 closed days or multiple of
                                                          7 closed day ranges.
                                                      </p>
                                                  </div>
                                              </>
                                          ),
                                      },
                                      insightProps: createInsightProps(
                                          TileId.ACTIVE_HOURS,
                                          ActiveHoursTab.TOTAL_EVENTS
                                      ),
                                  },
                              ],
                          }
                        : null,
                    // Hiding if conversionGoal is set already because values aren't representative
                    !conversionGoal
                        ? {
                              kind: 'query',
                              tileId: TileId.GOALS,
                              title: 'Goals',
                              layout: {
                                  colSpanClassName: 'md:col-span-2',
                              },
                              query: {
                                  full: true,
                                  kind: NodeKind.DataTableNode,
                                  source: {
                                      kind: NodeKind.WebGoalsQuery,
                                      properties: webAnalyticsFilters,
                                      dateRange,
                                      compareFilter,
                                      sampling,
                                      limit: 10,
                                      orderBy: tablesOrderBy ?? undefined,
                                      filterTestAccounts,
                                      tags: WEB_ANALYTICS_DEFAULT_QUERY_TAGS,
                                  },
                                  embedded: true,
                                  showActions: true,
                                  columns: ['breakdown_value', 'visitors', 'views', 'cross_sell'],
                              },
                              insightProps: createInsightProps(TileId.GOALS),
                              canOpenInsight: false,
                              docs: {
                                  url: 'https://posthog.com/docs/web-analytics/dashboard#goals',
                                  title: 'Goals',
                                  description: (
                                      <>
                                          <div>
                                              <p>
                                                  Goals shows your pinned or most recently created actions and the
                                                  number of conversions they've had. You can set a custom event or
                                                  action as a{' '}
                                                  <Link to="https://posthog.com/docs/web-analytics/conversion-goals">
                                                      conversion goal
                                                  </Link>{' '}
                                                  at the top of the dashboard for more specific metrics.
                                              </p>
                                          </div>
                                      </>
                                  ),
                              },
                          }
                        : null,
                    !conversionGoal
                        ? {
                              kind: 'replay',
                              tileId: TileId.REPLAY,
                              layout: {
                                  colSpanClassName: conversionGoal ? 'md:col-span-full' : 'md:col-span-1',
                              },
                              docs: {
                                  url: 'https://posthog.com/docs/session-replay',
                                  title: 'Session Replay',
                                  description:
                                      'Play back sessions to diagnose UI issues, improve support, and get context for nuanced user behavior.',
                              },
                          }
                        : null,
                    !conversionGoal && errorTrackingQ
                        ? {
                              kind: 'error_tracking',
                              tileId: TileId.ERROR_TRACKING,
                              layout: {
                                  colSpanClassName: 'md:col-span-1',
                              },
                              query: errorTrackingQ,
                              docs: {
                                  url: 'https://posthog.com/docs/error-tracking',
                                  title: 'Error Tracking',
                                  description: (
                                      <>
                                          <div>
                                              <p>
                                                  Error tracking allows you to track, investigate, and resolve
                                                  exceptions your customers face.
                                              </p>
                                              <p>
                                                  Errors are captured as <code>$exception</code> events which means that
                                                  you can create insights, filter recordings and trigger surveys based
                                                  on them exactly the same way you can for any other type of event.
                                              </p>
                                          </div>
                                      </>
                                  ),
                              },
                          }
                        : null,
                    !conversionGoal && featureFlags[FEATURE_FLAGS.WEB_ANALYTICS_FRUSTRATING_PAGES_TILE]
                        ? {
                              kind: 'query',
                              title: 'Frustrating Pages',
                              tileId: TileId.FRUSTRATING_PAGES,
                              layout: {
                                  colSpanClassName: 'md:col-span-2',
                              },
                              query: {
                                  full: true,
                                  kind: NodeKind.DataTableNode,
                                  source: {
                                      kind: NodeKind.WebStatsTableQuery,
                                      breakdownBy: WebStatsBreakdown.FrustrationMetrics,
                                      dateRange,
                                      filterTestAccounts,
                                      properties: webAnalyticsFilters,
                                      compareFilter,
                                      limit: 10,
                                      doPathCleaning: isPathCleaningEnabled,
                                      tags: WEB_ANALYTICS_DEFAULT_QUERY_TAGS,
                                  },
                                  embedded: true,
                                  showActions: true,
                                  hiddenColumns: ['views'],
                              },
                              insightProps: createInsightProps(TileId.FRUSTRATING_PAGES, 'table'),
                              canOpenModal: true,
                              canOpenInsight: false,
                              docs: {
                                  title: 'Frustrating Pages',
                                  description: (
                                      <>
                                          <div>
                                              <p>
                                                  See which pages are causing frustration by monitoring rage clicks,
                                                  dead clicks, and errors.
                                              </p>
                                              <p>
                                                  <ul>
                                                      <li>
                                                          A dead click is a click that doesn't result in any action.
                                                          E.g. an image that looks like a button.
                                                      </li>
                                                      <li>
                                                          Rageclicks are collected when a user clicks on a static
                                                          element more than three times in a one-second window.
                                                      </li>
                                                      <li>
                                                          Errors are JavaScript exceptions that occur when users
                                                          interact with your site.
                                                      </li>
                                                  </ul>
                                              </p>
                                              <p>
                                                  These are captured automatically and can help identify broken
                                                  functionality, failed API calls, or other technical issues that
                                                  frustrate users.
                                              </p>
                                          </div>
                                      </>
                                  ),
                              },
                          }
                        : null,
                ]
                return allTiles
                    .filter(isNotNil)
                    .filter((tile) =>
                        preAggregatedEnabled ? TILES_ALLOWED_ON_PRE_AGGREGATED.includes(tile.tileId) : true
                    )
            },
        ],

        hasCountryFilter: [
            (s) => [s.webAnalyticsFilters],
            (webAnalyticsFilters: WebAnalyticsPropertyFilters) => {
                return webAnalyticsFilters.some((filter) => filter.key === '$geoip_country_code')
            },
        ],
        replayFilters: [
            (s) => [s.webAnalyticsFilters, s.dateFilter, s.shouldFilterTestAccounts, s.conversionGoal],
            (
                webAnalyticsFilters: WebAnalyticsPropertyFilters,
                dateFilter,
                shouldFilterTestAccounts,
                conversionGoal
            ): RecordingUniversalFilters => {
                const filters: UniversalFiltersGroupValue[] = [...webAnalyticsFilters]
                if (conversionGoal) {
                    if ('actionId' in conversionGoal) {
                        filters.push({
                            id: conversionGoal.actionId,
                            name: String(conversionGoal.actionId),
                            type: 'actions',
                        })
                    } else if ('customEventName' in conversionGoal) {
                        filters.push({
                            id: conversionGoal.customEventName,
                            name: conversionGoal.customEventName,
                            type: 'events',
                        })
                    }
                }

                return {
                    filter_test_accounts: shouldFilterTestAccounts,

                    date_from: dateFilter.dateFrom,
                    date_to: dateFilter.dateTo,
                    filter_group: {
                        type: FilterLogicalOperator.And,
                        values: [
                            {
                                type: FilterLogicalOperator.And,
                                values: filters,
                            },
                        ],
                    },
                    duration: [
                        {
                            type: PropertyFilterType.Recording,
                            key: 'active_seconds',
                            operator: PropertyOperator.GreaterThan,
                            value: 1,
                        },
                    ],
                }
            },
        ],
        webVitalsMetricQuery: [
            (s) => [
                s.webVitalsPercentile,
                s.webVitalsTab,
                s.dateFilter,
                s.webAnalyticsFilters,
                s.shouldFilterTestAccounts,
            ],
            (
                webVitalsPercentile,
                webVitalsTab,
                { dateFrom, dateTo, interval },
                webAnalyticsFilters,
                filterTestAccounts
            ): InsightVizNode<TrendsQuery> => ({
                kind: NodeKind.InsightVizNode,
                source: {
                    kind: NodeKind.TrendsQuery,
                    dateRange: {
                        date_from: dateFrom,
                        date_to: dateTo,
                    },
                    interval,
                    series: [
                        {
                            kind: NodeKind.EventsNode,
                            event: '$web_vitals',
                            name: '$web_vitals',
                            custom_name: webVitalsTab,
                            math: webVitalsPercentile,
                            math_property: `$web_vitals_${webVitalsTab}_value`,
                        },
                    ],
                    trendsFilter: {
                        display: ChartDisplayType.ActionsLineGraph,
                        aggregationAxisFormat: webVitalsTab === 'CLS' ? 'numeric' : 'duration_ms',
                        goalLines: [
                            {
                                label: 'Good',
                                value: WEB_VITALS_THRESHOLDS[webVitalsTab].good,
                                displayLabel: false,
                                borderColor: WEB_VITALS_COLORS.good,
                            },
                            {
                                label: 'Poor',
                                value: WEB_VITALS_THRESHOLDS[webVitalsTab].poor,
                                displayLabel: false,
                                borderColor: WEB_VITALS_COLORS.needs_improvements,
                            },
                        ],
                    } as TrendsFilter,
                    filterTestAccounts,
                    properties: webAnalyticsFilters,
                    tags: WEB_ANALYTICS_DEFAULT_QUERY_TAGS,
                },
                embedded: false,
            }),
        ],
        getNewInsightUrl: [(s) => [s.tiles], (tiles: WebAnalyticsTile[]) => getNewInsightUrlFactory(tiles)],
        authorizedDomains: [
            (s) => [s.authorizedUrls],
            (authorizedUrls) => {
                // There are a couple problems with the raw `authorizedUrls` which we need to fix here:
                // - They are URLs, we want domains
                // - There might be duplicates, so clean them up
                // - There might be duplicates across http/https, so clean them up

                // First create URL objects and group them by hostname+port
                const urlsByDomain = new Map<string, URL[]>()

                for (const urlStr of authorizedUrls) {
                    try {
                        const url = new URL(urlStr)
                        const key = url.host // hostname + port if present
                        if (!urlsByDomain.has(key)) {
                            urlsByDomain.set(key, [])
                        }
                        urlsByDomain.get(key)!.push(url)
                    } catch {
                        // Silently skip URLs that can't be parsed
                    }
                }

                // For each domain, prefer https over http
                return Array.from(urlsByDomain.values()).map((urls) => {
                    const preferredUrl = urls.find((url) => url.protocol === 'https:') ?? urls[0]
                    return preferredUrl.origin
                })
            },
        ],
        campaignCostsBreakdown: [
            (s) => [
                s.loading,
                s.query,
                s.marketingDateFilter,
                s.webAnalyticsFilters,
                s.shouldFilterTestAccounts,
                s.draftConversionGoal,
                s.defaultColumns,
            ],
            (
                loading: boolean,
                query: DataTableNode,
                marketingDateFilter: { dateFrom: string; dateTo: string; interval: IntervalType },
                webAnalyticsFilters: WebAnalyticsPropertyFilters,
                filterTestAccounts: boolean,
                draftConversionGoal: ConversionGoalFilter | null,
                defaultColumns: string[]
            ): DataTableNode | null => {
                if (loading) {
                    return null
                }

<<<<<<< HEAD
                const typedQuery = query?.source as MarketingAnalyticsTableQuery | undefined
                const select = injectDraftConversionGoal(typedQuery?.select || defaultColumns, draftConversionGoal)
                const orderBy = getOrderBy(typedQuery, select)
=======
                const marketingQuery = query?.source as MarketingAnalyticsTableQuery | undefined
                const columnsWithDynamicConversionGoal = [
                    ...(marketingQuery?.select || []).filter(
                        (column) => !isDynamicConversionGoalColumn(column, dynamicConversionGoal)
                    ),
                    ...(dynamicConversionGoal
                        ? [
                              dynamicConversionGoal.conversion_goal_name,
                              `${MarketingAnalyticsHelperForColumnNames.CostPer} ${dynamicConversionGoal.conversion_goal_name}`,
                          ]
                        : []),
                ]
                const sortedColumns = getSortedColumnsByArray(columnsWithDynamicConversionGoal, defaultColumns)
                const orderedColumns = orderArrayByPreference(sortedColumns, query?.pinnedColumns || [])
                const orderBy = getOrderBy(marketingQuery, sortedColumns)
>>>>>>> d9e7c799
                return {
                    ...query,
                    kind: NodeKind.DataTableNode,
                    source: {
                        ...marketingQuery,
                        kind: NodeKind.MarketingAnalyticsTableQuery,
                        dateRange: {
                            date_from: marketingDateFilter.dateFrom,
                            date_to: marketingDateFilter.dateTo,
                        },
                        properties: webAnalyticsFilters || [],
                        filterTestAccounts: filterTestAccounts,
                        draftConversionGoal: draftConversionGoal,
                        limit: 200,
                        orderBy,
                        tags: MARKETING_ANALYTICS_DEFAULT_QUERY_TAGS,
                        select: orderedColumns,
                    },
                    full: true,
                    embedded: false,
                    showOpenEditorButton: false,
                }
            },
        ],
    })),
    loaders(({ values }) => ({
        // load the status check query here and pass the response into the component, so the response
        // is accessible in this logic
        statusCheck: {
            __default: null as WebAnalyticsStatusCheck | null,
            loadStatusCheck: async (): Promise<WebAnalyticsStatusCheck> => {
                const [webVitalsResult, pageviewResult, pageleaveResult, pageleaveScroll] = await Promise.allSettled([
                    api.eventDefinitions.list({
                        event_type: EventDefinitionType.Event,
                        search: '$web_vitals',
                    }),
                    api.eventDefinitions.list({
                        event_type: EventDefinitionType.Event,
                        search: '$pageview',
                    }),
                    api.eventDefinitions.list({
                        event_type: EventDefinitionType.Event,
                        search: '$pageleave',
                    }),
                    api.propertyDefinitions.list({
                        event_names: ['$pageleave'],
                        properties: ['$prev_pageview_max_content_percentage'],
                    }),
                ])

                // no need to worry about pagination here, event names beginning with $ are reserved, and we're not
                // going to add enough reserved event names that match this search term to cause problems
                const webVitalsEntry =
                    webVitalsResult.status === 'fulfilled'
                        ? webVitalsResult.value.results.find((r) => r.name === '$web_vitals')
                        : undefined

                const pageviewEntry =
                    pageviewResult.status === 'fulfilled'
                        ? pageviewResult.value.results.find((r) => r.name === '$pageview')
                        : undefined

                const pageleaveEntry =
                    pageleaveResult.status === 'fulfilled'
                        ? pageleaveResult.value.results.find((r) => r.name === '$pageleave')
                        : undefined

                const pageleaveScrollEntry =
                    pageleaveScroll.status === 'fulfilled'
                        ? pageleaveScroll.value.results.find((r) => r.name === '$prev_pageview_max_content_percentage')
                        : undefined

                const isSendingWebVitals = !!webVitalsEntry && !isDefinitionStale(webVitalsEntry)
                const isSendingPageViews = !!pageviewEntry && !isDefinitionStale(pageviewEntry)
                const isSendingPageLeaves = !!pageleaveEntry && !isDefinitionStale(pageleaveEntry)
                const isSendingPageLeavesScroll = !!pageleaveScrollEntry && !isDefinitionStale(pageleaveScrollEntry)

                return {
                    isSendingWebVitals,
                    isSendingPageViews,
                    isSendingPageLeaves,
                    isSendingPageLeavesScroll,
                    hasAuthorizedUrls: !!values.currentTeam?.app_urls && values.currentTeam.app_urls.length > 0,
                }
            },
        },
        shouldShowGeoIPQueries: {
            _default: null as boolean | null,
            loadShouldShowGeoIPQueries: async (): Promise<boolean> => {
                // Always display on dev mode, we don't always have events and/or hogQL functions
                // but we want the map to be there for debugging purposes
                if (values.isDev) {
                    return true
                }

                const [propertiesResponse, hogFunctionsResponse] = await Promise.allSettled([
                    api.propertyDefinitions.list({
                        event_names: ['$pageview'],
                        properties: ['$geoip_country_code'],
                    }),
                    api.hogFunctions.list({ types: ['transformation'] }),
                ])

                const hasNonStaleCountryCodeDefinition =
                    propertiesResponse.status === 'fulfilled' &&
                    propertiesResponse.value.results.some(
                        (property) => property.name === '$geoip_country_code' && !isDefinitionStale(property)
                    )

                if (!hasNonStaleCountryCodeDefinition) {
                    return false
                }

                if (hogFunctionsResponse.status !== 'fulfilled') {
                    return false
                }

                const enabledGeoIPHogFunction = hogFunctionsResponse.value.results.find((hogFunction) => {
                    const isFromTemplate = GEOIP_TEMPLATE_IDS.includes(hogFunction.template?.id ?? '')
                    const matchesName = hogFunction.name === 'GeoIP' // Failsafe in case someone implements their custom GeoIP function

                    return (isFromTemplate || matchesName) && hogFunction.enabled
                })

                return Boolean(enabledGeoIPHogFunction)
            },
        },
    })),

    // start the loaders after mounting the logic
    afterMount(({ actions }) => {
        actions.loadStatusCheck()
        actions.loadShouldShowGeoIPQueries()
    }),
    windowValues({
        isGreaterThanMd: (window: Window) => window.innerWidth > 768,
    }),

    actionToUrl(({ values }) => {
        const stateToUrl = (): string => {
            const searchParams = { ...router.values.searchParams }
            const urlParams = new URLSearchParams(searchParams)

            const {
                rawWebAnalyticsFilters,
                conversionGoal,
                dateFilter: { dateTo, dateFrom, interval },
                _sourceTab,
                _deviceTab,
                _pathTab,
                _geographyTab,
                _graphsTab,
                isPathCleaningEnabled,
                shouldFilterTestAccounts,
                compareFilter,
                productTab,
                webVitalsPercentile,
                domainFilter,
                deviceTypeFilter,
                tileVisualizations,
            } = values

            // Make sure we're storing the raw filters only, or else we'll have issues with the domain/device type filters
            // spreading from their individual dropdowns to the global filters list
            if (rawWebAnalyticsFilters.length > 0) {
                urlParams.set('filters', JSON.stringify(rawWebAnalyticsFilters))
            }
            if (conversionGoal) {
                if ('actionId' in conversionGoal) {
                    urlParams.set('conversionGoal.actionId', conversionGoal.actionId.toString())
                } else {
                    urlParams.set('conversionGoal.customEventName', conversionGoal.customEventName)
                }
            } else {
                urlParams.delete('conversionGoal.actionId')
                urlParams.delete('conversionGoal.customEventName')
            }
            if (dateFrom !== INITIAL_DATE_FROM || dateTo !== INITIAL_DATE_TO || interval !== INITIAL_INTERVAL) {
                urlParams.set('date_from', dateFrom ?? '')
                urlParams.set('date_to', dateTo ?? '')
                urlParams.set('interval', interval ?? '')
            }
            if (_deviceTab) {
                urlParams.set('device_tab', _deviceTab)
            }
            if (_sourceTab) {
                urlParams.set('source_tab', _sourceTab)
            }
            if (_graphsTab) {
                urlParams.set('graphs_tab', _graphsTab)
            }
            if (_pathTab) {
                urlParams.set('path_tab', _pathTab)
            }
            if (_geographyTab) {
                urlParams.set('geography_tab', _geographyTab)
            }
            if (isPathCleaningEnabled != null) {
                urlParams.set('path_cleaning', isPathCleaningEnabled.toString())
            }
            if (shouldFilterTestAccounts != null) {
                urlParams.set('filter_test_accounts', shouldFilterTestAccounts.toString())
            }
            if (compareFilter) {
                urlParams.set('compare_filter', JSON.stringify(compareFilter))
            } else {
                urlParams.delete('compare_filter')
            }

            const { featureFlags } = featureFlagLogic.values
            const pageReportsEnabled = !!featureFlags[FEATURE_FLAGS.WEB_ANALYTICS_PAGE_REPORTS]

            if (productTab === ProductTab.WEB_VITALS) {
                urlParams.set('percentile', webVitalsPercentile)
            }
            if (domainFilter) {
                urlParams.set('domain', domainFilter)
            }
            if (deviceTypeFilter) {
                urlParams.set('device_type', deviceTypeFilter)
            } else {
                urlParams.delete('device_type')
            }
            if (tileVisualizations) {
                urlParams.set('tile_visualizations', JSON.stringify(tileVisualizations))
            }

            let basePath = '/web'
            if (pageReportsEnabled && productTab === ProductTab.PAGE_REPORTS) {
                basePath = '/web/page-reports'
            } else if (productTab === ProductTab.WEB_VITALS) {
                basePath = '/web/web-vitals'
            } else if (productTab === ProductTab.MARKETING) {
                basePath = '/web/marketing'
            }
            return `${basePath}${urlParams.toString() ? '?' + urlParams.toString() : ''}`
        }

        return {
            setWebAnalyticsFilters: stateToUrl,
            togglePropertyFilter: stateToUrl,
            setConversionGoal: stateToUrl,
            setDates: stateToUrl,
            setInterval: stateToUrl,
            setDeviceTab: stateToUrl,
            setSourceTab: stateToUrl,
            setGraphsTab: stateToUrl,
            setPathTab: stateToUrl,
            setGeographyTab: stateToUrl,
            setActiveHoursTab: stateToUrl,
            setCompareFilter: stateToUrl,
            setProductTab: stateToUrl,
            setWebVitalsPercentile: stateToUrl,
            setIsPathCleaningEnabled: stateToUrl,
            setDomainFilter: stateToUrl,
            setDeviceTypeFilter: stateToUrl,
            setTileVisualization: stateToUrl,
        }
    }),

    urlToAction(({ actions, values }) => {
        const toAction = (
            { productTab = ProductTab.ANALYTICS }: { productTab?: ProductTab },
            {
                filters,
                'conversionGoal.actionId': conversionGoalActionId,
                'conversionGoal.customEventName': conversionGoalCustomEventName,
                date_from,
                date_to,
                interval,
                device_tab,
                source_tab,
                graphs_tab,
                path_tab,
                geography_tab,
                active_hours_tab,
                path_cleaning,
                filter_test_accounts,
                compare_filter,
                percentile,
                domain,
                device_type,
                tile_visualizations,
            }: Record<string, any>
        ): void => {
            const { featureFlags } = featureFlagLogic.values
            const pageReportsEnabled = !!featureFlags[FEATURE_FLAGS.WEB_ANALYTICS_PAGE_REPORTS]

            // If trying to access page reports but the feature flag is not enabled, redirect to analytics
            if (productTab === ProductTab.PAGE_REPORTS && !pageReportsEnabled) {
                productTab = ProductTab.ANALYTICS
            }

            if (
                ![ProductTab.ANALYTICS, ProductTab.WEB_VITALS, ProductTab.PAGE_REPORTS, ProductTab.MARKETING].includes(
                    productTab
                )
            ) {
                return
            }

            const parsedFilters = filters ? (isWebAnalyticsPropertyFilters(filters) ? filters : []) : undefined
            if (parsedFilters && !objectsEqual(parsedFilters, values.webAnalyticsFilters)) {
                actions.setWebAnalyticsFilters(parsedFilters)
            }
            if (
                conversionGoalActionId &&
                conversionGoalActionId !== (values.conversionGoal as ActionConversionGoal)?.actionId
            ) {
                actions.setConversionGoal({ actionId: parseInt(conversionGoalActionId, 10) })
            } else if (
                conversionGoalCustomEventName &&
                conversionGoalCustomEventName !== (values.conversionGoal as CustomEventConversionGoal)?.customEventName
            ) {
                actions.setConversionGoal({ customEventName: conversionGoalCustomEventName })
            }
            if (
                (date_from && date_from !== values.dateFilter.dateFrom) ||
                (date_to && date_to !== values.dateFilter.dateTo) ||
                (interval && interval !== values.dateFilter.interval)
            ) {
                actions.setDatesAndInterval(date_from, date_to, interval)
            }
            if (device_tab && device_tab !== values._deviceTab) {
                actions.setDeviceTab(device_tab)
            }
            if (source_tab && source_tab !== values._sourceTab) {
                actions.setSourceTab(source_tab)
            }
            if (graphs_tab && graphs_tab !== values._graphsTab) {
                actions.setGraphsTab(graphs_tab)
            }
            if (path_tab && path_tab !== values._pathTab) {
                actions.setPathTab(path_tab)
            }
            if (geography_tab && geography_tab !== values._geographyTab) {
                actions.setGeographyTab(geography_tab)
            }
            if (active_hours_tab && active_hours_tab !== values._activeHoursTab) {
                actions.setActiveHoursTab(active_hours_tab)
            }
            if (path_cleaning && path_cleaning !== values.isPathCleaningEnabled) {
                actions.setIsPathCleaningEnabled([true, 'true', 1, '1'].includes(path_cleaning))
            }
            if (filter_test_accounts && filter_test_accounts !== values.shouldFilterTestAccounts) {
                actions.setShouldFilterTestAccounts([true, 'true', 1, '1'].includes(filter_test_accounts))
            }
            if (
                compare_filter &&
                isCompareFilter(compare_filter) &&
                !objectsEqual(compare_filter, values.compareFilter)
            ) {
                actions.setCompareFilter(compare_filter)
            }
            if (productTab && productTab !== values.productTab) {
                actions.setProductTab(productTab)
            }
            if (percentile && percentile !== values.webVitalsPercentile) {
                actions.setWebVitalsPercentile(percentile as WebVitalsPercentile)
            }
            if (domain && domain !== values.domainFilter) {
                actions.setDomainFilter(domain === 'all' ? null : domain)
            }
            if (device_type && device_type !== values.deviceTypeFilter) {
                actions.setDeviceTypeFilter(device_type)
            }
            if (tile_visualizations && !objectsEqual(tile_visualizations, values.tileVisualizations)) {
                for (const [tileId, visualization] of Object.entries(tile_visualizations)) {
                    actions.setTileVisualization(tileId as TileId, visualization as TileVisualizationOption)
                }
            }
        }

        return { '/web': toAction, '/web/:productTab': toAction, '/web/page-reports': toAction }
    }),

    listeners(({ values, actions }) => {
        const checkGraphsTabIsCompatibleWithConversionGoal = (
            tab: string,
            conversionGoal: WebAnalyticsConversionGoal | null
        ): void => {
            if (conversionGoal) {
                if (tab === GraphsTab.PAGE_VIEWS || tab === GraphsTab.NUM_SESSION) {
                    actions.setGraphsTab(GraphsTab.UNIQUE_USERS)
                }
            } else {
                if (
                    tab === GraphsTab.TOTAL_CONVERSIONS ||
                    tab === GraphsTab.CONVERSION_RATE ||
                    tab === GraphsTab.UNIQUE_CONVERSIONS
                ) {
                    actions.setGraphsTab(GraphsTab.UNIQUE_USERS)
                }
            }
        }

        return {
            setGraphsTab: ({ tab }) => {
                checkGraphsTabIsCompatibleWithConversionGoal(tab, values.conversionGoal)
            },
            setConversionGoal: [
                ({ conversionGoal }) => {
                    checkGraphsTabIsCompatibleWithConversionGoal(values.graphsTab, conversionGoal)
                },
                ({ conversionGoal }, breakpoint) =>
                    checkCustomEventConversionGoalHasSessionIdsHelper(
                        conversionGoal,
                        breakpoint,
                        actions.setConversionGoalWarning
                    ),
            ],
            [teamLogic.actionTypes.updateCurrentTeam]: async (action) => {
                const isPreAggregatedEnabled =
                    values.featureFlags[FEATURE_FLAGS.SETTINGS_WEB_ANALYTICS_PRE_AGGREGATED_TABLES] &&
                    action?.modifiers?.useWebAnalyticsPreAggregatedTables

                if (isPreAggregatedEnabled && values.conversionGoal) {
                    actions.setConversionGoal(null)
                    lemonToast.info(
                        'Your conversion goal has been cleared as the new query engine does not support it (yet!)'
                    )
                }
            },
        }
    }),
    afterMount(({ actions, values }) => {
        checkCustomEventConversionGoalHasSessionIdsHelper(
            values.conversionGoal,
            undefined,
            actions.setConversionGoalWarning
        ).catch(() => {
            // ignore, this warning is just a nice-to-have, no point showing an error to the user
        })
    }),
])

const checkCustomEventConversionGoalHasSessionIdsHelper = async (
    conversionGoal: WebAnalyticsConversionGoal | null,
    breakpoint: BreakPointFunction | undefined,
    setConversionGoalWarning: (warning: ConversionGoalWarning | null) => void
): Promise<void> => {
    if (!conversionGoal || !('customEventName' in conversionGoal) || !conversionGoal.customEventName) {
        setConversionGoalWarning(null)
        return
    }
    const { customEventName } = conversionGoal
    // check if we have any conversion events from the last week without sessions ids

    const response = await hogqlQuery(
        hogql`select count() from events where timestamp >= (now() - toIntervalHour(24)) AND ($session_id IS NULL OR $session_id = '') AND event = {event}`,
        { event: customEventName }
    )
    breakpoint?.()
    const row = response.results[0]
    if (row[0]) {
        setConversionGoalWarning(ConversionGoalWarning.CustomEventWithNoSessionId)
    } else {
        setConversionGoalWarning(null)
    }
}<|MERGE_RESOLUTION|>--- conflicted
+++ resolved
@@ -86,16 +86,12 @@
 import type { webAnalyticsLogicType } from './webAnalyticsLogicType'
 import posthog from 'posthog-js'
 import { marketingAnalyticsTableLogic } from './tabs/marketing-analytics/frontend/logic/marketingAnalyticsTableLogic'
-<<<<<<< HEAD
-import { getOrderBy, injectDraftConversionGoal } from './tabs/marketing-analytics/frontend/logic/utils'
-=======
 import {
     getOrderBy,
     orderArrayByPreference,
     getSortedColumnsByArray,
-    isDynamicConversionGoalColumn,
+    isDraftConversionGoalColumn,
 } from './tabs/marketing-analytics/frontend/logic/utils'
->>>>>>> d9e7c799
 
 export interface WebTileLayout {
     /** The class has to be spelled out without interpolation, as otherwise Tailwind can't pick it up. */
@@ -2516,15 +2512,10 @@
                     return null
                 }
 
-<<<<<<< HEAD
-                const typedQuery = query?.source as MarketingAnalyticsTableQuery | undefined
-                const select = injectDraftConversionGoal(typedQuery?.select || defaultColumns, draftConversionGoal)
-                const orderBy = getOrderBy(typedQuery, select)
-=======
                 const marketingQuery = query?.source as MarketingAnalyticsTableQuery | undefined
                 const columnsWithDynamicConversionGoal = [
                     ...(marketingQuery?.select || []).filter(
-                        (column) => !isDynamicConversionGoalColumn(column, dynamicConversionGoal)
+                        (column) => !isDraftConversionGoalColumn(column, dynamicConversionGoal)
                     ),
                     ...(dynamicConversionGoal
                         ? [
@@ -2536,7 +2527,6 @@
                 const sortedColumns = getSortedColumnsByArray(columnsWithDynamicConversionGoal, defaultColumns)
                 const orderedColumns = orderArrayByPreference(sortedColumns, query?.pinnedColumns || [])
                 const orderBy = getOrderBy(marketingQuery, sortedColumns)
->>>>>>> d9e7c799
                 return {
                     ...query,
                     kind: NodeKind.DataTableNode,
