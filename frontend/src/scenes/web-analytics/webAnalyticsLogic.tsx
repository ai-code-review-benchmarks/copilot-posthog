--- conflicted
+++ resolved
@@ -735,34 +735,18 @@
                         {
                             kind: 'query',
                             tileId: TileId.WEB_VITALS,
-<<<<<<< HEAD
-=======
-
-                            // TODO: Do we need title and docs? Likely not
-                            title: 'Core Web Vitals',
-                            docs: {
-                                title: 'Core Web Vitals',
-                                description: 'TODO',
-                                url: 'https://posthog.com/docs/web-analytics/web-vitals',
-                            },
->>>>>>> 608087f2
                             layout: {
                                 colSpanClassName: 'md:col-span-full',
                                 orderWhenLargeClassName: 'xxl:order-0',
                             },
                             query: {
-<<<<<<< HEAD
                                 kind: NodeKind.CoreWebVitalsQuery,
                                 properties: webAnalyticsFilters,
-=======
-                                kind: NodeKind.InsightVizNode,
->>>>>>> 608087f2
                                 source: {
                                     kind: NodeKind.TrendsQuery,
                                     dateRange,
                                     interval,
                                     series: [
-<<<<<<< HEAD
                                         createSeries('INP', PropertyMathType.P75),
                                         createSeries('INP', PropertyMathType.P90),
                                         createSeries('INP', PropertyMathType.P99),
@@ -775,40 +759,6 @@
                                         createSeries('FCP', PropertyMathType.P75),
                                         createSeries('FCP', PropertyMathType.P90),
                                         createSeries('FCP', PropertyMathType.P99),
-=======
-                                        {
-                                            kind: NodeKind.EventsNode,
-                                            event: '$web_vitals',
-                                            name: '$web_vitals',
-                                            custom_name: 'INP P90',
-                                            math: PropertyMathType.P90,
-                                            math_property: '$web_vitals_INP_value',
-                                        },
-                                        {
-                                            kind: NodeKind.EventsNode,
-                                            event: '$web_vitals',
-                                            name: '$web_vitals',
-                                            custom_name: 'LCP P90',
-                                            math: PropertyMathType.P90,
-                                            math_property: '$web_vitals_LCP_value',
-                                        },
-                                        {
-                                            kind: NodeKind.EventsNode,
-                                            event: '$web_vitals',
-                                            name: '$web_vitals',
-                                            custom_name: 'CLS P90',
-                                            math: PropertyMathType.P90,
-                                            math_property: '$web_vitals_CLS_value',
-                                        },
-                                        {
-                                            kind: NodeKind.EventsNode,
-                                            event: '$web_vitals',
-                                            name: '$web_vitals',
-                                            custom_name: 'FCP P90',
-                                            math: PropertyMathType.P90,
-                                            math_property: '$web_vitals_FCP_value',
-                                        },
->>>>>>> 608087f2
                                     ],
                                     trendsFilter: { display: ChartDisplayType.ActionsLineGraph },
                                     compareFilter,
@@ -816,13 +766,8 @@
                                     conversionGoal: undefined, // TODO: Should we support conversion goals for core web vitals?
                                     properties: webAnalyticsFilters,
                                 },
-<<<<<<< HEAD
-=======
-                                hidePersonsModal: true,
-                                embedded: true,
->>>>>>> 608087f2
                             },
-                            insightProps: createInsightProps(TileId.OVERVIEW),
+                            insightProps: {},
                             canOpenInsight: false,
                             canOpenModal: false,
                             showIntervalSelect: true,
