import { actions, connect, kea, path, reducers, selectors, listeners } from 'kea'
<<<<<<< HEAD
=======
import { actionToUrl, urlToAction } from 'kea-router'
>>>>>>> ecead905
import { dataWarehouseSettingsLogic } from 'scenes/data-warehouse/settings/dataWarehouseSettingsLogic'
import { mapUrlToProvider } from 'scenes/data-warehouse/settings/DataWarehouseSourceIcon'
import { teamLogic } from 'scenes/teamLogic'
import { urls } from 'scenes/urls'

import {
    CurrencyCode,
    DatabaseSchemaDataWarehouseTable,
    DataWarehouseNode,
    SourceMap,
    ConversionGoalFilter,
    MarketingAnalyticsColumnsSchemaNames,
    CompareFilter,
} from '~/queries/schema/schema-general'
import { DataWarehouseSettingsTab, ExternalDataSource, IntervalType, PipelineNodeTab, PipelineStage } from '~/types'

import { MARKETING_ANALYTICS_SCHEMA } from '~/queries/schema/schema-general'
import type { marketingAnalyticsLogicType } from './marketingAnalyticsLogicType'
import { marketingAnalyticsSettingsLogic } from './marketingAnalyticsSettingsLogic'
import { defaultConversionGoalFilter } from '../components/settings/constants'
import { externalAdsCostTile } from './marketingCostTile'
import {
    MarketingDashboardMapper,
    NativeMarketingSource,
    NEEDED_FIELDS_FOR_NATIVE_MARKETING_ANALYTICS,
    VALID_NATIVE_MARKETING_SOURCES,
    generateUniqueName,
} from './utils'
<<<<<<< HEAD
=======
import { getDefaultInterval, isValidRelativeOrAbsoluteDate, updateDatesWithInterval } from 'lib/utils'
>>>>>>> ecead905
import { uuid } from 'lib/utils'

export type ExternalTable = {
    name: string
    source_type: string
    id: string
    source_map_id: string
    source_prefix: string
    columns: { name: string; type: string }[]
    url_pattern: string
    sourceUrl: string
    external_type: DataWarehouseSettingsTab
    source_map: SourceMap | null
    schema_name: string
    dw_source_type: string
}

export type NativeSource = {
    source: ExternalDataSource
    tables: DatabaseSchemaDataWarehouseTable[]
}

const teamId = window.POSTHOG_APP_CONTEXT?.current_team?.id
const persistConfig = { persist: true, prefix: `${teamId}__` }

const INITIAL_DATE_FROM = '-7d' as string | null
const INITIAL_DATE_TO = null as string | null
const INITIAL_INTERVAL = getDefaultInterval(INITIAL_DATE_FROM, INITIAL_DATE_TO)

export const marketingAnalyticsLogic = kea<marketingAnalyticsLogicType>([
    path(['scenes', 'webAnalytics', 'marketingAnalyticsLogic']),
    connect(() => ({
        values: [
            teamLogic,
            ['baseCurrency'],
            marketingAnalyticsSettingsLogic,
            ['sources_map', 'conversion_goals'],
            dataWarehouseSettingsLogic,
            ['dataWarehouseTables', 'dataWarehouseSourcesLoading', 'dataWarehouseSources'],
        ],
    })),
    actions({
<<<<<<< HEAD
        setDynamicConversionGoal: (goal: ConversionGoalFilter | null) => ({ goal }),
        setLocalConversionGoal: (goal: ConversionGoalFilter) => ({ goal }),
        resetLocalConversionGoal: () => true,
        saveDynamicConversionGoal: () => true,
    }),
    reducers({
        dynamicConversionGoal: [
=======
        setMarketingAnalyticsOrderBy: (orderBy: number, direction: 'ASC' | 'DESC') => ({ orderBy, direction }),
        clearMarketingAnalyticsOrderBy: () => true,
        setDraftConversionGoal: (goal: ConversionGoalFilter | null) => ({ goal }),
        setConversionGoalInput: (goal: ConversionGoalFilter) => ({ goal }),
        resetConversionGoalInput: () => true,
        saveDraftConversionGoal: () => true,
        setCompareFilter: (compareFilter: CompareFilter) => ({ compareFilter }),
        setDates: (dateFrom: string | null, dateTo: string | null) => ({ dateFrom, dateTo }),
        setInterval: (interval: IntervalType) => ({ interval }),
        setDatesAndInterval: (dateFrom: string | null, dateTo: string | null, interval: IntervalType) => ({
            dateFrom,
            dateTo,
            interval,
        }),
    }),
    reducers({
        marketingAnalyticsOrderBy: [
            null as MarketingAnalyticsOrderBy | null,
            {
                setMarketingAnalyticsOrderBy: (_, { orderBy, direction }) => [orderBy, direction],
                clearMarketingAnalyticsOrderBy: () => null,
            },
        ],
        draftConversionGoal: [
>>>>>>> ecead905
            null as ConversionGoalFilter | null,
            {
                setDraftConversionGoal: (_, { goal }) => goal,
            },
        ],
<<<<<<< HEAD
        localConversionGoal: [
=======
        conversionGoalInput: [
>>>>>>> ecead905
            (() => {
                return {
                    ...defaultConversionGoalFilter,
                    conversion_goal_id: uuid(),
                    conversion_goal_name: '',
                }
            })() as ConversionGoalFilter,
            {
<<<<<<< HEAD
                setLocalConversionGoal: (_, { goal }) => goal,
                resetLocalConversionGoal: () => {
=======
                setConversionGoalInput: (_, { goal }) => goal,
                resetConversionGoalInput: () => {
>>>>>>> ecead905
                    return {
                        ...defaultConversionGoalFilter,
                        conversion_goal_id: uuid(),
                        conversion_goal_name: '',
                    }
                },
            },
        ],
<<<<<<< HEAD
=======
        compareFilter: [
            { compare: true } as CompareFilter,
            persistConfig,
            {
                setCompareFilter: (_, { compareFilter }) => compareFilter,
            },
        ],
        dateFilter: [
            {
                dateFrom: INITIAL_DATE_FROM,
                dateTo: INITIAL_DATE_TO,
                interval: INITIAL_INTERVAL,
            },
            persistConfig,
            {
                setDates: (_, { dateTo, dateFrom }) => {
                    if (dateTo && !isValidRelativeOrAbsoluteDate(dateTo)) {
                        dateTo = INITIAL_DATE_TO
                    }
                    if (dateFrom && !isValidRelativeOrAbsoluteDate(dateFrom)) {
                        dateFrom = INITIAL_DATE_FROM
                    }
                    return {
                        dateTo,
                        dateFrom,
                        interval: getDefaultInterval(dateFrom, dateTo),
                    }
                },
                setInterval: ({ dateFrom: oldDateFrom, dateTo: oldDateTo }, { interval }) => {
                    const { dateFrom, dateTo } = updateDatesWithInterval(interval, oldDateFrom, oldDateTo)
                    return {
                        dateTo,
                        dateFrom,
                        interval,
                    }
                },
                setDatesAndInterval: (_, { dateTo, dateFrom, interval }) => {
                    if (!dateFrom && !dateTo) {
                        dateFrom = INITIAL_DATE_FROM
                        dateTo = INITIAL_DATE_TO
                    }
                    if (dateTo && !isValidRelativeOrAbsoluteDate(dateTo)) {
                        dateTo = INITIAL_DATE_TO
                    }
                    if (dateFrom && !isValidRelativeOrAbsoluteDate(dateFrom)) {
                        dateFrom = INITIAL_DATE_FROM
                    }
                    return {
                        dateTo,
                        dateFrom,
                        interval: interval || getDefaultInterval(dateFrom, dateTo),
                    }
                },
            },
        ],
>>>>>>> ecead905
    }),
    selectors({
        validSourcesMap: [
            (s) => [s.sources_map],
            (sources_map) => {
                if (!sources_map || Object.keys(sources_map).length === 0) {
                    return null
                }

                const validSourcesMap = sources_map

                Object.values(MarketingAnalyticsColumnsSchemaNames)
                    .filter(
                        (column_name: MarketingAnalyticsColumnsSchemaNames) =>
                            MARKETING_ANALYTICS_SCHEMA[column_name].required
                    )
                    .forEach((column_name: MarketingAnalyticsColumnsSchemaNames) => {
                        Object.entries(validSourcesMap).forEach(([tableId, fieldMapping]: [string, any]) => {
                            if (fieldMapping && !fieldMapping[column_name]) {
                                delete validSourcesMap[tableId]
                            }
                        })
                    })

                if (Object.keys(validSourcesMap).length === 0) {
                    return null
                }
                return validSourcesMap
            },
        ],
        externalTables: [
            (s) => [s.dataWarehouseTables, s.sources_map, s.dataWarehouseSources],
            (dataWarehouseTables, sources_map, dataWarehouseSources) => {
                const externalTables: ExternalTable[] = []
                if (dataWarehouseTables?.length) {
                    dataWarehouseTables.forEach((table) => {
                        if (!table.fields) {
                            return
                        }
                        const dataWarehouseSource = dataWarehouseSources?.results.find((source: any) =>
                            source.schemas
                                .map((schema: DatabaseSchemaDataWarehouseTable) => schema.id)
                                .includes(table.schema?.id)
                        )
                        const isDataWarehouse = !!table.schema
                        const tableType = isDataWarehouse
                            ? DataWarehouseSettingsTab.Managed
                            : DataWarehouseSettingsTab.SelfManaged
                        const sourceMap = sources_map?.[table.schema?.id || ''] ?? sources_map?.[table.id] ?? null

                        externalTables.push({
                            ...table,
                            name: table.name,
                            source_type: table.source?.source_type || mapUrlToProvider(table.url_pattern),
                            source_map_id: table.schema?.id || table.source?.id || table.id,
                            source_prefix: table.source?.prefix || '',
                            columns: Object.keys(table.fields).map((field) => ({
                                name: table.fields[field].hogql_value,
                                type: table.fields[field].type,
                            })),
                            sourceUrl: urls.pipelineNode(
                                PipelineStage.Source,
                                `${tableType}-${dataWarehouseSource?.id || table.source?.id || table.id}`,
                                isDataWarehouse ? PipelineNodeTab.Schemas : PipelineNodeTab.SourceConfiguration
                            ),
                            external_type: tableType,
                            source_map: sourceMap,
                            schema_name: table.schema?.name || table.name,
                            dw_source_type: tableType,
                        })
                    })
                }

                return externalTables
            },
        ],
        validExternalTables: [
            (s) => [s.externalTables, s.validSourcesMap],
            (externalTables, validSourcesMap: Record<string, SourceMap> | null): ExternalTable[] => {
                if (!validSourcesMap || Object.keys(validSourcesMap).length === 0) {
                    return []
                }

                return externalTables.filter((table) => validSourcesMap[table.source_map_id])
            },
        ],
        nativeSources: [
            (s) => [s.dataWarehouseSources],
            (dataWarehouseSources): ExternalDataSource[] => {
                const nativeSources =
                    dataWarehouseSources?.results.filter((source) =>
                        VALID_NATIVE_MARKETING_SOURCES.includes(source.source_type as NativeMarketingSource)
                    ) ?? []
                nativeSources.forEach((source) => {
                    const neededFieldsWithSync =
                        NEEDED_FIELDS_FOR_NATIVE_MARKETING_ANALYTICS[source.source_type as NativeMarketingSource]
                    source.schemas = source.schemas.filter((schema) => neededFieldsWithSync.includes(schema.name))
                })
                return nativeSources
            },
        ],
        validNativeSources: [
            (s) => [s.nativeSources, s.dataWarehouseTables],
            (nativeSources, dataWarehouseTables): NativeSource[] => {
                return nativeSources.reduce((validNativeSources: NativeSource[], source) => {
                    if (
                        source.schemas.length ===
                        NEEDED_FIELDS_FOR_NATIVE_MARKETING_ANALYTICS[source.source_type as NativeMarketingSource].length
                    ) {
                        validNativeSources.push({
                            source,
                            tables:
                                dataWarehouseTables?.filter((table) =>
                                    source.schemas.some((schema) => schema.id === table.schema?.id)
                                ) ?? [],
                        })
                    }
                    return validNativeSources
                }, [])
            },
        ],
        uniqueConversionGoalName: [
<<<<<<< HEAD
            (s) => [s.localConversionGoal, s.conversion_goals],
            (localConversionGoal: ConversionGoalFilter | null, conversion_goals: ConversionGoalFilter[]): string => {
                const baseName = localConversionGoal?.conversion_goal_name || localConversionGoal?.name || 'No name'
=======
            (s) => [s.conversionGoalInput, s.conversion_goals],
            (conversionGoalInput: ConversionGoalFilter | null, conversion_goals: ConversionGoalFilter[]): string => {
                const baseName = conversionGoalInput?.conversion_goal_name || conversionGoalInput?.name || 'No name'
>>>>>>> ecead905
                const existingNames = conversion_goals.map((goal) => goal.conversion_goal_name)
                return generateUniqueName(baseName, existingNames)
            },
        ],
        loading: [
            (s) => [s.dataWarehouseSourcesLoading],
            (dataWarehouseSourcesLoading: boolean) => dataWarehouseSourcesLoading,
        ],
        createMarketingDataWarehouseNodes: [
            (s) => [s.validExternalTables, s.baseCurrency, s.validNativeSources],
            (
                validExternalTables: ExternalTable[],
                baseCurrency: CurrencyCode,
                validNativeSources: NativeSource[]
            ): DataWarehouseNode[] => {
                const nonNativeNodeList: DataWarehouseNode[] = validExternalTables
                    .map((table) => externalAdsCostTile(table, baseCurrency))
                    .filter(Boolean) as DataWarehouseNode[]

                const nativeNodeList: DataWarehouseNode[] = validNativeSources
                    .map((source) => MarketingDashboardMapper(source))
                    .filter(Boolean) as DataWarehouseNode[]

                return [...nativeNodeList, ...nonNativeNodeList]
            },
        ],
    }),
    listeners(({ actions }) => ({
        saveDynamicConversionGoal: () => {
            // Create a new local conversion goal with new id
            actions.resetLocalConversionGoal()
        },
        resetLocalConversionGoal: () => {
            // Clear the dynamic goal when resetting local goal
            actions.setDynamicConversionGoal(null)
        },
    })),
    listeners(({ actions }) => ({
        saveDraftConversionGoal: () => {
            // Create a new local conversion goal with new id
            actions.resetConversionGoalInput()
        },
        resetConversionGoalInput: () => {
            // Clear the dynamic goal when resetting local goal
            actions.setDraftConversionGoal(null)
        },
    })),
])<|MERGE_RESOLUTION|>--- conflicted
+++ resolved
@@ -1,8 +1,4 @@
 import { actions, connect, kea, path, reducers, selectors, listeners } from 'kea'
-<<<<<<< HEAD
-=======
-import { actionToUrl, urlToAction } from 'kea-router'
->>>>>>> ecead905
 import { dataWarehouseSettingsLogic } from 'scenes/data-warehouse/settings/dataWarehouseSettingsLogic'
 import { mapUrlToProvider } from 'scenes/data-warehouse/settings/DataWarehouseSourceIcon'
 import { teamLogic } from 'scenes/teamLogic'
@@ -31,10 +27,7 @@
     VALID_NATIVE_MARKETING_SOURCES,
     generateUniqueName,
 } from './utils'
-<<<<<<< HEAD
-=======
 import { getDefaultInterval, isValidRelativeOrAbsoluteDate, updateDatesWithInterval } from 'lib/utils'
->>>>>>> ecead905
 import { uuid } from 'lib/utils'
 
 export type ExternalTable = {
@@ -77,17 +70,6 @@
         ],
     })),
     actions({
-<<<<<<< HEAD
-        setDynamicConversionGoal: (goal: ConversionGoalFilter | null) => ({ goal }),
-        setLocalConversionGoal: (goal: ConversionGoalFilter) => ({ goal }),
-        resetLocalConversionGoal: () => true,
-        saveDynamicConversionGoal: () => true,
-    }),
-    reducers({
-        dynamicConversionGoal: [
-=======
-        setMarketingAnalyticsOrderBy: (orderBy: number, direction: 'ASC' | 'DESC') => ({ orderBy, direction }),
-        clearMarketingAnalyticsOrderBy: () => true,
         setDraftConversionGoal: (goal: ConversionGoalFilter | null) => ({ goal }),
         setConversionGoalInput: (goal: ConversionGoalFilter) => ({ goal }),
         resetConversionGoalInput: () => true,
@@ -102,25 +84,13 @@
         }),
     }),
     reducers({
-        marketingAnalyticsOrderBy: [
-            null as MarketingAnalyticsOrderBy | null,
-            {
-                setMarketingAnalyticsOrderBy: (_, { orderBy, direction }) => [orderBy, direction],
-                clearMarketingAnalyticsOrderBy: () => null,
-            },
-        ],
         draftConversionGoal: [
->>>>>>> ecead905
             null as ConversionGoalFilter | null,
             {
                 setDraftConversionGoal: (_, { goal }) => goal,
             },
         ],
-<<<<<<< HEAD
-        localConversionGoal: [
-=======
         conversionGoalInput: [
->>>>>>> ecead905
             (() => {
                 return {
                     ...defaultConversionGoalFilter,
@@ -129,13 +99,8 @@
                 }
             })() as ConversionGoalFilter,
             {
-<<<<<<< HEAD
-                setLocalConversionGoal: (_, { goal }) => goal,
-                resetLocalConversionGoal: () => {
-=======
                 setConversionGoalInput: (_, { goal }) => goal,
                 resetConversionGoalInput: () => {
->>>>>>> ecead905
                     return {
                         ...defaultConversionGoalFilter,
                         conversion_goal_id: uuid(),
@@ -144,8 +109,6 @@
                 },
             },
         ],
-<<<<<<< HEAD
-=======
         compareFilter: [
             { compare: true } as CompareFilter,
             persistConfig,
@@ -201,7 +164,6 @@
                 },
             },
         ],
->>>>>>> ecead905
     }),
     selectors({
         validSourcesMap: [
@@ -324,15 +286,9 @@
             },
         ],
         uniqueConversionGoalName: [
-<<<<<<< HEAD
-            (s) => [s.localConversionGoal, s.conversion_goals],
-            (localConversionGoal: ConversionGoalFilter | null, conversion_goals: ConversionGoalFilter[]): string => {
-                const baseName = localConversionGoal?.conversion_goal_name || localConversionGoal?.name || 'No name'
-=======
             (s) => [s.conversionGoalInput, s.conversion_goals],
             (conversionGoalInput: ConversionGoalFilter | null, conversion_goals: ConversionGoalFilter[]): string => {
                 const baseName = conversionGoalInput?.conversion_goal_name || conversionGoalInput?.name || 'No name'
->>>>>>> ecead905
                 const existingNames = conversion_goals.map((goal) => goal.conversion_goal_name)
                 return generateUniqueName(baseName, existingNames)
             },
@@ -363,11 +319,11 @@
     listeners(({ actions }) => ({
         saveDynamicConversionGoal: () => {
             // Create a new local conversion goal with new id
-            actions.resetLocalConversionGoal()
+            actions.resetConversionGoalInput()
         },
         resetLocalConversionGoal: () => {
             // Clear the dynamic goal when resetting local goal
-            actions.setDynamicConversionGoal(null)
+            actions.setDraftConversionGoal(null)
         },
     })),
     listeners(({ actions }) => ({
