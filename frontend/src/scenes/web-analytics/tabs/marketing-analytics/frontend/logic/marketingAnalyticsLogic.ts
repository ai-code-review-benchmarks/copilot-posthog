import { actions, connect, kea, path, reducers, selectors, listeners } from 'kea'
import { dataWarehouseSettingsLogic } from 'scenes/data-warehouse/settings/dataWarehouseSettingsLogic'
import { mapUrlToProvider } from 'scenes/data-warehouse/settings/DataWarehouseSourceIcon'
import { teamLogic } from 'scenes/teamLogic'
import { urls } from 'scenes/urls'

import {
    CurrencyCode,
    DatabaseSchemaDataWarehouseTable,
    DataWarehouseNode,
    SourceMap,
    ConversionGoalFilter,
    MarketingAnalyticsColumnsSchemaNames,
    CompareFilter,
} from '~/queries/schema/schema-general'
import { DataWarehouseSettingsTab, ExternalDataSource, IntervalType, PipelineNodeTab, PipelineStage } from '~/types'

import { MARKETING_ANALYTICS_SCHEMA } from '~/queries/schema/schema-general'
import type { marketingAnalyticsLogicType } from './marketingAnalyticsLogicType'
import { marketingAnalyticsSettingsLogic } from './marketingAnalyticsSettingsLogic'
import { defaultConversionGoalFilter } from '../components/settings/constants'
import { externalAdsCostTile } from './marketingCostTile'
import {
    MarketingDashboardMapper,
    NativeMarketingSource,
    NEEDED_FIELDS_FOR_NATIVE_MARKETING_ANALYTICS,
    VALID_NATIVE_MARKETING_SOURCES,
    generateUniqueName,
} from './utils'
import { getDefaultInterval, isValidRelativeOrAbsoluteDate, updateDatesWithInterval } from 'lib/utils'
import { uuid } from 'lib/utils'

export type ExternalTable = {
    name: string
    source_type: string
    id: string
    source_map_id: string
    source_prefix: string
    columns: { name: string; type: string }[]
    url_pattern: string
    sourceUrl: string
    external_type: DataWarehouseSettingsTab
    source_map: SourceMap | null
    schema_name: string
    dw_source_type: string
}

export type NativeSource = {
    source: ExternalDataSource
    tables: DatabaseSchemaDataWarehouseTable[]
}

const teamId = window.POSTHOG_APP_CONTEXT?.current_team?.id
const persistConfig = { persist: true, prefix: `${teamId}__` }

const INITIAL_DATE_FROM = '-7d' as string | null
const INITIAL_DATE_TO = null as string | null
const INITIAL_INTERVAL = getDefaultInterval(INITIAL_DATE_FROM, INITIAL_DATE_TO)

export const marketingAnalyticsLogic = kea<marketingAnalyticsLogicType>([
    path(['scenes', 'webAnalytics', 'marketingAnalyticsLogic']),
    connect(() => ({
        values: [
            teamLogic,
            ['baseCurrency'],
            marketingAnalyticsSettingsLogic,
            ['sources_map', 'conversion_goals'],
            dataWarehouseSettingsLogic,
            ['dataWarehouseTables', 'dataWarehouseSourcesLoading', 'dataWarehouseSources'],
        ],
    })),
    actions({
<<<<<<< HEAD
        setDraftConversionGoal: (goal: ConversionGoalFilter | null) => ({ goal }),
        setConversionGoalInput: (goal: ConversionGoalFilter) => ({ goal }),
        resetConversionGoalInput: () => true,
        saveDraftConversionGoal: () => true,
        setCompareFilter: (compareFilter: CompareFilter) => ({ compareFilter }),
        setDates: (dateFrom: string | null, dateTo: string | null) => ({ dateFrom, dateTo }),
        setInterval: (interval: IntervalType) => ({ interval }),
        setDatesAndInterval: (dateFrom: string | null, dateTo: string | null, interval: IntervalType) => ({
            dateFrom,
            dateTo,
            interval,
        }),
=======
        setDynamicConversionGoal: (goal: ConversionGoalFilter | null) => ({ goal }),
        setLocalConversionGoal: (goal: ConversionGoalFilter) => ({ goal }),
        resetLocalConversionGoal: () => true,
        saveDynamicConversionGoal: () => true,
        showColumnConfigModal: true,
        hideColumnConfigModal: true,
>>>>>>> d9e7c799
    }),
    reducers({
        draftConversionGoal: [
            null as ConversionGoalFilter | null,
            {
                setDraftConversionGoal: (_, { goal }) => goal,
            },
        ],
        conversionGoalInput: [
            (() => {
                return {
                    ...defaultConversionGoalFilter,
                    conversion_goal_id: uuid(),
                    conversion_goal_name: '',
                }
            })() as ConversionGoalFilter,
            {
                setConversionGoalInput: (_, { goal }) => goal,
                resetConversionGoalInput: () => {
                    return {
                        ...defaultConversionGoalFilter,
                        conversion_goal_id: uuid(),
                        conversion_goal_name: '',
                    }
                },
            },
        ],
<<<<<<< HEAD
        compareFilter: [
            { compare: true } as CompareFilter,
            persistConfig,
            {
                setCompareFilter: (_, { compareFilter }) => compareFilter,
            },
        ],
        dateFilter: [
            {
                dateFrom: INITIAL_DATE_FROM,
                dateTo: INITIAL_DATE_TO,
                interval: INITIAL_INTERVAL,
            },
            persistConfig,
            {
                setDates: (_, { dateTo, dateFrom }) => {
                    if (dateTo && !isValidRelativeOrAbsoluteDate(dateTo)) {
                        dateTo = INITIAL_DATE_TO
                    }
                    if (dateFrom && !isValidRelativeOrAbsoluteDate(dateFrom)) {
                        dateFrom = INITIAL_DATE_FROM
                    }
                    return {
                        dateTo,
                        dateFrom,
                        interval: getDefaultInterval(dateFrom, dateTo),
                    }
                },
                setInterval: ({ dateFrom: oldDateFrom, dateTo: oldDateTo }, { interval }) => {
                    const { dateFrom, dateTo } = updateDatesWithInterval(interval, oldDateFrom, oldDateTo)
                    return {
                        dateTo,
                        dateFrom,
                        interval,
                    }
                },
                setDatesAndInterval: (_, { dateTo, dateFrom, interval }) => {
                    if (!dateFrom && !dateTo) {
                        dateFrom = INITIAL_DATE_FROM
                        dateTo = INITIAL_DATE_TO
                    }
                    if (dateTo && !isValidRelativeOrAbsoluteDate(dateTo)) {
                        dateTo = INITIAL_DATE_TO
                    }
                    if (dateFrom && !isValidRelativeOrAbsoluteDate(dateFrom)) {
                        dateFrom = INITIAL_DATE_FROM
                    }
                    return {
                        dateTo,
                        dateFrom,
                        interval: interval || getDefaultInterval(dateFrom, dateTo),
                    }
                },
=======
        columnConfigModalVisible: [
            false,
            {
                showColumnConfigModal: () => true,
                hideColumnConfigModal: () => false,
>>>>>>> d9e7c799
            },
        ],
    }),
    selectors({
        validSourcesMap: [
            (s) => [s.sources_map],
            (sources_map) => {
                if (!sources_map || Object.keys(sources_map).length === 0) {
                    return null
                }

                const validSourcesMap = sources_map

                Object.values(MarketingAnalyticsColumnsSchemaNames)
                    .filter(
                        (column_name: MarketingAnalyticsColumnsSchemaNames) =>
                            MARKETING_ANALYTICS_SCHEMA[column_name].required
                    )
                    .forEach((column_name: MarketingAnalyticsColumnsSchemaNames) => {
                        Object.entries(validSourcesMap).forEach(([tableId, fieldMapping]: [string, any]) => {
                            if (fieldMapping && !fieldMapping[column_name]) {
                                delete validSourcesMap[tableId]
                            }
                        })
                    })

                if (Object.keys(validSourcesMap).length === 0) {
                    return null
                }
                return validSourcesMap
            },
        ],
        externalTables: [
            (s) => [s.dataWarehouseTables, s.sources_map, s.dataWarehouseSources],
            (dataWarehouseTables, sources_map, dataWarehouseSources) => {
                const externalTables: ExternalTable[] = []
                if (dataWarehouseTables?.length) {
                    dataWarehouseTables.forEach((table) => {
                        if (!table.fields) {
                            return
                        }
                        const dataWarehouseSource = dataWarehouseSources?.results.find((source: any) =>
                            source.schemas
                                .map((schema: DatabaseSchemaDataWarehouseTable) => schema.id)
                                .includes(table.schema?.id)
                        )
                        const isDataWarehouse = !!table.schema
                        const tableType = isDataWarehouse
                            ? DataWarehouseSettingsTab.Managed
                            : DataWarehouseSettingsTab.SelfManaged
                        const sourceMap = sources_map?.[table.schema?.id || ''] ?? sources_map?.[table.id] ?? null

                        externalTables.push({
                            ...table,
                            name: table.name,
                            source_type: table.source?.source_type || mapUrlToProvider(table.url_pattern),
                            source_map_id: table.schema?.id || table.source?.id || table.id,
                            source_prefix: table.source?.prefix || '',
                            columns: Object.keys(table.fields).map((field) => ({
                                name: table.fields[field].hogql_value,
                                type: table.fields[field].type,
                            })),
                            sourceUrl: urls.pipelineNode(
                                PipelineStage.Source,
                                `${tableType}-${dataWarehouseSource?.id || table.source?.id || table.id}`,
                                isDataWarehouse ? PipelineNodeTab.Schemas : PipelineNodeTab.SourceConfiguration
                            ),
                            external_type: tableType,
                            source_map: sourceMap,
                            schema_name: table.schema?.name || table.name,
                            dw_source_type: tableType,
                        })
                    })
                }

                return externalTables
            },
        ],
        validExternalTables: [
            (s) => [s.externalTables, s.validSourcesMap],
            (externalTables, validSourcesMap: Record<string, SourceMap> | null): ExternalTable[] => {
                if (!validSourcesMap || Object.keys(validSourcesMap).length === 0) {
                    return []
                }

                return externalTables.filter((table) => validSourcesMap[table.source_map_id])
            },
        ],
        nativeSources: [
            (s) => [s.dataWarehouseSources],
            (dataWarehouseSources): ExternalDataSource[] => {
                const nativeSources =
                    dataWarehouseSources?.results.filter((source) =>
                        VALID_NATIVE_MARKETING_SOURCES.includes(source.source_type as NativeMarketingSource)
                    ) ?? []
                nativeSources.forEach((source) => {
                    const neededFieldsWithSync =
                        NEEDED_FIELDS_FOR_NATIVE_MARKETING_ANALYTICS[source.source_type as NativeMarketingSource]
                    source.schemas = source.schemas.filter((schema) => neededFieldsWithSync.includes(schema.name))
                })
                return nativeSources
            },
        ],
        validNativeSources: [
            (s) => [s.nativeSources, s.dataWarehouseTables],
            (nativeSources, dataWarehouseTables): NativeSource[] => {
                return nativeSources.reduce((validNativeSources: NativeSource[], source) => {
                    if (
                        source.schemas.length ===
                        NEEDED_FIELDS_FOR_NATIVE_MARKETING_ANALYTICS[source.source_type as NativeMarketingSource].length
                    ) {
                        validNativeSources.push({
                            source,
                            tables:
                                dataWarehouseTables?.filter((table) =>
                                    source.schemas.some((schema) => schema.id === table.schema?.id)
                                ) ?? [],
                        })
                    }
                    return validNativeSources
                }, [])
            },
        ],
        uniqueConversionGoalName: [
            (s) => [s.conversionGoalInput, s.conversion_goals],
            (conversionGoalInput: ConversionGoalFilter | null, conversion_goals: ConversionGoalFilter[]): string => {
                const baseName = conversionGoalInput?.conversion_goal_name || conversionGoalInput?.name || 'No name'
                const existingNames = conversion_goals.map((goal) => goal.conversion_goal_name)
                return generateUniqueName(baseName, existingNames)
            },
        ],
        loading: [
            (s) => [s.dataWarehouseSourcesLoading],
            (dataWarehouseSourcesLoading: boolean) => dataWarehouseSourcesLoading,
        ],
        createMarketingDataWarehouseNodes: [
            (s) => [s.validExternalTables, s.baseCurrency, s.validNativeSources],
            (
                validExternalTables: ExternalTable[],
                baseCurrency: CurrencyCode,
                validNativeSources: NativeSource[]
            ): DataWarehouseNode[] => {
                const nonNativeNodeList: DataWarehouseNode[] = validExternalTables
                    .map((table) => externalAdsCostTile(table, baseCurrency))
                    .filter(Boolean) as DataWarehouseNode[]

                const nativeNodeList: DataWarehouseNode[] = validNativeSources
                    .map((source) => MarketingDashboardMapper(source))
                    .filter(Boolean) as DataWarehouseNode[]

                return [...nativeNodeList, ...nonNativeNodeList]
            },
        ],
    }),
    listeners(({ actions }) => ({
        saveDraftConversionGoal: () => {
            // Create a new local conversion goal with new id
            actions.resetConversionGoalInput()
        },
        resetConversionGoalInput: () => {
            // Clear the draft goal when resetting local goal
            actions.setDraftConversionGoal(null)
        },
    })),
])<|MERGE_RESOLUTION|>--- conflicted
+++ resolved
@@ -70,7 +70,6 @@
         ],
     })),
     actions({
-<<<<<<< HEAD
         setDraftConversionGoal: (goal: ConversionGoalFilter | null) => ({ goal }),
         setConversionGoalInput: (goal: ConversionGoalFilter) => ({ goal }),
         resetConversionGoalInput: () => true,
@@ -83,14 +82,8 @@
             dateTo,
             interval,
         }),
-=======
-        setDynamicConversionGoal: (goal: ConversionGoalFilter | null) => ({ goal }),
-        setLocalConversionGoal: (goal: ConversionGoalFilter) => ({ goal }),
-        resetLocalConversionGoal: () => true,
-        saveDynamicConversionGoal: () => true,
         showColumnConfigModal: true,
         hideColumnConfigModal: true,
->>>>>>> d9e7c799
     }),
     reducers({
         draftConversionGoal: [
@@ -118,7 +111,6 @@
                 },
             },
         ],
-<<<<<<< HEAD
         compareFilter: [
             { compare: true } as CompareFilter,
             persistConfig,
@@ -172,13 +164,11 @@
                         interval: interval || getDefaultInterval(dateFrom, dateTo),
                     }
                 },
-=======
         columnConfigModalVisible: [
             false,
             {
                 showColumnConfigModal: () => true,
                 hideColumnConfigModal: () => false,
->>>>>>> d9e7c799
             },
         ],
     }),
