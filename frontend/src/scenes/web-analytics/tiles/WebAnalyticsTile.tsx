<<<<<<< HEAD
import { IconTrending, IconWarning } from '@posthog/icons'
=======
import { IconChevronDown, IconRewindPlay, IconTrending, IconWarning } from '@posthog/icons'
>>>>>>> 15501b02
import { Link, Tooltip } from '@posthog/lemon-ui'
import clsx from 'clsx'
import { useActions, useValues } from 'kea'
import { getColorVar } from 'lib/colors'
import { IntervalFilterStandalone } from 'lib/components/IntervalFilter'
import { parseAliasToReadable } from 'lib/components/PathCleanFilters/PathCleanFilterItem'
import { ProductIntroduction } from 'lib/components/ProductIntroduction/ProductIntroduction'
import { FEATURE_FLAGS } from 'lib/constants'
import { IconOpenInNew, IconTrendingDown, IconTrendingFlat } from 'lib/lemon-ui/icons'
import { LemonButton } from 'lib/lemon-ui/LemonButton'
import { LemonSwitch } from 'lib/lemon-ui/LemonSwitch'
import { featureFlagLogic } from 'lib/logic/featureFlagLogic'
import { percentage, UnexpectedNeverError } from 'lib/utils'
import { useCallback, useMemo } from 'react'
import { NewActionButton } from 'scenes/actions/NewActionButton'
import { countryCodeToFlag, countryCodeToName } from 'scenes/insights/views/WorldMap'
import { languageCodeToFlag, languageCodeToName } from 'scenes/insights/views/WorldMap/countryCodes'
import { urls } from 'scenes/urls'
import { userLogic } from 'scenes/userLogic'
import { GeographyTab, webAnalyticsLogic } from 'scenes/web-analytics/webAnalyticsLogic'

import { actionsModel } from '~/models/actionsModel'
import { Query } from '~/queries/Query/Query'
import {
    DataTableNode,
    DataVisualizationNode,
    InsightVizNode,
    NodeKind,
    QuerySchema,
    WebAnalyticsOrderByFields,
    WebStatsBreakdown,
    WebVitalsPathBreakdownQuery,
} from '~/queries/schema/schema-general'
import { QueryContext, QueryContextColumnComponent, QueryContextColumnTitleComponent } from '~/queries/types'
import { InsightLogicProps, ProductKey, PropertyFilterType } from '~/types'

import { HeatmapButton } from '../CrossSellButtons/HeatmapButton'
import { ReplayButton } from '../CrossSellButtons/ReplayButton'

const toUtcOffsetFormat = (value: number): string => {
    if (value === 0) {
        return 'UTC'
    }

    const integerPart = Math.floor(value)
    const sign = integerPart > 0 ? '+' : '-'

    // India has half-hour offsets, and Australia has 45-minute offsets, why?
    const decimalPart = value - integerPart
    const decimalPartAsMinutes = decimalPart * 60
    const formattedMinutes = decimalPartAsMinutes > 0 ? `:${decimalPartAsMinutes}` : ''

    // E.g. UTC-3, UTC, UTC+5:30, UTC+11:45
    return `UTC${sign}${integerPart}${formattedMinutes}`
}

type VariationCellProps = { isPercentage?: boolean; reverseColors?: boolean }
const VariationCell = (
    { isPercentage, reverseColors }: VariationCellProps = { isPercentage: false, reverseColors: false }
): QueryContextColumnComponent => {
    const formatNumber = (value: number): string =>
        isPercentage ? `${(value * 100).toFixed(1)}%` : value?.toLocaleString() ?? '(empty)'

    return function Cell({ value }) {
        const { compareFilter } = useValues(webAnalyticsLogic)

        if (!value) {
            return null
        }

        if (!Array.isArray(value)) {
            return <span>{String(value)}</span>
        }

        const [current, previous] = value as [number, number]

        const pctChangeFromPrevious =
            previous === 0 && current === 0 // Special case, render as flatline
                ? 0
                : current === null || !compareFilter || compareFilter.compare === false
                ? null
                : previous === null || previous === 0
                ? Infinity
                : current / previous - 1

        const trend =
            pctChangeFromPrevious === null
                ? null
                : pctChangeFromPrevious === 0
                ? { Icon: IconTrendingFlat, color: getColorVar('muted') }
                : pctChangeFromPrevious > 0
                ? {
                      Icon: IconTrending,
                      color: reverseColors ? getColorVar('danger') : getColorVar('success'),
                  }
                : {
                      Icon: IconTrendingDown,
                      color: reverseColors ? getColorVar('success') : getColorVar('danger'),
                  }

        // If current === previous, say "increased by 0%"
        const tooltip =
            pctChangeFromPrevious !== null
                ? `${current >= previous ? 'Increased' : 'Decreased'} by ${percentage(
                      Math.abs(pctChangeFromPrevious),
                      0
                  )} since last period (from ${formatNumber(previous)} to ${formatNumber(current)})`
                : null

        return (
            <div className={clsx({ 'pr-4': !trend })}>
                <Tooltip title={tooltip}>
                    <span>
                        {formatNumber(current)}&nbsp;
                        {trend && (
                            // eslint-disable-next-line react/forbid-dom-props
                            <span style={{ color: trend.color }}>
                                <trend.Icon color={trend.color} className="ml-1" />
                            </span>
                        )}
                    </span>
                </Tooltip>
            </div>
        )
    }
}

const BreakdownValueTitle: QueryContextColumnTitleComponent = (props) => {
    const { query } = props
    const { source } = query
    if (source.kind !== NodeKind.WebStatsTableQuery) {
        return null
    }
    const { breakdownBy } = source
    switch (breakdownBy) {
        case WebStatsBreakdown.Page:
            return <>Path</>
        case WebStatsBreakdown.InitialPage:
            return <>Initial Path</>
        case WebStatsBreakdown.ExitPage:
            return <>End Path</>
        case WebStatsBreakdown.ExitClick:
            return <>Exit Click</>
        case WebStatsBreakdown.ScreenName:
            return <>Screen Name</>
        case WebStatsBreakdown.InitialChannelType:
            return <>Initial Channel Type</>
        case WebStatsBreakdown.InitialReferringDomain:
            return <>Referring Domain</>
        case WebStatsBreakdown.InitialUTMSource:
            return <>UTM Source</>
        case WebStatsBreakdown.InitialUTMCampaign:
            return <>UTM Campaign</>
        case WebStatsBreakdown.InitialUTMMedium:
            return <>UTM Medium</>
        case WebStatsBreakdown.InitialUTMTerm:
            return <>UTM Term</>
        case WebStatsBreakdown.InitialUTMContent:
            return <>UTM Content</>
        case WebStatsBreakdown.Browser:
            return <>Browser</>
        case WebStatsBreakdown.OS:
            return <>OS</>
        case WebStatsBreakdown.Viewport:
            return <>Viewport</>
        case WebStatsBreakdown.DeviceType:
            return <>Device Type</>
        case WebStatsBreakdown.Country:
            return <>Country</>
        case WebStatsBreakdown.Region:
            return <>Region</>
        case WebStatsBreakdown.City:
            return <>City</>
        case WebStatsBreakdown.Timezone:
            return <>Timezone</>
        case WebStatsBreakdown.Language:
            return <>Language</>
        case WebStatsBreakdown.InitialUTMSourceMediumCampaign:
            return <>Source / Medium / Campaign</>
        default:
            throw new UnexpectedNeverError(breakdownBy)
    }
}

const BreakdownValueCell: QueryContextColumnComponent = (props) => {
    const { value, query } = props
    const { source } = query
    if (source.kind !== NodeKind.WebStatsTableQuery) {
        return null
    }
    const { breakdownBy } = source

    switch (breakdownBy) {
        case WebStatsBreakdown.ExitPage:
        case WebStatsBreakdown.InitialPage:
        case WebStatsBreakdown.Page:
            return <>{source.doPathCleaning ? parseAliasToReadable(value as string) : value}</>

        case WebStatsBreakdown.Viewport:
            if (Array.isArray(value)) {
                const [width, height] = value
                return (
                    <>
                        {width}x{height}
                    </>
                )
            }
            break
        case WebStatsBreakdown.Country:
            if (typeof value === 'string') {
                const countryCode = value
                return (
                    <>
                        {countryCodeToFlag(countryCode)} {countryCodeToName[countryCode] || countryCode}
                    </>
                )
            }
            break
        case WebStatsBreakdown.Region:
            if (Array.isArray(value)) {
                const [countryCode, regionCode, regionName] = value
                return (
                    <>
                        {countryCodeToFlag(countryCode)} {countryCodeToName[countryCode] || countryCode} -{' '}
                        {regionName || regionCode}
                    </>
                )
            }
            break
        case WebStatsBreakdown.City:
            if (Array.isArray(value)) {
                const [countryCode, cityName] = value
                return (
                    <>
                        {countryCodeToFlag(countryCode)} {countryCodeToName[countryCode] || countryCode} - {cityName}
                    </>
                )
            }
            break
        case WebStatsBreakdown.Timezone:
            if (typeof value === 'number') {
                return <>{toUtcOffsetFormat(value)}</>
            }
            break
        case WebStatsBreakdown.Language:
            if (typeof value === 'string') {
                const [languageCode, countryCode] = value.split('-')

                // Locales are complicated, the country code might be hidden in the second part
                // of the locale
                const parsedCountryCode = countryCode?.match(/([A-Z]{2})/)?.[0] ?? ''
                return (
                    <>
                        {countryCodeToFlag(parsedCountryCode) ?? languageCodeToFlag(languageCode)}&nbsp;
                        {languageCodeToName[languageCode] || languageCode}
                    </>
                )
            }
            break
    }

    if (typeof value === 'string') {
        return <>{value}</>
    }
    return null
}

const SortableCell = (name: string, orderByField: WebAnalyticsOrderByFields): QueryContextColumnTitleComponent =>
    function SortableCell() {
        const { tablesOrderBy } = useValues(webAnalyticsLogic)
        const { setTablesOrderBy } = useActions(webAnalyticsLogic)
        const { featureFlags } = useValues(featureFlagLogic)

        const isSortedByMyField = tablesOrderBy?.[0] === orderByField
        const isAscending = tablesOrderBy?.[1] === 'ASC'

        // Toggle between DESC, ASC, and no sort, in this order
        const onClick = useCallback(() => {
            if (!isSortedByMyField || isAscending) {
                setTablesOrderBy(orderByField, 'DESC')
            } else {
                setTablesOrderBy(orderByField, 'ASC')
            }
        }, [isAscending, isSortedByMyField, setTablesOrderBy])

        if (!featureFlags[FEATURE_FLAGS.WEB_ANALYTICS_TABLE_SORTING]) {
            return <span className="pr-5">{name}</span>
        }

        return (
            <span onClick={onClick} className="group cursor-pointer inline-flex items-center">
                {name}
                <IconChevronDown
                    fontSize="20px"
                    className={clsx('-mr-1 ml-1 text-muted-alt opacity-0 group-hover:opacity-100', {
                        'text-primary opacity-100': isSortedByMyField,
                        'rotate-180': isSortedByMyField && isAscending,
                    })}
                />
            </span>
        )
    }

export const webStatsBreakdownToPropertyName = (
    breakdownBy: WebStatsBreakdown
):
    | { key: string; type: PropertyFilterType.Person | PropertyFilterType.Event | PropertyFilterType.Session }
    | undefined => {
    switch (breakdownBy) {
        case WebStatsBreakdown.Page:
            return { key: '$pathname', type: PropertyFilterType.Event }
        case WebStatsBreakdown.InitialPage:
            return { key: '$entry_pathname', type: PropertyFilterType.Session }
        case WebStatsBreakdown.ExitPage:
            return { key: '$end_pathname', type: PropertyFilterType.Session }
        case WebStatsBreakdown.ExitClick:
            return { key: '$last_external_click_url', type: PropertyFilterType.Session }
        case WebStatsBreakdown.ScreenName:
            return { key: '$screen_name', type: PropertyFilterType.Event }
        case WebStatsBreakdown.InitialChannelType:
            return { key: '$channel_type', type: PropertyFilterType.Session }
        case WebStatsBreakdown.InitialReferringDomain:
            return { key: '$entry_referring_domain', type: PropertyFilterType.Session }
        case WebStatsBreakdown.InitialUTMSource:
            return { key: '$entry_utm_source', type: PropertyFilterType.Session }
        case WebStatsBreakdown.InitialUTMCampaign:
            return { key: '$entry_utm_campaign', type: PropertyFilterType.Session }
        case WebStatsBreakdown.InitialUTMMedium:
            return { key: '$entry_utm_medium', type: PropertyFilterType.Session }
        case WebStatsBreakdown.InitialUTMContent:
            return { key: '$entry_utm_content', type: PropertyFilterType.Session }
        case WebStatsBreakdown.InitialUTMTerm:
            return { key: '$entry_utm_term', type: PropertyFilterType.Session }
        case WebStatsBreakdown.Browser:
            return { key: '$browser', type: PropertyFilterType.Event }
        case WebStatsBreakdown.OS:
            return { key: '$os', type: PropertyFilterType.Event }
        case WebStatsBreakdown.Viewport:
            return { key: '$viewport', type: PropertyFilterType.Event }
        case WebStatsBreakdown.DeviceType:
            return { key: '$device_type', type: PropertyFilterType.Event }
        case WebStatsBreakdown.Country:
            return { key: '$geoip_country_code', type: PropertyFilterType.Event }
        case WebStatsBreakdown.Region:
            return { key: '$geoip_subdivision_1_code', type: PropertyFilterType.Event }
        case WebStatsBreakdown.City:
            return { key: '$geoip_city_name', type: PropertyFilterType.Event }
        case WebStatsBreakdown.Timezone:
            return { key: '$timezone', type: PropertyFilterType.Event }
        case WebStatsBreakdown.Language:
            return { key: '$geoip_language', type: PropertyFilterType.Event }
        case WebStatsBreakdown.InitialUTMSourceMediumCampaign:
            return undefined
        default:
            throw new UnexpectedNeverError(breakdownBy)
    }
}

export const webAnalyticsDataTableQueryContext: QueryContext = {
    columns: {
        breakdown_value: {
            renderTitle: BreakdownValueTitle,
            render: BreakdownValueCell,
        },
        bounce_rate: {
            renderTitle: SortableCell('Bounce Rate', WebAnalyticsOrderByFields.BounceRate),
            render: VariationCell({ isPercentage: true, reverseColors: true }),
            align: 'right',
        },
        views: {
            renderTitle: SortableCell('Views', WebAnalyticsOrderByFields.Views),
            render: VariationCell(),
            align: 'right',
        },
        clicks: {
            renderTitle: SortableCell('Clicks', WebAnalyticsOrderByFields.Clicks),
            render: VariationCell(),
            align: 'right',
        },
        visitors: {
            renderTitle: SortableCell('Visitors', WebAnalyticsOrderByFields.Visitors),
            render: VariationCell(),
            align: 'right',
        },
        average_scroll_percentage: {
            renderTitle: SortableCell('Average Scroll', WebAnalyticsOrderByFields.AverageScrollPercentage),
            render: VariationCell({ isPercentage: true }),
            align: 'right',
        },
        scroll_gt80_percentage: {
            renderTitle: SortableCell('Deep Scroll Rate', WebAnalyticsOrderByFields.ScrollGt80Percentage),
            render: VariationCell({ isPercentage: true }),
            align: 'right',
        },
        total_conversions: {
            renderTitle: SortableCell('Total Conversions', WebAnalyticsOrderByFields.TotalConversions),
            render: VariationCell(),
            align: 'right',
        },
        unique_conversions: {
            renderTitle: SortableCell('Unique Conversions', WebAnalyticsOrderByFields.UniqueConversions),
            render: VariationCell(),
            align: 'right',
        },
        conversion_rate: {
            renderTitle: SortableCell('Conversion Rate', WebAnalyticsOrderByFields.ConversionRate),
            render: VariationCell({ isPercentage: true }),
            align: 'right',
        },
        converting_users: {
            renderTitle: SortableCell('Converting Users', WebAnalyticsOrderByFields.ConvertingUsers),
            render: VariationCell(),
            align: 'right',
        },
        action_name: {
            title: 'Action',
        },
        cross_sell: {
            title: ' ',
            render: ({ record, query }: { record: any; query: DataTableNode | DataVisualizationNode }) => {
                const dateRange = (query.source as any)?.dateRange
                const breakdownBy = (query.source as any)?.breakdownBy
                const value = record[0] ?? ''

                return (
                    <div className="flex flex-row items-center justify-end">
                        <ReplayButton
                            date_from={dateRange?.date_from}
                            date_to={dateRange?.date_to}
                            breakdownBy={breakdownBy}
                            value={value}
                        />
                        <HeatmapButton breakdownBy={breakdownBy} value={value} />
                    </div>
                )
            },
            align: 'right',
        },
    },
}

type QueryWithInsightProps<Q extends QuerySchema> = { query: Q; insightProps: InsightLogicProps }

export const WebStatsTrendTile = ({
    query,
    showIntervalTile,
    insightProps,
}: QueryWithInsightProps<InsightVizNode> & { showIntervalTile?: boolean }): JSX.Element => {
    const { togglePropertyFilter, setInterval } = useActions(webAnalyticsLogic)
    const {
        hasCountryFilter,
        dateFilter: { interval },
    } = useValues(webAnalyticsLogic)
    const worldMapPropertyName = webStatsBreakdownToPropertyName(WebStatsBreakdown.Country)?.key

    const onWorldMapClick = useCallback(
        (breakdownValue: string) => {
            if (!worldMapPropertyName) {
                return
            }
            togglePropertyFilter(PropertyFilterType.Event, worldMapPropertyName, breakdownValue, {
                geographyTab: hasCountryFilter ? undefined : GeographyTab.REGIONS,
            })
        },
        [togglePropertyFilter, worldMapPropertyName]
    )

    const context = useMemo((): QueryContext => {
        return {
            ...webAnalyticsDataTableQueryContext,
            onDataPointClick({ breakdown }, data) {
                if (breakdown === 'string' && data && (data.count > 0 || data.aggregated_value > 0)) {
                    onWorldMapClick(breakdown)
                }
            },
            insightProps: {
                ...insightProps,
                query,
            },
        }
    }, [onWorldMapClick, insightProps])

    return (
        <div className="border rounded bg-surface-primary flex-1 flex flex-col">
            {showIntervalTile && (
                <div className="flex flex-row items-center justify-end m-2 mr-4">
                    <div className="flex flex-row items-center">
                        <span className="mr-2">Group by</span>
                        <IntervalFilterStandalone
                            interval={interval}
                            onIntervalChange={setInterval}
                            options={[
                                { value: 'hour', label: 'Hour' },
                                { value: 'day', label: 'Day' },
                                { value: 'week', label: 'Week' },
                                { value: 'month', label: 'Month' },
                            ]}
                        />
                    </div>
                </div>
            )}
            <Query query={query} readOnly={true} context={context} />
        </div>
    )
}

export const WebStatsTableTile = ({
    query,
    breakdownBy,
    insightProps,
    control,
}: QueryWithInsightProps<DataTableNode> & {
    breakdownBy: WebStatsBreakdown
    control?: JSX.Element
}): JSX.Element => {
    const { togglePropertyFilter } = useActions(webAnalyticsLogic)

    const { key, type } = webStatsBreakdownToPropertyName(breakdownBy) || {}

    const onClick = useCallback(
        (breakdownValue: string | null) => {
            if (!key || !type) {
                return
            }

            togglePropertyFilter(type, key, breakdownValue)
        },
        [togglePropertyFilter, type, key]
    )

    const context = useMemo((): QueryContext => {
        const rowProps: QueryContext['rowProps'] = (record: unknown) => {
            // `onClick` won't know how to handle the breakdown value if these don't exist,
            // so let's prevent from `onClick` from being set up in the first place to avoid a noop click
            if (!key || !type) {
                return {}
            }

            // Tricky to calculate because the breakdown is a computed value rather than a DB column, make it non-filterable for now
            if (breakdownBy === WebStatsBreakdown.Language || breakdownBy === WebStatsBreakdown.Timezone) {
                return {}
            }

            const breakdownValue = getBreakdownValue(record, breakdownBy)
            if (breakdownValue === undefined) {
                return {}
            }

            return { onClick: () => onClick(breakdownValue) }
        }

        return {
            ...webAnalyticsDataTableQueryContext,
            insightProps,
            rowProps,
        }
    }, [onClick, insightProps])

    return (
        <div className="border rounded bg-surface-primary flex-1 flex flex-col">
            {control != null && <div className="flex flex-row items-center justify-end m-2 mr-4">{control}</div>}
            <Query query={query} readOnly={true} context={context} />
        </div>
    )
}

const getBreakdownValue = (record: unknown, breakdownBy: WebStatsBreakdown): string | null | undefined => {
    if (typeof record !== 'object' || !record || !('result' in record)) {
        return undefined
    }
    const result = record.result
    if (!Array.isArray(result)) {
        return undefined
    }
    // assume that the first element is the value
    const breakdownValue = result[0]

    switch (breakdownBy) {
        case WebStatsBreakdown.Country:
            if (Array.isArray(breakdownValue)) {
                return breakdownValue[0]
            }
            break
        case WebStatsBreakdown.Region:
            if (Array.isArray(breakdownValue)) {
                return breakdownValue[1]
            }
            break
        case WebStatsBreakdown.City:
            if (Array.isArray(breakdownValue)) {
                return breakdownValue[1]
            }
            break
    }

    if (breakdownValue === null) {
        return null // null is a valid value, as opposed to undefined which signals that there isn't a valid value
    }

    if (typeof breakdownValue !== 'string') {
        return undefined
    }
    return breakdownValue
}

export const WebGoalsTile = ({ query, insightProps }: QueryWithInsightProps<DataTableNode>): JSX.Element | null => {
    const { actions, actionsLoading } = useValues(actionsModel)
    const { updateHasSeenProductIntroFor } = useActions(userLogic)

    if (actionsLoading) {
        return null
    }

    if (!actions.length) {
        return (
            <ProductIntroduction
                productName="Actions"
                productKey={ProductKey.ACTIONS}
                thingName="action"
                isEmpty={true}
                description="Use actions to combine events that you want to have tracked together or to make detailed Autocapture events easier to reuse."
                docsURL="https://posthog.com/docs/data/actions"
                actionElementOverride={
                    <NewActionButton onSelectOption={() => updateHasSeenProductIntroFor(ProductKey.ACTIONS, true)} />
                }
            />
        )
    }

    return (
        <div className="border rounded bg-surface-primary flex-1">
            <div className="flex flex-row-reverse p-2">
                <LemonButton to={urls.actions()} sideIcon={<IconOpenInNew />} type="secondary" size="small">
                    Manage actions
                </LemonButton>
            </div>
            <Query query={query} readOnly={true} context={{ ...webAnalyticsDataTableQueryContext, insightProps }} />
        </div>
    )
}

export const WebExternalClicksTile = ({
    query,
    insightProps,
}: QueryWithInsightProps<DataTableNode>): JSX.Element | null => {
    const { shouldStripQueryParams } = useValues(webAnalyticsLogic)
    const { setShouldStripQueryParams } = useActions(webAnalyticsLogic)
    return (
        <div className="border rounded bg-surface-primary flex-1 flex flex-col">
            <div className="flex flex-row items-center justify-end m-2 mr-4">
                <div className="flex flex-row items-center space-x-2">
                    <LemonSwitch
                        label="Strip query parameters"
                        checked={shouldStripQueryParams}
                        onChange={setShouldStripQueryParams}
                        className="h-full"
                    />
                </div>
            </div>
            <Query query={query} readOnly={true} context={{ ...webAnalyticsDataTableQueryContext, insightProps }} />
        </div>
    )
}

export const WebVitalsPathBreakdownTile = ({
    query,
    insightProps,
}: QueryWithInsightProps<WebVitalsPathBreakdownQuery>): JSX.Element => {
    const { isPathCleaningEnabled } = useValues(webAnalyticsLogic)
    const { setIsPathCleaningEnabled } = useActions(webAnalyticsLogic)

    return (
        <div>
            <div className="flex flex-row items-center gap-1 m-2">
                <h3 className="text-lg font-semibold">Path Breakdown</h3>
                {!isPathCleaningEnabled && (
                    <Tooltip
                        title={
                            <span>
                                Path Breakdown is more useful when path cleaning is turned on.{' '}
                                <Link onClick={() => setIsPathCleaningEnabled(true)}>Enable it.</Link>
                            </span>
                        }
                        interactive
                    >
                        <IconWarning className="mb-2" fontSize="18" />
                    </Tooltip>
                )}
            </div>
            <Query query={query} readOnly context={{ ...webAnalyticsDataTableQueryContext, insightProps }} />
        </div>
    )
}

export const WebQuery = ({
    query,
    showIntervalSelect,
    control,
    insightProps,
}: QueryWithInsightProps<QuerySchema> & {
    showIntervalSelect?: boolean
    control?: JSX.Element
}): JSX.Element => {
    if (query.kind === NodeKind.DataTableNode && query.source.kind === NodeKind.WebStatsTableQuery) {
        return (
            <WebStatsTableTile
                query={query}
                breakdownBy={query.source.breakdownBy}
                insightProps={insightProps}
                control={control}
            />
        )
    }

    if (query.kind === NodeKind.DataTableNode && query.source.kind === NodeKind.WebExternalClicksTableQuery) {
        return <WebExternalClicksTile query={query} insightProps={insightProps} />
    }

    if (query.kind === NodeKind.InsightVizNode) {
        return <WebStatsTrendTile query={query} showIntervalTile={showIntervalSelect} insightProps={insightProps} />
    }

    if (query.kind === NodeKind.DataTableNode && query.source.kind === NodeKind.WebGoalsQuery) {
        return <WebGoalsTile query={query} insightProps={insightProps} />
    }

    if (query.kind === NodeKind.WebVitalsPathBreakdownQuery) {
        return <WebVitalsPathBreakdownTile query={query} insightProps={insightProps} />
    }

    return <Query query={query} readOnly={true} context={{ ...webAnalyticsDataTableQueryContext, insightProps }} />
}<|MERGE_RESOLUTION|>--- conflicted
+++ resolved
@@ -1,8 +1,4 @@
-<<<<<<< HEAD
-import { IconTrending, IconWarning } from '@posthog/icons'
-=======
 import { IconChevronDown, IconRewindPlay, IconTrending, IconWarning } from '@posthog/icons'
->>>>>>> 15501b02
 import { Link, Tooltip } from '@posthog/lemon-ui'
 import clsx from 'clsx'
 import { useActions, useValues } from 'kea'
