import clsx from 'clsx'
import { BindLogic, useActions, useValues } from 'kea'
import React, { useState } from 'react'

import { IconExpand45, IconInfo, IconLineGraph, IconOpenSidebar, IconX } from '@posthog/icons'
import { LemonBanner, LemonSegmentedButton } from '@posthog/lemon-ui'

import { VersionCheckerBanner } from 'lib/components/VersionChecker/VersionCheckerBanner'
import { FEATURE_FLAGS } from 'lib/constants'
import { useFeatureFlag } from 'lib/hooks/useFeatureFlag'
import { LemonButton } from 'lib/lemon-ui/LemonButton'
import { LemonDivider } from 'lib/lemon-ui/LemonDivider'
import { LemonSegmentedSelect } from 'lib/lemon-ui/LemonSegmentedSelect/LemonSegmentedSelect'
import { LemonTabs } from 'lib/lemon-ui/LemonTabs'
import { LemonTag } from 'lib/lemon-ui/LemonTag'
import { Link, PostHogComDocsURL } from 'lib/lemon-ui/Link/Link'
import { Popover } from 'lib/lemon-ui/Popover'
import { IconOpenInNew, IconTableChart } from 'lib/lemon-ui/icons'
import { FeatureFlagsSet, featureFlagLogic } from 'lib/logic/featureFlagLogic'
import { isNotNil } from 'lib/utils'
import { ProductIntentContext, addProductIntentForCrossSell } from 'lib/utils/product-intents'
import { PageReports, PageReportsFilters } from 'scenes/web-analytics/PageReports'
import { WebAnalyticsHealthCheck } from 'scenes/web-analytics/WebAnalyticsHealthCheck'
import { WebAnalyticsModal } from 'scenes/web-analytics/WebAnalyticsModal'
import {
    ProductTab,
    QueryTile,
    SectionTile,
    TabsTile,
    TileId,
    TileVisualizationOption,
    WEB_ANALYTICS_DATA_COLLECTION_NODE_ID,
    WebAnalyticsTile,
} from 'scenes/web-analytics/common'
import { WebAnalyticsErrorTrackingTile } from 'scenes/web-analytics/tiles/WebAnalyticsErrorTracking'
import { WebAnalyticsRecordingsTile } from 'scenes/web-analytics/tiles/WebAnalyticsRecordings'
import { WebQuery } from 'scenes/web-analytics/tiles/WebAnalyticsTile'
import { webAnalyticsLogic } from 'scenes/web-analytics/webAnalyticsLogic'

<<<<<<< HEAD
=======
import { navigationLogic } from '~/layout/navigation/navigationLogic'
import { SceneContent } from '~/layout/scenes/components/SceneContent'
>>>>>>> dfe35d3e
import { dataNodeCollectionLogic } from '~/queries/nodes/DataNode/dataNodeCollectionLogic'
import { QuerySchema } from '~/queries/schema/schema-general'
import { ProductKey } from '~/types'

import { WebAnalyticsFilters } from './WebAnalyticsFilters'
import { WebAnalyticsPageReportsCTA } from './WebAnalyticsPageReportsCTA'
import { MarketingAnalyticsFilters } from './tabs/marketing-analytics/frontend/components/MarketingAnalyticsFilters/MarketingAnalyticsFilters'
import { webAnalyticsModalLogic } from './webAnalyticsModalLogic'

export const Tiles = (props: { tiles?: WebAnalyticsTile[]; compact?: boolean }): JSX.Element => {
    const { tiles: tilesFromProps, compact = false } = props
    const { tiles: tilesFromLogic } = useValues(webAnalyticsLogic)

    const tiles = tilesFromProps ?? tilesFromLogic

    return (
        <div
            className={clsx(
                'mt-4 grid grid-cols-1 md:grid-cols-2 xxl:grid-cols-3',
                compact ? 'gap-x-2 gap-y-2' : 'gap-x-4 gap-y-12'
            )}
        >
            {tiles.map((tile, i) => {
                if (tile.kind === 'query') {
                    return <QueryTileItem key={i} tile={tile} />
                } else if (tile.kind === 'tabs') {
                    return <TabsTileItem key={i} tile={tile} />
                } else if (tile.kind === 'replay') {
                    return <WebAnalyticsRecordingsTile key={i} tile={tile} />
                } else if (tile.kind === 'error_tracking') {
                    return <WebAnalyticsErrorTrackingTile key={i} tile={tile} />
                } else if (tile.kind === 'section') {
                    return <SectionTileItem key={i} tile={tile} />
                }
                return null
            })}
        </div>
    )
}

const QueryTileItem = ({ tile }: { tile: QueryTile }): JSX.Element => {
    const { query, title, layout, insightProps, control, showIntervalSelect, docs } = tile

    const { openModal } = useActions(webAnalyticsModalLogic)
    const { getNewInsightUrl } = useValues(webAnalyticsLogic)

    const buttonsRow = [
        tile.canOpenInsight ? (
            <LemonButton
                key="open-insight-button"
                to={getNewInsightUrl(tile.tileId)}
                icon={<IconOpenInNew />}
                size="small"
                type="secondary"
                onClick={() => {
                    void addProductIntentForCrossSell({
                        from: ProductKey.WEB_ANALYTICS,
                        to: ProductKey.PRODUCT_ANALYTICS,
                        intent_context: ProductIntentContext.WEB_ANALYTICS_INSIGHT,
                    })
                }}
            >
                Open as new Insight
            </LemonButton>
        ) : null,
        tile.canOpenModal ? (
            <LemonButton
                key="open-modal-button"
                onClick={() => openModal(tile.tileId)}
                icon={<IconExpand45 />}
                size="small"
                type="secondary"
            >
                Show more
            </LemonButton>
        ) : null,
    ].filter(isNotNil)

    return (
        <div
            className={clsx(
                'col-span-1 row-span-1 flex flex-col',
                layout.colSpanClassName ?? 'md:col-span-6',
                layout.rowSpanClassName ?? 'md:row-span-1',
                layout.orderWhenLargeClassName ?? 'xxl:order-12',
                layout.className
            )}
        >
            {title && (
                <div className="flex flex-row items-center mb-3">
                    <h2>{title}</h2>
                    {docs && <LearnMorePopover url={docs.url} title={docs.title} description={docs.description} />}
                </div>
            )}

            <WebQuery
                query={query}
                insightProps={insightProps}
                control={control}
                showIntervalSelect={showIntervalSelect}
                tileId={tile.tileId}
            />

            {buttonsRow.length > 0 ? (
                <div className="flex justify-end my-2 deprecated-space-x-2">{buttonsRow}</div>
            ) : null}
        </div>
    )
}

const TabsTileItem = ({ tile }: { tile: TabsTile }): JSX.Element => {
    const { layout } = tile

    const { getNewInsightUrl } = useValues(webAnalyticsLogic)

    return (
        <WebTabs
            className={clsx(
                'col-span-1 row-span-1',
                layout.colSpanClassName || 'md:col-span-1',
                layout.rowSpanClassName || 'md:row-span-1',
                layout.orderWhenLargeClassName || 'xxl:order-12',
                layout.className
            )}
            activeTabId={tile.activeTabId}
            setActiveTabId={tile.setTabId}
            tabs={tile.tabs.map((tab) => ({
                id: tab.id,
                content: (
                    <WebQuery
                        key={tab.id}
                        query={tab.query}
                        showIntervalSelect={tab.showIntervalSelect}
                        control={tab.control}
                        insightProps={tab.insightProps}
                        tileId={tile.tileId}
                    />
                ),
                linkText: tab.linkText,
                title: tab.title,
                canOpenModal: !!tab.canOpenModal,
                canOpenInsight: !!tab.canOpenInsight,
                query: tab.query,
                docs: tab.docs,
            }))}
            tileId={tile.tileId}
            getNewInsightUrl={getNewInsightUrl}
        />
    )
}

export const SectionTileItem = ({ tile, separator }: { tile: SectionTile; separator?: boolean }): JSX.Element => {
    return (
        <div className="col-span-full">
            {tile.title && <h2 className="text-lg font-semibold mb-4">{tile.title}</h2>}
            <div className={tile.layout.className ? `grid ${tile.layout.className} mb-4` : 'mb-4'}>
                {tile.tiles.map((subTile, i) => {
                    if (subTile.kind === 'query') {
                        return (
                            <div key={`${subTile.tileId}-${i}`} className="col-span-1">
                                <QueryTileItem tile={subTile} />
                            </div>
                        )
                    }
                    return null
                })}
            </div>
            {separator && <LemonDivider className="my-3" />}
        </div>
    )
}

export const WebTabs = ({
    className,
    activeTabId,
    tabs,
    setActiveTabId,
    getNewInsightUrl,
    tileId,
}: {
    className?: string
    activeTabId: string
    tabs: {
        id: string
        title: string | JSX.Element
        linkText: string | JSX.Element
        content: React.ReactNode
        canOpenModal?: boolean
        canOpenInsight: boolean
        query: QuerySchema
        docs: LearnMorePopoverProps | undefined
    }[]
    setActiveTabId: (id: string) => void
    getNewInsightUrl: (tileId: TileId, tabId: string) => string | undefined
    tileId: TileId
}): JSX.Element => {
    const activeTab = tabs.find((t) => t.id === activeTabId)
    const newInsightUrl = getNewInsightUrl(tileId, activeTabId)

    const { openModal } = useActions(webAnalyticsModalLogic)
    const { setTileVisualization } = useActions(webAnalyticsLogic)
    const { tileVisualizations } = useValues(webAnalyticsLogic)
    const visualization = tileVisualizations[tileId]

    const isVisualizationToggleEnabled = [TileId.SOURCES, TileId.DEVICES, TileId.PATHS].includes(tileId)

    const buttonsRow = [
        activeTab?.canOpenInsight && newInsightUrl ? (
            <LemonButton
                key="open-insight-button"
                to={newInsightUrl}
                icon={<IconOpenInNew />}
                size="small"
                type="secondary"
                onClick={() => {
                    void addProductIntentForCrossSell({
                        from: ProductKey.WEB_ANALYTICS,
                        to: ProductKey.PRODUCT_ANALYTICS,
                        intent_context: ProductIntentContext.WEB_ANALYTICS_INSIGHT,
                    })
                }}
            >
                Open as new Insight
            </LemonButton>
        ) : null,
        activeTab?.canOpenModal ? (
            <LemonButton
                key="open-modal-button"
                onClick={() => openModal(tileId, activeTabId)}
                icon={<IconExpand45 />}
                size="small"
                type="secondary"
            >
                Show more
            </LemonButton>
        ) : null,
    ].filter(isNotNil)

    return (
        <div className={clsx(className, 'flex flex-col')}>
            <div className="flex flex-row items-center self-stretch mb-3">
                <h2 className="flex-1 m-0 flex flex-row ml-1">
                    {activeTab?.title}
                    {activeTab?.docs && (
                        <LearnMorePopover
                            url={activeTab.docs.url}
                            title={activeTab.docs.title}
                            description={activeTab.docs.description}
                        />
                    )}
                </h2>

                {isVisualizationToggleEnabled && (
                    <LemonSegmentedButton
                        value={visualization || 'table'}
                        onChange={(value) => setTileVisualization(tileId, value as TileVisualizationOption)}
                        options={[
                            {
                                value: 'table',
                                icon: <IconTableChart />,
                            },
                            {
                                value: 'graph',
                                icon: <IconLineGraph />,
                            },
                        ]}
                        size="small"
                        className="mr-2"
                    />
                )}

                <LemonSegmentedSelect
                    shrinkOn={7}
                    size="small"
                    disabled={false}
                    value={activeTabId}
                    dropdownMatchSelectWidth={false}
                    onChange={setActiveTabId}
                    options={tabs.map(({ id, linkText }) => ({ value: id, label: linkText }))}
                />
            </div>
            <div className="flex-1 flex flex-col">{activeTab?.content}</div>
            {buttonsRow.length > 0 ? (
                <div className="flex justify-end my-2 deprecated-space-x-2">{buttonsRow}</div>
            ) : null}
        </div>
    )
}

export interface LearnMorePopoverProps {
    url?: PostHogComDocsURL
    title: string
    description: string | JSX.Element
}

export const LearnMorePopover = ({ url, title, description }: LearnMorePopoverProps): JSX.Element => {
    const [isOpen, setIsOpen] = useState(false)

    return (
        <Popover
            visible={isOpen}
            onClickOutside={() => setIsOpen(false)}
            overlay={
                <div className="p-4 max-w-160 max-h-160 overflow-auto">
                    <div className="flex flex-row w-full">
                        <h2 className="flex-1">{title}</h2>
                        <LemonButton
                            targetBlank
                            type="tertiary"
                            onClick={() => setIsOpen(false)}
                            size="small"
                            icon={<IconX />}
                        />
                    </div>
                    <div className="text-sm text-gray-700 dark:text-white">{description}</div>
                    {url && (
                        <div className="flex justify-end mt-4">
                            <LemonButton
                                to={url}
                                onClick={() => setIsOpen(false)}
                                targetBlank={true}
                                sideIcon={<IconOpenSidebar />}
                            >
                                Learn more
                            </LemonButton>
                        </div>
                    )}
                </div>
            }
        >
            <LemonButton onClick={() => setIsOpen(!isOpen)} size="small" icon={<IconInfo />} className="ml-1 mb-1" />
        </Popover>
    )
}

// We're switching the filters based on the productTab right now so it is abstracted here
// until we decide if we want to keep the same components/states for both tabs
const Filters = ({ tabs }: { tabs: JSX.Element }): JSX.Element => {
    const { productTab } = useValues(webAnalyticsLogic)
    switch (productTab) {
        case ProductTab.PAGE_REPORTS:
            return <PageReportsFilters tabs={tabs} />
        case ProductTab.MARKETING:
            return <MarketingAnalyticsFilters tabs={tabs} />
        default:
            return <WebAnalyticsFilters tabs={tabs} />
    }
}

const MainContent = (): JSX.Element => {
    const { productTab } = useValues(webAnalyticsLogic)
    const { featureFlags } = useValues(featureFlagLogic)

    if (productTab === ProductTab.PAGE_REPORTS && featureFlags[FEATURE_FLAGS.WEB_ANALYTICS_PAGE_REPORTS]) {
        return <PageReports />
    }

    if (productTab === ProductTab.MARKETING) {
        return <MarketingDashboard />
    }

    return <Tiles />
}

const MarketingDashboard = (): JSX.Element => {
    const { featureFlags } = useValues(featureFlagLogic)

    if (!featureFlags[FEATURE_FLAGS.WEB_ANALYTICS_MARKETING]) {
        // fallback in case the user is able to access the page but the feature flag is not enabled
        return (
            <LemonBanner type="info">
                You can enable marketing analytics in the feature preview settings{' '}
                <Link to="https://app.posthog.com/settings/user-feature-previews#marketing-analytics">here</Link>.
            </LemonBanner>
        )
    }

    return (
        <>
            <LemonBanner
                type="info"
                dismissKey="marketing-analytics-beta-banner"
                className="mb-2 mt-4"
                action={{ children: 'Send feedback', id: 'marketing-analytics-feedback-button' }}
            >
                Marketing analytics is in beta. Please let us know what you'd like to see here and/or report any issues
                directly to us!
            </LemonBanner>
            <Tiles />
        </>
    )
}

const pageReportsTab = (featureFlags: FeatureFlagsSet): { key: ProductTab; label: JSX.Element; link: string }[] => {
    if (!featureFlags[FEATURE_FLAGS.WEB_ANALYTICS_PAGE_REPORTS]) {
        return []
    }
    return [
        {
            key: ProductTab.PAGE_REPORTS,
            label: (
                <div className="flex items-center gap-1">
                    Page reports
                    <LemonTag type="warning" className="uppercase">
                        Beta
                    </LemonTag>
                </div>
            ),
            link: '/web/page-reports',
        },
    ]
}

const marketingTab = (featureFlags: FeatureFlagsSet): { key: ProductTab; label: JSX.Element; link: string }[] => {
    if (!featureFlags[FEATURE_FLAGS.WEB_ANALYTICS_MARKETING]) {
        return []
    }
    return [
        {
            key: ProductTab.MARKETING,
            label: (
                <div className="flex items-center gap-1">
                    Marketing
                    <LemonTag type="warning" className="uppercase">
                        Beta
                    </LemonTag>
                </div>
            ),
            link: '/web/marketing',
        },
    ]
}

export const WebAnalyticsDashboard = (): JSX.Element => {
<<<<<<< HEAD
=======
    const { productTab } = useValues(webAnalyticsLogic)
    const { featureFlags } = useValues(featureFlagLogic)
    const { mobileLayout } = useValues(navigationLogic)

    const { setProductTab } = useActions(webAnalyticsLogic)
    const newSceneLayout = useFeatureFlag('NEW_SCENE_LAYOUT')

>>>>>>> dfe35d3e
    return (
        <BindLogic logic={webAnalyticsLogic} props={{}}>
            <BindLogic logic={dataNodeCollectionLogic} props={{ key: WEB_ANALYTICS_DATA_COLLECTION_NODE_ID }}>
                <WebAnalyticsModal />
                <VersionCheckerBanner />
<<<<<<< HEAD
                <div className="WebAnalyticsDashboard w-full flex flex-col">
                    <Filters tabs={<WebAnalyticsTabs />} />
=======
                <SceneContent className="WebAnalyticsDashboard w-full flex flex-col">
                    <LemonTabs<ProductTab>
                        activeKey={productTab}
                        onChange={setProductTab}
                        tabs={[
                            { key: ProductTab.ANALYTICS, label: 'Web analytics', link: '/web' },
                            { key: ProductTab.WEB_VITALS, label: 'Web vitals', link: '/web/web-vitals' },
                            ...pageReportsTab(featureFlags),
                            ...marketingTab(featureFlags),
                        ]}
                        sceneInset={newSceneLayout}
                    />

                    <div
                        className={clsx(
                            'sticky z-20 bg-primary border-b py-2 -mt-2',
                            mobileLayout
                                ? 'top-[var(--breadcrumbs-height-full)]'
                                : 'top-[var(--breadcrumbs-height-compact)]'
                        )}
                    >
                        <Filters />
                    </div>
>>>>>>> dfe35d3e

                    <WebAnalyticsPageReportsCTA />
                    <WebAnalyticsHealthCheck />
                    <MainContent />
                </SceneContent>
            </BindLogic>
        </BindLogic>
    )
}

const WebAnalyticsTabs = (): JSX.Element => {
    const { productTab } = useValues(webAnalyticsLogic)
    const { featureFlags } = useValues(featureFlagLogic)

    const { setProductTab } = useActions(webAnalyticsLogic)

    return (
        <LemonTabs<ProductTab>
            activeKey={productTab}
            onChange={setProductTab}
            tabs={[
                { key: ProductTab.ANALYTICS, label: 'Web analytics', link: '/web' },
                { key: ProductTab.WEB_VITALS, label: 'Web vitals', link: '/web/web-vitals' },
                ...pageReportsTab(featureFlags),
                ...marketingTab(featureFlags),
            ]}
        />
    )
}<|MERGE_RESOLUTION|>--- conflicted
+++ resolved
@@ -37,11 +37,7 @@
 import { WebQuery } from 'scenes/web-analytics/tiles/WebAnalyticsTile'
 import { webAnalyticsLogic } from 'scenes/web-analytics/webAnalyticsLogic'
 
-<<<<<<< HEAD
-=======
-import { navigationLogic } from '~/layout/navigation/navigationLogic'
 import { SceneContent } from '~/layout/scenes/components/SceneContent'
->>>>>>> dfe35d3e
 import { dataNodeCollectionLogic } from '~/queries/nodes/DataNode/dataNodeCollectionLogic'
 import { QuerySchema } from '~/queries/schema/schema-general'
 import { ProductKey } from '~/types'
@@ -476,49 +472,13 @@
 }
 
 export const WebAnalyticsDashboard = (): JSX.Element => {
-<<<<<<< HEAD
-=======
-    const { productTab } = useValues(webAnalyticsLogic)
-    const { featureFlags } = useValues(featureFlagLogic)
-    const { mobileLayout } = useValues(navigationLogic)
-
-    const { setProductTab } = useActions(webAnalyticsLogic)
-    const newSceneLayout = useFeatureFlag('NEW_SCENE_LAYOUT')
-
->>>>>>> dfe35d3e
     return (
         <BindLogic logic={webAnalyticsLogic} props={{}}>
             <BindLogic logic={dataNodeCollectionLogic} props={{ key: WEB_ANALYTICS_DATA_COLLECTION_NODE_ID }}>
                 <WebAnalyticsModal />
                 <VersionCheckerBanner />
-<<<<<<< HEAD
-                <div className="WebAnalyticsDashboard w-full flex flex-col">
+                <SceneContent className="WebAnalyticsDashboard w-full flex flex-col">
                     <Filters tabs={<WebAnalyticsTabs />} />
-=======
-                <SceneContent className="WebAnalyticsDashboard w-full flex flex-col">
-                    <LemonTabs<ProductTab>
-                        activeKey={productTab}
-                        onChange={setProductTab}
-                        tabs={[
-                            { key: ProductTab.ANALYTICS, label: 'Web analytics', link: '/web' },
-                            { key: ProductTab.WEB_VITALS, label: 'Web vitals', link: '/web/web-vitals' },
-                            ...pageReportsTab(featureFlags),
-                            ...marketingTab(featureFlags),
-                        ]}
-                        sceneInset={newSceneLayout}
-                    />
-
-                    <div
-                        className={clsx(
-                            'sticky z-20 bg-primary border-b py-2 -mt-2',
-                            mobileLayout
-                                ? 'top-[var(--breadcrumbs-height-full)]'
-                                : 'top-[var(--breadcrumbs-height-compact)]'
-                        )}
-                    >
-                        <Filters />
-                    </div>
->>>>>>> dfe35d3e
 
                     <WebAnalyticsPageReportsCTA />
                     <WebAnalyticsHealthCheck />
@@ -534,6 +494,7 @@
     const { featureFlags } = useValues(featureFlagLogic)
 
     const { setProductTab } = useActions(webAnalyticsLogic)
+    const newSceneLayout = useFeatureFlag('NEW_SCENE_LAYOUT')
 
     return (
         <LemonTabs<ProductTab>
@@ -545,6 +506,7 @@
                 ...pageReportsTab(featureFlags),
                 ...marketingTab(featureFlags),
             ]}
+            sceneInset={newSceneLayout}
         />
     )
 }