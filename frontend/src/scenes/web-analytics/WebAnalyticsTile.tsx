<<<<<<< HEAD
import { useActions } from 'kea'
import { UnexpectedNeverError } from 'lib/utils'
=======
import { QueryContext, QueryContextColumnComponent, QueryContextColumnTitleComponent } from '~/queries/types'
import { DataTableNode, InsightVizNode, NodeKind, WebStatsBreakdown } from '~/queries/schema'
import { UnexpectedNeverError } from 'lib/utils'
import { useActions, useValues } from 'kea'
import { GeographyTab, webAnalyticsLogic } from 'scenes/web-analytics/webAnalyticsLogic'
>>>>>>> 45575756
import { useCallback, useMemo } from 'react'
import { countryCodeToFlag, countryCodeToName } from 'scenes/insights/views/WorldMap'
import { webAnalyticsLogic } from 'scenes/web-analytics/webAnalyticsLogic'

import { Query } from '~/queries/Query/Query'
import { DataTableNode, InsightVizNode, NodeKind, WebStatsBreakdown } from '~/queries/schema'
import { QueryContext, QueryContextColumnComponent, QueryContextColumnTitleComponent } from '~/queries/types'
import { PropertyFilterType } from '~/types'
import { ChartDisplayType } from '~/types'

const PercentageCell: QueryContextColumnComponent = ({ value }) => {
    if (typeof value === 'number') {
        return <span>{`${(value * 100).toFixed(1)}%`}</span>
    } else {
        return null
    }
}

const NumericCell: QueryContextColumnComponent = ({ value }) => {
    return <span>{typeof value === 'number' ? value.toLocaleString() : String(value)}</span>
}

const BreakdownValueTitle: QueryContextColumnTitleComponent = (props) => {
    const { query } = props
    const { source } = query
    if (source.kind !== NodeKind.WebStatsTableQuery) {
        return null
    }
    const { breakdownBy } = source
    switch (breakdownBy) {
        case WebStatsBreakdown.Page:
            return <>Path</>
        case WebStatsBreakdown.InitialPage:
            return <>Initial Path</>
        case WebStatsBreakdown.InitialReferringDomain:
            return <>Referring Domain</>
        case WebStatsBreakdown.InitialUTMSource:
            return <>UTM Source</>
        case WebStatsBreakdown.InitialUTMCampaign:
            return <>UTM Campaign</>
        case WebStatsBreakdown.InitialUTMMedium:
            return <>UTM Medium</>
        case WebStatsBreakdown.InitialUTMTerm:
            return <>UTM Term</>
        case WebStatsBreakdown.InitialUTMContent:
            return <>UTM Content</>
        case WebStatsBreakdown.Browser:
            return <>Browser</>
        case WebStatsBreakdown.OS:
            return <>OS</>
        case WebStatsBreakdown.DeviceType:
            return <>Device Type</>
        case WebStatsBreakdown.Country:
            return <>Country</>
        case WebStatsBreakdown.Region:
            return <>Region</>
        case WebStatsBreakdown.City:
            return <>City</>
        default:
            throw new UnexpectedNeverError(breakdownBy)
    }
}

const BreakdownValueCell: QueryContextColumnComponent = (props) => {
    const { value, query } = props
    const { source } = query
    if (source.kind !== NodeKind.WebStatsTableQuery) {
        return null
    }
    const { breakdownBy } = source

    switch (breakdownBy) {
        case WebStatsBreakdown.Country:
            if (typeof value === 'string') {
                const countryCode = value
                return (
                    <>
                        {countryCodeToFlag(countryCode)} {countryCodeToName[countryCode] || countryCode}
                    </>
                )
            }
            break
        case WebStatsBreakdown.Region:
            if (Array.isArray(value)) {
                const [countryCode, regionCode, regionName] = value
                return (
                    <>
                        {countryCodeToFlag(countryCode)} {countryCodeToName[countryCode] || countryCode} -{' '}
                        {regionName || regionCode}
                    </>
                )
            }
            break
        case WebStatsBreakdown.City:
            if (Array.isArray(value)) {
                const [countryCode, cityName] = value
                return (
                    <>
                        {countryCodeToFlag(countryCode)} {countryCodeToName[countryCode] || countryCode} - {cityName}
                    </>
                )
            }
            break
    }

    if (typeof value === 'string') {
        return <>{value}</>
    } else {
        return null
    }
}

export const webStatsBreakdownToPropertyName = (
    breakdownBy: WebStatsBreakdown
): { key: string; type: PropertyFilterType.Person | PropertyFilterType.Event } => {
    switch (breakdownBy) {
        case WebStatsBreakdown.Page:
            return { key: '$pathname', type: PropertyFilterType.Event }
        case WebStatsBreakdown.InitialPage:
            return { key: '$initial_pathname', type: PropertyFilterType.Person }
        case WebStatsBreakdown.InitialReferringDomain:
            return { key: '$initial_referring_domain', type: PropertyFilterType.Person }
        case WebStatsBreakdown.InitialUTMSource:
            return { key: '$initial_utm_source', type: PropertyFilterType.Person }
        case WebStatsBreakdown.InitialUTMCampaign:
            return { key: '$initial_utm_campaign', type: PropertyFilterType.Person }
        case WebStatsBreakdown.InitialUTMMedium:
            return { key: '$initial_utm_medium', type: PropertyFilterType.Person }
        case WebStatsBreakdown.InitialUTMContent:
            return { key: '$initial_utm_content', type: PropertyFilterType.Person }
        case WebStatsBreakdown.InitialUTMTerm:
            return { key: '$initial_utm_term', type: PropertyFilterType.Person }
        case WebStatsBreakdown.Browser:
            return { key: '$browser', type: PropertyFilterType.Event }
        case WebStatsBreakdown.OS:
            return { key: '$os', type: PropertyFilterType.Event }
        case WebStatsBreakdown.DeviceType:
            return { key: '$device_type', type: PropertyFilterType.Event }
        case WebStatsBreakdown.Country:
            return { key: '$geoip_country_code', type: PropertyFilterType.Event }
        case WebStatsBreakdown.Region:
            return { key: '$geoip_subdivision_1_code', type: PropertyFilterType.Event }
        case WebStatsBreakdown.City:
            return { key: '$geoip_city_name', type: PropertyFilterType.Event }
        default:
            throw new UnexpectedNeverError(breakdownBy)
    }
}

export const webAnalyticsDataTableQueryContext: QueryContext = {
    columns: {
        breakdown_value: {
            renderTitle: BreakdownValueTitle,
            render: BreakdownValueCell,
        },
        bounce_rate: {
            title: 'Bounce Rate',
            render: PercentageCell,
            align: 'right',
        },
        views: {
            title: 'Views',
            render: NumericCell,
            align: 'right',
        },
        visitors: {
            title: 'Visitors',
            render: NumericCell,
            align: 'right',
        },
    },
}

export const WebStatsTrendTile = ({ query }: { query: InsightVizNode }): JSX.Element => {
    const { togglePropertyFilter, setGeographyTab } = useActions(webAnalyticsLogic)
    const { hasCountryFilter } = useValues(webAnalyticsLogic)
    const { key: worldMapPropertyName } = webStatsBreakdownToPropertyName(WebStatsBreakdown.Country)
    const onWorldMapClick = useCallback(
        (breakdownValue: string) => {
            togglePropertyFilter(PropertyFilterType.Event, worldMapPropertyName, breakdownValue)
            if (!hasCountryFilter) {
                // if we just added a country filter, switch to the region tab, as the world map will not be useful
                setGeographyTab(GeographyTab.REGIONS)
            }
        },
        [togglePropertyFilter, worldMapPropertyName]
    )

    const context = useMemo((): QueryContext => {
        return {
            ...webAnalyticsDataTableQueryContext,
            chartRenderingMetadata: {
                [ChartDisplayType.WorldMap]: {
                    countryProps: (countryCode, values) => {
                        return {
                            onClick:
                                values && (values.count > 0 || values.aggregated_value > 0)
                                    ? () => onWorldMapClick(countryCode)
                                    : undefined,
                        }
                    },
                },
            },
        }
    }, [onWorldMapClick])

    return <Query query={query} readOnly={true} context={context} />
}

export const WebStatsTableTile = ({
    query,
    breakdownBy,
}: {
    query: DataTableNode
    breakdownBy: WebStatsBreakdown
}): JSX.Element => {
    const { togglePropertyFilter } = useActions(webAnalyticsLogic)
    const { key, type } = webStatsBreakdownToPropertyName(breakdownBy)

    const onClick = useCallback(
        (breakdownValue: string) => {
            togglePropertyFilter(type, key, breakdownValue)
        },
        [togglePropertyFilter, type, key]
    )

    const context = useMemo((): QueryContext => {
        const rowProps: QueryContext['rowProps'] = (record: unknown) => {
            const breakdownValue = getBreakdownValue(record, breakdownBy)
            if (breakdownValue === undefined) {
                return {}
            }
            return {
                onClick: () => onClick(breakdownValue),
            }
        }
        return {
            ...webAnalyticsDataTableQueryContext,
            rowProps,
        }
    }, [onClick])

    return <Query query={query} readOnly={true} context={context} />
}

const getBreakdownValue = (record: unknown, breakdownBy: WebStatsBreakdown): string | undefined => {
    if (typeof record !== 'object' || !record || !('result' in record)) {
        return undefined
    }
    const result = record.result
    if (!Array.isArray(result)) {
        return undefined
    }
    // assume that the first element is the value
    const breakdownValue = result[0]

    switch (breakdownBy) {
        case WebStatsBreakdown.Country:
            if (Array.isArray(breakdownValue)) {
                return breakdownValue[0]
            }
            break
        case WebStatsBreakdown.Region:
            if (Array.isArray(breakdownValue)) {
                return breakdownValue[1]
            }
            break
        case WebStatsBreakdown.City:
            if (Array.isArray(breakdownValue)) {
                return breakdownValue[1]
            }
            break
    }

    if (typeof breakdownValue !== 'string') {
        return undefined
    }
    return breakdownValue
}<|MERGE_RESOLUTION|>--- conflicted
+++ resolved
@@ -1,16 +1,8 @@
-<<<<<<< HEAD
-import { useActions } from 'kea'
+import { useActions, useValues } from 'kea'
 import { UnexpectedNeverError } from 'lib/utils'
-=======
-import { QueryContext, QueryContextColumnComponent, QueryContextColumnTitleComponent } from '~/queries/types'
-import { DataTableNode, InsightVizNode, NodeKind, WebStatsBreakdown } from '~/queries/schema'
-import { UnexpectedNeverError } from 'lib/utils'
-import { useActions, useValues } from 'kea'
-import { GeographyTab, webAnalyticsLogic } from 'scenes/web-analytics/webAnalyticsLogic'
->>>>>>> 45575756
 import { useCallback, useMemo } from 'react'
 import { countryCodeToFlag, countryCodeToName } from 'scenes/insights/views/WorldMap'
-import { webAnalyticsLogic } from 'scenes/web-analytics/webAnalyticsLogic'
+import { GeographyTab, webAnalyticsLogic } from 'scenes/web-analytics/webAnalyticsLogic'
 
 import { Query } from '~/queries/Query/Query'
 import { DataTableNode, InsightVizNode, NodeKind, WebStatsBreakdown } from '~/queries/schema'
