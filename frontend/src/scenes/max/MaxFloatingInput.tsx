--- conflicted
+++ resolved
@@ -17,14 +17,10 @@
 import { maxThreadLogic, MaxThreadLogicProps } from './maxThreadLogic'
 import { Thread } from './Thread'
 import './MaxFloatingInput.scss'
-<<<<<<< HEAD
-import { calculateCSSPosition } from './utils/floatingMaxPositioning'
-=======
-import clsx from 'clsx'
 import { sceneLogic } from 'scenes/sceneLogic'
 import { Scene } from 'scenes/sceneTypes'
 import { SidePanelTab } from '~/types'
->>>>>>> c0d64711
+import { calculateCSSPosition } from './utils/floatingMaxPositioning'
 
 interface MaxQuestionInputProps {
     placeholder?: string
@@ -157,12 +153,16 @@
     const { sidePanelOpen, selectedTab } = useValues(sidePanelLogic)
     const { scene, sceneConfig } = useValues(sceneLogic)
     const { isFloatingMaxExpanded, floatingMaxPosition, floatingMaxDragState } = useValues(maxGlobalLogic)
-<<<<<<< HEAD
-    const { threadLogicKey, conversation, threadVisible } = useValues(maxLogic)
+    const { threadLogicKey, conversation } = useValues(maxLogic)
     const { isLayoutNavCollapsed } = useValues(panelLayoutLogic)
     const [floatingMaxPositionStyle, setFloatingMaxPositionStyle] = useState<React.CSSProperties | null>(null) // has to be useState as it's React.CSSProperties which doesn't work with kea
-=======
-    const { threadLogicKey, conversation } = useValues(maxLogic)
+
+    // Update position style when layout changes
+    useEffect(() => {
+        const side = floatingMaxPosition?.side || 'right'
+        setFloatingMaxPositionStyle(calculateCSSPosition(side))
+        // oxlint-disable-next-line exhaustive-deps
+    }, [isFloatingMaxExpanded, isLayoutNavCollapsed, floatingMaxDragState, floatingMaxPosition])
 
     if (!featureFlags[FEATURE_FLAGS.ARTIFICIAL_HOG] || !featureFlags[FEATURE_FLAGS.FLOATING_ARTIFICIAL_HOG]) {
         return null
@@ -179,26 +179,10 @@
     if (sceneConfig?.layout === 'plain') {
         return null
     }
->>>>>>> c0d64711
 
     const threadProps: MaxThreadLogicProps = {
         conversationId: threadLogicKey,
         conversation,
-    }
-
-    // Update position style when layout changes
-    useEffect(() => {
-        const side = floatingMaxPosition?.side || 'right'
-        setFloatingMaxPositionStyle(calculateCSSPosition(side))
-        // oxlint-disable-next-line exhaustive-deps
-    }, [isFloatingMaxExpanded, isLayoutNavCollapsed, floatingMaxDragState, floatingMaxPosition])
-
-    if (!featureFlags[FEATURE_FLAGS.ARTIFICIAL_HOG] || !featureFlags[FEATURE_FLAGS.FLOATING_ARTIFICIAL_HOG]) {
-        return null
-    }
-
-    if (sidePanelOpen) {
-        return null
     }
 
     return (
@@ -211,12 +195,7 @@
                           'floating-max-container',
                           'fixed bottom-0 z-[var(--z-hedgehog-buddy)] max-w-sm',
                           'border backdrop-blur-sm bg-[var(--glass-bg-3000)] mb-2',
-<<<<<<< HEAD
-                          isFloatingMaxExpanded ? 'w-80' : '',
-                          !threadVisible && isFloatingMaxExpanded ? 'p-1' : 'p-0.5'
-=======
                           isFloatingMaxExpanded ? 'rounded-lg w-80' : 'rounded-full mr-4'
->>>>>>> c0d64711
                       )
             }
             style={
