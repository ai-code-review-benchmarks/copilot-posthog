import { Meta, StoryFn } from '@storybook/react'
import { useActions, useValues } from 'kea'
import { MOCK_DEFAULT_ORGANIZATION } from 'lib/api.mock'
import { useEffect } from 'react'
import { twMerge } from 'tailwind-merge'

import { mswDecorator, useStorybookMocks } from '~/mocks/browser'
import { FunnelsQuery, TrendsQuery } from '~/queries/schema/schema-general'
import { InsightShortId } from '~/types'

import {
    chatResponseChunk,
    CONVERSATION_ID,
    failureChunk,
    formChunk,
    generationFailureChunk,
    humanMessage,
    longResponseChunk,
} from './__mocks__/chatResponse.mocks'
import conversationList from './__mocks__/conversationList.json'
import { MaxInstance, MaxInstanceProps } from './Max'
import { maxContextLogic } from './maxContextLogic'
import { maxLogic, QUESTION_SUGGESTIONS_DATA } from './maxLogic'
import { maxThreadLogic } from './maxThreadLogic'

const meta: Meta = {
    title: 'Scenes-App/Max AI',
    decorators: [
        mswDecorator({
            post: {
                '/api/environments/:team_id/conversations/': (_, res, ctx) => res(ctx.text(chatResponseChunk)),
            },
            get: {
                '/api/organizations/@current/': () => [
                    200,
                    {
                        ...MOCK_DEFAULT_ORGANIZATION,
                        is_ai_data_processing_approved: true,
                    },
                ],
            },
        }),
    ],
    parameters: {
        layout: 'fullscreen',
        viewMode: 'story',
        mockDate: '2023-01-28', // To stabilize relative dates
        featureFlags: ['artificial-hog'],
    },
}
export default meta

const Template = ({ className, ...props }: MaxInstanceProps & { className?: string }): JSX.Element => {
    return (
        <div className={twMerge('relative flex flex-col h-fit', className)}>
            <MaxInstance {...props} />
        </div>
    )
}

export const Welcome: StoryFn = () => {
    useStorybookMocks({
        get: {
            '/api/organizations/@current/': () => [
                200,
                {
                    ...MOCK_DEFAULT_ORGANIZATION,
                    // We override data processing opt-in to false, so that we see the welcome screen as a first-time user would
                    is_ai_data_processing_approved: false,
                },
            ],
        },
    })

    return <Template />
}

export const WelcomeFeaturePreviewAutoEnrolled: StoryFn = () => {
    return <Template />
}
WelcomeFeaturePreviewAutoEnrolled.parameters = {
    featureFlags: [],
}

export const Thread: StoryFn = () => {
    const { setConversationId } = useActions(maxLogic)
    const { askMax } = useActions(maxThreadLogic({ conversationId: CONVERSATION_ID, conversation: null }))

    useEffect(() => {
        setConversationId(CONVERSATION_ID)
        askMax(humanMessage.content)
    }, [])

    return <Template />
}

export const EmptyThreadLoading: StoryFn = () => {
    useStorybookMocks({
        post: {
            '/api/environments/:team_id/conversations/': (_req, _res, ctx) => [ctx.delay('infinite')],
        },
    })

    const { setConversationId } = useActions(maxLogic)
    const { askMax } = useActions(maxThreadLogic({ conversationId: CONVERSATION_ID, conversation: null }))

    useEffect(() => {
        setConversationId(CONVERSATION_ID)
        askMax(humanMessage.content)
    }, [])

    return <Template />
}
EmptyThreadLoading.parameters = {
    testOptions: {
        waitForLoadersToDisappear: false,
    },
}

export const GenerationFailureThread: StoryFn = () => {
    useStorybookMocks({
        post: {
            '/api/environments/:team_id/conversations/': (_, res, ctx) => res(ctx.text(generationFailureChunk)),
        },
    })

    const { setConversationId } = useActions(maxLogic)

    const threadLogic = maxThreadLogic({ conversationId: CONVERSATION_ID, conversation: null })

    const { askMax, setMessageStatus } = useActions(threadLogic)
    const { threadRaw, threadLoading } = useValues(threadLogic)

    useEffect(() => {
        setConversationId(CONVERSATION_ID)
        askMax(humanMessage.content)
    }, [])

    useEffect(() => {
        if (threadRaw.length === 2 && !threadLoading) {
            setMessageStatus(1, 'error')
        }
    }, [threadRaw.length, threadLoading])

    return <Template />
}

export const ThreadWithFailedGeneration: StoryFn = () => {
    useStorybookMocks({
        post: {
            '/api/environments/:team_id/conversations/': (_, res, ctx) => res(ctx.text(failureChunk)),
        },
    })

    const { setConversationId } = useActions(maxLogic)
    const { askMax } = useActions(maxThreadLogic({ conversationId: CONVERSATION_ID, conversation: null }))

    useEffect(() => {
        setConversationId(CONVERSATION_ID)
        askMax(humanMessage.content)
    }, [])

    return <Template />
}

export const ThreadWithRateLimit: StoryFn = () => {
    useStorybookMocks({
        post: {
            '/api/environments/:team_id/conversations/': (_, res, ctx) =>
                // Retry-After header is present so we should be showing its value in the UI
                res(ctx.text(chatResponseChunk), ctx.set({ 'Retry-After': '3899' }), ctx.status(429)),
        },
    })

    const { setConversationId } = useActions(maxLogic)
    const { askMax } = useActions(maxThreadLogic({ conversationId: CONVERSATION_ID, conversation: null }))

    useEffect(() => {
        setConversationId(CONVERSATION_ID)
        askMax('Is Bielefeld real?')
    }, [])

    return <Template />
}

export const ThreadWithRateLimitNoRetryAfter: StoryFn = () => {
    useStorybookMocks({
        post: {
            '/api/environments/:team_id/conversations/': (_, res, ctx) =>
                // Testing rate limit error when the Retry-After header is MISSING
                res(ctx.text(chatResponseChunk), ctx.status(429)),
        },
    })

    const { setConversationId } = useActions(maxLogic)
    const { askMax } = useActions(maxThreadLogic({ conversationId: CONVERSATION_ID, conversation: null }))

    useEffect(() => {
        setConversationId(CONVERSATION_ID)
        askMax('Is Finland real?')
    }, [])

    return <Template />
}

export const ThreadWithForm: StoryFn = () => {
    useStorybookMocks({
        post: {
            '/api/environments/:team_id/conversations/': (_, res, ctx) => res(ctx.text(formChunk)),
        },
    })

    const { setConversationId } = useActions(maxLogic)
    const { askMax } = useActions(maxThreadLogic({ conversationId: CONVERSATION_ID, conversation: null }))

    useEffect(() => {
        setConversationId(CONVERSATION_ID)
        askMax(humanMessage.content)
    }, [])

    return <Template />
}

export const ThreadWithConversationLoading: StoryFn = () => {
    useStorybookMocks({
        get: {
            '/api/environments/:team_id/conversations/': (_req, _res, ctx) => [ctx.delay('infinite')],
        },
    })

    const { setConversationId } = useActions(maxLogic)

    useEffect(() => {
        setConversationId(CONVERSATION_ID)
    }, [])

    return <Template />
}
ThreadWithConversationLoading.parameters = {
    testOptions: {
        waitForLoadersToDisappear: false,
    },
}

export const ThreadWithEmptyConversation: StoryFn = () => {
    useStorybookMocks({
        get: {
            '/api/environments/:team_id/conversations/': () => [200, conversationList],
        },
    })

    const { setConversationId } = useActions(maxLogic)

    useEffect(() => {
        setConversationId('empty')
    }, [])

    return <Template />
}

export const ThreadWithInProgressConversation: StoryFn = () => {
    useStorybookMocks({
        get: {
            '/api/environments/:team_id/conversations/': () => [200, conversationList],
            '/api/environments/:team_id/conversations/in_progress/': (_req, _res, ctx) => [ctx.delay('infinite')],
        },
    })

    const { setConversationId } = useActions(maxLogic)

    useEffect(() => {
        setConversationId('in_progress')
    }, [])

    return <Template sidePanel />
}
ThreadWithInProgressConversation.parameters = {
    testOptions: {
        waitForLoadersToDisappear: false,
    },
}

export const WelcomeWithLatestConversations: StoryFn = () => {
    useStorybookMocks({
        get: {
            '/api/environments/:team_id/conversations/': () => [200, conversationList],
        },
    })

    return <Template sidePanel />
}
WelcomeWithLatestConversations.parameters = {
    testOptions: {
        waitForLoadersToDisappear: false,
    },
}

export const ChatHistory: StoryFn = () => {
    useStorybookMocks({
        get: {
            '/api/environments/:team_id/conversations/': () => [200, conversationList],
        },
    })

    const { toggleConversationHistory } = useActions(maxLogic)

    useEffect(() => {
        toggleConversationHistory(true)
    }, [])

    return <Template sidePanel />
}
ChatHistory.parameters = {
    testOptions: {
        waitForLoadersToDisappear: false,
    },
}

export const ChatHistoryEmpty: StoryFn = () => {
    useStorybookMocks({
        get: {
            '/api/environments/:team_id/conversations/': () => [400],
        },
    })

    const { toggleConversationHistory } = useActions(maxLogic)

    useEffect(() => {
        toggleConversationHistory(true)
    }, [])

    return <Template sidePanel />
}
ChatHistoryEmpty.parameters = {
    testOptions: {
        waitForLoadersToDisappear: false,
    },
}

export const ChatHistoryLoading: StoryFn = () => {
    useStorybookMocks({
        get: {
            '/api/environments/:team_id/conversations/': (_req, _res, ctx) => [ctx.delay('infinite')],
        },
    })

    const { toggleConversationHistory } = useActions(maxLogic)

    useEffect(() => {
        toggleConversationHistory(true)
    }, [])

    return <Template sidePanel />
}
ChatHistoryLoading.parameters = {
    testOptions: {
        waitForLoadersToDisappear: false,
    },
}

export const ThreadWithOpenedSuggestionsMobile: StoryFn = () => {
    const { setActiveGroup } = useActions(maxLogic)

    useEffect(() => {
        // The largest group is the set up group
        setActiveGroup(QUESTION_SUGGESTIONS_DATA[3])
    }, [])

    return <Template sidePanel />
}
ThreadWithOpenedSuggestionsMobile.parameters = {
    testOptions: {
        waitForLoadersToDisappear: false,
    },
    viewport: {
        defaultViewport: 'mobile2',
    },
}

export const ThreadWithOpenedSuggestions: StoryFn = () => {
    const { setActiveGroup } = useActions(maxLogic)

    useEffect(() => {
        // The largest group is the set up group
        setActiveGroup(QUESTION_SUGGESTIONS_DATA[3])
    }, [])

    return <Template sidePanel />
}
ThreadWithOpenedSuggestions.parameters = {
    testOptions: {
        waitForLoadersToDisappear: false,
    },
}

export const ThreadWithMultipleContextObjects: StoryFn = () => {
    useStorybookMocks({
        get: {
            '/api/environments/:team_id/conversations/': () => [200, conversationList],
        },
    })

    const { addOrUpdateContextInsight, enableCurrentPageContext, addOrUpdateActiveInsight } =
        useActions(maxContextLogic)

    useEffect(() => {
        // Add multiple context insights
<<<<<<< HEAD
        addOrUpdateContextInsight('insight-1', {
=======
        addOrUpdateContextInsight({
>>>>>>> 4dd5a566
            short_id: 'insight-1' as InsightShortId,
            name: 'Weekly Active Users',
            description: 'Track weekly active users over time',
            query: {
                kind: 'TrendsQuery',
                series: [{ event: '$pageview' }],
            } as TrendsQuery,
        })

<<<<<<< HEAD
        addOrUpdateContextInsight('insight-2', {
=======
        addOrUpdateContextInsight({
>>>>>>> 4dd5a566
            short_id: 'insight-2' as InsightShortId,
            name: 'Conversion Funnel',
            description: 'User signup to activation funnel',
            query: {
                kind: 'FunnelsQuery',
                series: [{ event: 'sign up' }, { event: 'first action' }],
            } as FunnelsQuery,
        })

        // Add active insights for current page context
<<<<<<< HEAD
        addOrUpdateActiveInsight('active-insight-1', {
            short_id: 'active-insight-1' as InsightShortId,
            name: 'Current Page Metrics',
            description: 'Metrics for the current page',
            query: {
                kind: 'TrendsQuery',
                series: [{ event: '$pageview' }],
            } as TrendsQuery,
        })
=======
        addOrUpdateActiveInsight(
            {
                short_id: 'active-insight-1' as InsightShortId,
                name: 'Current Page Metrics',
                description: 'Metrics for the current page',
                query: {
                    kind: 'TrendsQuery',
                    series: [{ event: '$pageview' }],
                } as TrendsQuery,
            },
            false
        )
>>>>>>> 4dd5a566

        // Enable current page context to show active insights/dashboard
        enableCurrentPageContext()
    }, [])

    return <Template sidePanel />
}
ThreadWithMultipleContextObjects.parameters = {
    testOptions: {
        waitForLoadersToDisappear: false,
    },
}

export const ThreadScrollsToBottomOnNewMessages: StoryFn = () => {
    useStorybookMocks({
        get: {
            '/api/environments/:team_id/conversations/': () => [200, conversationList],
        },
        post: {
            '/api/environments/:team_id/conversations/': (_, res, ctx) =>
                res(ctx.delay(100), ctx.text(longResponseChunk)),
        },
    })

    const { conversation } = useValues(maxLogic)
    const { setConversationId } = useActions(maxLogic)
    const logic = maxThreadLogic({ conversationId: 'poem', conversation })
    const { threadRaw } = useValues(logic)
    const { askMax } = useActions(logic)

    useEffect(() => {
        setConversationId('poem')
    }, [setConversationId])

    const messagesSet = threadRaw.length > 0
    useEffect(() => {
        if (messagesSet) {
            askMax('This message must be on the top of the container')
        }
    }, [messagesSet, askMax])

    return (
        <div className="h-[800px] overflow-y-auto SidePanel3000__content">
            <Template />
        </div>
    )
}
ThreadScrollsToBottomOnNewMessages.parameters = {
    testOptions: {
        waitForLoadersToDisappear: false,
    },
}<|MERGE_RESOLUTION|>--- conflicted
+++ resolved
@@ -405,11 +405,7 @@
 
     useEffect(() => {
         // Add multiple context insights
-<<<<<<< HEAD
-        addOrUpdateContextInsight('insight-1', {
-=======
         addOrUpdateContextInsight({
->>>>>>> 4dd5a566
             short_id: 'insight-1' as InsightShortId,
             name: 'Weekly Active Users',
             description: 'Track weekly active users over time',
@@ -419,11 +415,7 @@
             } as TrendsQuery,
         })
 
-<<<<<<< HEAD
-        addOrUpdateContextInsight('insight-2', {
-=======
         addOrUpdateContextInsight({
->>>>>>> 4dd5a566
             short_id: 'insight-2' as InsightShortId,
             name: 'Conversion Funnel',
             description: 'User signup to activation funnel',
@@ -434,17 +426,6 @@
         })
 
         // Add active insights for current page context
-<<<<<<< HEAD
-        addOrUpdateActiveInsight('active-insight-1', {
-            short_id: 'active-insight-1' as InsightShortId,
-            name: 'Current Page Metrics',
-            description: 'Metrics for the current page',
-            query: {
-                kind: 'TrendsQuery',
-                series: [{ event: '$pageview' }],
-            } as TrendsQuery,
-        })
-=======
         addOrUpdateActiveInsight(
             {
                 short_id: 'active-insight-1' as InsightShortId,
@@ -457,7 +438,6 @@
             },
             false
         )
->>>>>>> 4dd5a566
 
         // Enable current page context to show active insights/dashboard
         enableCurrentPageContext()
