--- conflicted
+++ resolved
@@ -27,38 +27,6 @@
                 !isFloating ? 'relative w-[min(44rem,100%)]' : 'sticky bottom-0 z-10 w-full max-w-[45rem] self-center'
             )}
         >
-<<<<<<< HEAD
-            <LemonTextArea
-                ref={textAreaRef}
-                value={question}
-                onChange={(value) => setQuestion(value)}
-                placeholder={threadLoading ? 'Thinking…' : isFloating ? 'Ask follow-up' : 'Ask away'}
-                onPressEnter={() => {
-                    if (question && !submissionDisabledReason && !threadLoading) {
-                        askMax(question)
-                    }
-                }}
-                disabled={inputDisabled}
-                minRows={1}
-                maxRows={10}
-                className={clsx('p-3', isFloating && 'border-border-bold')}
-                autoFocus
-            />
-            <div className={clsx('absolute top-0 bottom-0 flex items-center', isFloating ? 'right-3' : 'right-2')}>
-                <LemonButton
-                    type={(isFloating && !question) || threadLoading ? 'secondary' : 'primary'}
-                    onClick={() => {
-                        if (threadLoading) {
-                            stopGeneration()
-                        } else {
-                            askMax(question)
-                        }
-                    }}
-                    tooltip={threadLoading ? "Let's bail" : "Let's go!"}
-                    disabledReason={submissionDisabledReason}
-                    size="small"
-                    icon={threadLoading ? <IconStopFilled /> : <IconArrowRight />}
-=======
             <div
                 className={clsx(
                     'flex flex-col items-center gap-2',
@@ -72,7 +40,7 @@
                     onChange={(value) => setQuestion(value)}
                     placeholder={threadLoading ? 'Thinking…' : isFloating ? 'Ask follow-up' : 'Ask away'}
                     onPressEnter={() => {
-                        if (question && !submissionDisabledReason) {
+                        if (question && !submissionDisabledReason && !threadLoading) {
                             askMax(question)
                         }
                     }}
@@ -81,7 +49,6 @@
                     minRows={1}
                     maxRows={10}
                     className={clsx('p-3 pr-12', isFloating && 'border-border-bold')}
->>>>>>> 8fc929f1
                 />
                 <div
                     className={clsx(
@@ -90,12 +57,18 @@
                     )}
                 >
                     <LemonButton
-                        type={isFloating && !question ? 'secondary' : 'primary'}
-                        onClick={() => askMax(question)}
-                        tooltip="Let's go!"
+                        type={(isFloating && !question) || threadLoading ? 'secondary' : 'primary'}
+                        onClick={() => {
+                            if (threadLoading) {
+                                stopGeneration()
+                            } else {
+                                askMax(question)
+                            }
+                        }}
+                        tooltip={threadLoading ? "Let's bail" : "Let's go!"}
                         disabledReason={submissionDisabledReason}
                         size="small"
-                        icon={<IconArrowRight />}
+                        icon={threadLoading ? <IconStopFilled /> : <IconArrowRight />}
                     />
                 </div>
             </div>
