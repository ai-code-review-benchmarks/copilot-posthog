export const THINKING_MESSAGES = [
    'Booping', // playful interaction
    'Crunching', // data in progress
    'Digging', // going deep
    'Fetching', // retrieving something
    'Inferring', // making sense of things
    'Indexing', // organizing info
    'Juggling', // handling multiple things
    'Noodling', // casual problem-solving
    'Peeking', // quick look
    'Percolating', // slow thinking
    'Poking', // testing ideas
    'Pondering', // thoughtful pause
    'Scanning', // fast overview
    'Scrambling', // chaotic progress
    'Sifting', // sorting signal from noise
    'Sniffing', // searching with instinct
    'Spelunking', // deep exploration
    'Tinkering', // tweaking stuff
    'Unraveling', // breaking things down
    'Decoding', // translating complexity
    'Trekking', // on a journey
    'Sorting', // putting things in order
    'Trimming', // cleaning things up
    'Mulling', // slow consideration
    'Surfacing', // bringing something up
    'Rummaging', // messy searching
    'Scouting', // looking ahead
    'Scouring', // intense searching
    'Threading', // connecting things
    'Hunting', // focused seeking
    'Swizzling', // techy weirdness
    'Grokking', // deep understanding
    'Hedging', // hedgehog pun
    'Scheming', // clever planning
    'Unfurling', // opening up ideas
    'Puzzling', // solving something tricky
    'Dissecting', // breaking it apart
    'Stacking', // building layers
    'Snuffling', // hedgehog behavior
    'Hashing', // working something out
    'Clustering', // grouping related things
    'Teasing', // nudging out meaning
    'Cranking', // pushing through work
    'Merging', // putting ideas together
    'Snooping', // poking around data
    'Rewiring', // making new connections
    'Bundling', // grouping ideas
    'Linking', // making a connection
    'Mapping', // plotting points
    'Tickling', // triggering results lightly
    'Flicking', // small, quick action
    'Hopping', // fast, light progress
    'Rolling', // forward movement
    'Zipping', // fast execution
    'Twisting', // shifting structure
    'Blooming', // ideas forming
    'Sparking', // fresh thought forming
    'Nesting', // organizing structure
    'Looping', // revisiting paths
    'Wiring', // making connections
    'Snipping', // precise cutting
    'Zoning', // deep focus
    'Tracing', // following logic
    'Warping', // reshaping view
    'Twinkling', // flicker of insight
    'Flipping', // shifting state
    'Priming', // getting ready
    'Snagging', // quick retrieval
    'Scuttling', // fast, scurrying motion
    'Framing', // contextualizing view
    'Sharpening', // refining details
<<<<<<< HEAD
    'Flibbertigibbeting', // flustered but active chaos
    'Kerfuffling', // low-stakes commotion
    'Dithering', // indecisive processing
    'Discombobulating', // intentionally confused
    'Rambling', // aimless but possibly insightful
    'Befuddling', // trying to untangle confusion
    'Waffling', // bouncing between options
    'Muckling', // clinging onto something
    'Hobnobbing', // talking to the data gods
    'Galumphing', // awkward progress
    'Puttering', // low-energy thinking
    'Whiffling', // light, directionless searching
=======
    'Thinking', // just thinking, like in the old days
>>>>>>> 926bf74a
]

export const getRandomThinkingMessage = (): string => {
    const randomIndex = Math.floor(Math.random() * THINKING_MESSAGES.length)
    return THINKING_MESSAGES[randomIndex]
}<|MERGE_RESOLUTION|>--- conflicted
+++ resolved
@@ -70,7 +70,6 @@
     'Scuttling', // fast, scurrying motion
     'Framing', // contextualizing view
     'Sharpening', // refining details
-<<<<<<< HEAD
     'Flibbertigibbeting', // flustered but active chaos
     'Kerfuffling', // low-stakes commotion
     'Dithering', // indecisive processing
@@ -83,9 +82,7 @@
     'Galumphing', // awkward progress
     'Puttering', // low-energy thinking
     'Whiffling', // light, directionless searching
-=======
     'Thinking', // just thinking, like in the old days
->>>>>>> 926bf74a
 ]
 
 export const getRandomThinkingMessage = (): string => {
