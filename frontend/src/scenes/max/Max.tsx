--- conflicted
+++ resolved
@@ -191,16 +191,6 @@
                                 hideIcon={false}
                                 onClose={() => setWasUserAutoEnrolled(false)}
                             >
-<<<<<<< HEAD
-                                activated
-                            </Link>
-                            !
-                        </LemonBanner>
-                    )}
-                    <div className="flex-1 items-center justify-center flex flex-col gap-3">
-                        <Intro />
-                        <QuestionInputWithSuggestions />
-=======
                                 PostHog AI feature preview{' '}
                                 <Link
                                     to={
@@ -217,11 +207,9 @@
                         )}
                         <div className="flex-1 items-center justify-center flex flex-col gap-3">
                             <Intro />
-                            <QuestionInput />
-                            <QuestionSuggestions />
+                            <QuestionInputWithSuggestions />
                         </div>
                         <HistoryPreview sidePanel={sidePanel} />
->>>>>>> f85da441
                     </div>
                 ) : (
                     <>
