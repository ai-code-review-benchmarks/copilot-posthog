<<<<<<< HEAD
import { IconArrowLeft, IconExternal, IconGear, IconPlus, IconSidePanel } from '@posthog/icons'
import { LemonBanner, Link } from '@posthog/lemon-ui'
import { BindLogic, useActions, useValues } from 'kea'
import { combineUrl, router } from 'kea-router'
=======
import {
    IconArrowLeft,
    IconChevronLeft,
    IconClockRewind,
    IconExternal,
    IconGear,
    IconPlus,
    IconSidePanel,
} from '@posthog/icons'
import { LemonSkeleton } from '@posthog/lemon-ui'
import { useActions, useValues } from 'kea'
>>>>>>> e4b39aa3
import { NotFound } from 'lib/components/NotFound'
import { PageHeader } from 'lib/components/PageHeader'
import { FEATURE_FLAGS } from 'lib/constants'
import { LemonButton } from 'lib/lemon-ui/LemonButton'
import { featureFlagLogic } from 'lib/logic/featureFlagLogic'
import { useEffect, useState } from 'react'
import { SceneExport } from 'scenes/sceneTypes'
import { urls } from 'scenes/urls'

import { featurePreviewsLogic } from '~/layout/FeaturePreviews/featurePreviewsLogic'
import { SidePanelPaneHeader } from '~/layout/navigation-3000/sidepanel/components/SidePanelPaneHeader'
import { sidePanelSettingsLogic } from '~/layout/navigation-3000/sidepanel/panels/sidePanelSettingsLogic'
import { sidePanelLogic } from '~/layout/navigation-3000/sidepanel/sidePanelLogic'
import { SidePanelTab } from '~/types'

import { AnimatedBackButton } from './components/AnimatedBackButton'
import { ConversationHistory } from './ConversationHistory'
import { HistoryPreview } from './HistoryPreview'
import { Intro } from './Intro'
import { maxGlobalLogic } from './maxGlobalLogic'
import { maxLogic } from './maxLogic'
import { QuestionInput } from './QuestionInput'
import { QuestionSuggestions } from './QuestionSuggestions'
import { Thread } from './Thread'

export const scene: SceneExport = {
    component: Max,
    logic: maxGlobalLogic,
}

export function Max(): JSX.Element {
    const { featureFlags } = useValues(featureFlagLogic)
    const { sidePanelOpen, selectedTab } = useValues(sidePanelLogic)
    const { closeSidePanel } = useActions(sidePanelLogic)

    if (!featureFlags[FEATURE_FLAGS.ARTIFICIAL_HOG]) {
        return <NotFound object="page" caption="You don't have access to AI features yet." />
    }

    if (sidePanelOpen && selectedTab === SidePanelTab.Max) {
        return (
            <div className="flex flex-col items-center justify-center w-full grow">
                <IconSidePanel className="text-3xl text-muted mb-2" />
                <h3 className="text-xl font-bold mb-1">Max is currently in the sidebar</h3>
                <p className="text-sm text-muted mb-2">You can navigate freely around the app, or…</p>
                <LemonButton
                    type="secondary"
                    size="xsmall"
                    onClick={() => closeSidePanel()}
                    sideIcon={<IconArrowLeft />}
                >
                    Get him in here
                </LemonButton>
            </div>
        )
    }

    return <MaxInstance />
}

export interface MaxInstanceProps {
    sidePanel?: boolean
}

export function MaxInstance({ sidePanel }: MaxInstanceProps): JSX.Element {
    const { threadVisible, conversationHistoryVisible, chatTitle, backButtonDisabled } = useValues(maxLogic)
    const { startNewConversation, toggleConversationHistory, goBack } = useActions(maxLogic)
    const { openSettingsPanel } = useActions(sidePanelSettingsLogic)
    const { closeSidePanel } = useActions(sidePanelLogic)
    const { featureFlags } = useValues(featureFlagLogic)
    const { updateEarlyAccessFeatureEnrollment } = useActions(featurePreviewsLogic)
    const { currentLocation } = useValues(router)

    const [wasUserAutoEnrolled, setWasUserAutoEnrolled] = useState(false)
    useEffect(() => {
        if (!featureFlags[FEATURE_FLAGS.ARTIFICIAL_HOG]) {
            updateEarlyAccessFeatureEnrollment(FEATURE_FLAGS.ARTIFICIAL_HOG, true)
            setWasUserAutoEnrolled(true)
        }
    }, [])

    const headerButtons = (
        <>
            <LemonButton
                size="small"
                icon={<IconPlus />}
                onClick={() => startNewConversation()}
                tooltip="Start a new chat"
                tooltipPlacement="bottom"
            />
            <LemonButton
                size="small"
                sideIcon={<IconClockRewind />}
                onClick={() => toggleConversationHistory()}
                tooltip="Open chat history"
                tooltipPlacement="bottom"
            />
            <LemonButton
                type="secondary"
                size="small"
                icon={<IconGear />}
                onClick={() => {
                    openSettingsPanel({ settingId: 'core-memory' })
                    setTimeout(() => document.getElementById('product-description-textarea')?.focus(), 1)
                }}
            >
                Settings
            </LemonButton>
        </>
    )

    return (
        <>
            {sidePanel && (
                <SidePanelPaneHeader className="transition-all duration-200">
                    <div className="flex flex-1">
                        <div className="flex items-center flex-1">
                            <AnimatedBackButton in={!backButtonDisabled}>
                                <LemonButton
                                    size="small"
                                    icon={<IconChevronLeft />}
                                    onClick={() => goBack()}
                                    tooltip="Go back"
                                    tooltipPlacement="bottom-end"
                                    disabledReason={backButtonDisabled ? 'You are already at home' : undefined}
                                />
                            </AnimatedBackButton>
                            {chatTitle ? (
                                <h3
                                    className="font-semibold mb-0 line-clamp-1 text-sm ml-1"
                                    title={chatTitle !== 'Max' ? chatTitle : undefined}
                                >
                                    {chatTitle}
                                </h3>
                            ) : (
                                <LemonSkeleton className="h-5 w-48 ml-1" />
                            )}
                        </div>
                        <LemonButton
                            size="small"
                            icon={<IconPlus />}
                            onClick={() => startNewConversation()}
                            tooltip="Start a new chat"
                            tooltipPlacement="bottom"
                        />
                        <LemonButton
                            size="small"
                            sideIcon={<IconExternal />}
                            to={urls.max()}
                            onClick={() => closeSidePanel()}
                            tooltip="Open as main focus"
                            tooltipPlacement="bottom-end"
                        />
                    </div>
                </SidePanelPaneHeader>
            )}
            <PageHeader delimited buttons={headerButtons} />
<<<<<<< HEAD
            {wasUserAutoEnrolled && (
                <LemonBanner type="info" className="m-3" hideIcon={false} onClose={() => setWasUserAutoEnrolled(false)}>
                    PostHog AI feature preview{' '}
                    <Link
                        to={
                            combineUrl(currentLocation.pathname, currentLocation.search, {
                                ...currentLocation.hashParams,
                                panel: `${SidePanelTab.FeaturePreviews}:${FEATURE_FLAGS.ARTIFICIAL_HOG}`,
                            }).url
                        }
                    >
                        activated
                    </Link>
                    !
                </LemonBanner>
            )}
            {!threadGrouped.length ? (
                <div className="@container/max-welcome relative flex flex-col gap-3 px-4 pb-8 items-center grow justify-center">
                    <Intro />
                    <QuestionInput />
                    <QuestionSuggestions />
=======
            {conversationHistoryVisible ? (
                <ConversationHistory sidePanel={sidePanel} />
            ) : !threadVisible ? (
                // pb-7 below is intentionally specific - it's chosen so that the bottom-most chat's title
                // is at the same viewport height as the QuestionInput text that appear after going into a thread.
                // This makes the transition from one view into another just that bit smoother visually.
                <div className="@container/max-welcome relative flex flex-col gap-4 px-4 pb-7 grow">
                    <div className="flex-1 items-center justify-center flex flex-col gap-3">
                        <Intro />
                        <QuestionInput />
                        <QuestionSuggestions />
                    </div>
                    <HistoryPreview sidePanel={sidePanel} />
>>>>>>> e4b39aa3
                </div>
            ) : (
                <>
                    <Thread />
                    <QuestionInput isFloating />
                </>
            )}
        </>
    )
}<|MERGE_RESOLUTION|>--- conflicted
+++ resolved
@@ -1,9 +1,3 @@
-<<<<<<< HEAD
-import { IconArrowLeft, IconExternal, IconGear, IconPlus, IconSidePanel } from '@posthog/icons'
-import { LemonBanner, Link } from '@posthog/lemon-ui'
-import { BindLogic, useActions, useValues } from 'kea'
-import { combineUrl, router } from 'kea-router'
-=======
 import {
     IconArrowLeft,
     IconChevronLeft,
@@ -13,9 +7,10 @@
     IconPlus,
     IconSidePanel,
 } from '@posthog/icons'
+import { LemonBanner, Link } from '@posthog/lemon-ui'
 import { LemonSkeleton } from '@posthog/lemon-ui'
 import { useActions, useValues } from 'kea'
->>>>>>> e4b39aa3
+import { combineUrl, router } from 'kea-router'
 import { NotFound } from 'lib/components/NotFound'
 import { PageHeader } from 'lib/components/PageHeader'
 import { FEATURE_FLAGS } from 'lib/constants'
@@ -173,29 +168,6 @@
                 </SidePanelPaneHeader>
             )}
             <PageHeader delimited buttons={headerButtons} />
-<<<<<<< HEAD
-            {wasUserAutoEnrolled && (
-                <LemonBanner type="info" className="m-3" hideIcon={false} onClose={() => setWasUserAutoEnrolled(false)}>
-                    PostHog AI feature preview{' '}
-                    <Link
-                        to={
-                            combineUrl(currentLocation.pathname, currentLocation.search, {
-                                ...currentLocation.hashParams,
-                                panel: `${SidePanelTab.FeaturePreviews}:${FEATURE_FLAGS.ARTIFICIAL_HOG}`,
-                            }).url
-                        }
-                    >
-                        activated
-                    </Link>
-                    !
-                </LemonBanner>
-            )}
-            {!threadGrouped.length ? (
-                <div className="@container/max-welcome relative flex flex-col gap-3 px-4 pb-8 items-center grow justify-center">
-                    <Intro />
-                    <QuestionInput />
-                    <QuestionSuggestions />
-=======
             {conversationHistoryVisible ? (
                 <ConversationHistory sidePanel={sidePanel} />
             ) : !threadVisible ? (
@@ -203,13 +175,33 @@
                 // is at the same viewport height as the QuestionInput text that appear after going into a thread.
                 // This makes the transition from one view into another just that bit smoother visually.
                 <div className="@container/max-welcome relative flex flex-col gap-4 px-4 pb-7 grow">
+                    {wasUserAutoEnrolled && (
+                        <LemonBanner
+                            type="info"
+                            className="mt-3"
+                            hideIcon={false}
+                            onClose={() => setWasUserAutoEnrolled(false)}
+                        >
+                            PostHog AI feature preview{' '}
+                            <Link
+                                to={
+                                    combineUrl(currentLocation.pathname, currentLocation.search, {
+                                        ...currentLocation.hashParams,
+                                        panel: `${SidePanelTab.FeaturePreviews}:${FEATURE_FLAGS.ARTIFICIAL_HOG}`,
+                                    }).url
+                                }
+                            >
+                                activated
+                            </Link>
+                            !
+                        </LemonBanner>
+                    )}
                     <div className="flex-1 items-center justify-center flex flex-col gap-3">
                         <Intro />
                         <QuestionInput />
                         <QuestionSuggestions />
                     </div>
                     <HistoryPreview sidePanel={sidePanel} />
->>>>>>> e4b39aa3
                 </div>
             ) : (
                 <>
