import { captureException } from '@sentry/react'
import { shuffle } from 'd3'
import { createParser } from 'eventsource-parser'
import { actions, afterMount, connect, kea, key, listeners, path, props, reducers, selectors } from 'kea'
import { loaders } from 'kea-loaders'
import api from 'lib/api'
<<<<<<< HEAD
import { isHumanMessage, isRouterMessage, isVisualizationMessage } from 'scenes/max/utils'
=======
import { isHumanMessage, isVisualizationMessage } from 'scenes/max/utils'
import { projectLogic } from 'scenes/projectLogic'
>>>>>>> edca1b8c

import {
    AssistantEventType,
    AssistantGenerationStatusEvent,
    AssistantGenerationStatusType,
    AssistantMessageType,
    FailureMessage,
    NodeKind,
    RefreshType,
    RootAssistantMessage,
    SuggestedQuestionsQuery,
} from '~/queries/schema'

import type { maxLogicType } from './maxLogicType'

export interface MaxLogicProps {
    sessionId: string
}

export type MessageStatus = 'loading' | 'completed' | 'error'

export type ThreadMessage = RootAssistantMessage & {
    status?: MessageStatus
}

const FAILURE_MESSAGE: FailureMessage = {
    type: AssistantMessageType.Failure,
    content: 'Oops! It looks like I’m having trouble generating this trends insight. Could you please try again?',
}

export const maxLogic = kea<maxLogicType>([
    path(['scenes', 'max', 'maxLogic']),
    props({} as MaxLogicProps),
    key(({ sessionId }) => sessionId),
    connect({
        values: [projectLogic, ['currentProject']],
    }),
    actions({
        askMax: (prompt: string) => ({ prompt }),
        setThreadLoaded: (testOnlyOverride = false) => ({ testOnlyOverride }),
        addMessage: (message: ThreadMessage) => ({ message }),
        replaceMessage: (index: number, message: ThreadMessage) => ({ index, message }),
        setMessageStatus: (index: number, status: ThreadMessage['status']) => ({ index, status }),
        setQuestion: (question: string) => ({ question }),
        setVisibleSuggestions: (suggestions: string[]) => ({ suggestions }),
        shuffleVisibleSuggestions: true,
        retryLastMessage: true,
    }),
    reducers({
        question: [
            '',
            {
                setQuestion: (_, { question }) => question,
                askMax: () => '',
            },
        ],
        thread: [
            [] as ThreadMessage[],
            {
                addMessage: (state, { message }) => [...state, message],
                replaceMessage: (state, { message, index }) => [
                    ...state.slice(0, index),
                    message,
                    ...state.slice(index + 1),
                ],
                setMessageStatus: (state, { index, status }) => [
                    ...state.slice(0, index),
                    {
                        ...state[index],
                        status,
                    },
                    ...state.slice(index + 1),
                ],
            },
        ],
        threadLoading: [
            false,
            {
                askMax: () => true,
                setThreadLoaded: (_, { testOnlyOverride }) => testOnlyOverride,
            },
        ],
        visibleSuggestions: [
            null as string[] | null,
            {
                setVisibleSuggestions: (_, { suggestions }) => suggestions,
            },
        ],
    }),
    loaders({
        allSuggestions: [
            null as string[] | null,
            {
                loadSuggestions: async ({ refresh }: { refresh: RefreshType }) => {
                    const response = await api.query<SuggestedQuestionsQuery>(
                        { kind: NodeKind.SuggestedQuestionsQuery },
                        undefined,
                        undefined,
                        refresh
                    )
                    return response.questions
                },
            },
        ],
    }),
    listeners(({ actions, values, props }) => ({
        [projectLogic.actionTypes.updateCurrentProjectSuccess]: ({ payload }) => {
            // Load suggestions anew after product description is changed on the project
            // Most important when description is set for the first time, but also when updated,
            // which is why we always want to load fresh suggestions here
            if (payload?.product_description) {
                actions.loadSuggestions({ refresh: 'blocking' })
            }
        },
        [projectLogic.actionTypes.loadCurrentProjectSuccess]: ({ currentProject }) => {
            // Load cached suggestions if we have just loaded the current project. This should not occur
            // _normally_ in production, as the current project is preloaded in POSTHOG_APP_CONTEXT,
            // but necessary in e.g. Storybook
            if (currentProject?.product_description) {
                actions.loadSuggestions({ refresh: 'async_except_on_cache_miss' })
            }
        },
        loadSuggestionsSuccess: () => {
            actions.shuffleVisibleSuggestions()
        },
        shuffleVisibleSuggestions: () => {
            if (!values.allSuggestions) {
                throw new Error('No question suggestions to shuffle')
            }
            const allSuggestionsWithoutCurrentlyVisible = values.allSuggestions.filter(
                (suggestion) => !values.visibleSuggestions?.includes(suggestion)
            )
            if (!process.env.STORYBOOK) {
                // Randomize order, except in Storybook where we want to keep the order consistent for snapshots
                shuffle(allSuggestionsWithoutCurrentlyVisible)
            }
            actions.setVisibleSuggestions(
                // We show 3 suggestions, and put the longest one last, so that the suggestions _as a whole_
                // look pleasant when the 3rd is wrapped to the next line (character count is imperfect but okay)
                allSuggestionsWithoutCurrentlyVisible.slice(0, 3).sort((a, b) => a.length - b.length)
            )
        },
        askMax: async ({ prompt }) => {
            actions.addMessage({ type: AssistantMessageType.Human, content: prompt })
            let generatingMessageIndex: number = -1

            try {
                const response = await api.chat({
                    session_id: props.sessionId,
                    messages: values.thread.map(({ status, ...message }) => message),
                })
                const reader = response.body?.getReader()

                if (!reader) {
                    return
                }

                const decoder = new TextDecoder()

                const parser = createParser({
                    onEvent: ({ data, event }) => {
                        if (event === AssistantEventType.Message) {
                            const parsedResponse = parseResponse<RootAssistantMessage>(data)
                            if (!parsedResponse) {
                                return
                            }

                            if (isRouterMessage(parsedResponse)) {
                                actions.addMessage({
                                    ...parsedResponse,
                                    status: 'completed',
                                })
                            } else if (generatingMessageIndex === -1) {
                                generatingMessageIndex = values.thread.length

                                if (parsedResponse) {
                                    actions.addMessage({ ...parsedResponse, status: 'loading' })
                                }
                            } else if (parsedResponse) {
                                actions.replaceMessage(generatingMessageIndex, {
                                    ...parsedResponse,
                                    status: values.thread[generatingMessageIndex].status,
                                })
                            }
                        } else if (event === AssistantEventType.Status) {
                            const parsedResponse = parseResponse<AssistantGenerationStatusEvent>(data)
                            if (!parsedResponse) {
                                return
                            }

                            if (parsedResponse.type === AssistantGenerationStatusType.GenerationError) {
                                actions.setMessageStatus(generatingMessageIndex, 'error')
                            }
                        }
                    },
                })

                while (true) {
                    const { done, value } = await reader.read()

                    parser.feed(decoder.decode(value))

                    if (done) {
                        if (generatingMessageIndex === -1) {
                            break
                        }

                        const generatedMessage = values.thread[generatingMessageIndex]
                        if (generatedMessage && isVisualizationMessage(generatedMessage) && generatedMessage.plan) {
                            actions.setMessageStatus(generatingMessageIndex, 'completed')
                        } else if (generatedMessage) {
                            actions.replaceMessage(generatingMessageIndex, FAILURE_MESSAGE)
                        } else {
                            actions.addMessage({
                                ...FAILURE_MESSAGE,
                                status: 'completed',
                            })
                        }
                        break
                    }
                }
            } catch (e) {
                captureException(e)

                if (generatingMessageIndex !== -1) {
                    if (values.thread[generatingMessageIndex]) {
                        actions.replaceMessage(generatingMessageIndex, FAILURE_MESSAGE)
                    } else {
                        actions.addMessage({
                            ...FAILURE_MESSAGE,
                            status: 'completed',
                        })
                    }
                }
            }

            actions.setThreadLoaded()
        },
        retryLastMessage: () => {
            const lastMessage = values.thread.filter(isHumanMessage).pop()
            if (lastMessage) {
                actions.askMax(lastMessage.content)
            }
        },
    })),
    selectors({
        sessionId: [(_, p) => [p.sessionId], (sessionId) => sessionId],
    }),
    afterMount(({ actions, values }) => {
        // We only load suggestions on mount if the product description is already set
        if (values.currentProject?.product_description) {
            // In this case we're fine with even really old cached values
            actions.loadSuggestions({ refresh: 'async_except_on_cache_miss' })
        }
    }),
])

/**
 * Parses the generation result from the API. Some generation chunks might be sent in batches.
 * @param response
 */
function parseResponse<T>(response: string): T | null | undefined {
    try {
        const parsed = JSON.parse(response)
        return parsed as T | null | undefined
    } catch {
        return null
    }
}<|MERGE_RESOLUTION|>--- conflicted
+++ resolved
@@ -4,12 +4,8 @@
 import { actions, afterMount, connect, kea, key, listeners, path, props, reducers, selectors } from 'kea'
 import { loaders } from 'kea-loaders'
 import api from 'lib/api'
-<<<<<<< HEAD
 import { isHumanMessage, isRouterMessage, isVisualizationMessage } from 'scenes/max/utils'
-=======
-import { isHumanMessage, isVisualizationMessage } from 'scenes/max/utils'
 import { projectLogic } from 'scenes/projectLogic'
->>>>>>> edca1b8c
 
 import {
     AssistantEventType,
