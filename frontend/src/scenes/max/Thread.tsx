import { IconThumbsDown, IconThumbsDownFilled, IconThumbsUp, IconThumbsUpFilled, IconX } from '@posthog/icons'
import { LemonButton, LemonInput, Spinner } from '@posthog/lemon-ui'
import clsx from 'clsx'
import { useValues } from 'kea'
import { IconOpenInNew } from 'lib/lemon-ui/icons'
import posthog from 'posthog-js'
import React, { useRef, useState } from 'react'
import { urls } from 'scenes/urls'

import { Query } from '~/queries/Query/Query'
import { AssistantMessage, InsightQueryNode, InsightVizNode, NodeKind } from '~/queries/schema'

<<<<<<< HEAD
import { maxLogic } from './maxLogic'
import { isVisualizationMessage, parseVisualizationMessageContent } from './utils'
=======
import { maxLogic, ThreadMessage, TrendGenerationResult } from './maxLogic'
>>>>>>> e45acb63

export function Thread(): JSX.Element | null {
    const { thread, threadLoading } = useValues(maxLogic)

    return (
        <div className="flex flex-col items-stretch w-full max-w-200 self-center gap-2 grow m-4">
            {thread.map((message, index) => {
                if (message.type === 'human') {
                    return (
                        <Message
                            key={index}
                            type={message.type}
                            className={message.status === 'error' ? 'border-danger' : undefined}
                        >
                            {message.content || <i>No text</i>}
                        </Message>
                    )
                }

<<<<<<< HEAD
                if (message.type === 'ai' && isVisualizationMessage(message.payload)) {
                    const { reasoning_steps, answer } = parseVisualizationMessageContent(message.content)
                    const query = {
                        kind: NodeKind.InsightVizNode,
                        source: answer,
                    }

                    return (
                        <React.Fragment key={index}>
                            {reasoning_steps && (
                                <Message type={message.type}>
                                    <ul className="list-disc ml-4">
                                        {reasoning_steps.map((step, index) => (
                                            <li key={index}>{step}</li>
                                        ))}
                                    </ul>
                                </Message>
                            )}
                            {message.status === 'completed' && answer && (
                                <Message type={message.type}>
                                    <div className="h-96 flex">
                                        <Query query={query} readOnly embedded />
                                    </div>
                                    <LemonButton
                                        className="mt-4 w-fit"
                                        type="primary"
                                        to={urls.insightNew(undefined, undefined, {
                                            kind: NodeKind.InsightVizNode,
                                            source: answer as InsightQueryNode,
                                        } as InsightVizNode)}
                                        sideIcon={<IconOpenInNew />}
                                        targetBlank
                                    >
                                        Open as new insight
                                    </LemonButton>
                                </Message>
                            )}
                        </React.Fragment>
                    )
                }

                return null
=======
                return (
                    <Answer
                        key={index}
                        message={message as ThreadMessage & { content: TrendGenerationResult }}
                        previousMessage={thread[index - 1]}
                    />
                )
>>>>>>> e45acb63
            })}
            {threadLoading && (
                <Message type="ai" className="w-fit select-none">
                    <div className="flex items-center gap-2">
                        Let me think…
                        <Spinner className="text-xl" />
                    </div>
                </Message>
            )}
        </div>
    )
}

<<<<<<< HEAD
function Message({
    type,
    children,
    className,
}: React.PropsWithChildren<{ type: AssistantMessage['type']; className?: string }>): JSX.Element {
    if (type === 'human') {
        return <h2 className={clsx('mt-1 mb-3 text-2xl font-medium', className)}>{children}</h2>
=======
const Message = React.forwardRef<
    HTMLDivElement,
    React.PropsWithChildren<{ role: 'user' | 'assistant'; className?: string }>
>(function Message({ role, children, className }, ref): JSX.Element {
    if (role === 'user') {
        return (
            <div className={clsx('mt-1 mb-3 text-2xl font-medium', className)} ref={ref}>
                {children}
            </div>
        )
    }

    return (
        <div className={clsx('border p-2 rounded bg-bg-light', className)} ref={ref}>
            {children}
        </div>
    )
})

function Answer({
    message,
    previousMessage,
}: {
    message: ThreadMessage & { content: TrendGenerationResult }
    previousMessage: ThreadMessage
}): JSX.Element {
    const query = {
        kind: NodeKind.InsightVizNode,
        source: message.content?.answer,
    }

    return (
        <>
            {message.content?.reasoning_steps && (
                <Message role={message.role}>
                    <ul className="list-disc ml-4">
                        {message.content.reasoning_steps.map((step, index) => (
                            <li key={index}>{step}</li>
                        ))}
                    </ul>
                </Message>
            )}
            {message.status === 'completed' && message.content?.answer && (
                <>
                    <Message role={message.role}>
                        <div className="h-96 flex">
                            <Query query={query} readOnly embedded />
                        </div>
                        <LemonButton
                            className="mt-4 w-fit"
                            type="primary"
                            to={urls.insightNew(undefined, undefined, {
                                kind: NodeKind.InsightVizNode,
                                source: message.content.answer as InsightQueryNode,
                            } as InsightVizNode)}
                            sideIcon={<IconOpenInNew />}
                            targetBlank
                        >
                            Open as new insight
                        </LemonButton>
                    </Message>
                    <AnswerActions message={message} previousMessage={previousMessage} />
                </>
            )}
        </>
    )
}

function AnswerActions({
    message,
    previousMessage,
}: {
    message: ThreadMessage & { content: TrendGenerationResult }
    previousMessage: ThreadMessage
}): JSX.Element {
    const [rating, setRating] = useState<'good' | 'bad' | null>(null)
    const [feedback, setFeedback] = useState<string>('')
    const [feedbackInputStatus, setFeedbackInputStatus] = useState<'hidden' | 'pending' | 'submitted'>('hidden')
    const hasScrolledFeedbackInputIntoView = useRef<boolean>(false)

    function submitRating(newRating: 'good' | 'bad'): void {
        if (rating) {
            return // Already rated
        }
        setRating(newRating)
        posthog.capture('chat rating', {
            question: previousMessage.content,
            answer: message.content,
            answer_rating: rating,
        })
        if (newRating === 'bad') {
            setFeedbackInputStatus('pending')
        }
>>>>>>> e45acb63
    }

    function submitFeedback(): void {
        if (!feedback) {
            return // Input is empty
        }
        posthog.capture('chat feedback', {
            question: previousMessage.content,
            answer: message.content,
            feedback,
        })
        setFeedbackInputStatus('submitted')
    }

    return (
        <>
            <div className="flex items-center">
                {rating !== 'bad' && (
                    <LemonButton
                        icon={rating === 'good' ? <IconThumbsUpFilled /> : <IconThumbsUp />}
                        type="tertiary"
                        size="small"
                        tooltip="Good answer"
                        onClick={() => submitRating('good')}
                    />
                )}
                {rating !== 'good' && (
                    <LemonButton
                        icon={rating === 'bad' ? <IconThumbsDownFilled /> : <IconThumbsDown />}
                        type="tertiary"
                        size="small"
                        tooltip="Bad answer"
                        onClick={() => submitRating('bad')}
                    />
                )}
            </div>
            {feedbackInputStatus !== 'hidden' && (
                <Message
                    role="assistant"
                    ref={(el) => {
                        if (el && !hasScrolledFeedbackInputIntoView.current) {
                            // When the feedback input is first rendered, scroll it into view
                            el.scrollIntoView({ behavior: 'smooth' })
                            hasScrolledFeedbackInputIntoView.current = true
                        }
                    }}
                >
                    <div className="flex items-center">
                        <h4 className="m-0 text-sm grow">
                            {feedbackInputStatus === 'pending'
                                ? 'What disappointed you about the answer?'
                                : 'Thank you for your feedback!'}
                        </h4>
                        <LemonButton
                            icon={<IconX />}
                            type="tertiary"
                            size="xsmall"
                            onClick={() => setFeedbackInputStatus('hidden')}
                        />
                    </div>
                    {feedbackInputStatus === 'pending' && (
                        <div className="flex w-full gap-2 items-center mt-1.5">
                            <LemonInput
                                placeholder="Help us improve Max…"
                                fullWidth
                                value={feedback}
                                onChange={(newValue) => setFeedback(newValue)}
                                onPressEnter={() => submitFeedback()}
                                autoFocus
                            />
                            <LemonButton
                                type="primary"
                                onClick={() => submitFeedback()}
                                disabledReason={!feedback ? 'Please type a few words!' : undefined}
                            >
                                Submit
                            </LemonButton>
                        </div>
                    )}
                </Message>
            )}
        </>
    )
}<|MERGE_RESOLUTION|>--- conflicted
+++ resolved
@@ -10,12 +10,8 @@
 import { Query } from '~/queries/Query/Query'
 import { AssistantMessage, InsightQueryNode, InsightVizNode, NodeKind } from '~/queries/schema'
 
-<<<<<<< HEAD
-import { maxLogic } from './maxLogic'
+import { maxLogic, ThreadMessage } from './maxLogic'
 import { isVisualizationMessage, parseVisualizationMessageContent } from './utils'
-=======
-import { maxLogic, ThreadMessage, TrendGenerationResult } from './maxLogic'
->>>>>>> e45acb63
 
 export function Thread(): JSX.Element | null {
     const { thread, threadLoading } = useValues(maxLogic)
@@ -35,58 +31,11 @@
                     )
                 }
 
-<<<<<<< HEAD
                 if (message.type === 'ai' && isVisualizationMessage(message.payload)) {
-                    const { reasoning_steps, answer } = parseVisualizationMessageContent(message.content)
-                    const query = {
-                        kind: NodeKind.InsightVizNode,
-                        source: answer,
-                    }
-
-                    return (
-                        <React.Fragment key={index}>
-                            {reasoning_steps && (
-                                <Message type={message.type}>
-                                    <ul className="list-disc ml-4">
-                                        {reasoning_steps.map((step, index) => (
-                                            <li key={index}>{step}</li>
-                                        ))}
-                                    </ul>
-                                </Message>
-                            )}
-                            {message.status === 'completed' && answer && (
-                                <Message type={message.type}>
-                                    <div className="h-96 flex">
-                                        <Query query={query} readOnly embedded />
-                                    </div>
-                                    <LemonButton
-                                        className="mt-4 w-fit"
-                                        type="primary"
-                                        to={urls.insightNew(undefined, undefined, {
-                                            kind: NodeKind.InsightVizNode,
-                                            source: answer as InsightQueryNode,
-                                        } as InsightVizNode)}
-                                        sideIcon={<IconOpenInNew />}
-                                        targetBlank
-                                    >
-                                        Open as new insight
-                                    </LemonButton>
-                                </Message>
-                            )}
-                        </React.Fragment>
-                    )
+                    return <Answer key={index} message={message} previousMessage={thread[index - 1]} />
                 }
 
                 return null
-=======
-                return (
-                    <Answer
-                        key={index}
-                        message={message as ThreadMessage & { content: TrendGenerationResult }}
-                        previousMessage={thread[index - 1]}
-                    />
-                )
->>>>>>> e45acb63
             })}
             {threadLoading && (
                 <Message type="ai" className="w-fit select-none">
@@ -100,20 +49,11 @@
     )
 }
 
-<<<<<<< HEAD
-function Message({
-    type,
-    children,
-    className,
-}: React.PropsWithChildren<{ type: AssistantMessage['type']; className?: string }>): JSX.Element {
-    if (type === 'human') {
-        return <h2 className={clsx('mt-1 mb-3 text-2xl font-medium', className)}>{children}</h2>
-=======
 const Message = React.forwardRef<
     HTMLDivElement,
-    React.PropsWithChildren<{ role: 'user' | 'assistant'; className?: string }>
->(function Message({ role, children, className }, ref): JSX.Element {
-    if (role === 'user') {
+    React.PropsWithChildren<{ type: AssistantMessage['type']; className?: string }>
+>(function Message({ type, children, className }, ref): JSX.Element {
+    if (type === 'human') {
         return (
             <div className={clsx('mt-1 mb-3 text-2xl font-medium', className)} ref={ref}>
                 {children}
@@ -128,32 +68,28 @@
     )
 })
 
-function Answer({
-    message,
-    previousMessage,
-}: {
-    message: ThreadMessage & { content: TrendGenerationResult }
-    previousMessage: ThreadMessage
-}): JSX.Element {
+function Answer({ message, previousMessage }: { message: ThreadMessage; previousMessage: ThreadMessage }): JSX.Element {
+    const { reasoning_steps, answer } = parseVisualizationMessageContent(message.content)
+
     const query = {
         kind: NodeKind.InsightVizNode,
-        source: message.content?.answer,
+        source: answer,
     }
 
     return (
         <>
-            {message.content?.reasoning_steps && (
-                <Message role={message.role}>
+            {reasoning_steps && (
+                <Message type={message.type}>
                     <ul className="list-disc ml-4">
-                        {message.content.reasoning_steps.map((step, index) => (
+                        {reasoning_steps.map((step, index) => (
                             <li key={index}>{step}</li>
                         ))}
                     </ul>
                 </Message>
             )}
-            {message.status === 'completed' && message.content?.answer && (
+            {message.status === 'completed' && answer && (
                 <>
-                    <Message role={message.role}>
+                    <Message type={message.type}>
                         <div className="h-96 flex">
                             <Query query={query} readOnly embedded />
                         </div>
@@ -162,7 +98,7 @@
                             type="primary"
                             to={urls.insightNew(undefined, undefined, {
                                 kind: NodeKind.InsightVizNode,
-                                source: message.content.answer as InsightQueryNode,
+                                source: answer as InsightQueryNode,
                             } as InsightVizNode)}
                             sideIcon={<IconOpenInNew />}
                             targetBlank
@@ -181,7 +117,7 @@
     message,
     previousMessage,
 }: {
-    message: ThreadMessage & { content: TrendGenerationResult }
+    message: ThreadMessage
     previousMessage: ThreadMessage
 }): JSX.Element {
     const [rating, setRating] = useState<'good' | 'bad' | null>(null)
@@ -202,7 +138,6 @@
         if (newRating === 'bad') {
             setFeedbackInputStatus('pending')
         }
->>>>>>> e45acb63
     }
 
     function submitFeedback(): void {
@@ -241,7 +176,7 @@
             </div>
             {feedbackInputStatus !== 'hidden' && (
                 <Message
-                    role="assistant"
+                    type="ai"
                     ref={(el) => {
                         if (el && !hasScrolledFeedbackInputIntoView.current) {
                             // When the feedback input is first rendered, scroll it into view
