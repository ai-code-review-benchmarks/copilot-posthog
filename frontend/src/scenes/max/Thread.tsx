--- conflicted
+++ resolved
@@ -3,6 +3,7 @@
 import clsx from 'clsx'
 import { useValues } from 'kea'
 import { BreakdownSummary, PropertiesSummary, SeriesSummary } from 'lib/components/Cards/InsightCard/InsightDetails'
+import { TopHeading } from 'lib/components/Cards/InsightCard/TopHeading'
 import { IconOpenInNew } from 'lib/lemon-ui/icons'
 import posthog from 'posthog-js'
 import React, { useRef, useState } from 'react'
@@ -32,51 +33,11 @@
                 }
 
                 return (
-<<<<<<< HEAD
-                    <React.Fragment key={index}>
-                        {message.content?.reasoning_steps && (
-                            <Message role={message.role}>
-                                <ul className="list-disc ml-4">
-                                    {message.content.reasoning_steps.map((step, index) => (
-                                        <li key={index}>{step}</li>
-                                    ))}
-                                </ul>
-                            </Message>
-                        )}
-                        {message.status === 'completed' && message.content?.answer && (
-                            <Message role={message.role}>
-                                <div className="h-96 flex">
-                                    <Query query={query} readOnly embedded />
-                                </div>
-                                <div className="relative mb-1">
-                                    <LemonButton
-                                        to={urls.insightNew(undefined, undefined, {
-                                            kind: NodeKind.InsightVizNode,
-                                            source: message.content.answer as InsightQueryNode,
-                                        } as InsightVizNode)}
-                                        sideIcon={<IconOpenInNew />}
-                                        size="xsmall"
-                                        targetBlank
-                                        className="absolute right-0 -top-px"
-                                    >
-                                        Open as new insight
-                                    </LemonButton>
-                                    <SeriesSummary query={query.source!} />
-                                    <div className="flex flex-wrap gap-4 mt-1 *:grow">
-                                        <PropertiesSummary properties={query.source!.properties} />
-                                        <BreakdownSummary query={query.source!} />
-                                    </div>
-                                </div>
-                            </Message>
-                        )}
-                    </React.Fragment>
-=======
                     <Answer
                         key={index}
                         message={message as ThreadMessage & { content: TrendGenerationResult }}
                         previousMessage={thread[index - 1]}
                     />
->>>>>>> 941c1840
                 )
             })}
             {threadLoading && (
@@ -117,9 +78,10 @@
     message: ThreadMessage & { content: TrendGenerationResult }
     previousMessage: ThreadMessage
 }): JSX.Element {
-    const query = {
+    const query: InsightVizNode = {
         kind: NodeKind.InsightVizNode,
-        source: message.content?.answer,
+        source: message.content?.answer as InsightQueryNode,
+        showHeader: true,
     }
 
     return (
@@ -139,18 +101,22 @@
                         <div className="h-96 flex">
                             <Query query={query} readOnly embedded />
                         </div>
-                        <LemonButton
-                            className="mt-4 w-fit"
-                            type="primary"
-                            to={urls.insightNew(undefined, undefined, {
-                                kind: NodeKind.InsightVizNode,
-                                source: message.content.answer as InsightQueryNode,
-                            } as InsightVizNode)}
-                            sideIcon={<IconOpenInNew />}
-                            targetBlank
-                        >
-                            Open as new insight
-                        </LemonButton>
+                        <div className="relative mb-1">
+                            <LemonButton
+                                to={urls.insightNew(undefined, undefined, query)}
+                                sideIcon={<IconOpenInNew />}
+                                size="xsmall"
+                                targetBlank
+                                className="absolute right-0 -top-px"
+                            >
+                                Open as new insight
+                            </LemonButton>
+                            <SeriesSummary query={query.source} heading={<TopHeading query={query} />} />
+                            <div className="flex flex-wrap gap-4 mt-1 *:grow">
+                                <PropertiesSummary properties={query.source.properties} />
+                                <BreakdownSummary query={query.source} />
+                            </div>
+                        </div>
                     </Message>
                     <AnswerActions message={message} previousMessage={previousMessage} />
                 </>
