import 'kea'

import { IconAtSign, IconMemory } from '@posthog/icons'

import { FEATURE_FLAGS } from 'lib/constants'
import { Scene } from 'scenes/sceneTypes'

<<<<<<< HEAD
import { IconAtSign, IconMemory } from '@posthog/icons'
import { Scene } from 'scenes/sceneTypes'
=======
>>>>>>> 90175d06
import { AssistantContextualTool } from '~/queries/schema/schema-assistant-messages'

/** Static tool definition for display purposes. */
export interface ToolDefinition<N extends string = string> {
    /** A user-friendly display name for the tool. Must be a verb phrase, like "Create surveys" or "Search docs" */
    name: N
    /**
     * The tool's description, which must be a sentence that's an extension of the name,
     * e.g. "Create surveys in seconds"
     */
    description: `${N} ${string}`
    /**
     * If the tool is global, set explicitly to null. If only available in a specific product, specify it here.
     * We're using Scene instead of ProductKey, because that's more flexible (specifically for SQL editor there
     * isn't ProductKey.SQL_EDITOR, only ProductKey.DATA_WAREHOUSE - much clearer for users to say Scene.SQLEditor here)
     */
    product: Scene | null
    /** If the tool is only available if a feature flag is enabled, you can specify it here. */
    flag?: (typeof FEATURE_FLAGS)[keyof typeof FEATURE_FLAGS]
}

/** Active instance of a tool. */
export interface ToolRegistration extends Pick<ToolDefinition, 'name' | 'description'> {
    /** A unique identifier for the tool */
    identifier: keyof typeof TOOL_DEFINITIONS
    /**
     * Optional specific @posthog/icons icon
     * @default <IconWrench />
     */
    icon?: JSX.Element
    /** Contextual data to be included for use by the LLM */
    context?: Record<string, any>
    /**
     * Optional: If this tool is the main one of the page, you can override Max's default intro headline and description when it's mounted.
     *
     * Note that if more than one mounted tool has an intro override, only one will take effect.
     */
    introOverride?: {
        /** The default is something like "How can I help you build?" - stick true to this question form. */
        headline: string
        /** The default is "Ask me about your product and your users." */
        description: string
    }
    /** Optional: When in context, the tool can add items to the pool of Max's suggested questions */
    suggestions?: string[] // TODO: Suggestions aren't used yet, pending a refactor of maxLogic's allSuggestions
    /** The callback function that will be executed with the LLM's tool call output */
    callback?: (toolOutput: any) => void | Promise<void>
}

export const TOOL_DEFINITIONS: Omit<
    Record<AssistantContextualTool, ToolDefinition>,
    'fix_hogql_query' | 'search_insights'
> = {
    session_summarization: {
        name: 'Summarize sessions',
        description: 'Summarize sessions to analyze real user behavior',
        product: null,
        flag: 'max-session-summarization',
    },
    search_docs: {
        name: 'Search docs',
        description: 'Search docs for answers regarding PostHog',
        product: null,
    },
    navigate: {
        name: 'Navigate',
        description: 'Navigate to other places in PostHog',
        product: null,
    },
    create_and_query_insight: {
        name: 'Edit the insight',
        description: "Edit the insight you're viewing",
        product: Scene.Insight,
    },
    search_session_recordings: {
        name: 'Search recordings',
        description: 'Search recordings quickly',
        product: Scene.Replay,
    },
    generate_hogql_query: {
        name: 'Write and tweak SQL',
        description: 'Write and tweak SQL right there',
        product: Scene.SQLEditor,
    },
    analyze_user_interviews: {
        name: 'Analyze user interviews',
        description: 'Analyze user interviews, summarizing pages of feedback, and extracting learnings',
        product: Scene.UserInterviews,
        flag: FEATURE_FLAGS.USER_INTERVIEWS,
    },
    create_hog_function_filters: {
        name: 'Set up function filters',
        description: 'Set up function filters for quick pipeline configuration',
        product: Scene.DataPipelines,
    },
    create_hog_transformation_function: {
        name: 'Write and tweak Hog code',
        description: 'Write and tweak Hog code of transformations',
        product: Scene.DataPipelines,
    },
    create_hog_function_inputs: {
        name: 'Manage function variables',
        description: 'Manage function variables in Hog functions',
        product: Scene.DataPipelines,
    },
    search_error_tracking_issues: {
        name: 'Filter issues',
        description: 'Filter issues to dig into errors',
        product: Scene.ErrorTracking,
        flag: 'error-tracking-scene-max-tool',
    },
    experiment_results_summary: {
        name: 'Summarize experiment results',
        description: 'Summarize experiment results for a comprehensive rundown',
        product: Scene.Experiment,
        flag: 'experiments-ai-summary',
    },
    create_survey: {
        name: 'Create surveys',
        description: 'Create surveys in seconds',
        product: Scene.Surveys,
    },
}

export const MAX_GENERALLY_CAN: { icon: JSX.Element; description: string }[] = [
    { icon: <IconAtSign />, description: 'Analyze and use attached context' },
    { icon: <IconMemory />, description: 'Remember project-level information' },
]

export const MAX_GENERALLY_CANNOT: string[] = [
    'Access your source code or third‑party tools',
    'Browse the web beyond PostHog documentation',
    'See data outside this PostHog project',
    'Guarantee correctness',
    'Order tungsten cubes',
]<|MERGE_RESOLUTION|>--- conflicted
+++ resolved
@@ -1,15 +1,8 @@
-import 'kea'
-
 import { IconAtSign, IconMemory } from '@posthog/icons'
 
 import { FEATURE_FLAGS } from 'lib/constants'
 import { Scene } from 'scenes/sceneTypes'
 
-<<<<<<< HEAD
-import { IconAtSign, IconMemory } from '@posthog/icons'
-import { Scene } from 'scenes/sceneTypes'
-=======
->>>>>>> 90175d06
 import { AssistantContextualTool } from '~/queries/schema/schema-assistant-messages'
 
 /** Static tool definition for display purposes. */
