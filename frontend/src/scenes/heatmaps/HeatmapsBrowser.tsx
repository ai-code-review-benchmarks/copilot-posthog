--- conflicted
+++ resolved
@@ -272,13 +272,8 @@
     }, [iframeWidth, setIframeWidth, widthOverride])
 
     return browserUrl ? (
-<<<<<<< HEAD
         <div className="flex flex-row gap-x-2 w-full">
             <FilterPanel {...embeddedFilterPanelProps} />
-=======
-        <div className="flex flex-row w-full">
-            <FilterPanel />
->>>>>>> 072c3000
             <div className="relative flex-1 w-full h-full">
                 {loading ? <LoadingOverlay /> : null}
                 {!loading && iframeBanner ? <IframeErrorOverlay /> : null}
