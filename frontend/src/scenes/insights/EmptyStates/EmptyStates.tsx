import './EmptyStates.scss'

// eslint-disable-next-line no-restricted-imports
import { PlusCircleOutlined, ThunderboltFilled } from '@ant-design/icons'
<<<<<<< HEAD
import { IconPlus } from '@posthog/icons'
=======
import { IconInfo, IconPlus, IconWarning } from '@posthog/icons'
>>>>>>> f276ca35
import { LemonButton } from '@posthog/lemon-ui'
import { Empty } from 'antd'
import { useActions, useValues } from 'kea'
import { BuilderHog3 } from 'lib/components/hedgehogs'
import { supportLogic } from 'lib/components/Support/supportLogic'
import { IconErrorOutline, IconOpenInNew } from 'lib/lemon-ui/icons'
import { Link } from 'lib/lemon-ui/Link'
import { Tooltip } from 'lib/lemon-ui/Tooltip'
import { posthog } from 'posthog-js'
import { funnelDataLogic } from 'scenes/funnels/funnelDataLogic'
import { entityFilterLogic } from 'scenes/insights/filters/ActionFilter/entityFilterLogic'
import { insightLogic } from 'scenes/insights/insightLogic'
import { preflightLogic } from 'scenes/PreflightCheck/preflightLogic'
import { savedInsightsLogic } from 'scenes/saved-insights/savedInsightsLogic'
import { urls } from 'scenes/urls'

import { actionsAndEventsToSeries } from '~/queries/nodes/InsightQuery/utils/filtersToQueryNode'
import { seriesToActionsAndEvents } from '~/queries/nodes/InsightQuery/utils/queryNodeToFilter'
import { FunnelsQuery, Node } from '~/queries/schema'
import { FilterType, InsightLogicProps, SavedInsightsTabs } from '~/types'

import { samplingFilterLogic } from '../EditorFilters/samplingFilterLogic'
import { MathAvailability } from '../filters/ActionFilter/ActionFilterRow/ActionFilterRow'

export function InsightEmptyState({
    heading = 'There are no matching events for this query',
    detail = 'Try changing the date range, or pick another action, event or breakdown.',
}: {
    heading?: string
    detail?: string
}): JSX.Element {
    return (
        <div className="insight-empty-state">
            <div className="empty-state-inner">
                <div className="illustration-main">
                    <Empty image={Empty.PRESENTED_IMAGE_SIMPLE} description="" />
                </div>
                <h2 className="text-xl leading-tight">{heading}</h2>
                <p className="text-sm text-center text-balance">{detail}</p>
            </div>
        </div>
    )
}

function SamplingLink({ insightProps }: { insightProps: InsightLogicProps }): JSX.Element {
    const { setSamplingPercentage } = useActions(samplingFilterLogic(insightProps))
    const { suggestedSamplingPercentage } = useValues(samplingFilterLogic(insightProps))
    return (
        <Tooltip
            title={`Calculate results from ${suggestedSamplingPercentage}% of the total dataset for this insight, speeding up the calculation of results.`}
            placement="bottom"
        >
            <Link
                onClick={() => {
                    setSamplingPercentage(suggestedSamplingPercentage)
                    posthog.capture('sampling_enabled_on_slow_query', {
                        samplingPercentage: suggestedSamplingPercentage,
                    })
                }}
            >
                <ThunderboltFilled className="mt-1" /> {suggestedSamplingPercentage}% sampling
            </Link>
        </Tooltip>
    )
}

export function InsightTimeoutState({
    isLoading,
    queryId,
    insightProps,
}: {
    isLoading: boolean
    queryId?: string | null
    insightProps: InsightLogicProps
}): JSX.Element {
    const { suggestedSamplingPercentage, samplingPercentage } = useValues(samplingFilterLogic(insightProps))
    const { openSupportForm } = useActions(supportLogic)

    return (
        <div className="insight-empty-state warning">
            <div className="empty-state-inner">
                {!isLoading ? (
                    <>
                        <div className="illustration-main">
                            <IconErrorOutline />
                        </div>
                        <h2 className="text-xl leading-tight mb-6">Your query took too long to complete</h2>
                    </>
                ) : (
                    <p className="mx-auto text-center mb-6">Crunching through hogloads of data...</p>
                )}
                <div className="p-4 rounded bg-mid flex gap-x-2 max-w-120">
                    <div className="flex">
                        <IconInfo className="w-4 h-4" />
                    </div>
                    <p className="text-xs m-0 leading-5">
                        {isLoading && suggestedSamplingPercentage && !samplingPercentage ? (
                            <>
                                Need to speed things up? Try reducing the date range, removing breakdowns, or turning on{' '}
                                <SamplingLink insightProps={insightProps} />.
                            </>
                        ) : isLoading && suggestedSamplingPercentage && samplingPercentage ? (
                            <>
                                Still waiting around? You must have lots of data! Kick it up a notch with{' '}
                                <SamplingLink insightProps={insightProps} />. Or try reducing the date range and
                                removing breakdowns.
                            </>
                        ) : isLoading ? (
                            <>Need to speed things up? Try reducing the date range or removing breakdowns.</>
                        ) : (
                            <>
                                Sometimes this happens. Try refreshing the page, reducing the date range, or removing
                                breakdowns. If you're still having issues,{' '}
                                <Link
                                    onClick={() => {
                                        openSupportForm({ kind: 'bug', target_area: 'analytics' })
                                    }}
                                >
                                    let us know
                                </Link>
                                .
                            </>
                        )}
                    </p>
                </div>
                {queryId ? (
                    <div className="text-muted text-xs mx-auto text-center mt-6">Query ID: {queryId}</div>
                ) : null}
            </div>
        </div>
    )
}

export interface InsightErrorStateProps {
    excludeDetail?: boolean
    title?: string
    query?: Node | null
    queryId?: string | null
}

export function InsightErrorState({ excludeDetail, title, query, queryId }: InsightErrorStateProps): JSX.Element {
    const { preflight } = useValues(preflightLogic)
    const { openSupportForm } = useActions(supportLogic)

    if (!preflight?.cloud) {
        excludeDetail = true // We don't provide support for self-hosted instances
    }

    return (
        <div className="insight-empty-state error">
            <div className="empty-state-inner">
                <h2 className="text-xl leading-tight">
                    {query ? (
                        <Link to={urls.debugQuery(query)}>{title || 'There was a problem completing this query'}</Link>
                    ) : (
                        <>{title || 'There was a problem completing this query'}</>
                    )}
                </h2>
                {/* Note that this default phrasing above signals the issue is intermittent, */}
                {/* and that perhaps the query will complete on retry */}
                {!excludeDetail && (
                    <div className="mt-4">
                        We apologize for this unexpected situation. There are a couple of things you can do:
                        <ol>
                            <li>
                                First and foremost you can <b>try again</b>. We recommend you wait a moment before doing
                                so.
                            </li>
                            <li>
                                <Link
                                    data-attr="insight-error-bug-report"
                                    onClick={() => {
                                        openSupportForm({ kind: 'bug', target_area: 'analytics' })
                                    }}
                                >
                                    If this persists, submit a bug report.
                                </Link>
                            </li>
                        </ol>
                    </div>
                )}
                {queryId ? <div className="text-muted text-xs text-center">Query ID: {queryId}</div> : null}
            </div>
        </div>
    )
}

type FunnelSingleStepStateProps = { actionable?: boolean }

export function FunnelSingleStepState({ actionable = true }: FunnelSingleStepStateProps): JSX.Element {
    const { insightProps } = useValues(insightLogic)
    const { series } = useValues(funnelDataLogic(insightProps))
    const { updateQuerySource } = useActions(funnelDataLogic(insightProps))

    const filters = series ? seriesToActionsAndEvents(series) : {}
    const setFilters = (payload: Partial<FilterType>): void => {
        updateQuerySource({
            series: actionsAndEventsToSeries(payload as any, true, MathAvailability.None),
        } as Partial<FunnelsQuery>)
    }

    const { addFilter } = useActions(entityFilterLogic({ setFilters, filters, typeKey: 'EditFunnel-action' }))

    return (
        <div className="insight-empty-state funnels-empty-state">
            <div className="empty-state-inner">
                <div className="illustration-main">
                    <PlusCircleOutlined />
                </div>
                <h2 className="text-xl leading-tight funnels-empty-state__title">Add another step!</h2>
                <p className="text-sm text-center text-balance">
                    You’re almost there! Funnels require at least two steps before calculating.
                    {actionable &&
                        ' Once you have two steps defined, additional changes will recalculate automatically.'}
                </p>
                {actionable && (
                    <div className="flex justify-center mt-4">
                        <LemonButton
                            size="large"
                            type="secondary"
                            onClick={() => addFilter()}
                            data-attr="add-action-event-button-empty-state"
                            icon={<IconPlus />}
                        >
                            Add funnel step
                        </LemonButton>
                    </div>
                )}
                <div className="mt-4">
                    <Link
                        data-attr="funnels-single-step-help"
                        to="https://posthog.com/docs/user-guides/funnels?utm_medium=in-product&utm_campaign=funnel-empty-state"
                        target="_blank"
                        className="flex items-center justify-center"
                        targetBlankIcon
                    >
                        Learn more about funnels in PostHog docs
                    </Link>
                </div>
            </div>
        </div>
    )
}
export interface InsightValidationErrorProps {
    detail: string
    query?: Node | null
}
export function InsightValidationError({ detail, query }: InsightValidationErrorProps): JSX.Element {
    return (
        <div className="insight-empty-state warning">
            <div className="empty-state-inner">
                <h2 className="text-xl leading-tight">
                    {query ? (
                        <Link to={urls.debugQuery(query)}>There is a problem with this query</Link>
                    ) : (
                        <>There is a problem with this query</>
                    )}
                    {/* Note that this phrasing above signals the issue is not intermittent, */}
                    {/* but rather that it's something with the definition of the query itself */}
                </h2>
                <p className="text-sm text-balance whitespace-pre-wrap">{detail}</p>
                {detail.includes('Exclusion') && (
                    <div className="mt-4">
                        <Link
                            data-attr="insight-funnels-emptystate-help"
                            to="https://posthog.com/docs/user-guides/funnels?utm_medium=in-product&utm_campaign=funnel-exclusion-filter-state"
                            target="_blank"
                        >
                            Learn more about funnels in PostHog docs
                            <IconOpenInNew style={{ marginLeft: 4, fontSize: '0.85em' }} />
                        </Link>
                    </div>
                )}
            </div>
        </div>
    )
}

const SAVED_INSIGHTS_COPY = {
    [`${SavedInsightsTabs.All}`]: {
        title: 'There are no insights $CONDITION.',
        description: 'Once you create an insight, it will show up here.',
    },
    [`${SavedInsightsTabs.Yours}`]: {
        title: "You haven't created insights $CONDITION.",
        description: 'Once you create an insight, it will show up here.',
    },
    [`${SavedInsightsTabs.Favorites}`]: {
        title: 'There are no favorited insights $CONDITION.',
        description: 'Once you favorite an insight, it will show up here.',
    },
}

export function SavedInsightsEmptyState(): JSX.Element {
    const {
        filters: { tab },
        insights,
        usingFilters,
    } = useValues(savedInsightsLogic)

    // show the search string that was used to make the results, not what it currently is
    const searchString = insights.filters?.search || null
    const { title, description } = SAVED_INSIGHTS_COPY[tab] ?? {}

    return (
        <div className="saved-insight-empty-state">
            <div className="empty-state-inner">
                <div className="illustration-main w-40 m-auto">
                    <BuilderHog3 className="w-full h-full" />
                </div>
                <h2 className="empty-state__title">
                    {usingFilters
                        ? searchString
                            ? title.replace('$CONDITION', `matching "${searchString}"`)
                            : title.replace('$CONDITION', `matching these filters`)
                        : title.replace('$CONDITION', 'for this project')}
                </h2>
                {usingFilters ? (
                    <p className="empty-state__description">
                        Refine your keyword search, or try using other filters such as type, last modified or created
                        by.
                    </p>
                ) : (
                    <p className="empty-state__description">{description}</p>
                )}
                {tab !== SavedInsightsTabs.Favorites && (
                    <div className="flex justify-center">
                        <Link to={urls.insightNew()}>
                            <LemonButton
                                type="primary"
                                data-attr="add-insight-button-empty-state"
                                icon={<PlusCircleOutlined />}
                                className="add-insight-button"
                            >
                                New insight
                            </LemonButton>
                        </Link>
                    </div>
                )}
            </div>
        </div>
    )
}<|MERGE_RESOLUTION|>--- conflicted
+++ resolved
@@ -2,11 +2,7 @@
 
 // eslint-disable-next-line no-restricted-imports
 import { PlusCircleOutlined, ThunderboltFilled } from '@ant-design/icons'
-<<<<<<< HEAD
-import { IconPlus } from '@posthog/icons'
-=======
-import { IconInfo, IconPlus, IconWarning } from '@posthog/icons'
->>>>>>> f276ca35
+import { IconInfo, IconPlus } from '@posthog/icons'
 import { LemonButton } from '@posthog/lemon-ui'
 import { Empty } from 'antd'
 import { useActions, useValues } from 'kea'
