import React, { useState, useEffect, useRef } from 'react'
import { useActions, useValues } from 'kea'
import Chart from 'chart.js'
import PropTypes from 'prop-types'
import { formatLabel } from '~/lib/utils'
import { getChartColors } from 'lib/colors'
import { useWindowSize } from 'lib/hooks/useWindowSize'
import { toast } from 'react-toastify'
import { Annotations, annotationsLogic, AnnotationMarker } from 'lib/components/Annotations'
import { useEscapeKey } from 'lib/hooks/useEscapeKey'
import moment from 'moment'
import './Insights.scss'

//--Chart Style Options--//
// Chart.defaults.global.defaultFontFamily = "'PT Sans', sans-serif"
Chart.defaults.global.legend.display = false
Chart.defaults.global.animation.duration = 0
Chart.defaults.global.elements.line.tension = 0
//--Chart Style Options--//

const noop = () => {}

export function LineGraph({
    datasets,
    labels,
    color,
    type,
    isInProgress,
    onClick,
    ['data-attr']: dataAttr,
    dashboardItemId,
    inSharedMode,
    percentage,
}) {
    const chartRef = useRef()
    const myLineChart = useRef()
    const [left, setLeft] = useState(0)
    const [holdLeft, setHoldLeft] = useState(0)
    const [enabled, setEnabled] = useState(false)
    const [focused, setFocused] = useState(false)
    const [annotationsFocused, setAnnotationsFocused] = useState(false)
    const [labelIndex, setLabelIndex] = useState(null)
    const [holdLabelIndex, setHoldLabelIndex] = useState(null)
    const [selectedDayLabel, setSelectedDayLabel] = useState(null)
    const { createAnnotation, createAnnotationNow, updateDiffType, createGlobalAnnotation } = !inSharedMode
        ? useActions(annotationsLogic({ pageKey: dashboardItemId ? dashboardItemId : null }))
        : { createAnnotation: noop, createAnnotationNow: noop, updateDiffType: noop, createGlobalAnnotation: noop }

    const { annotationsList, annotationsLoading } = !inSharedMode
        ? useValues(annotationsLogic({ pageKey: dashboardItemId ? dashboardItemId : null }))
        : { annotationsList: [], annotationsLoading: false }
    const [leftExtent, setLeftExtent] = useState(0)
    const [interval, setInterval] = useState(0)
    const [topExtent, setTopExtent] = useState(0)
    const [annotationInRange, setInRange] = useState(false)
    const size = useWindowSize()

    const annotationsCondition =
        (!type || type === 'line') && datasets.length > 0 && !datasets[0].compare && !inSharedMode

    useEscapeKey(() => setFocused(false), [focused])

    useEffect(() => {
        buildChart()
    }, [datasets, color])

    // annotation related effects

    // update boundaries and axis padding when user hovers with mouse or annotations load
    useEffect(() => {
        if (annotationsCondition && myLineChart.current) {
            myLineChart.current.options.scales.xAxes[0].ticks.padding = annotationInRange || focused ? 35 : 0
            myLineChart.current.update()
            calculateBoundaries()
        }
    }, [annotationsLoading, annotationsCondition, annotationsList, annotationInRange])

    useEffect(() => {
        if (annotationsCondition && datasets[0]?.days?.length > 0) {
            const begin = moment(datasets[0].days[0])
            const end = moment(datasets[0].days[datasets[0].days.length - 1]).add(2, 'days')
            const checkBetween = (element) =>
                moment(element.date_marker).isSameOrBefore(end) && moment(element.date_marker).isSameOrAfter(begin)
            setInRange(annotationsList.some(checkBetween))
        }
    }, [datasets, annotationsList, annotationsCondition])

    // recalculate diff if interval type selection changes
    useEffect(() => {
        if (annotationsCondition) {
            updateDiffType(datasets[0].days)
        }
    }, [datasets, type, annotationsCondition])

    // update only boundaries when window size changes or chart type changes
    useEffect(() => {
        if (annotationsCondition) {
            calculateBoundaries()
        }
    }, [myLineChart.current, size, type, annotationsCondition])

    function calculateBoundaries() {
        const leftExtent = myLineChart.current.scales['x-axis-0'].left
        const rightExtent = myLineChart.current.scales['x-axis-0'].right
        const ticks = myLineChart.current.scales['x-axis-0'].ticks.length
        const delta = rightExtent - leftExtent
        const interval = delta / (ticks - 1)
        const topExtent = myLineChart.current.scales['x-axis-0'].top + 8
        setLeftExtent(leftExtent)
        setInterval(interval)
        setTopExtent(topExtent)
    }

    function processDataset(dataset, index) {
        const colorList = getChartColors(color || 'white')

        return {
            borderColor: colorList[index],
            backgroundColor: (type === 'bar' || type === 'doughnut') && colorList[index],
            fill: false,
            borderWidth: 1,
            pointHitRadius: 8,
            ...dataset,
        }
    }

    function buildChart() {
        const myChartRef = chartRef.current.getContext('2d')

        const axisLabelColor = color === 'white' ? '#333' : 'rgba(255,255,255,0.8)'
        const axisLineColor = color === 'white' ? '#ddd' : 'rgba(255,255,255,0.2)'
        const axisColor = color === 'white' ? '#999' : 'rgba(255,255,255,0.6)'

        if (typeof myLineChart.current !== 'undefined') {
            myLineChart.current.destroy()
        }
        // if chart is line graph, make duplicate lines and overlay to show dotted lines
        datasets =
            !type || type === 'line'
                ? [
                      ...datasets.map((dataset, index) => {
                          let datasetCopy = Object.assign({}, dataset)
                          let data = [...dataset.data]
                          let labels = [...dataset.labels]
                          let days = [...dataset.days]
                          data.pop()
                          labels.pop()
                          days.pop()
                          datasetCopy.data = data
                          datasetCopy.labels = labels
                          datasetCopy.days = days
                          return processDataset(datasetCopy, index)
                      }),
                      ...datasets.map((dataset, index) => {
                          let datasetCopy = Object.assign({}, dataset)
                          let datasetLength = datasetCopy.data.length
                          datasetCopy.dotted = true

                          // if last date is still active show dotted line
                          if (isInProgress) {
                              datasetCopy.borderDash = [10, 10]
                          }

                          datasetCopy.data =
                              datasetCopy.data.length > 2
                                  ? datasetCopy.data.map((datum, index) =>
                                        index === datasetLength - 1 || index === datasetLength - 2 ? datum : null
                                    )
                                  : datasetCopy.data
                          return processDataset(datasetCopy, index)
                      }),
                  ]
                : datasets.map((dataset, index) => processDataset(dataset, index))

        myLineChart.current = new Chart(myChartRef, {
            type: type || 'line',
            data: {
                //Bring in data
                labels: labels,
                datasets: datasets,
            },
            options:
                type !== 'doughnut'
                    ? {
                          responsive: true,
                          maintainAspectRatio: false,
                          scaleShowHorizontalLines: false,
                          tooltips: {
                              enabled: true,
                              intersect: false,
                              mode: 'nearest',
                              bodySpacing: 5,
                              yPadding: 10,
                              xPadding: 10,
                              caretPadding: 0,
                              displayColors: false,
                              backgroundColor: '#1dc9b7',
                              titleFontColor: '#ffffff',
                              labelFontSize: 23,
                              cornerRadius: 4,
                              fontSize: 16,
                              footerSpacing: 0,
                              titleSpacing: 0,
                              callbacks: {
                                  label: function (tooltipItem, data) {
                                      let entityData = data.datasets[tooltipItem.datasetIndex]
                                      if (entityData.dotted && !(tooltipItem.index === entityData.data.length - 1)) {
                                          return null
<<<<<<< HEAD
                                      const label = entityData.chartLabel || entityData.label || ''
                                      const formattedLabel = entityData.action
                                          ? formatLabel(label, entityData.action)
                                          : label
=======
                                      }
                                      var label = entityData.chartLabel || entityData.label || ''
>>>>>>> 23f129e0
                                      return (
                                          (formattedLabel ? formattedLabel + ' — ' : '') +
                                          tooltipItem.yLabel.toLocaleString() +
                                          (percentage ? '%' : '')
                                      )
                                  },
                              },
                          },
                          hover: {
                              mode: 'nearest',
                              onHover(evt) {
                                  if (onClick) {
                                      const point = this.getElementAtEvent(evt)
                                      if (point.length) {
                                          evt.target.style.cursor = 'pointer'
                                      } else {
                                          evt.target.style.cursor = 'default'
                                      }
                                  }
                              },
                          },
                          scales: {
                              xAxes: [
                                  {
                                      display: true,
                                      gridLines: { lineWidth: 0, color: axisLineColor, zeroLineColor: axisColor },
                                      ticks: {
                                          autoSkip: true,
                                          beginAtZero: true,
                                          min: 0,
                                          fontColor: axisLabelColor,
                                          precision: 0,
                                          padding: annotationsLoading || !annotationInRange ? 0 : 35,
                                      },
                                  },
                              ],
                              yAxes: [
                                  {
                                      display: true,
                                      gridLines: { color: axisLineColor, zeroLineColor: axisColor },
                                      ticks: percentage
                                          ? {
                                                min: 0,
                                                max: 100, // Your absolute max value
                                                callback: function (value) {
                                                    return value.toFixed(0) + '%' // convert it to percentage
                                                },
                                            }
                                          : {
                                                autoSkip: true,
                                                beginAtZero: true,
                                                min: 0,
                                                fontColor: axisLabelColor,
                                                precision: 0,
                                            },
                                  },
                              ],
                          },
                          onClick: (_, [point]) => {
                              if (point && onClick) {
                                  const dataset = datasets[point._datasetIndex]
                                  onClick({
                                      point,
                                      dataset,
                                      index: point._index,
                                      label:
                                          typeof point._index !== 'undefined' && dataset.labels
                                              ? dataset.labels[point._index]
                                              : undefined,
                                      day:
                                          typeof point._index !== 'undefined' && dataset.days
                                              ? dataset['compare']
                                                  ? dataset.dates[point._index]
                                                  : dataset.days[point._index]
                                              : undefined,
                                      value:
                                          typeof point._index !== 'undefined' && dataset.data
                                              ? dataset.data[point._index]
                                              : undefined,
                                  })
                              }
                          },
                      }
                    : {
                          responsive: true,
                          maintainAspectRatio: false,
                          hover: { mode: 'index' },
                      },
        })
    }

    return (
        <div
            className="graph-container"
            data-attr={dataAttr}
            onMouseMove={(e) => {
                setEnabled(true)
                if (annotationsCondition && myLineChart.current) {
                    var rect = e.currentTarget.getBoundingClientRect(),
                        offsetX = e.clientX - rect.left,
                        offsetY = e.clientY - rect.top
                    if (offsetY < topExtent - 30 && !focused && !annotationsFocused) {
                        setEnabled(false)
                        setLeft(-1)
                        return
                    }

                    const leftExtent = myLineChart.current.scales['x-axis-0'].left
                    const rightExtent = myLineChart.current.scales['x-axis-0'].right
                    const ticks = myLineChart.current.scales['x-axis-0'].ticks.length
                    const delta = rightExtent - leftExtent
                    const interval = delta / (ticks - 1)
                    if (offsetX < leftExtent - interval / 2) {
                        return
                    }
                    const index = mapRange(offsetX, leftExtent - interval / 2, rightExtent + interval / 2, 0, ticks)
                    if (index >= 0 && index < ticks && offsetY >= topExtent - 30) {
                        setLeft(index * interval + leftExtent)
                        setLabelIndex(index)
                    }
                }
            }}
            onMouseLeave={() => setEnabled(false)}
        >
            <canvas ref={chartRef} />
            {annotationsCondition && (
                <Annotations
                    labeledDays={datasets[0].labels}
                    dates={datasets[0].days}
                    leftExtent={leftExtent}
                    interval={interval}
                    topExtent={topExtent}
                    dashboardItemId={dashboardItemId}
                    currentDateMarker={
                        focused || annotationsFocused ? selectedDayLabel : enabled ? datasets[0].days[labelIndex] : null
                    }
                    onClick={() => {
                        setFocused(false)
                        setAnnotationsFocused(true)
                    }}
                    onClose={() => {
                        setAnnotationsFocused(false)
                    }}
                    graphColor={color}
                    color={color === 'white' ? null : 'white'}
                    accessoryColor={color === 'white' ? null : 'black'}
                />
            )}
            {annotationsCondition && !annotationsFocused && (enabled || focused) && left >= 0 && (
                <AnnotationMarker
                    dashboardItemId={dashboardItemId}
                    currentDateMarker={focused ? selectedDayLabel : datasets[0].days[labelIndex]}
                    onClick={() => {
                        setFocused(true)
                        setHoldLeft(left)
                        setHoldLabelIndex(labelIndex)
                        setSelectedDayLabel(datasets[0].days[labelIndex])
                    }}
                    onCreateAnnotation={(textInput, applyAll) => {
                        if (applyAll) {
                            createGlobalAnnotation(textInput, datasets[0].days[holdLabelIndex], dashboardItemId)
                        } else if (dashboardItemId) {
                            createAnnotationNow(textInput, datasets[0].days[holdLabelIndex])
                        } else {
                            createAnnotation(textInput, datasets[0].days[holdLabelIndex])
                            toast('This annotation will be saved if the graph is made into a dashboard item!')
                        }
                    }}
                    onCancelAnnotation={() => [setFocused(false)]}
                    onClose={() => setFocused(false)}
                    dynamic={true}
                    left={(focused ? holdLeft : left) - 12.5}
                    top={topExtent}
                    label={'Add Note'}
                    color={color === 'white' ? null : 'white'}
                    graphColor={color}
                    accessoryColor={color === 'white' ? null : 'black'}
                />
            )}
        </div>
    )
}

const mapRange = (value, x1, y1, x2, y2) => Math.floor(((value - x1) * (y2 - x2)) / (y1 - x1) + x2)

LineGraph.propTypes = {
    datasets: PropTypes.arrayOf(PropTypes.shape({ label: PropTypes.string, count: PropTypes.number })).isRequired,
    labels: PropTypes.array.isRequired,
    options: PropTypes.object,
    type: PropTypes.string,
    onClick: PropTypes.func,
}<|MERGE_RESOLUTION|>--- conflicted
+++ resolved
@@ -206,15 +206,11 @@
                                       let entityData = data.datasets[tooltipItem.datasetIndex]
                                       if (entityData.dotted && !(tooltipItem.index === entityData.data.length - 1)) {
                                           return null
-<<<<<<< HEAD
+                                      }
                                       const label = entityData.chartLabel || entityData.label || ''
                                       const formattedLabel = entityData.action
                                           ? formatLabel(label, entityData.action)
                                           : label
-=======
-                                      }
-                                      var label = entityData.chartLabel || entityData.label || ''
->>>>>>> 23f129e0
                                       return (
                                           (formattedLabel ? formattedLabel + ' — ' : '') +
                                           tooltipItem.yLabel.toLocaleString() +
