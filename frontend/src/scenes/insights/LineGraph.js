import React, { useState, useEffect, useRef } from 'react'
import { useActions, useValues } from 'kea'
import Chart from 'chart.js'
import PropTypes from 'prop-types'
import { formatLabel } from '~/lib/utils'
import { getBarColorFromStatus, getChartColors } from 'lib/colors'
import { useWindowSize } from 'lib/hooks/useWindowSize'
import { toast } from 'react-toastify'
import { Annotations, annotationsLogic, AnnotationMarker } from 'lib/components/Annotations'
import { useEscapeKey } from 'lib/hooks/useEscapeKey'
import moment from 'moment'
import './Insights.scss'

//--Chart Style Options--//
// Chart.defaults.global.defaultFontFamily = "'PT Sans', sans-serif"
Chart.defaults.global.legend.display = false
Chart.defaults.global.animation.duration = 0
Chart.defaults.global.elements.line.tension = 0
//--Chart Style Options--//

const noop = () => {}

export function LineGraph({
    datasets,
    visibilityMap = null,
    labels,
    color,
    type,
    isInProgress = false,
    onClick,
    ['data-attr']: dataAttr,
    dashboardItemId,
    inSharedMode,
<<<<<<< HEAD
    percentage = false,
=======
    percentage,
    totalValue,
>>>>>>> cd660e52
}) {
    const chartRef = useRef()
    const myLineChart = useRef()
    const [left, setLeft] = useState(0)
    const [holdLeft, setHoldLeft] = useState(0)
    const [enabled, setEnabled] = useState(false)
    const [focused, setFocused] = useState(false)
    const [annotationsFocused, setAnnotationsFocused] = useState(false)
    const [labelIndex, setLabelIndex] = useState(null)
    const [holdLabelIndex, setHoldLabelIndex] = useState(null)
    const [selectedDayLabel, setSelectedDayLabel] = useState(null)
    const { createAnnotation, createAnnotationNow, updateDiffType, createGlobalAnnotation } = !inSharedMode
        ? useActions(annotationsLogic({ pageKey: dashboardItemId ? dashboardItemId : null }))
        : { createAnnotation: noop, createAnnotationNow: noop, updateDiffType: noop, createGlobalAnnotation: noop }

    const { annotationsList, annotationsLoading } = !inSharedMode
        ? useValues(annotationsLogic({ pageKey: dashboardItemId ? dashboardItemId : null }))
        : { annotationsList: [], annotationsLoading: false }
    const [leftExtent, setLeftExtent] = useState(0)
    const [interval, setInterval] = useState(0)
    const [topExtent, setTopExtent] = useState(0)
    const [annotationInRange, setInRange] = useState(false)
    const size = useWindowSize()

    const annotationsCondition = type === 'line' && datasets.length > 0 && !datasets[0].compare && !inSharedMode

    useEscapeKey(() => setFocused(false), [focused])

    useEffect(() => {
        buildChart()
    }, [datasets, color, visibilityMap])

    // annotation related effects

    // update boundaries and axis padding when user hovers with mouse or annotations load
    useEffect(() => {
        if (annotationsCondition && myLineChart.current) {
            myLineChart.current.options.scales.xAxes[0].ticks.padding = annotationInRange || focused ? 35 : 0
            myLineChart.current.update()
            calculateBoundaries()
        }
    }, [annotationsLoading, annotationsCondition, annotationsList, annotationInRange])

    useEffect(() => {
        if (annotationsCondition && datasets[0]?.days?.length > 0) {
            const begin = moment(datasets[0].days[0])
            const end = moment(datasets[0].days[datasets[0].days.length - 1]).add(2, 'days')
            const checkBetween = (element) =>
                moment(element.date_marker).isSameOrBefore(end) && moment(element.date_marker).isSameOrAfter(begin)
            setInRange(annotationsList.some(checkBetween))
        }
    }, [datasets, annotationsList, annotationsCondition])

    // recalculate diff if interval type selection changes
    useEffect(() => {
        if (annotationsCondition) {
            updateDiffType(datasets[0].days)
        }
    }, [datasets, type, annotationsCondition])

    // update only boundaries when window size changes or chart type changes
    useEffect(() => {
        if (annotationsCondition) {
            calculateBoundaries()
        }
    }, [myLineChart.current, size, type, annotationsCondition])

    function calculateBoundaries() {
        const leftExtent = myLineChart.current.scales['x-axis-0'].left
        const rightExtent = myLineChart.current.scales['x-axis-0'].right
        const ticks = myLineChart.current.scales['x-axis-0'].ticks.length
        const delta = rightExtent - leftExtent
        const interval = delta / (ticks - 1)
        const topExtent = myLineChart.current.scales['x-axis-0'].top + 8
        setLeftExtent(leftExtent)
        setInterval(interval)
        setTopExtent(topExtent)
    }

    function processDataset(dataset, index) {
        const colorList = getChartColors(color || 'white')
        const borderColor = dataset?.status ? getBarColorFromStatus(dataset.status) : colorList[index]

        return {
            borderColor,
            backgroundColor: (type === 'bar' || type === 'doughnut') && borderColor,
            fill: false,
            borderWidth: 1,
            pointHitRadius: 8,
            ...dataset,
        }
    }

    function buildChart() {
        const myChartRef = chartRef.current.getContext('2d')

        const axisLabelColor = color === 'white' ? '#333' : 'rgba(255,255,255,0.8)'
        const axisLineColor = color === 'white' ? '#ddd' : 'rgba(255,255,255,0.2)'
        const axisColor = color === 'white' ? '#999' : 'rgba(255,255,255,0.6)'

        if (typeof myLineChart.current !== 'undefined') {
            myLineChart.current.destroy()
        }
        // if chart is line graph, make duplicate lines and overlay to show dotted lines
        const isLineGraph = type === 'line'
        datasets = isLineGraph
            ? [
                  ...datasets.map((dataset, index) => {
                      let datasetCopy = Object.assign({}, dataset)
                      let data = [...dataset.data]
                      let _labels = [...dataset.labels]
                      let days = [...dataset.days]
                      data.pop()
                      _labels.pop()
                      days.pop()
                      datasetCopy.data = data
                      datasetCopy.labels = _labels
                      datasetCopy.days = days
                      return processDataset(datasetCopy, index)
                  }),
                  ...datasets.map((dataset, index) => {
                      let datasetCopy = Object.assign({}, dataset)
                      let datasetLength = datasetCopy.data.length
                      datasetCopy.dotted = true

                      // if last date is still active show dotted line
                      if (isInProgress) {
                          datasetCopy.borderDash = [10, 10]
                      }

                      datasetCopy.data =
                          datasetCopy.data.length > 2
                              ? datasetCopy.data.map((datum, idx) =>
                                    idx === datasetLength - 1 || idx === datasetLength - 2 ? datum : null
                                )
                              : datasetCopy.data
                      return processDataset(datasetCopy, index)
                  }),
              ]
            : datasets.map((dataset, index) => processDataset(dataset, index))

        if (isLineGraph) {
            datasets = datasets.filter((data) => visibilityMap[data.id])
        }

        let options = {
            responsive: true,
            maintainAspectRatio: false,
            scaleShowHorizontalLines: false,
            tooltips: {
                enabled: true,
                intersect: false,
                mode: 'nearest',
                // If bar, we want to only show the tooltip for what we're hovering over
                // to avoid confusion
                axis: { bar: 'x', horizontalBar: 'y' }[type],
                bodySpacing: 5,
                position: 'nearest',
                yPadding: 10,
                xPadding: 10,
                caretPadding: 0,
                displayColors: false,
                backgroundColor: '#1dc9b7',
                titleFontColor: '#ffffff',
                labelFontSize: 23,
                cornerRadius: 4,
                fontSize: 12,
                footerSpacing: 0,
                titleSpacing: 0,
                footerFontStyle: 'italic',
                callbacks: {
                    label: function (tooltipItem, data) {
                        let entityData = data.datasets[tooltipItem.datasetIndex]
                        if (entityData.dotted && !(tooltipItem.index === entityData.data.length - 1)) {
                            return null
                        }
                        const label = entityData.chartLabel || entityData.label || tooltipItem.label || ''
                        const action =
                            entityData.action || (entityData.actions && entityData.actions[tooltipItem.index])
                        const formattedLabel = action ? formatLabel(label, action) : label

                        let value = tooltipItem.yLabel.toLocaleString()
                        if (type === 'horizontalBar') {
                            const perc = Math.round((tooltipItem.xLabel / totalValue) * 100, 2)
                            value = `${tooltipItem.xLabel.toLocaleString()} (${perc}%)`
                        }
                        return (formattedLabel ? formattedLabel + ' — ' : '') + value + (percentage ? '%' : '')
                    },
                    footer: () => (dashboardItemId || !onClick ? '' : 'Click to see users related to the datapoint'),
                },
                itemSort: (a, b) => b.yLabel - a.yLabel,
            },
            hover: {
                mode: 'nearest',
                onHover(evt) {
                    if (onClick) {
                        const point = this.getElementAtEvent(evt)
                        if (point.length) {
                            evt.target.style.cursor = 'pointer'
                        } else {
                            evt.target.style.cursor = 'default'
                        }
                    }
                },
            },
            onClick: (_, [point]) => {
                if (point && onClick) {
                    const dataset = datasets[point._datasetIndex]
                    onClick({
                        point,
                        dataset,
                        index: point._index,
                        label:
                            typeof point._index !== 'undefined' && dataset.labels
                                ? dataset.labels[point._index]
                                : undefined,
                        day:
                            typeof point._index !== 'undefined' && dataset.days
                                ? dataset['compare']
                                    ? dataset.dates[point._index]
                                    : dataset.days[point._index]
                                : undefined,
                        value:
                            typeof point._index !== 'undefined' && dataset.data
                                ? dataset.data[point._index]
                                : undefined,
                    })
                }
            },
        }
        if (type === 'bar') {
            options.scales = {
                xAxes: [{ stacked: true, ticks: { fontColor: axisLabelColor } }],
                yAxes: [{ stacked: true, ticks: { fontColor: axisLabelColor } }],
            }
        } else if (type === 'line') {
            options.scales = {
                xAxes: [
                    {
                        display: true,
                        gridLines: { lineWidth: 0, color: axisLineColor, zeroLineColor: axisColor },
                        ticks: {
                            autoSkip: true,
                            beginAtZero: true,
                            min: 0,
                            fontColor: axisLabelColor,
                            precision: 0,
                            padding: annotationsLoading || !annotationInRange ? 0 : 35,
                        },
                    },
                ],
                yAxes: [
                    {
                        display: true,
                        gridLines: { color: axisLineColor, zeroLineColor: axisColor },
                        ticks: percentage
                            ? {
                                  min: 0,
                                  max: 100, // Your absolute max value
                                  callback: function (value) {
                                      return value.toFixed(0) + '%' // convert it to percentage
                                  },
                              }
                            : {
                                  autoSkip: true,
                                  beginAtZero: true,
                                  min: 0,
                                  fontColor: axisLabelColor,
                                  precision: 0,
                              },
                    },
                ],
            }
        } else if (type === 'horizontalBar') {
            options.scales = {
                xAxes: [
                    {
                        display: true,
                        ticks: {
                            autoSkip: true,
                            beginAtZero: true,
                            min: 0,
                            fontColor: axisLabelColor,
                            precision: 0,
                        },
                    },
                ],
            }
        } else if (type === 'doughnut') {
            options = {
                responsive: true,
                maintainAspectRatio: false,
                hover: { mode: 'index' },
            }
        }

        myLineChart.current = new Chart(myChartRef, {
            type,
            data: { labels, datasets },
            options,
        })
    }

    return (
        <div
            className="graph-container"
            data-attr={dataAttr}
            onMouseMove={(e) => {
                setEnabled(true)
                if (annotationsCondition && myLineChart.current) {
                    var rect = e.currentTarget.getBoundingClientRect(),
                        offsetX = e.clientX - rect.left,
                        offsetY = e.clientY - rect.top
                    if (offsetY < topExtent - 30 && !focused && !annotationsFocused) {
                        setEnabled(false)
                        setLeft(-1)
                        return
                    }

                    const _leftExtent = myLineChart.current.scales['x-axis-0'].left
                    const _rightExtent = myLineChart.current.scales['x-axis-0'].right
                    const ticks = myLineChart.current.scales['x-axis-0'].ticks.length
                    const delta = _rightExtent - _leftExtent
                    const _interval = delta / (ticks - 1)
                    if (offsetX < _leftExtent - _interval / 2) {
                        return
                    }
                    const index = mapRange(offsetX, _leftExtent - _interval / 2, _rightExtent + _interval / 2, 0, ticks)
                    if (index >= 0 && index < ticks && offsetY >= topExtent - 30) {
                        setLeft(index * _interval + _leftExtent)
                        setLabelIndex(index)
                    }
                }
            }}
            onMouseLeave={() => setEnabled(false)}
        >
            <canvas ref={chartRef} />
            {annotationsCondition && (
                <Annotations
                    labeledDays={datasets[0].labels}
                    dates={datasets[0].days}
                    leftExtent={leftExtent}
                    interval={interval}
                    topExtent={topExtent}
                    dashboardItemId={dashboardItemId}
                    currentDateMarker={
                        focused || annotationsFocused ? selectedDayLabel : enabled ? datasets[0].days[labelIndex] : null
                    }
                    onClick={() => {
                        setFocused(false)
                        setAnnotationsFocused(true)
                    }}
                    onClose={() => {
                        setAnnotationsFocused(false)
                    }}
                    graphColor={color}
                    color={color === 'white' ? null : 'white'}
                    accessoryColor={color === 'white' ? null : 'black'}
                />
            )}
            {annotationsCondition && !annotationsFocused && (enabled || focused) && left >= 0 && (
                <AnnotationMarker
                    dashboardItemId={dashboardItemId}
                    currentDateMarker={focused ? selectedDayLabel : datasets[0].days[labelIndex]}
                    onClick={() => {
                        setFocused(true)
                        setHoldLeft(left)
                        setHoldLabelIndex(labelIndex)
                        setSelectedDayLabel(datasets[0].days[labelIndex])
                    }}
                    onCreateAnnotation={(textInput, applyAll) => {
                        if (applyAll) {
                            createGlobalAnnotation(textInput, datasets[0].days[holdLabelIndex], dashboardItemId)
                        } else if (dashboardItemId) {
                            createAnnotationNow(textInput, datasets[0].days[holdLabelIndex])
                        } else {
                            createAnnotation(textInput, datasets[0].days[holdLabelIndex])
                            toast('This annotation will be saved if the graph is made into a dashboard item!')
                        }
                    }}
                    onCancelAnnotation={() => [setFocused(false)]}
                    onClose={() => setFocused(false)}
                    dynamic={true}
                    left={(focused ? holdLeft : left) - 12.5}
                    top={topExtent}
                    label={'Add Note'}
                    color={color === 'white' ? null : 'white'}
                    graphColor={color}
                    accessoryColor={color === 'white' ? null : 'black'}
                />
            )}
        </div>
    )
}

const mapRange = (value, x1, y1, x2, y2) => Math.floor(((value - x1) * (y2 - x2)) / (y1 - x1) + x2)

LineGraph.propTypes = {
    datasets: PropTypes.arrayOf(PropTypes.shape({ label: PropTypes.string, count: PropTypes.number })).isRequired,
    labels: PropTypes.array.isRequired,
    options: PropTypes.object,
    type: PropTypes.string,
    onClick: PropTypes.func,
    totalValue: PropTypes.number,
    isInProgress: PropTypes.bool,
    inSharedMode: PropTypes.bool,
    percentage: PropTypes.bool,
}<|MERGE_RESOLUTION|>--- conflicted
+++ resolved
@@ -31,12 +31,8 @@
     ['data-attr']: dataAttr,
     dashboardItemId,
     inSharedMode,
-<<<<<<< HEAD
     percentage = false,
-=======
-    percentage,
     totalValue,
->>>>>>> cd660e52
 }) {
     const chartRef = useRef()
     const myLineChart = useRef()
