import { lemonToast } from '@posthog/lemon-ui'
import { actions, connect, kea, key, listeners, path, props, reducers, selectors } from 'kea'
import { DISPLAY_TYPES_WITHOUT_LEGEND } from 'lib/components/InsightLegend/utils'
import { Intervals, intervals } from 'lib/components/IntervalFilter/intervals'
import { parseProperties } from 'lib/components/PropertyFilters/utils'
import {
    NON_TIME_SERIES_DISPLAY_TYPES,
    NON_VALUES_ON_SERIES_DISPLAY_TYPES,
    PERCENT_STACK_VIEW_DISPLAY_TYPE,
} from 'lib/constants'
import { dayjs } from 'lib/dayjs'
import { featureFlagLogic } from 'lib/logic/featureFlagLogic'
import { dateMapping, is12HoursOrLess, isLessThan2Days } from 'lib/utils'
import posthog from 'posthog-js'
import { databaseTableListLogic } from 'scenes/data-management/database/databaseTableListLogic'
import { insightDataLogic, queryFromKind } from 'scenes/insights/insightDataLogic'
import { keyForInsightLogicProps } from 'scenes/insights/sharedUtils'
import { sceneLogic } from 'scenes/sceneLogic'
import { filterTestAccountsDefaultsLogic } from 'scenes/settings/project/filterTestAccountDefaultsLogic'
import { BASE_MATH_DEFINITIONS } from 'scenes/trends/mathsLogic'

import { queryNodeToFilter, seriesNodeToFilter } from '~/queries/nodes/InsightQuery/utils/queryNodeToFilter'
import {
    getBreakdown,
    getCompare,
    getDisplay,
    getFormula,
    getInterval,
    getSeries,
    getShowLabelsOnSeries,
    getShowLegend,
    getShowPercentStackView,
    getShowValuesOnSeries,
} from '~/queries/nodes/InsightViz/utils'
import {
    BreakdownFilter,
    DatabaseSchemaField,
    DataWarehouseNode,
    DateRange,
    FunnelExclusionSteps,
    FunnelsQuery,
    InsightFilter,
    InsightQueryNode,
    Node,
    NodeKind,
    TrendsFilter,
    TrendsQuery,
} from '~/queries/schema'
import {
    filterForQuery,
    filterKeyForQuery,
    isActionsNode,
    isDataWarehouseNode,
    isEventsNode,
    isFunnelsQuery,
    isInsightQueryNode,
    isInsightVizNode,
    isLifecycleQuery,
    isNodeWithSource,
    isPathsQuery,
    isRetentionQuery,
    isStickinessQuery,
    isTrendsQuery,
    nodeKindToFilterProperty,
} from '~/queries/utils'
import { BaseMathType, ChartDisplayType, FilterType, InsightLogicProps } from '~/types'

import { insightLogic } from './insightLogic'
import type { insightVizDataLogicType } from './insightVizDataLogicType'

const SHOW_TIMEOUT_MESSAGE_AFTER = 5000

export type QuerySourceUpdate = Omit<Partial<InsightQueryNode>, 'kind'>

export const insightVizDataLogic = kea<insightVizDataLogicType>([
    props({} as InsightLogicProps),
    key(keyForInsightLogicProps('new')),
    path((key) => ['scenes', 'insights', 'insightVizDataLogic', key]),

    connect(() => ({
        values: [
            insightDataLogic,
            ['isHogQLInsight', 'query', 'insightQuery', 'insightData', 'insightDataLoading', 'insightDataError'],
            filterTestAccountsDefaultsLogic,
            ['filterTestAccountsDefault'],
<<<<<<< HEAD
            databaseTableListLogic,
            ['dataWarehouseTablesMap'],
=======
            dataWarehouseSceneLogic,
            ['externalTablesMap'],
            featureFlagLogic,
            ['featureFlags'],
>>>>>>> 1efb4c70
        ],
        actions: [
            insightLogic,
            ['setFilters'],
            insightDataLogic,
            ['setQuery', 'setInsightData', 'loadData', 'loadDataSuccess', 'loadDataFailure'],
        ],
    })),

    actions({
        saveInsight: (redirectToViewMode = true) => ({ redirectToViewMode }),
        updateQuerySource: (querySource: QuerySourceUpdate) => ({ querySource }),
        updateInsightFilter: (insightFilter: InsightFilter) => ({ insightFilter }),
        updateDateRange: (dateRange: DateRange) => ({ dateRange }),
        updateBreakdownFilter: (breakdownFilter: BreakdownFilter) => ({ breakdownFilter }),
        updateDisplay: (display: ChartDisplayType | undefined) => ({ display }),
        setTimedOutQueryId: (id: string | null) => ({ id }),
    }),

    reducers({
        timedOutQueryId: [
            null as null | string,
            {
                setTimedOutQueryId: (_, { id }) => id,
            },
        ],
    }),

    selectors({
        querySource: [
            (s) => [s.query],
            (query) => (isNodeWithSource(query) && isInsightQueryNode(query.source) ? query.source : null),
        ],
        localQuerySource: [
            (s) => [s.querySource, s.filterTestAccountsDefault],
            (querySource, filterTestAccountsDefault) =>
                querySource ? querySource : queryFromKind(NodeKind.TrendsQuery, filterTestAccountsDefault).source,
        ],

        isTrends: [(s) => [s.querySource], (q) => isTrendsQuery(q)],
        isFunnels: [(s) => [s.querySource], (q) => isFunnelsQuery(q)],
        isRetention: [(s) => [s.querySource], (q) => isRetentionQuery(q)],
        isPaths: [(s) => [s.querySource], (q) => isPathsQuery(q)],
        isStickiness: [(s) => [s.querySource], (q) => isStickinessQuery(q)],
        isLifecycle: [(s) => [s.querySource], (q) => isLifecycleQuery(q)],
        isTrendsLike: [(s) => [s.querySource], (q) => isTrendsQuery(q) || isLifecycleQuery(q) || isStickinessQuery(q)],
        supportsDisplay: [(s) => [s.querySource], (q) => isTrendsQuery(q) || isStickinessQuery(q)],
        supportsCompare: [
            (s) => [s.querySource, s.display, s.dateRange],
            (q, display, dateRange) =>
                (isTrendsQuery(q) || isStickinessQuery(q)) &&
                display !== ChartDisplayType.WorldMap &&
                dateRange?.date_from !== 'all',
        ],
        supportsPercentStackView: [
            (s) => [s.querySource, s.display],
            (q, display) =>
                isTrendsQuery(q) &&
                PERCENT_STACK_VIEW_DISPLAY_TYPE.includes(display || ChartDisplayType.ActionsLineGraph),
        ],
        supportsValueOnSeries: [
            (s) => [s.isTrends, s.isStickiness, s.isLifecycle, s.display],
            (isTrends, isStickiness, isLifecycle, display) => {
                if (isTrends || isStickiness) {
                    return !NON_VALUES_ON_SERIES_DISPLAY_TYPES.includes(display || ChartDisplayType.ActionsLineGraph)
                } else if (isLifecycle) {
                    return true
                }
                return false
            },
        ],

        dateRange: [(s) => [s.querySource], (q) => (q ? q.dateRange : null)],
        breakdownFilter: [(s) => [s.querySource], (q) => (q ? getBreakdown(q) : null)],
        display: [(s) => [s.querySource], (q) => (q ? getDisplay(q) : null)],
        compare: [(s) => [s.querySource], (q) => (q ? getCompare(q) : null)],
        formula: [(s) => [s.querySource], (q) => (q ? getFormula(q) : null)],
        series: [(s) => [s.querySource], (q) => (q ? getSeries(q) : null)],
        interval: [(s) => [s.querySource], (q) => (q ? getInterval(q) : null)],
        properties: [(s) => [s.querySource], (q) => (q ? q.properties : null)],
        samplingFactor: [(s) => [s.querySource], (q) => (q ? q.samplingFactor : null)],
        showLegend: [(s) => [s.querySource], (q) => (q ? getShowLegend(q) : null)],
        showValuesOnSeries: [(s) => [s.querySource], (q) => (q ? getShowValuesOnSeries(q) : null)],
        showLabelOnSeries: [(s) => [s.querySource], (q) => (q ? getShowLabelsOnSeries(q) : null)],
        showPercentStackView: [(s) => [s.querySource], (q) => (q ? getShowPercentStackView(q) : null)],
        vizSpecificOptions: [(s) => [s.query], (q: Node) => (isInsightVizNode(q) ? q.vizSpecificOptions : null)],
        insightFilter: [(s) => [s.querySource], (q) => (q ? filterForQuery(q) : null)],
        trendsFilter: [(s) => [s.querySource], (q) => (isTrendsQuery(q) ? q.trendsFilter : null)],
        funnelsFilter: [(s) => [s.querySource], (q) => (isFunnelsQuery(q) ? q.funnelsFilter : null)],
        retentionFilter: [(s) => [s.querySource], (q) => (isRetentionQuery(q) ? q.retentionFilter : null)],
        pathsFilter: [(s) => [s.querySource], (q) => (isPathsQuery(q) ? q.pathsFilter : null)],
        stickinessFilter: [(s) => [s.querySource], (q) => (isStickinessQuery(q) ? q.stickinessFilter : null)],
        lifecycleFilter: [(s) => [s.querySource], (q) => (isLifecycleQuery(q) ? q.lifecycleFilter : null)],
        funnelPathsFilter: [(s) => [s.querySource], (q) => (isPathsQuery(q) ? q.funnelPathsFilter : null)],

        isUsingSessionAnalysis: [
            (s) => [s.series, s.breakdownFilter, s.properties],
            (series, breakdownFilter, properties) => {
                const using_session_breakdown = breakdownFilter?.breakdown_type === 'session'
                const using_session_math = series?.some((entity) => entity.math === 'unique_session')
                const using_session_property_math = series?.some((entity) => {
                    // Should be made more generic is we ever add more session properties
                    return entity.math_property === '$session_duration'
                })
                const using_entity_session_property_filter = series?.some((entity) => {
                    return parseProperties(entity.properties).some((property) => property.type === 'session')
                })
                const using_global_session_property_filter = parseProperties(properties).some(
                    (property) => property.type === 'session'
                )
                return (
                    using_session_breakdown ||
                    using_session_math ||
                    using_session_property_math ||
                    using_entity_session_property_filter ||
                    using_global_session_property_filter
                )
            },
        ],
        shouldShowSessionAnalysisWarning: [
            (s) => [s.isUsingSessionAnalysis, s.query],
            (isUsingSessionAnalysis, query) =>
                isUsingSessionAnalysis && !(isInsightVizNode(query) && query.suppressSessionAnalysisWarning),
        ],
        isNonTimeSeriesDisplay: [
            (s) => [s.display],
            (display) => !!display && NON_TIME_SERIES_DISPLAY_TYPES.includes(display),
        ],

        isSingleSeries: [
            (s) => [s.isTrends, s.formula, s.series, s.breakdownFilter],
            (isTrends, formula, series, breakdownFilter): boolean => {
                return ((isTrends && !!formula) || (series || []).length <= 1) && !breakdownFilter?.breakdown
            },
        ],
        isBreakdownSeries: [
            (s) => [s.breakdownFilter],
            (breakdownFilter): boolean => {
                return !!breakdownFilter?.breakdown
            },
        ],

        isDataWarehouseSeries: [
            (s) => [s.isTrends, s.series],
            (isTrends, series): boolean => {
                return isTrends && (series || []).length > 0 && !!series?.some((node) => isDataWarehouseNode(node))
            },
        ],

        currentDataWarehouseSchemaColumns: [
            (s) => [s.series, s.isSingleSeries, s.isDataWarehouseSeries, s.isBreakdownSeries, s.dataWarehouseTablesMap],
            (
                series,
                isSingleSeries,
                isDataWarehouseSeries,
                isBreakdownSeries,
                dataWarehouseTablesMap
            ): DatabaseSchemaField[] => {
                if (
                    !series ||
                    series.length === 0 ||
                    (!isSingleSeries && !isBreakdownSeries) ||
                    !isDataWarehouseSeries
                ) {
                    return []
                }

                return Object.values(dataWarehouseTablesMap[(series[0] as DataWarehouseNode)?.table_name]?.fields ?? {})
            },
        ],

        valueOnSeries: [
            (s) => [s.isTrends, s.isStickiness, s.isLifecycle, s.insightFilter],
            (isTrends, isStickiness, isLifecycle, insightFilter): boolean => {
                return !!(
                    ((isTrends || isStickiness || isLifecycle) &&
                        (insightFilter as TrendsFilter)?.showValuesOnSeries) ||
                    // pie charts have value checked by default
                    (isTrends &&
                        (insightFilter as TrendsFilter)?.display === ChartDisplayType.ActionsPie &&
                        (insightFilter as TrendsFilter)?.showValuesOnSeries === undefined)
                )
            },
        ],

        hasLegend: [
            (s) => [s.isTrends, s.isStickiness, s.isLifecycle, s.display],
            (isTrends, isStickiness, isLifecycle, display) =>
                (isTrends || isStickiness || isLifecycle) &&
                !(display && DISPLAY_TYPES_WITHOUT_LEGEND.includes(display)),
        ],

        hasFormula: [(s) => [s.formula], (formula) => formula !== undefined],

        activeUsersMath: [
            (s) => [s.series],
            (series): BaseMathType.MonthlyActiveUsers | BaseMathType.WeeklyActiveUsers | null =>
                getActiveUsersMath(series),
        ],
        enabledIntervals: [
            (s) => [s.activeUsersMath, s.isTrends],
            (activeUsersMath, isTrends): Intervals => {
                const enabledIntervals: Intervals = { ...intervals }

                if (activeUsersMath) {
                    // Disallow grouping by hour for WAUs/MAUs as it's an expensive query that produces a view that's not useful for users
                    enabledIntervals.hour = {
                        ...enabledIntervals.hour,
                        disabledReason:
                            'Grouping by hour is not supported on insights with weekly or monthly active users series.',
                    }

                    // Disallow grouping by month for WAUs as the resulting view is misleading to users
                    if (activeUsersMath === BaseMathType.WeeklyActiveUsers) {
                        enabledIntervals.month = {
                            ...enabledIntervals.month,
                            disabledReason:
                                'Grouping by month is not supported on insights with weekly active users series.',
                        }
                    }
                }

                if (!isTrends) {
                    enabledIntervals.minute = {
                        ...enabledIntervals.minute,
                        hidden: true,
                    }
                }

                return enabledIntervals
            },
        ],

        erroredQueryId: [
            (s) => [s.insightDataError],
            (insightDataError) => {
                return insightDataError?.queryId || null
            },
        ],
        validationError: [
            (s) => [s.insightDataError],
            (insightDataError): string | null => {
                // We use 512 for query timeouts
                return insightDataError?.status === 400 || insightDataError?.status === 512
                    ? insightDataError.detail?.replace('Try ', 'Try ') // Add unbreakable space for better line breaking
                    : null
            },
        ],

        timezone: [(s) => [s.insightData], (insightData) => insightData?.timezone || 'UTC'],

        /*
         * Funnels
         */
        isFunnelWithEnoughSteps: [
            (s) => [s.series],
            (series) => {
                return (series?.length || 0) > 1
            },
        ],

        // Exclusion filters
        exclusionDefaultStepRange: [
            (s) => [s.querySource],
            (querySource: FunnelsQuery): FunnelExclusionSteps => ({
                funnelFromStep: 0,
                funnelToStep: (querySource.series || []).length > 1 ? querySource.series.length - 1 : 1,
            }),
        ],
        exclusionFilters: [
            (s) => [s.funnelsFilter],
            (funnelsFilter): FilterType => ({
                events: funnelsFilter?.exclusions?.map(({ funnelFromStep, funnelToStep, ...rest }, index) => ({
                    funnel_from_step: funnelFromStep,
                    funnel_to_step: funnelToStep,
                    order: index,
                    ...seriesNodeToFilter(rest),
                })),
            }),
        ],
    }),

    listeners(({ actions, values, props }) => ({
        updateDateRange: async ({ dateRange }, breakpoint) => {
            await breakpoint(300)
            actions.updateQuerySource({ dateRange: { ...values.dateRange, ...dateRange } })
        },
        updateBreakdownFilter: async ({ breakdownFilter }, breakpoint) => {
            await breakpoint(500) // extra debounce time because of number input
            actions.updateQuerySource({
                breakdownFilter: { ...values.breakdownFilter, ...breakdownFilter },
            } as Partial<TrendsQuery>)
        },
        updateInsightFilter: async ({ insightFilter }, breakpoint) => {
            await breakpoint(300)
            const filterProperty = filterKeyForQuery(values.localQuerySource)
            actions.updateQuerySource({
                [filterProperty]: { ...values.localQuerySource[filterProperty], ...insightFilter },
            })
        },
        updateDisplay: ({ display }) => {
            actions.updateInsightFilter({ display })
        },
        updateQuerySource: ({ querySource }) => {
            actions.setQuery({
                ...values.query,
                source: {
                    ...values.querySource,
                    ...handleQuerySourceUpdateSideEffects(querySource, values.querySource as InsightQueryNode),
                },
            } as Node)
        },
        setQuery: ({ query }) => {
            if (isInsightVizNode(query)) {
                if (query.source.kind === NodeKind.TrendsQuery) {
                    // Disable filter test account when using a data warehouse series
                    const hasWarehouseSeries = query.source.series?.some((node) => isDataWarehouseNode(node))
                    const filterTestAccountsEnabled = query.source.filterTestAccounts ?? false
                    if (hasWarehouseSeries && filterTestAccountsEnabled) {
                        query.source.filterTestAccounts = false
                    }
                }

                if (props.setQuery) {
                    props.setQuery(query)
                }

                const querySource = query.source
                const filters = queryNodeToFilter(querySource)
                actions.setFilters(filters)
            }
        },
        loadData: async ({ queryId }, breakpoint) => {
            actions.setTimedOutQueryId(null)

            await breakpoint(SHOW_TIMEOUT_MESSAGE_AFTER) // By timeout we just mean long loading time here

            if (values.insightDataLoading) {
                actions.setTimedOutQueryId(queryId)
                const tags = {
                    kind: values.querySource?.kind,
                    scene: sceneLogic.isMounted() ? sceneLogic.values.scene : null,
                }
                posthog.capture('insight timeout message shown', tags)
            }
        },
        loadDataSuccess: () => {
            actions.setTimedOutQueryId(null)
        },
        loadDataFailure: () => {
            actions.setTimedOutQueryId(null)
        },
    })),
])

const getActiveUsersMath = (
    series: TrendsQuery['series'] | null | undefined
): BaseMathType.WeeklyActiveUsers | BaseMathType.MonthlyActiveUsers | null => {
    for (const seriesItem of series || []) {
        if (seriesItem.math === BaseMathType.WeeklyActiveUsers) {
            return BaseMathType.WeeklyActiveUsers
        }

        if (seriesItem.math === BaseMathType.MonthlyActiveUsers) {
            return BaseMathType.MonthlyActiveUsers
        }
    }

    return null
}

const handleQuerySourceUpdateSideEffects = (
    update: QuerySourceUpdate,
    currentState: InsightQueryNode
): QuerySourceUpdate => {
    const mergedUpdate = { ...update } as InsightQueryNode

    const maybeChangedSeries = (update as TrendsQuery).series || null
    const maybeChangedActiveUsersMath = maybeChangedSeries ? getActiveUsersMath(maybeChangedSeries) : null
    const kind = (update as Partial<InsightQueryNode>).kind || currentState.kind
    const insightFilter = currentState[nodeKindToFilterProperty[currentState.kind]] as Partial<InsightFilter>
    const maybeChangedInsightFilter = update[nodeKindToFilterProperty[kind]] as Partial<InsightFilter>

    const interval = (currentState as TrendsQuery).interval

    const oneHourDateRange = {
        date_from: '-1h',
    }

    /*
     * Series change side effects.
     */

    // If the user just flipped an event action to use WAUs/MAUs math and their
    // current interval is unsupported by the math type, switch their interval
    // to an appropriate allowed interval and inform them of the change via a toast
    if (
        maybeChangedActiveUsersMath !== null &&
        (interval === 'hour' || interval === 'month' || interval === 'minute')
    ) {
        if (interval === 'hour' || interval === 'minute') {
            lemonToast.info(
                `Switched to grouping by day, because "${BASE_MATH_DEFINITIONS[maybeChangedActiveUsersMath].name}" does not support grouping by ${interval}.`
            )
            ;(mergedUpdate as TrendsQuery).interval = 'day'
        } else if (interval === 'month' && maybeChangedActiveUsersMath === BaseMathType.WeeklyActiveUsers) {
            lemonToast.info(
                `Switched to grouping by week, because "${BASE_MATH_DEFINITIONS[maybeChangedActiveUsersMath].name}" does not support grouping by ${interval}.`
            )
            ;(mergedUpdate as TrendsQuery).interval = 'week'
        }
    }

    /*
     * Date range change side effects.
     */
    if (
        !isRetentionQuery(currentState) &&
        !isPathsQuery(currentState) && // TODO: Apply side logic more elegantly
        update.dateRange &&
        update.dateRange.date_from &&
        (update.dateRange.date_from !== currentState.dateRange?.date_from ||
            update.dateRange.date_to !== currentState.dateRange?.date_to)
    ) {
        const { date_from, date_to } = { ...currentState.dateRange, ...update.dateRange }

        if (date_from && date_to && dayjs(date_from).isValid() && dayjs(date_to).isValid()) {
            if (dayjs(date_to).diff(dayjs(date_from), 'day') <= 3) {
                ;(mergedUpdate as TrendsQuery).interval = 'hour'
            } else if (dayjs(date_to).diff(dayjs(date_from), 'month') <= 3) {
                ;(mergedUpdate as TrendsQuery).interval = 'day'
            } else {
                ;(mergedUpdate as TrendsQuery).interval = 'month'
            }
        } else {
            // get a defaultInterval for dateOptions that have a default value
            const selectedDateMapping = dateMapping.find(
                ({ key, values, defaultInterval }) =>
                    values[0] === date_from &&
                    values[1] === (date_to || undefined) &&
                    key !== 'Custom' &&
                    defaultInterval
            )

            if (!selectedDateMapping && isTrendsQuery(currentState) && is12HoursOrLess(date_from)) {
                ;(mergedUpdate as TrendsQuery).interval = 'minute'
            } else if (!selectedDateMapping && isLessThan2Days(date_from)) {
                ;(mergedUpdate as TrendsQuery).interval = 'hour'
            } else {
                ;(mergedUpdate as TrendsQuery).interval = selectedDateMapping?.defaultInterval || 'day'
            }
        }
    }

    /*
     * Display change side effects.
     */
    const display = (insightFilter as Partial<TrendsFilter>)?.display || ChartDisplayType.ActionsLineGraph
    const maybeChangedDisplay =
        (maybeChangedInsightFilter as Partial<TrendsFilter>)?.display || ChartDisplayType.ActionsLineGraph

    // For the map, make sure we are breaking down by country
    if (
        kind === NodeKind.TrendsQuery &&
        display !== maybeChangedDisplay &&
        maybeChangedDisplay === ChartDisplayType.WorldMap
    ) {
        const math = (maybeChangedSeries || (currentState as TrendsQuery).series)?.[0].math

        mergedUpdate['breakdownFilter'] = {
            breakdown: '$geoip_country_code',
            breakdown_type: ['dau', 'weekly_active', 'monthly_active'].includes(math || '') ? 'person' : 'event',
        }
    }

    // if mixed, clear breakdown and trends filter
    if (
        kind === NodeKind.TrendsQuery &&
        (mergedUpdate as TrendsQuery).series?.length >= 0 &&
        (mergedUpdate as TrendsQuery).series.some((series) => isDataWarehouseNode(series)) &&
        (mergedUpdate as TrendsQuery).series.some((series) => isActionsNode(series) || isEventsNode(series))
    ) {
        mergedUpdate['breakdownFilter'] = null
        mergedUpdate['properties'] = []
    }

    // Don't allow minutes on anything other than Trends
    if (
        currentState.kind == NodeKind.TrendsQuery &&
        kind !== NodeKind.TrendsQuery &&
        (('interval' in mergedUpdate && mergedUpdate?.interval) || interval) == 'minute'
    ) {
        ;(mergedUpdate as TrendsQuery).interval = 'hour'
    }

    // If the user changes the interval to 'minute' and the date_range is more than 12 hours, reset it to 1 hour
    if (kind == NodeKind.TrendsQuery && (mergedUpdate as TrendsQuery)?.interval == 'minute' && interval !== 'minute') {
        const { date_from, date_to } = { ...currentState.dateRange, ...update.dateRange }

        if (
            // When insights are created, they might not have an explicit dateRange set. Change it to an hour if the interval is minute.
            (!date_from && !date_to) ||
            // If the interval is set manually to a range greater than 12 hours, change it to an hour
            (date_from &&
                date_to &&
                dayjs(date_from).isValid() &&
                dayjs(date_to).isValid() &&
                dayjs(date_to).diff(dayjs(date_from), 'hour') > 12)
        ) {
            ;(mergedUpdate as TrendsQuery).dateRange = oneHourDateRange
        } else {
            if (!is12HoursOrLess(date_from)) {
                ;(mergedUpdate as TrendsQuery).dateRange = oneHourDateRange
            }
        }
    }

    // If we've changed interval, clear smoothings
    if (kind == NodeKind.TrendsQuery) {
        if (
            (currentState as Partial<TrendsQuery>)?.trendsFilter?.smoothingIntervals !== undefined &&
            (mergedUpdate as TrendsQuery)?.interval !== undefined &&
            (mergedUpdate as TrendsQuery).interval !== interval
        ) {
            ;(mergedUpdate as TrendsQuery).trendsFilter = {
                ...(mergedUpdate as TrendsQuery).trendsFilter,
                smoothingIntervals: undefined,
            }
        }
    }

    return mergedUpdate
}<|MERGE_RESOLUTION|>--- conflicted
+++ resolved
@@ -9,7 +9,6 @@
     PERCENT_STACK_VIEW_DISPLAY_TYPE,
 } from 'lib/constants'
 import { dayjs } from 'lib/dayjs'
-import { featureFlagLogic } from 'lib/logic/featureFlagLogic'
 import { dateMapping, is12HoursOrLess, isLessThan2Days } from 'lib/utils'
 import posthog from 'posthog-js'
 import { databaseTableListLogic } from 'scenes/data-management/database/databaseTableListLogic'
@@ -83,15 +82,8 @@
             ['isHogQLInsight', 'query', 'insightQuery', 'insightData', 'insightDataLoading', 'insightDataError'],
             filterTestAccountsDefaultsLogic,
             ['filterTestAccountsDefault'],
-<<<<<<< HEAD
             databaseTableListLogic,
             ['dataWarehouseTablesMap'],
-=======
-            dataWarehouseSceneLogic,
-            ['externalTablesMap'],
-            featureFlagLogic,
-            ['featureFlags'],
->>>>>>> 1efb4c70
         ],
         actions: [
             insightLogic,
