import React from 'react'
import { useActions, useMountedLogic, useValues } from 'kea'
import dayjs from 'dayjs'
import relativeTime from 'dayjs/plugin/relativeTime'
import { Row, Col, Card, Input, Button, Popconfirm, Tooltip } from 'antd'
import { FEATURE_FLAGS } from 'lib/constants'
import { annotationsLogic } from '~/lib/components/Annotations'
import { router } from 'kea-router'
import { FunnelTab, PathTab, RetentionTab, SessionTab, TrendTab } from './InsightTabs'
import { insightLogic } from './insightLogic'
import { getLogicFromInsight } from './utils'
import { InsightHistoryPanel } from './InsightHistoryPanel'
import { DownOutlined, UpOutlined } from '@ant-design/icons'
import { insightCommandLogic } from './insightCommandLogic'
<<<<<<< HEAD
import { AvailableFeature, HotKeys, ItemMode, ViewType } from '~/types'
=======

import './Insights.scss'
import {
    ErrorMessage,
    FunnelEmptyState,
    FunnelInvalidExclusionFiltersEmptyState,
    FunnelInvalidFiltersEmptyState,
    TimeOut,
} from './EmptyStates'
import { People } from 'scenes/funnels/FunnelPeople'
import { InsightsTable } from './InsightsTable'
import { TrendInsight } from 'scenes/trends/Trends'
import { trendsLogic } from 'scenes/trends/trendsLogic'
import { AvailableFeature, FunnelVizType, HotKeys, InsightType, ItemMode, ViewType } from '~/types'
>>>>>>> 152dfae5
import { useKeyboardHotkeys } from 'lib/hooks/useKeyboardHotkeys'
import { eventUsageLogic, InsightEventSource } from 'lib/utils/eventUsageLogic'
import { NPSPrompt } from 'lib/experimental/NPSPrompt'
import { featureFlagLogic } from 'lib/logic/featureFlagLogic'
import { PersonModal } from 'scenes/trends/PersonModal'
import { SaveCohortModal } from 'scenes/trends/SaveCohortModal'
import { personsModalLogic } from 'scenes/trends/personsModalLogic'
import { ObjectTags } from 'lib/components/ObjectTags'
import { InsightsNav } from './InsightsNav'
import { userLogic } from 'scenes/userLogic'
import { SaveToDashboard } from 'lib/components/SaveToDashboard/SaveToDashboard'
import { InsightContainer } from 'scenes/insights/InsightContainer'

import './Insights.scss'

dayjs.extend(relativeTime)

export function Insights(): JSX.Element {
    useMountedLogic(insightCommandLogic)
    const {
        hashParams: { fromItem },
    } = useValues(router)

    const { annotationsToCreate } = useValues(annotationsLogic({ pageKey: fromItem }))
    const { activeView, allFilters, controlsCollapsed, insight, insightMode, tagLoading } = useValues(insightLogic)
    const {
        setActiveView,
        toggleControlsCollapsed,
        saveNewTag,
        deleteTag,
        updateInsight,
        setInsightMode,
        setInsight,
        saveInsight,
    } = useActions(insightLogic)
    const { reportHotkeyNavigation } = useActions(eventUsageLogic)
    const { showingPeople } = useValues(personsModalLogic)
    const { saveCohortWithFilters } = useActions(personsModalLogic)
    const { featureFlags } = useValues(featureFlagLogic)
    const { user } = useValues(userLogic)
    const { reportInsightsTabReset } = useActions(eventUsageLogic)

    const { cohortModalVisible } = useValues(personsModalLogic)
    const { setCohortModalVisible } = useActions(personsModalLogic)
    const { reportCohortCreatedFromPersonModal } = useActions(eventUsageLogic)
    const verticalLayout = activeView === ViewType.FUNNELS && !featureFlags[FEATURE_FLAGS.FUNNEL_HORIZONTAL_UI] // Whether to display the control tab on the side instead of on top

    const logicFromInsight = getLogicFromInsight(activeView as InsightType, {
        dashboardItemId: fromItem || null,
        filters: allFilters,
    })
    const { loadResults } = useActions(logicFromInsight)
    const { resultsLoading } = useValues(logicFromInsight)

    const handleHotkeyNavigation = (view: ViewType, hotkey: HotKeys): void => {
        setActiveView(view)
        reportHotkeyNavigation('insights', hotkey)
    }

    const { push } = useActions(router)

    useKeyboardHotkeys({
        t: {
            action: () => handleHotkeyNavigation(ViewType.TRENDS, 't'),
        },
        f: {
            action: () => handleHotkeyNavigation(ViewType.FUNNELS, 'f'),
        },
        o: {
            action: () => handleHotkeyNavigation(ViewType.SESSIONS, 'o'),
        },
        r: {
            action: () => handleHotkeyNavigation(ViewType.RETENTION, 'r'),
        },
        p: {
            action: () => handleHotkeyNavigation(ViewType.PATHS, 'p'),
        },
        i: {
            action: () => handleHotkeyNavigation(ViewType.STICKINESS, 'i'),
        },
        l: {
            action: () => handleHotkeyNavigation(ViewType.LIFECYCLE, 'l'),
        },
        escape: {
            // Exit edit mode with Esc. Full screen mode is also exited with Esc, but this behavior is native to the browser.
            action: () => setInsightMode(ItemMode.View, InsightEventSource.Hotkey),
            disabled: insightMode !== ItemMode.Edit,
        },
    })

    return (
        <div className="insights-page">
            {featureFlags[FEATURE_FLAGS.SAVED_INSIGHTS] && insightMode === ItemMode.View ? (
                <>
                    <Row justify="space-between" align="middle" style={{ marginTop: 24 }}>
                        <span style={{ fontSize: 28, fontWeight: 600 }}>
                            {insight.name || `Insight #${insight.id ?? '...'}`}
                        </span>
                        <div>
                            <SaveToDashboard
                                displayComponent={
                                    <Button style={{ color: 'var(--primary)' }} className="btn-save">
                                        Add to dashboard
                                    </Button>
                                }
                                tooltipOptions={{
                                    placement: 'bottom',
                                    title: 'Save to dashboard',
                                }}
                                item={{
                                    entity: {
                                        filters: insight.filters || allFilters,
                                        annotations: annotationsToCreate,
                                    },
                                }}
                            />
                            <Button
                                type="primary"
                                style={{ marginLeft: 8 }}
                                onClick={() => setInsightMode(ItemMode.Edit, null)}
                            >
                                Edit
                            </Button>
                        </div>
                    </Row>
                    {insight.description && (
                        <span className="text-muted-alt" style={{ fontStyle: 'italic' }}>
                            {insight.description}
                        </span>
                    )}
                    <div className="mb" style={{ marginTop: 8 }} data-attr="insight-tags">
                        <ObjectTags tags={insight.tags || []} staticOnly />
                    </div>
                    <Col span={24}>
                        <InsightContainer loadResults={loadResults} resultsLoading={resultsLoading} />
                    </Col>
                </>
            ) : (
                <>
                    <PersonModal
                        visible={showingPeople && !cohortModalVisible}
                        view={ViewType.FUNNELS}
                        filters={allFilters}
                        onSaveCohort={() => {
                            setCohortModalVisible(true)
                        }}
                    />
                    <SaveCohortModal
                        visible={cohortModalVisible}
                        onOk={(title: string) => {
                            saveCohortWithFilters(title, allFilters)
                            setCohortModalVisible(false)
                            reportCohortCreatedFromPersonModal(allFilters)
                        }}
                        onCancel={() => setCohortModalVisible(false)}
                    />
                    {insight.id && (
                        <>
                            <Row
                                align="middle"
                                style={{ marginTop: 24, justifyContent: 'space-between' }}
                                className="mb-05"
                            >
                                {featureFlags[FEATURE_FLAGS.SAVED_INSIGHTS] ? (
                                    <Col>
                                        <span style={{ fontSize: 28, fontWeight: 600 }}>
                                            {insight.saved ? 'Edit' : 'Create'} Insight
                                        </span>
                                    </Col>
                                ) : (
                                    <span style={{ fontSize: 28, fontWeight: 600 }}>
                                        {insight.name || `Insight #${insight.id}`}
                                    </span>
                                )}

                                <Col>
                                    <>
                                        <Popconfirm
                                            title="Are you sure? This will clear all filters and any progress will be lost."
                                            onConfirm={() => {
                                                window.scrollTo({ top: 0 })
                                                push(`/insights?insight=${insight?.filters?.insight}`)
                                                reportInsightsTabReset()
                                            }}
                                        >
                                            <Tooltip placement="top" title="Reset all filters">
                                                <Button type="link" className="btn-reset">
                                                    {'Reset'}
                                                </Button>
                                            </Tooltip>
                                        </Popconfirm>
                                        <SaveToDashboard
                                            displayComponent={
                                                <Button style={{ color: 'var(--primary)' }} className="btn-save">
                                                    {featureFlags[FEATURE_FLAGS.SAVED_INSIGHTS]
                                                        ? 'Save & add to dashboard'
                                                        : 'Add to dashboard'}
                                                </Button>
                                            }
                                            tooltipOptions={{
                                                placement: 'bottom',
                                                title: 'Save to dashboard',
                                            }}
                                            item={{
                                                entity: {
                                                    filters: insight.filters || allFilters,
                                                    annotations: annotationsToCreate,
                                                },
                                            }}
                                        />
                                        {featureFlags[FEATURE_FLAGS.SAVED_INSIGHTS] && (
                                            <Button
                                                style={{ marginLeft: 8 }}
                                                type="primary"
                                                onClick={() => saveInsight()}
                                            >
                                                Save
                                            </Button>
                                        )}
                                    </>
                                </Col>
                            </Row>
                            {featureFlags[FEATURE_FLAGS.SAVED_INSIGHTS] && (
                                <Row>
                                    <Col className="mt-05 mb-05">
                                        <span>
                                            <strong>Name</strong>
                                        </span>
                                        <div style={{ minWidth: 720 }}>
                                            <Input
                                                placeholder={insight.name || `Insight #${insight.id}`}
                                                value={insight.name || ''}
                                                size="large"
                                                style={{ minWidth: 720, marginTop: 8 }}
                                                onChange={(e) => setInsight({ ...insight, name: e.target.value })}
                                                onKeyDown={(e) => {
                                                    if (e.key === 'Enter') {
                                                        updateInsight(insight)
                                                    }
                                                }}
                                                tabIndex={0}
                                            />
                                        </div>
                                    </Col>
                                </Row>
                            )}
                        </>
                    )}

                    {featureFlags[FEATURE_FLAGS.SAVED_INSIGHTS] && (
                        <>
                            {user?.organization?.available_features?.includes(
                                AvailableFeature.DASHBOARD_COLLABORATION
                            ) && (
                                <>
                                    <Row>
                                        <Col style={{ paddingTop: 8 }}>
                                            <span>
                                                <strong>Description</strong>
                                            </span>
                                            <div style={{ minWidth: 720, marginTop: 8 }}>
                                                <Input.TextArea
                                                    value={insight.description}
                                                    onChange={(e) =>
                                                        setInsight({ ...insight, description: e.target.value })
                                                    }
                                                    onKeyDown={(e) => {
                                                        if (e.key === 'Enter' && (e.ctrlKey || e.metaKey)) {
                                                            updateInsight(insight)
                                                        }
                                                    }}
                                                    tabIndex={5}
                                                    allowClear
                                                />
                                            </div>
                                        </Col>
                                    </Row>
                                    <Row>
                                        <Col style={{ paddingTop: 8 }}>
                                            <span>
                                                <strong>Tags</strong>
                                            </span>
                                            <div className="mb" style={{ marginTop: 8 }} data-attr="insight-tags">
                                                <ObjectTags
                                                    tags={insight.tags || []}
                                                    onTagSave={saveNewTag}
                                                    onTagDelete={deleteTag}
                                                    saving={tagLoading}
                                                    tagsAvailable={[]}
                                                />
                                            </div>
                                        </Col>
                                    </Row>
                                </>
                            )}
                        </>
                    )}

                    <Row style={{ marginTop: 16 }}>
                        <InsightsNav />
                    </Row>

                    <Row gutter={16}>
                        {activeView === ViewType.HISTORY ? (
                            <Col span={24}>
                                <Card className="" style={{ overflow: 'visible' }}>
                                    <InsightHistoryPanel />
                                </Card>
                            </Col>
                        ) : (
                            <>
                                <Col span={24} xl={verticalLayout ? 8 : undefined}>
                                    <Card
                                        className={`insight-controls${controlsCollapsed ? ' collapsed' : ''}`}
                                        onClick={() => controlsCollapsed && toggleControlsCollapsed()}
                                    >
                                        <div
                                            role="button"
                                            title={controlsCollapsed ? 'Expand panel' : 'Collapse panel'}
                                            className="collapse-control"
                                            onClick={() => !controlsCollapsed && toggleControlsCollapsed()}
                                        >
                                            {controlsCollapsed ? <DownOutlined /> : <UpOutlined />}
                                        </div>
                                        {controlsCollapsed && (
                                            <div>
                                                <h3 className="l3">Query definition</h3>
                                                <span className="text-small text-muted">
                                                    Click here to view and change the query events, filters and other
                                                    settings.
                                                </span>
                                            </div>
                                        )}
                                        <div className="tabs-inner">
                                            {/* These are insight specific filters. They each have insight specific logics */}
                                            {
                                                {
                                                    [`${ViewType.TRENDS}`]: <TrendTab view={ViewType.TRENDS} />,
                                                    [`${ViewType.STICKINESS}`]: <TrendTab view={ViewType.STICKINESS} />,
                                                    [`${ViewType.LIFECYCLE}`]: <TrendTab view={ViewType.LIFECYCLE} />,
                                                    [`${ViewType.SESSIONS}`]: <SessionTab />,
                                                    [`${ViewType.FUNNELS}`]: <FunnelTab />,
                                                    [`${ViewType.RETENTION}`]: <RetentionTab />,
                                                    [`${ViewType.PATHS}`]: <PathTab />,
                                                }[activeView]
                                            }
                                        </div>
                                    </Card>
                                </Col>
                                <Col span={24} xl={verticalLayout ? 16 : undefined}>
                                    <InsightContainer loadResults={loadResults} resultsLoading={resultsLoading} />
                                </Col>
                            </>
                        )}
                    </Row>
                    <NPSPrompt />
                </>
            )}
        </div>
    )
}<|MERGE_RESOLUTION|>--- conflicted
+++ resolved
@@ -12,24 +12,7 @@
 import { InsightHistoryPanel } from './InsightHistoryPanel'
 import { DownOutlined, UpOutlined } from '@ant-design/icons'
 import { insightCommandLogic } from './insightCommandLogic'
-<<<<<<< HEAD
-import { AvailableFeature, HotKeys, ItemMode, ViewType } from '~/types'
-=======
-
-import './Insights.scss'
-import {
-    ErrorMessage,
-    FunnelEmptyState,
-    FunnelInvalidExclusionFiltersEmptyState,
-    FunnelInvalidFiltersEmptyState,
-    TimeOut,
-} from './EmptyStates'
-import { People } from 'scenes/funnels/FunnelPeople'
-import { InsightsTable } from './InsightsTable'
-import { TrendInsight } from 'scenes/trends/Trends'
-import { trendsLogic } from 'scenes/trends/trendsLogic'
-import { AvailableFeature, FunnelVizType, HotKeys, InsightType, ItemMode, ViewType } from '~/types'
->>>>>>> 152dfae5
+import { AvailableFeature, HotKeys, ItemMode, ViewType, InsightType } from '~/types'
 import { useKeyboardHotkeys } from 'lib/hooks/useKeyboardHotkeys'
 import { eventUsageLogic, InsightEventSource } from 'lib/utils/eventUsageLogic'
 import { NPSPrompt } from 'lib/experimental/NPSPrompt'
