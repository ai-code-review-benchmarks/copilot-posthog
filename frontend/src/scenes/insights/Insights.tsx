--- conflicted
+++ resolved
@@ -5,11 +5,7 @@
 import dayjs from 'dayjs'
 import relativeTime from 'dayjs/plugin/relativeTime'
 
-<<<<<<< HEAD
 import { Row, Col, Card, Button, Input } from 'antd'
-=======
-import { Tabs, Row, Col, Card, Button, Tooltip } from 'antd'
->>>>>>> 304033c0
 import { FUNNEL_VIZ, ACTIONS_TABLE, ACTIONS_BAR_CHART_VALUE, FEATURE_FLAGS } from 'lib/constants'
 import { annotationsLogic } from '~/lib/components/Annotations'
 import { router } from 'kea-router'
@@ -184,83 +180,9 @@
                         setInsight({ ...insight, name: e.target.value }) // To update the input immediately
                         updateInsight({ name: e.target.value }) // This is breakpointed (i.e. debounced) to avoid multiple API calls
                     }}
-<<<<<<< HEAD
                     onKeyDown={(e) => {
                         if (e.key === 'Enter') {
                             setInsightMode({ mode: null, source: InsightEventSource.InputEnter })
-=======
-                >
-                    <TabPane
-                        tab={
-                            <span data-attr="insight-trends-tab">
-                                Trends
-                                <InsightHotkey hotkey="t" />
-                            </span>
-                        }
-                        key={ViewType.TRENDS}
-                    />
-                    <TabPane
-                        tab={
-                            <span data-attr="insight-funnels-tab">
-                                Funnels
-                                <InsightHotkey hotkey="f" />
-                            </span>
-                        }
-                        key={ViewType.FUNNELS}
-                    />
-                    <TabPane
-                        tab={
-                            <span data-attr="insight-retention-tab">
-                                Retention
-                                <InsightHotkey hotkey="r" />
-                            </span>
-                        }
-                        key={ViewType.RETENTION}
-                    />
-                    <TabPane
-                        tab={
-                            <span data-attr="insight-path-tab">
-                                User Paths
-                                <InsightHotkey hotkey="p" />
-                            </span>
-                        }
-                        key={ViewType.PATHS}
-                    />
-                    <TabPane
-                        tab={
-                            <Tooltip
-                                placement="bottom"
-                                title="View average and distribution of session durations."
-                                data-attr="insight-sessions-tab"
-                            >
-                                Sessions
-                                <InsightHotkey hotkey="o" />
-                            </Tooltip>
-                        }
-                        key={ViewType.SESSIONS}
-                    />
-                    <TabPane
-                        tab={
-                            <Tooltip
-                                placement="bottom"
-                                title={
-                                    <>
-                                        Stickiness shows you how many days users performed an action repeatedly within a
-                                        timeframe.
-                                        <br />
-                                        <br />
-                                        <i>
-                                            Example: If a user performed an action on Monday and again on Friday, it
-                                            would be shown as "2 days".
-                                        </i>
-                                    </>
-                                }
-                                data-attr="insight-stickiness-tab"
-                            >
-                                Stickiness
-                                <InsightHotkey hotkey="i" />
-                            </Tooltip>
->>>>>>> 304033c0
                         }
                     }}
                     ref={nameInputRef}
@@ -485,37 +407,4 @@
             <NPSPrompt />
         </div>
     )
-<<<<<<< HEAD
-=======
-}
-
-function FunnelInsight(): JSX.Element {
-    const {
-        isValidFunnel,
-        isLoading,
-        filters: { funnel_viz_type },
-        areFiltersValid,
-    } = useValues(funnelLogic({}))
-
-    const renderFunnel = (): JSX.Element => {
-        if (!areFiltersValid) {
-            return <FunnelInvalidFiltersEmptyState />
-        }
-        if (isValidFunnel) {
-            return <Funnel filters={{ funnel_viz_type }} />
-        }
-        return isLoading ? <div style={{ height: 50 }} /> : <FunnelEmptyState />
-    }
-
-    return (
-        <div
-            className={clsx('funnel-insights-container', {
-                'non-empty-state': (isValidFunnel && areFiltersValid) || isLoading,
-            })}
-        >
-            {isLoading && <Loading />}
-            {renderFunnel()}
-        </div>
-    )
->>>>>>> 304033c0
 }