import React, { useEffect, useRef } from 'react'
import { useActions, useMountedLogic, useValues, BindLogic } from 'kea'

import { isMobile } from 'lib/utils'
import dayjs from 'dayjs'
import relativeTime from 'dayjs/plugin/relativeTime'

import { Row, Col, Card, Button, Input } from 'antd'
import { FUNNEL_VIZ, ACTIONS_TABLE, ACTIONS_BAR_CHART_VALUE, FEATURE_FLAGS } from 'lib/constants'
import { annotationsLogic } from '~/lib/components/Annotations'
import { router } from 'kea-router'

import { RetentionContainer } from 'scenes/retention/RetentionContainer'

import { Paths } from 'scenes/paths/Paths'

import { RetentionTab, SessionTab, TrendTab, PathTab, FunnelTab } from './InsightTabs'
import { funnelLogic } from 'scenes/funnels/funnelLogic'
import { insightLogic, logicFromInsight } from './insightLogic'
import { InsightHistoryPanel } from './InsightHistoryPanel'
import { DownOutlined, UpOutlined, EditOutlined } from '@ant-design/icons'
import { insightCommandLogic } from './insightCommandLogic'

import './Insights.scss'
import { ErrorMessage, TimeOut } from './EmptyStates'
import { People } from 'scenes/funnels/People'
import { InsightsTable } from './InsightsTable'
import { TrendInsight } from 'scenes/trends/Trends'
import { trendsLogic } from 'scenes/trends/trendsLogic'
import { FunnelVizType, HotKeys, ItemMode, ViewType } from '~/types'
import { useKeyboardHotkeys } from 'lib/hooks/useKeyboardHotkeys'
import { eventUsageLogic, InsightEventSource } from 'lib/utils/eventUsageLogic'
import { InsightDisplayConfig } from './InsightTabs/InsightDisplayConfig'
import { PageHeader } from 'lib/components/PageHeader'
import { NPSPrompt } from 'lib/experimental/NPSPrompt'
import { featureFlagLogic } from 'lib/logic/featureFlagLogic'
import { PersonModal } from 'scenes/trends/PersonModal'
import { SaveCohortModal } from 'scenes/trends/SaveCohortModal'
import { personsModalLogic } from 'scenes/trends/personsModalLogic'
import { preflightLogic } from 'scenes/PreflightCheck/logic'
import { FunnelCanvasLabel } from 'scenes/funnels/FunnelCanvasLabel'
import { FunnelHistogramHeader } from 'scenes/funnels/FunnelHistogram'
import { FunnelStepTable } from './InsightTabs/FunnelTab/FunnelStepTable'
import { FunnelSecondaryTabs } from './InsightTabs/FunnelTab/FunnelSecondaryTabs'
import { ObjectTags } from 'lib/components/ObjectTags'
import './Insights.scss'
import { Description } from 'lib/components/Description/Description'
import { FunnelInsight } from './FunnelInsight'
import { InsightsNav } from './InsightsNav'
import { userLogic } from 'scenes/userLogic'
export interface BaseTabProps {
    annotationsToCreate: any[] // TODO: Type properly
}

dayjs.extend(relativeTime)

export function Insights(): JSX.Element {
    useMountedLogic(insightCommandLogic)
    const {
        hashParams: { fromItem },
    } = useValues(router)

    const { clearAnnotationsToCreate } = useActions(annotationsLogic({ pageKey: fromItem }))
    const { annotationsToCreate } = useValues(annotationsLogic({ pageKey: fromItem }))
    const {
        lastRefresh,
        isLoading,
        activeView,
        allFilters,
        showTimeoutMessage,
        showErrorMessage,
        controlsCollapsed,
        insight,
        insightName,
        insightLoading,
        insightMode,
        lastInsightModeSource,
    } = useValues(insightLogic)
    const {
        setActiveView,
        toggleControlsCollapsed,
        saveNewTag,
        deleteTag,
        updateInsight,
        setInsightMode,
        setInsight,
    } = useActions(insightLogic)
    const { reportHotkeyNavigation } = useActions(eventUsageLogic)
    const { showingPeople } = useValues(personsModalLogic)
    const { areFiltersValid } = useValues(funnelLogic)
    const { saveCohortWithFilters, refreshCohort } = useActions(personsModalLogic)
    const { featureFlags } = useValues(featureFlagLogic)
    const { preflight } = useValues(preflightLogic)

    const { cohortModalVisible } = useValues(personsModalLogic)
    const { setCohortModalVisible } = useActions(personsModalLogic)
    const { reportCohortCreatedFromPersonModal } = useActions(eventUsageLogic)
    const { user } = useValues(userLogic)
    const verticalLayout = activeView === ViewType.FUNNELS // Whether to display the control tab on the side instead of on top

    const { loadResults } = useActions(
        logicFromInsight(activeView, { dashboardItemId: fromItem || null, filters: allFilters })
    )

    const handleHotkeyNavigation = (view: ViewType, hotkey: HotKeys): void => {
        setActiveView(view)
        reportHotkeyNavigation('insights', hotkey)
    }

    const nameInputRef = useRef<Input | null>(null)
    const descriptionInputRef = useRef<HTMLInputElement | null>(null)

    useEffect(() => {
        if (insightMode === ItemMode.Edit) {
            if (lastInsightModeSource === InsightEventSource.AddDescription) {
                setTimeout(() => descriptionInputRef.current?.focus(), 10)
            } else if (!isMobile()) {
                setTimeout(() => nameInputRef.current?.focus(), 10)
            }
        }
    }, [insightMode])

    useKeyboardHotkeys({
        t: {
            action: () => handleHotkeyNavigation(ViewType.TRENDS, 't'),
        },
        f: {
            action: () => handleHotkeyNavigation(ViewType.FUNNELS, 'f'),
        },
        s: {
            action: () => handleHotkeyNavigation(ViewType.SESSIONS, 's'),
        },
        r: {
            action: () => handleHotkeyNavigation(ViewType.RETENTION, 'r'),
        },
        p: {
            action: () => handleHotkeyNavigation(ViewType.PATHS, 'p'),
        },
        i: {
            action: () => handleHotkeyNavigation(ViewType.STICKINESS, 'i'),
        },
        l: {
            action: () => handleHotkeyNavigation(ViewType.LIFECYCLE, 'l'),
        },
        escape: {
            // Exit edit mode with Esc. Full screen mode is also exited with Esc, but this behavior is native to the browser.
            action: () => setInsightMode({ mode: null, source: InsightEventSource.Hotkey }),
            disabled: insightMode !== ItemMode.Edit,
        },
    })

    return (
        <div className="insights-page">
            <PersonModal
                visible={showingPeople && !cohortModalVisible}
                view={ViewType.FUNNELS}
                filters={allFilters}
                onSaveCohort={() => {
                    refreshCohort()
                    setCohortModalVisible(true)
                }}
            />
            <SaveCohortModal
                visible={cohortModalVisible}
                onOk={(title: string) => {
                    saveCohortWithFilters(title, allFilters)
                    setCohortModalVisible(false)
                    reportCohortCreatedFromPersonModal(allFilters)
                }}
                onCancel={() => setCohortModalVisible(false)}
            />

            {insightMode === ItemMode.Edit ? (
                <Input
                    placeholder="Insight name (e.g. Weekly KPIs)"
                    value={insightName}
                    size="large"
                    style={{ maxWidth: 400, margin: '16px 0' }}
                    onChange={(e) => {
                        setInsight({ ...insight, name: e.target.value }) // To update the input immediately
                        updateInsight({ name: e.target.value }) // This is breakpointed (i.e. debounced) to avoid multiple API calls
                    }}
                    onKeyDown={(e) => {
                        if (e.key === 'Enter') {
                            setInsightMode({ mode: null, source: InsightEventSource.InputEnter })
                        }
                    }}
                    ref={nameInputRef}
                    tabIndex={0}
                />
            ) : (
                <Row style={{ alignItems: 'baseline' }}>
                    <PageHeader title={insightName || 'Insights'} />
                    {user?.organization?.available_features?.includes('dashboard_collaboration') && (
                        <EditOutlined
                            style={{ paddingLeft: 16 }}
                            onClick={() =>
                                setInsightMode({ mode: ItemMode.Edit, source: InsightEventSource.InsightHeader })
                            }
                        />
                    )}
                </Row>
            )}

            {featureFlags[FEATURE_FLAGS.SAVED_INSIGHTS] && (
                <Row>
                    {user?.organization?.available_features?.includes('dashboard_collaboration') && (
                        <Col style={{ width: '100%' }}>
                            <div className="mb" data-attr="insight-tags">
                                <ObjectTags
                                    tags={insight.tags || []}
                                    onTagSave={saveNewTag}
                                    onTagDelete={deleteTag}
                                    saving={insightLoading}
                                    tagsAvailable={[]}
                                />
                            </div>
                            <Description
                                item={insight}
                                itemMode={insightMode}
                                setItemMode={(mode, source) => setInsightMode({ mode, source })}
                                triggerItemUpdate={updateInsight}
                                descriptionInputRef={descriptionInputRef}
                            />
                        </Col>
                    )}
                </Row>
            )}

            <InsightsNav />

            <Row gutter={16}>
                {activeView === ViewType.HISTORY ? (
                    <Col span={24}>
                        <Card className="" style={{ overflow: 'visible' }}>
                            <InsightHistoryPanel />
                        </Card>
                    </Col>
                ) : (
                    <>
                        <Col span={24} lg={verticalLayout ? 7 : undefined}>
                            <Card
                                className={`insight-controls${controlsCollapsed ? ' collapsed' : ''}`}
                                onClick={() => controlsCollapsed && toggleControlsCollapsed()}
                            >
                                <div
                                    role="button"
                                    title={controlsCollapsed ? 'Expand panel' : 'Collapse panel'}
                                    className="collapse-control"
                                    onClick={() => !controlsCollapsed && toggleControlsCollapsed()}
                                >
                                    {controlsCollapsed ? <DownOutlined /> : <UpOutlined />}
                                </div>
                                {controlsCollapsed && (
                                    <div>
                                        <h3 className="l3">Query definition</h3>
                                        <span className="text-small text-muted">
                                            Click here to view and change the query events, filters and other settings.
                                        </span>
                                    </div>
                                )}
                                <div className="tabs-inner">
                                    {/* These are insight specific filters. They each have insight specific logics */}
                                    {
                                        {
                                            [`${ViewType.TRENDS}`]: (
                                                <TrendTab
                                                    view={ViewType.TRENDS}
                                                    annotationsToCreate={annotationsToCreate}
                                                />
                                            ),
                                            [`${ViewType.STICKINESS}`]: (
                                                <TrendTab
                                                    view={ViewType.STICKINESS}
                                                    annotationsToCreate={annotationsToCreate}
                                                />
                                            ),
                                            [`${ViewType.LIFECYCLE}`]: (
                                                <TrendTab
                                                    view={ViewType.LIFECYCLE}
                                                    annotationsToCreate={annotationsToCreate}
                                                />
                                            ),
                                            [`${ViewType.SESSIONS}`]: (
                                                <SessionTab annotationsToCreate={annotationsToCreate} />
                                            ),
                                            [`${ViewType.FUNNELS}`]: <FunnelTab />,
                                            [`${ViewType.RETENTION}`]: (
                                                <RetentionTab annotationsToCreate={annotationsToCreate} />
                                            ),
                                            [`${ViewType.PATHS}`]: (
                                                <PathTab annotationsToCreate={annotationsToCreate} />
                                            ),
                                        }[activeView]
                                    }
                                </div>
                            </Card>
                            {activeView === ViewType.FUNNELS && <FunnelSecondaryTabs />}
                        </Col>
                        <Col span={24} lg={verticalLayout ? 17 : undefined}>
                            {/* TODO: extract to own file. Props: activeView, allFilters, showDateFilter, dateFilterDisabled, annotationsToCreate; lastRefresh, showErrorMessage, showTimeoutMessage, isLoading; ... */}
                            {/* These are filters that are reused between insight features. They
                                each have generic logic that updates the url
                            */}
                            <Card
                                title={
                                    <InsightDisplayConfig
                                        activeView={activeView}
                                        allFilters={allFilters}
                                        annotationsToCreate={annotationsToCreate}
                                        clearAnnotationsToCreate={clearAnnotationsToCreate}
                                    />
                                }
                                data-attr="insights-graph"
                                className="insights-graph-container"
                            >
                                <div>
                                    <Row
                                        style={{
                                            justifyContent: 'space-between',
                                            alignItems: 'center',
                                            marginTop: -8,
                                            marginBottom: 16,
                                        }}
                                    >
                                        <FunnelCanvasLabel />
                                        <FunnelHistogramHeader />
                                        {lastRefresh && dayjs().subtract(3, 'minutes') > dayjs(lastRefresh) && (
                                            <div className="text-muted-alt">
                                                Computed {lastRefresh ? dayjs(lastRefresh).fromNow() : 'a while ago'}{' '}
                                                &bull;
                                                <Button
                                                    size="small"
                                                    type="link"
                                                    onClick={() => loadResults(true)}
                                                    style={{ margin: 0 }}
                                                >
                                                    <span style={{ fontSize: 14 }}>Refresh</span>
                                                </Button>
                                            </div>
                                        )}
                                    </Row>
                                    {showErrorMessage ? (
                                        <ErrorMessage />
                                    ) : (
                                        showTimeoutMessage && <TimeOut isLoading={isLoading} />
                                    )}
                                    <div
                                        style={{
                                            display: showErrorMessage || showTimeoutMessage ? 'none' : 'block',
                                        }}
                                    >
                                        {showErrorMessage ? (
                                            <ErrorMessage />
                                        ) : showTimeoutMessage ? (
                                            <TimeOut isLoading={isLoading} />
                                        ) : (
                                            {
                                                [`${ViewType.TRENDS}`]: <TrendInsight view={ViewType.TRENDS} />,
                                                [`${ViewType.STICKINESS}`]: <TrendInsight view={ViewType.STICKINESS} />,
                                                [`${ViewType.LIFECYCLE}`]: <TrendInsight view={ViewType.LIFECYCLE} />,
                                                [`${ViewType.SESSIONS}`]: <TrendInsight view={ViewType.SESSIONS} />,
                                                [`${ViewType.FUNNELS}`]: <FunnelInsight />,
                                                [`${ViewType.RETENTION}`]: <RetentionContainer />,
                                                [`${ViewType.PATHS}`]: <Paths />,
                                            }[activeView]
                                        )}
                                    </div>
                                </div>
                            </Card>
                            {(!featureFlags[FEATURE_FLAGS.FUNNEL_BAR_VIZ] ||
                                (featureFlags[FEATURE_FLAGS.FUNNEL_BAR_VIZ] && !preflight?.is_clickhouse_enabled)) &&
                                !showErrorMessage &&
                                !showTimeoutMessage &&
                                areFiltersValid &&
                                activeView === ViewType.FUNNELS &&
                                allFilters.display === FUNNEL_VIZ && <People />}
                            {featureFlags[FEATURE_FLAGS.FUNNEL_BAR_VIZ] &&
                                preflight?.is_clickhouse_enabled &&
                                activeView === ViewType.FUNNELS &&
                                !showErrorMessage &&
                                allFilters.funnel_viz_type === FunnelVizType.Steps && <FunnelStepTable />}
                            {(!allFilters.display ||
                                (allFilters.display !== ACTIONS_TABLE &&
                                    allFilters.display !== ACTIONS_BAR_CHART_VALUE)) &&
                                (activeView === ViewType.TRENDS || activeView === ViewType.SESSIONS) && (
                                    /* InsightsTable is loaded for all trend views (except below), plus the sessions view.
                                    Exclusions:
                                        1. Table view. Because table is already loaded anyways in `Trends.tsx` as the main component.
                                        2. Bar value chart. Because this view displays data in completely different dimensions.
                                    */
                                    <Card style={{ marginTop: 8 }}>
                                        <BindLogic
                                            logic={trendsLogic}
                                            props={{ dashboardItemId: null, view: activeView, filters: allFilters }}
                                        >
                                            <h3 className="l3">Details table</h3>
                                            <InsightsTable showTotalCount={activeView !== ViewType.SESSIONS} />
                                        </BindLogic>
                                    </Card>
                                )}
                        </Col>
                    </>
                )}
            </Row>
            <NPSPrompt />
        </div>
    )
<<<<<<< HEAD
=======
}

function FunnelInsight(): JSX.Element {
    const {
        isValidFunnel,
        isLoading,
        filters: { funnel_viz_type },
        areFiltersValid,
        filtersDirty,
        clickhouseFeaturesEnabled,
    } = useValues(funnelLogic({}))
    const { loadResults } = useActions(funnelLogic({}))

    const renderFunnel = (): JSX.Element => {
        if (!areFiltersValid) {
            return <FunnelInvalidFiltersEmptyState />
        }
        if (isValidFunnel) {
            return <Funnel filters={{ funnel_viz_type }} />
        }
        return isLoading ? <div style={{ height: 50 }} /> : <FunnelEmptyState />
    }

    return (
        <div
            className={clsx('funnel-insights-container', {
                'non-empty-state': (isValidFunnel && areFiltersValid) || isLoading,
                'dirty-state': filtersDirty && !clickhouseFeaturesEnabled,
            })}
        >
            {filtersDirty && areFiltersValid && !isLoading && !clickhouseFeaturesEnabled ? (
                <div className="dirty-label">
                    <Alert
                        message={
                            <>
                                The filters have changed.{' '}
                                <Button onClick={loadResults}>Click to recalculate the funnel.</Button>
                            </>
                        }
                        type="warning"
                        showIcon
                    />
                </div>
            ) : null}
            {isLoading && <Loading />}
            {renderFunnel()}
        </div>
    )
>>>>>>> 81348a04
}<|MERGE_RESOLUTION|>--- conflicted
+++ resolved
@@ -190,8 +190,8 @@
                 />
             ) : (
                 <Row style={{ alignItems: 'baseline' }}>
-                    <PageHeader title={insightName || 'Insights'} />
-                    {user?.organization?.available_features?.includes('dashboard_collaboration') && (
+                    <PageHeader title={'Insights'} />
+                    {featureFlags[FEATURE_FLAGS.SAVED_INSIGHTS] && user?.organization?.available_features?.includes('dashboard_collaboration') && (
                         <EditOutlined
                             style={{ paddingLeft: 16 }}
                             onClick={() =>
@@ -406,55 +406,4 @@
             <NPSPrompt />
         </div>
     )
-<<<<<<< HEAD
-=======
-}
-
-function FunnelInsight(): JSX.Element {
-    const {
-        isValidFunnel,
-        isLoading,
-        filters: { funnel_viz_type },
-        areFiltersValid,
-        filtersDirty,
-        clickhouseFeaturesEnabled,
-    } = useValues(funnelLogic({}))
-    const { loadResults } = useActions(funnelLogic({}))
-
-    const renderFunnel = (): JSX.Element => {
-        if (!areFiltersValid) {
-            return <FunnelInvalidFiltersEmptyState />
-        }
-        if (isValidFunnel) {
-            return <Funnel filters={{ funnel_viz_type }} />
-        }
-        return isLoading ? <div style={{ height: 50 }} /> : <FunnelEmptyState />
-    }
-
-    return (
-        <div
-            className={clsx('funnel-insights-container', {
-                'non-empty-state': (isValidFunnel && areFiltersValid) || isLoading,
-                'dirty-state': filtersDirty && !clickhouseFeaturesEnabled,
-            })}
-        >
-            {filtersDirty && areFiltersValid && !isLoading && !clickhouseFeaturesEnabled ? (
-                <div className="dirty-label">
-                    <Alert
-                        message={
-                            <>
-                                The filters have changed.{' '}
-                                <Button onClick={loadResults}>Click to recalculate the funnel.</Button>
-                            </>
-                        }
-                        type="warning"
-                        showIcon
-                    />
-                </div>
-            ) : null}
-            {isLoading && <Loading />}
-            {renderFunnel()}
-        </div>
-    )
->>>>>>> 81348a04
 }