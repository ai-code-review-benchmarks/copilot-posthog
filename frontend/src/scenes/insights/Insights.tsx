import React, { useEffect, useRef } from 'react'
import { useActions, useMountedLogic, useValues, BindLogic } from 'kea'

import { isMobile } from 'lib/utils'
import dayjs from 'dayjs'
import relativeTime from 'dayjs/plugin/relativeTime'

import { Row, Col, Card, Input } from 'antd'
import { FUNNEL_VIZ, ACTIONS_TABLE, ACTIONS_BAR_CHART_VALUE, FEATURE_FLAGS } from 'lib/constants'
import { annotationsLogic } from '~/lib/components/Annotations'
import { router } from 'kea-router'

import { RetentionContainer } from 'scenes/retention/RetentionContainer'

import { Paths } from 'scenes/paths/Paths'

import { RetentionTab, SessionTab, TrendTab, PathTab, FunnelTab } from './InsightTabs'
import { funnelLogic } from 'scenes/funnels/funnelLogic'
import { insightLogic } from './insightLogic'
import { logicFromInsight } from './utils'
import { InsightHistoryPanel } from './InsightHistoryPanel'
import { DownOutlined, UpOutlined, EditOutlined } from '@ant-design/icons'
import { insightCommandLogic } from './insightCommandLogic'

import './Insights.scss'
import { ErrorMessage, TimeOut } from './EmptyStates'
import { People } from 'scenes/funnels/FunnelPeople'
import { InsightsTable } from './InsightsTable'
import { TrendInsight } from 'scenes/trends/Trends'
import { trendsLogic } from 'scenes/trends/trendsLogic'
import { FunnelVizType, HotKeys, ItemMode, ViewType } from '~/types'
import { useKeyboardHotkeys } from 'lib/hooks/useKeyboardHotkeys'
import { DashboardEventSource, eventUsageLogic, InsightEventSource } from 'lib/utils/eventUsageLogic'
import { InsightDisplayConfig } from './InsightTabs/InsightDisplayConfig'
import { PageHeader } from 'lib/components/PageHeader'
import { NPSPrompt } from 'lib/experimental/NPSPrompt'
import { featureFlagLogic } from 'lib/logic/featureFlagLogic'
import { PersonModal } from 'scenes/trends/PersonModal'
import { SaveCohortModal } from 'scenes/trends/SaveCohortModal'
import { personsModalLogic } from 'scenes/trends/personsModalLogic'
import { preflightLogic } from 'scenes/PreflightCheck/logic'
import { FunnelCanvasLabel } from 'scenes/funnels/FunnelCanvasLabel'
import { FunnelHistogramHeader } from 'scenes/funnels/FunnelHistogram'
import { FunnelStepTable } from './InsightTabs/FunnelTab/FunnelStepTable'
import { FunnelSecondaryTabs } from './InsightTabs/FunnelTab/FunnelSecondaryTabs'
import { ObjectTags } from 'lib/components/ObjectTags'
import './Insights.scss'
import { Description } from 'lib/components/Description/Description'
import { FunnelInsight } from './FunnelInsight'
import { InsightsNav } from './InsightsNav'
import { userLogic } from 'scenes/userLogic'
import { ComputationTimeWithRefresh } from './ComputationTimeWithRefresh'

export interface BaseTabProps {
    annotationsToCreate: any[] // TODO: Type properly
}

dayjs.extend(relativeTime)

export function Insights(): JSX.Element {
    useMountedLogic(insightCommandLogic)
    const {
        hashParams: { fromItem },
    } = useValues(router)

    const { clearAnnotationsToCreate } = useActions(annotationsLogic({ pageKey: fromItem }))
    const { annotationsToCreate } = useValues(annotationsLogic({ pageKey: fromItem }))
    const {
        lastRefresh,
        isLoading,
        activeView,
        allFilters,
        showTimeoutMessage,
        showErrorMessage,
        controlsCollapsed,
        insight,
        insightName,
        insightLoading,
        insightMode,
        lastInsightModeSource,
    } = useValues(insightLogic)
    const {
        setActiveView,
        toggleControlsCollapsed,
        saveNewTag,
        deleteTag,
        updateInsight,
        setInsightMode,
        setInsight,
    } = useActions(insightLogic)
    const { reportHotkeyNavigation } = useActions(eventUsageLogic)
    const { showingPeople } = useValues(personsModalLogic)
    const { areFiltersValid } = useValues(funnelLogic)
    const { saveCohortWithFilters, refreshCohort } = useActions(personsModalLogic)
    const { featureFlags } = useValues(featureFlagLogic)
    const { preflight } = useValues(preflightLogic)

    const { cohortModalVisible } = useValues(personsModalLogic)
    const { setCohortModalVisible } = useActions(personsModalLogic)
    const { reportCohortCreatedFromPersonModal } = useActions(eventUsageLogic)
    const { user } = useValues(userLogic)
    const verticalLayout = activeView === ViewType.FUNNELS // Whether to display the control tab on the side instead of on top

    const { loadResults } = useActions(
        logicFromInsight(activeView, { dashboardItemId: fromItem || null, filters: allFilters })
    )

    const handleHotkeyNavigation = (view: ViewType, hotkey: HotKeys): void => {
        setActiveView(view)
        reportHotkeyNavigation('insights', hotkey)
    }

    const nameInputRef = useRef<Input | null>(null)
    const descriptionInputRef = useRef<HTMLInputElement | null>(null)

    useEffect(() => {
        if (insightMode === ItemMode.Edit) {
            if (lastInsightModeSource === InsightEventSource.AddDescription) {
                setTimeout(() => descriptionInputRef.current?.focus(), 10)
            } else if (!isMobile()) {
                setTimeout(() => nameInputRef.current?.focus(), 10)
            }
        }
    }, [insightMode])

    useKeyboardHotkeys({
        t: {
            action: () => handleHotkeyNavigation(ViewType.TRENDS, 't'),
        },
        f: {
            action: () => handleHotkeyNavigation(ViewType.FUNNELS, 'f'),
        },
        o: {
            action: () => handleHotkeyNavigation(ViewType.SESSIONS, 'o'),
        },
        r: {
            action: () => handleHotkeyNavigation(ViewType.RETENTION, 'r'),
        },
        p: {
            action: () => handleHotkeyNavigation(ViewType.PATHS, 'p'),
        },
        i: {
            action: () => handleHotkeyNavigation(ViewType.STICKINESS, 'i'),
        },
        l: {
            action: () => handleHotkeyNavigation(ViewType.LIFECYCLE, 'l'),
        },
        escape: {
            // Exit edit mode with Esc. Full screen mode is also exited with Esc, but this behavior is native to the browser.
            action: () => setInsightMode({ mode: null, source: InsightEventSource.Hotkey }),
            disabled: insightMode !== ItemMode.Edit,
        },
    })

    return (
        <div className="insights-page">
            <PersonModal
                visible={showingPeople && !cohortModalVisible}
                view={ViewType.FUNNELS}
                filters={allFilters}
                onSaveCohort={() => {
                    refreshCohort()
                    setCohortModalVisible(true)
                }}
            />
            <SaveCohortModal
                visible={cohortModalVisible}
                onOk={(title: string) => {
                    saveCohortWithFilters(title, allFilters)
                    setCohortModalVisible(false)
                    reportCohortCreatedFromPersonModal(allFilters)
                }}
                onCancel={() => setCohortModalVisible(false)}
            />

            {insightMode === ItemMode.Edit ? (
                <Input
                    placeholder="Insight name (e.g. Weekly KPIs)"
                    value={insightName}
                    size="large"
                    style={{ maxWidth: 400, margin: '16px 0' }}
                    onChange={(e) => {
                        setInsight({ ...insight, name: e.target.value }) // To update the input immediately
                        updateInsight({ name: e.target.value }) // This is breakpointed (i.e. debounced) to avoid multiple API calls
                    }}
                    onKeyDown={(e) => {
                        if (e.key === 'Enter') {
                            setInsightMode({ mode: null, source: InsightEventSource.InputEnter })
                        }
                    }}
                    ref={nameInputRef}
                    tabIndex={0}
                />
            ) : (
                <Row style={{ alignItems: 'baseline' }}>
                    <PageHeader title={'Insights'} />
                    {featureFlags[FEATURE_FLAGS.SAVED_INSIGHTS] &&
                        user?.organization?.available_features?.includes('dashboard_collaboration') && (
                            <EditOutlined
                                style={{ paddingLeft: 16 }}
                                onClick={() =>
                                    setInsightMode({ mode: ItemMode.Edit, source: InsightEventSource.InsightHeader })
                                }
                            />
                        )}
                </Row>
            )}

            {featureFlags[FEATURE_FLAGS.SAVED_INSIGHTS] && (
                <Row>
                    {user?.organization?.available_features?.includes('dashboard_collaboration') && (
                        <Col style={{ width: '100%' }}>
                            <div className="mb" data-attr="insight-tags">
                                <ObjectTags
                                    tags={insight.tags || []}
                                    onTagSave={saveNewTag}
                                    onTagDelete={deleteTag}
                                    saving={insightLoading}
                                    tagsAvailable={[]}
                                />
                            </div>
                            <Description
                                item={insight}
                                itemMode={insightMode}
                                setItemMode={(mode: ItemMode | null, source: DashboardEventSource | null) =>
                                    setInsightMode({ mode, source })
                                }
                                triggerItemUpdate={updateInsight}
                                descriptionInputRef={descriptionInputRef}
                            />
                        </Col>
                    )}
                </Row>
            )}

            <InsightsNav />

            <Row gutter={16}>
                {activeView === ViewType.HISTORY ? (
                    <Col span={24}>
                        <Card className="" style={{ overflow: 'visible' }}>
                            <InsightHistoryPanel />
                        </Card>
                    </Col>
                ) : (
                    <>
<<<<<<< HEAD
                        <Col span={24} xl={verticalLayout ? 9 : undefined}>
=======
                        <Col span={24} lg={verticalLayout ? 8 : undefined}>
>>>>>>> da305f80
                            <Card
                                className={`insight-controls${controlsCollapsed ? ' collapsed' : ''}`}
                                onClick={() => controlsCollapsed && toggleControlsCollapsed()}
                            >
                                <div
                                    role="button"
                                    title={controlsCollapsed ? 'Expand panel' : 'Collapse panel'}
                                    className="collapse-control"
                                    onClick={() => !controlsCollapsed && toggleControlsCollapsed()}
                                >
                                    {controlsCollapsed ? <DownOutlined /> : <UpOutlined />}
                                </div>
                                {controlsCollapsed && (
                                    <div>
                                        <h3 className="l3">Query definition</h3>
                                        <span className="text-small text-muted">
                                            Click here to view and change the query events, filters and other settings.
                                        </span>
                                    </div>
                                )}
                                <div className="tabs-inner">
                                    {/* These are insight specific filters. They each have insight specific logics */}
                                    {
                                        {
                                            [`${ViewType.TRENDS}`]: (
                                                <TrendTab
                                                    view={ViewType.TRENDS}
                                                    annotationsToCreate={annotationsToCreate}
                                                />
                                            ),
                                            [`${ViewType.STICKINESS}`]: (
                                                <TrendTab
                                                    view={ViewType.STICKINESS}
                                                    annotationsToCreate={annotationsToCreate}
                                                />
                                            ),
                                            [`${ViewType.LIFECYCLE}`]: (
                                                <TrendTab
                                                    view={ViewType.LIFECYCLE}
                                                    annotationsToCreate={annotationsToCreate}
                                                />
                                            ),
                                            [`${ViewType.SESSIONS}`]: (
                                                <SessionTab annotationsToCreate={annotationsToCreate} />
                                            ),
                                            [`${ViewType.FUNNELS}`]: <FunnelTab />,
                                            [`${ViewType.RETENTION}`]: (
                                                <RetentionTab annotationsToCreate={annotationsToCreate} />
                                            ),
                                            [`${ViewType.PATHS}`]: (
                                                <PathTab annotationsToCreate={annotationsToCreate} />
                                            ),
                                        }[activeView]
                                    }
                                </div>
                            </Card>
                            {activeView === ViewType.FUNNELS && <FunnelSecondaryTabs />}
                        </Col>
<<<<<<< HEAD
                        <Col span={24} xl={verticalLayout ? 15 : undefined}>
=======
                        <Col span={24} lg={verticalLayout ? 16 : undefined}>
>>>>>>> da305f80
                            {/* TODO: extract to own file. Props: activeView, allFilters, showDateFilter, dateFilterDisabled, annotationsToCreate; lastRefresh, showErrorMessage, showTimeoutMessage, isLoading; ... */}
                            {/* These are filters that are reused between insight features. They
                                each have generic logic that updates the url
                            */}
                            <Card
                                title={
                                    <InsightDisplayConfig
                                        activeView={activeView}
                                        allFilters={allFilters}
                                        annotationsToCreate={annotationsToCreate}
                                        clearAnnotationsToCreate={clearAnnotationsToCreate}
                                    />
                                }
                                data-attr="insights-graph"
                                className="insights-graph-container"
                            >
                                <div>
                                    <Row
                                        style={{
                                            justifyContent: 'space-between',
                                            alignItems: 'center',
                                            marginTop: -8,
                                            marginBottom: 16,
                                        }}
                                    >
                                        <FunnelCanvasLabel />
                                        <FunnelHistogramHeader />
                                        {lastRefresh && (
                                            <ComputationTimeWithRefresh
                                                lastRefresh={lastRefresh}
                                                loadResults={loadResults}
                                            />
                                        )}
                                    </Row>
                                    {showErrorMessage ? (
                                        <ErrorMessage />
                                    ) : (
                                        showTimeoutMessage && <TimeOut isLoading={isLoading} />
                                    )}
                                    <div
                                        style={{
                                            display: showErrorMessage || showTimeoutMessage ? 'none' : 'block',
                                        }}
                                    >
                                        {showErrorMessage ? (
                                            <ErrorMessage />
                                        ) : showTimeoutMessage ? (
                                            <TimeOut isLoading={isLoading} />
                                        ) : (
                                            {
                                                [`${ViewType.TRENDS}`]: <TrendInsight view={ViewType.TRENDS} />,
                                                [`${ViewType.STICKINESS}`]: <TrendInsight view={ViewType.STICKINESS} />,
                                                [`${ViewType.LIFECYCLE}`]: <TrendInsight view={ViewType.LIFECYCLE} />,
                                                [`${ViewType.SESSIONS}`]: <TrendInsight view={ViewType.SESSIONS} />,
                                                [`${ViewType.FUNNELS}`]: <FunnelInsight />,
                                                [`${ViewType.RETENTION}`]: <RetentionContainer />,
                                                [`${ViewType.PATHS}`]: <Paths />,
                                            }[activeView]
                                        )}
                                    </div>
                                </div>
                            </Card>
                            {!preflight?.is_clickhouse_enabled &&
                                !showErrorMessage &&
                                !showTimeoutMessage &&
                                areFiltersValid &&
                                activeView === ViewType.FUNNELS &&
                                allFilters.display === FUNNEL_VIZ && <People />}
                            {preflight?.is_clickhouse_enabled &&
                                activeView === ViewType.FUNNELS &&
                                !showErrorMessage &&
                                allFilters.funnel_viz_type === FunnelVizType.Steps && <FunnelStepTable />}
                            {(!allFilters.display ||
                                (allFilters.display !== ACTIONS_TABLE &&
                                    allFilters.display !== ACTIONS_BAR_CHART_VALUE)) &&
                                (activeView === ViewType.TRENDS || activeView === ViewType.SESSIONS) && (
                                    /* InsightsTable is loaded for all trend views (except below), plus the sessions view.
                                    Exclusions:
                                        1. Table view. Because table is already loaded anyways in `Trends.tsx` as the main component.
                                        2. Bar value chart. Because this view displays data in completely different dimensions.
                                    */
                                    <Card style={{ marginTop: 8 }}>
                                        <BindLogic
                                            logic={trendsLogic}
                                            props={{ dashboardItemId: null, view: activeView, filters: allFilters }}
                                        >
                                            <h3 className="l3">Details table</h3>
                                            <InsightsTable showTotalCount={activeView !== ViewType.SESSIONS} />
                                        </BindLogic>
                                    </Card>
                                )}
                        </Col>
                    </>
                )}
            </Row>
            <NPSPrompt />
        </div>
    )
}<|MERGE_RESOLUTION|>--- conflicted
+++ resolved
@@ -244,11 +244,7 @@
                     </Col>
                 ) : (
                     <>
-<<<<<<< HEAD
-                        <Col span={24} xl={verticalLayout ? 9 : undefined}>
-=======
                         <Col span={24} lg={verticalLayout ? 8 : undefined}>
->>>>>>> da305f80
                             <Card
                                 className={`insight-controls${controlsCollapsed ? ' collapsed' : ''}`}
                                 onClick={() => controlsCollapsed && toggleControlsCollapsed()}
@@ -307,11 +303,7 @@
                             </Card>
                             {activeView === ViewType.FUNNELS && <FunnelSecondaryTabs />}
                         </Col>
-<<<<<<< HEAD
-                        <Col span={24} xl={verticalLayout ? 15 : undefined}>
-=======
                         <Col span={24} lg={verticalLayout ? 16 : undefined}>
->>>>>>> da305f80
                             {/* TODO: extract to own file. Props: activeView, allFilters, showDateFilter, dateFilterDisabled, annotationsToCreate; lastRefresh, showErrorMessage, showTimeoutMessage, isLoading; ... */}
                             {/* These are filters that are reused between insight features. They
                                 each have generic logic that updates the url
