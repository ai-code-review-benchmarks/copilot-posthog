--- conflicted
+++ resolved
@@ -209,38 +209,11 @@
                 }}
                 onCancel={() => setCohortModalVisible(false)}
             />
-<<<<<<< HEAD
             {insight.id && (
                 <Row style={{ alignItems: 'baseline', justifyContent: 'space-between' }}>
                     {insightMode === ItemMode.View ? (
                         <div style={{ display: 'flex', alignItems: 'baseline' }}>
                             <PageHeader title={insight.name || `Insight #${insight.id}`} />
-=======
-
-            {insightMode === ItemMode.Edit ? (
-                <Input
-                    placeholder="Insight name (e.g. Weekly KPIs)"
-                    value={insightName}
-                    size="large"
-                    style={{ maxWidth: 400, margin: '16px 0' }}
-                    onChange={(e) => {
-                        setInsight({ ...insight, name: e.target.value }) // To update the input immediately
-                        updateInsight({ name: e.target.value }) // This is breakpointed (i.e. debounced) to avoid multiple API calls
-                    }}
-                    onKeyDown={(e) => {
-                        if (e.key === 'Enter') {
-                            setInsightMode({ mode: null, source: InsightEventSource.InputEnter })
-                        }
-                    }}
-                    ref={nameInputRef}
-                    tabIndex={0}
-                />
-            ) : (
-                <Row style={{ alignItems: 'baseline' }}>
-                    <PageHeader title={'Insights'} />
-                    {featureFlags[FEATURE_FLAGS.SAVED_INSIGHTS] &&
-                        user?.organization?.available_features?.includes(AvailableFeature.DASHBOARD_COLLABORATION) && (
->>>>>>> 8a69d6a2
                             <EditOutlined
                                 style={{ paddingLeft: 8, color: 'var(--primary)' }}
                                 onClick={() => setInsightMode(ItemMode.Edit, null)}
@@ -323,11 +296,7 @@
 
             {featureFlags[FEATURE_FLAGS.SAVED_INSIGHTS] && (
                 <Row>
-<<<<<<< HEAD
-                    {user?.organization?.available_features.includes('dashboard_collaboration') && (
-=======
                     {user?.organization?.available_features?.includes(AvailableFeature.DASHBOARD_COLLABORATION) && (
->>>>>>> 8a69d6a2
                         <Col style={{ width: '100%' }}>
                             {insightMode === ItemMode.View ? (
                                 <span className="text-muted-alt" style={{ fontStyle: 'italic' }}>
