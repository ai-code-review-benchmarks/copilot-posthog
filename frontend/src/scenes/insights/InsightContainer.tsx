--- conflicted
+++ resolved
@@ -78,11 +78,7 @@
         // Insight specific empty states - note order is important here
         if (loadedView === InsightType.FUNNELS) {
             if (!areFiltersValid) {
-<<<<<<< HEAD
-                return <FunnelSingleStepState disableAddStep={disableTable} />
-=======
-                return <FunnelSingleStepState actionable={insightMode === ItemMode.Edit} />
->>>>>>> 15ce33e6
+                return <FunnelSingleStepState actionable={insightMode === ItemMode.Edit || disableTable} />
             }
             if (!areExclusionFiltersValid) {
                 return <FunnelInvalidExclusionState />
@@ -179,8 +175,8 @@
                     {!!BlockingEmptyState ? (
                         BlockingEmptyState
                     ) : featureFlags[FEATURE_FLAGS.INSIGHT_LEGENDS] &&
-                      (activeView === InsightType.TRENDS || activeView === InsightType.STICKINESS) &&
-                      filters.show_legend ? (
+                        (activeView === InsightType.TRENDS || activeView === InsightType.STICKINESS) &&
+                        filters.show_legend ? (
                         <Row className="insights-graph-container-row" wrap={false}>
                             <Col className="insights-graph-container-row-left">{VIEW_MAP[activeView]}</Col>
                             <Col className="insights-graph-container-row-right">
