import { Card, Col, Row } from 'antd'
import { InsightDisplayConfig } from 'scenes/insights/InsightTabs/InsightDisplayConfig'
import { FunnelCanvasLabel } from 'scenes/funnels/FunnelCanvasLabel'
import { ComputationTimeWithRefresh } from 'scenes/insights/ComputationTimeWithRefresh'
import { FunnelVizType, InsightType, ItemMode } from '~/types'
import { TrendInsight } from 'scenes/trends/Trends'
import { FunnelInsight } from 'scenes/insights/FunnelInsight'
import { RetentionContainer } from 'scenes/retention/RetentionContainer'
import { Paths } from 'scenes/paths/Paths'
import { ACTIONS_BAR_CHART_VALUE, ACTIONS_TABLE, FEATURE_FLAGS, FUNNEL_VIZ, FunnelLayout } from 'lib/constants'
import { People } from 'scenes/funnels/FunnelPeople'
import { FunnelStepTable } from 'scenes/insights/InsightTabs/FunnelTab/FunnelStepTable'
import { BindLogic, useActions, useValues } from 'kea'
import { trendsLogic } from 'scenes/trends/trendsLogic'
import { InsightsTable } from 'scenes/insights/InsightsTable'
import React from 'react'
import { insightLogic } from 'scenes/insights/insightLogic'
import { annotationsLogic } from 'lib/components/Annotations'
import {
    FunnelInvalidExclusionState,
    FunnelSingleStepState,
    InsightEmptyState,
    InsightErrorState,
    InsightTimeoutState,
} from 'scenes/insights/EmptyStates'
import { Loading } from 'lib/utils'
import { funnelLogic } from 'scenes/funnels/funnelLogic'
import { preflightLogic } from 'scenes/PreflightCheck/logic'
import clsx from 'clsx'
import { featureFlagLogic } from 'lib/logic/featureFlagLogic'
import { PathCanvasLabel } from 'scenes/paths/PathsLabel'
import { FunnelCorrelation } from './FunnelCorrelation'

const VIEW_MAP = {
    [`${InsightType.TRENDS}`]: <TrendInsight view={InsightType.TRENDS} />,
    [`${InsightType.STICKINESS}`]: <TrendInsight view={InsightType.STICKINESS} />,
    [`${InsightType.LIFECYCLE}`]: <TrendInsight view={InsightType.LIFECYCLE} />,
    [`${InsightType.SESSIONS}`]: <TrendInsight view={InsightType.SESSIONS} />,
    [`${InsightType.FUNNELS}`]: <FunnelInsight />,
    [`${InsightType.RETENTION}`]: <RetentionContainer />,
    [`${InsightType.PATHS}`]: <Paths />,
}

export function InsightContainer(): JSX.Element {
    const { preflight } = useValues(preflightLogic)
    const { featureFlags } = useValues(featureFlagLogic)
    const {
        insight,
        insightProps,
        lastRefresh,
        isLoading,
        activeView,
        loadedView,
        filters,
        insightMode,
        showTimeoutMessage,
        showErrorMessage,
        insightLoading,
    } = useValues(insightLogic)
<<<<<<< HEAD
    const { areFiltersValid, isValidFunnel, areExclusionFiltersValid } = useValues(funnelLogic(insightProps))
    const { clearAnnotationsToCreate } = useActions(annotationsLogic({ pageKey: insight.id }))
    const { annotationsToCreate } = useValues(annotationsLogic({ pageKey: insight.id }))
=======
    const { areFiltersValid, isValidFunnel, areExclusionFiltersValid, correlationAnalysisAvailable } = useValues(
        funnelLogic(insightProps)
    )
>>>>>>> 94a2fe11

    // Empty states that completely replace the graph
    const BlockingEmptyState = (() => {
        if (activeView !== loadedView) {
            return <Loading />
        }
        // Insight specific empty states - note order is important here
        if (loadedView === InsightType.FUNNELS) {
            if (!areFiltersValid) {
                return <FunnelSingleStepState />
            }
            if (!areExclusionFiltersValid) {
                return <FunnelInvalidExclusionState />
            }
            if (!isValidFunnel && !(insightLoading || isLoading)) {
                return <InsightEmptyState />
            }
        }

        // Insight agnostic empty states
        if (showErrorMessage) {
            return <InsightErrorState />
        }
        if (showTimeoutMessage) {
            return <InsightTimeoutState isLoading={isLoading} />
        }

        return null
    })()

    // Empty states that can coexist with the graph (e.g. Loading)
    const CoexistingEmptyState = (() => {
        if (isLoading || insightLoading) {
            return <Loading />
        }
        return null
    })()

    function renderTable(): JSX.Element | null {
        if (
            !preflight?.is_clickhouse_enabled &&
            !showErrorMessage &&
            !showTimeoutMessage &&
            areFiltersValid &&
            activeView === InsightType.FUNNELS &&
            filters?.display === FUNNEL_VIZ
        ) {
            return <People />
        }

        if (
            preflight?.is_clickhouse_enabled &&
            activeView === InsightType.FUNNELS &&
            !showErrorMessage &&
            !showTimeoutMessage &&
            areFiltersValid &&
            filters.funnel_viz_type === FunnelVizType.Steps &&
            (!featureFlags[FEATURE_FLAGS.FUNNEL_VERTICAL_BREAKDOWN] || filters?.layout === FunnelLayout.horizontal)
        ) {
            return <FunnelStepTable />
        }
        if (
            (!filters.display ||
                (filters?.display !== ACTIONS_TABLE && filters?.display !== ACTIONS_BAR_CHART_VALUE)) &&
            (activeView === InsightType.TRENDS || activeView === InsightType.SESSIONS)
        ) {
            /* InsightsTable is loaded for all trend views (except below), plus the sessions view.
    Exclusions:
        1. Table view. Because table is already loaded anyways in `Trends.tsx` as the main component.
        2. Bar value chart. Because this view displays data in completely different dimensions.
    */
            return (
                <Card style={{ marginTop: 8 }}>
                    <BindLogic logic={trendsLogic} props={insightProps}>
                        <h3 className="l3">Details table</h3>
                        <InsightsTable
                            showTotalCount={activeView !== InsightType.SESSIONS}
                            filterKey={activeView === InsightType.TRENDS ? `trends_${activeView}` : ''}
                            canEditSeriesNameInline={activeView === InsightType.TRENDS && insightMode === ItemMode.Edit}
                        />
                    </BindLogic>
                </Card>
            )
        }

        return null
    }

    return (
        <>
            {/* These are filters that are reused between insight features. They each have generic logic that updates the url */}
            <Card
                title={
                    <InsightDisplayConfig
                        activeView={activeView as InsightType}
                        insightMode={insightMode}
                        filters={filters}
                        annotationsToCreate={annotationsToCreate}
                        clearAnnotationsToCreate={clearAnnotationsToCreate}
                    />
                }
                data-attr="insights-graph"
                className="insights-graph-container"
            >
                <div>
                    <Row
                        className={clsx('insights-graph-header', {
                            funnels: activeView === InsightType.FUNNELS,
                        })}
                        align="middle"
                        justify="space-between"
                    >
                        <Col>
                            <FunnelCanvasLabel />
                            <PathCanvasLabel />
                        </Col>
                        {lastRefresh && <ComputationTimeWithRefresh />}
                    </Row>
                    {!BlockingEmptyState && CoexistingEmptyState}
                    {!!BlockingEmptyState ? BlockingEmptyState : VIEW_MAP[activeView]}
                </div>
            </Card>
            {renderTable()}

            {correlationAnalysisAvailable && activeView === InsightType.FUNNELS && <FunnelCorrelation />}
        </>
    )
}<|MERGE_RESOLUTION|>--- conflicted
+++ resolved
@@ -57,15 +57,9 @@
         showErrorMessage,
         insightLoading,
     } = useValues(insightLogic)
-<<<<<<< HEAD
-    const { areFiltersValid, isValidFunnel, areExclusionFiltersValid } = useValues(funnelLogic(insightProps))
+    const { areFiltersValid, isValidFunnel, areExclusionFiltersValid, correlationAnalysisAvailable } = useValues(funnelLogic(insightProps))
     const { clearAnnotationsToCreate } = useActions(annotationsLogic({ pageKey: insight.id }))
     const { annotationsToCreate } = useValues(annotationsLogic({ pageKey: insight.id }))
-=======
-    const { areFiltersValid, isValidFunnel, areExclusionFiltersValid, correlationAnalysisAvailable } = useValues(
-        funnelLogic(insightProps)
-    )
->>>>>>> 94a2fe11
 
     // Empty states that completely replace the graph
     const BlockingEmptyState = (() => {
