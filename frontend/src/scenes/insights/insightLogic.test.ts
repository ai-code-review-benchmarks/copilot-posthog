--- conflicted
+++ resolved
@@ -264,29 +264,6 @@
             it('has the key set to the id', () => {
                 expect(logic.key).toEqual('42')
             })
-<<<<<<< HEAD
-=======
-
-            it('no query to load results', async () => {
-                await expectLogic(logic)
-                    .toMatchValues({
-                        legacyInsight: partial({ short_id: Insight42, results: ['cached result'] }),
-                        queryBasedInsight: {
-                            short_id: Insight42,
-                            results: ['cached result'],
-                            query: {
-                                kind: 'InsightVizNode',
-                                source: partial({ kind: 'TrendsQuery', series: [partial({ event: 2 })] }),
-                            },
-                        },
-                        filters: partial({
-                            events: [{ id: 2 }],
-                            properties: [partial({ type: PropertyFilterType.Person })],
-                        }),
-                    })
-                    .toNotHaveDispatchedActions(['loadResultsSuccess']) // this took the cached results
-            })
->>>>>>> 934bd58e
         })
 
         describe('props with query and cached results', () => {
@@ -306,27 +283,6 @@
             it('has the key set to the id', () => {
                 expect(logic.key).toEqual('42')
             })
-<<<<<<< HEAD
-=======
-
-            it('no query to load results', async () => {
-                await expectLogic(logic)
-                    .toMatchValues({
-                        legacyInsight: partial({
-                            short_id: Insight42,
-                            results: ['cached result'],
-                            query: { kind: NodeKind.TimeToSeeDataSessionsQuery },
-                        }),
-                        queryBasedInsight: partial({
-                            short_id: Insight42,
-                            results: ['cached result'],
-                            query: { kind: NodeKind.TimeToSeeDataSessionsQuery },
-                        }),
-                        filters: {},
-                    })
-                    .toNotHaveDispatchedActions(['loadResultsSuccess']) // this took the cached results
-            })
->>>>>>> 934bd58e
         })
 
         describe('props with query, no cached results', () => {
