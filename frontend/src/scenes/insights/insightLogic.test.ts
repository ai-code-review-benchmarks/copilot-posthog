--- conflicted
+++ resolved
@@ -10,12 +10,8 @@
 import * as Sentry from '@sentry/react'
 import { resumeKeaLoadersErrors, silenceKeaLoadersErrors } from '~/initKea'
 import { useMocks } from '~/mocks/jest'
-<<<<<<< HEAD
 import { useAvailableFeatures } from '~/mocks/features'
-=======
-import { useFeatures } from '~/mocks/features'
 import { cleanFilters } from 'scenes/insights/utils/cleanFilters'
->>>>>>> 126f9ce6
 
 const API_FILTERS = {
     insight: InsightType.TRENDS as InsightType,
