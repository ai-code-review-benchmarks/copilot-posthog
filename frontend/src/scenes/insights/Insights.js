import React, { useState } from 'react'
import { useActions, useMountedLogic, useValues } from 'kea'

import { Loading } from 'lib/utils'
import { SaveToDashboard } from 'lib/components/SaveToDashboard/SaveToDashboard'
import moment from 'moment'
import { DateFilter } from 'lib/components/DateFilter'
import { IntervalFilter } from 'lib/components/IntervalFilter/IntervalFilter'

import { PageHeader } from 'lib/components/PageHeader'

import { ChartFilter } from 'lib/components/ChartFilter'
import { Tabs, Row, Col, Card, Button } from 'antd'
<<<<<<< HEAD
import {
    ACTIONS_LINE_GRAPH_LINEAR,
    ACTIONS_LINE_GRAPH_CUMULATIVE,
    ACTIONS_TABLE,
    ACTIONS_PIE_CHART,
    ACTIONS_BAR_CHART,
    ACTIONS_BAR_CHART_VALUE,
    LIFECYCLE,
    FUNNEL_VIZ,
} from 'lib/constants'
=======
import { ACTIONS_LINE_GRAPH_LINEAR, ACTIONS_TABLE, ACTIONS_PIE_CHART, LIFECYCLE, FUNNEL_VIZ } from 'lib/constants'
>>>>>>> 9514e290
import { hot } from 'react-hot-loader/root'
import { annotationsLogic } from '~/lib/components/Annotations'
import { router } from 'kea-router'

import { RetentionContainer } from 'scenes/retention/RetentionContainer'

import { Paths } from 'scenes/paths/Paths'

import { RetentionTab, SessionTab, TrendTab, PathTab, FunnelTab } from './InsightTabs'
import { FunnelViz } from 'scenes/funnels/FunnelViz'
import { funnelLogic } from 'scenes/funnels/funnelLogic'
import { insightLogic, logicFromInsight, ViewType } from './insightLogic'
import { CompareFilter } from 'lib/components/CompareFilter/CompareFilter'
import { InsightHistoryPanel } from './InsightHistoryPanel'
import { SavedFunnels } from './SavedCard'
import { ReloadOutlined } from '@ant-design/icons'
import { insightCommandLogic } from './insightCommandLogic'

import './Insights.scss'
import { ErrorMessage, TimeOut } from './EmptyStates'
import { featureFlagLogic } from 'lib/logic/featureFlagLogic'
import { People } from 'scenes/funnels/People'
<<<<<<< HEAD
import { ActionsBarValueGraph } from 'scenes/insights/ActionsBarValueGraph'
=======
import { TrendInsight } from 'scenes/trends/Trends'
>>>>>>> 9514e290

const { TabPane } = Tabs

const showIntervalFilter = function (activeView, filter) {
    switch (activeView) {
        case ViewType.FUNNELS:
            return filter.display === ACTIONS_LINE_GRAPH_LINEAR
        case ViewType.RETENTION:
        case ViewType.PATHS:
            return false
        case ViewType.TRENDS:
        case ViewType.STICKINESS:
        case ViewType.LIFECYCLE:
        case ViewType.SESSIONS:
        default:
            return ![ACTIONS_PIE_CHART, ACTIONS_TABLE, ACTIONS_BAR_CHART_VALUE].includes(filter.display) // sometimes insights aren't set for trends
    }
}

const showChartFilter = function (activeView, featureFlags) {
    switch (activeView) {
        case ViewType.TRENDS:
        case ViewType.STICKINESS:
        case ViewType.SESSIONS:
        case ViewType.RETENTION:
            return true
        case ViewType.FUNNELS:
            return featureFlags['funnel-trends-1269']
        case ViewType.LIFECYCLE:
        case ViewType.PATHS:
            return false
        default:
            return true // sometimes insights aren't set for trends
    }
}

const showDateFilter = {
    [`${ViewType.TRENDS}`]: true,
    [`${ViewType.STICKINESS}`]: true,
    [`${ViewType.LIFECYCLE}`]: true,
    [`${ViewType.SESSIONS}`]: true,
    [`${ViewType.FUNNELS}`]: true,
    [`${ViewType.RETENTION}`]: false,
    [`${ViewType.PATHS}`]: true,
}

const showComparePrevious = {
    [`${ViewType.TRENDS}`]: true,
    [`${ViewType.STICKINESS}`]: true,
    [`${ViewType.LIFECYCLE}`]: false,
    [`${ViewType.SESSIONS}`]: true,
    [`${ViewType.FUNNELS}`]: false,
    [`${ViewType.RETENTION}`]: false,
    [`${ViewType.PATHS}`]: false,
}

export const Insights = hot(_Insights)
function _Insights() {
    useMountedLogic(insightCommandLogic)
    const [{ fromItem }] = useState(router.values.hashParams)
    const { clearAnnotationsToCreate } = useActions(annotationsLogic({ pageKey: fromItem }))
    const { annotationsToCreate } = useValues(annotationsLogic({ pageKey: fromItem }))
    const { lastRefresh, isLoading, activeView, allFilters, showTimeoutMessage, showErrorMessage } = useValues(
        insightLogic
    )
    const { setActiveView } = useActions(insightLogic)
    const { featureFlags } = useValues(featureFlagLogic)

    const { loadResults } = useActions(logicFromInsight(activeView, { dashboardItemId: null, filters: allFilters }))
    const dateFilterDisabled = activeView === ViewType.FUNNELS && isFunnelEmpty(allFilters)

    return (
        <div className="actions-graph">
            <PageHeader title="Insights" />
            <Row justify="space-between" align="middle" className="top-bar">
                <Tabs
                    size="large"
                    activeKey={activeView}
                    style={{
                        overflow: 'visible',
                    }}
                    className="top-bar"
                    onChange={(key) => setActiveView(key)}
                    animated={false}
                    tabBarExtraContent={{
                        right: (
                            <Button
                                type={activeView === 'history' && 'primary'}
                                data-attr="insight-history-button"
                                onClick={() => setActiveView('history')}
                            >
                                History
                            </Button>
                        ),
                    }}
                >
                    <TabPane tab={<span data-attr="insight-trends-tab">Trends</span>} key={ViewType.TRENDS} />
                    <TabPane tab={<span data-attr="insight-funnels-tab">Funnels</span>} key={ViewType.FUNNELS} />
                    <TabPane tab={<span data-attr="insight-sessions-tab">Sessions</span>} key={ViewType.SESSIONS} />
                    <TabPane tab={<span data-attr="insight-retention-tab">Retention</span>} key={ViewType.RETENTION} />
                    <TabPane tab={<span data-attr="insight-path-tab">User Paths</span>} key={ViewType.PATHS} />
                    {featureFlags['remove-shownas'] && (
                        <TabPane
                            tab={<span data-attr="insight-stickiness-tab">Stickiness</span>}
                            key={ViewType.STICKINESS}
                        />
                    )}
                    {featureFlags['remove-shownas'] && (
                        <TabPane
                            tab={<span data-attr="insight-lifecycle-tab">Lifecycle</span>}
                            key={ViewType.LIFECYCLE}
                        />
                    )}
                </Tabs>
            </Row>
            <Row gutter={16}>
                {activeView === 'history' ? (
                    <Col xs={24} xl={24}>
                        <Card className="" style={{ overflow: 'visible' }}>
                            <InsightHistoryPanel onChange={() => setOpenHistory(false)} />
                        </Card>
                    </Col>
                ) : (
                    <>
                        <Col xs={24} xl={7}>
                            <Card className="" style={{ overflow: 'visible' }}>
                                <div>
                                    {/*
                                These are insight specific filters.
                                They each have insight specific logics
                                */}
                                    {featureFlags['remove-shownas']
                                        ? {
                                              [`${ViewType.TRENDS}`]: <TrendTab view={ViewType.TRENDS} />,
                                              [`${ViewType.STICKINESS}`]: <TrendTab view={ViewType.STICKINESS} />,
                                              [`${ViewType.LIFECYCLE}`]: <TrendTab view={ViewType.LIFECYCLE} />,
                                              [`${ViewType.SESSIONS}`]: <SessionTab view={ViewType.SESSIONS} />,
                                              [`${ViewType.FUNNELS}`]: <FunnelTab />,
                                              [`${ViewType.RETENTION}`]: <RetentionTab />,
                                              [`${ViewType.PATHS}`]: <PathTab />,
                                          }[activeView]
                                        : {
                                              [`${ViewType.TRENDS}`]: <TrendTab view={ViewType.TRENDS} />,
                                              [`${ViewType.SESSIONS}`]: <SessionTab view={ViewType.SESSIONS} />,
                                              [`${ViewType.FUNNELS}`]: <FunnelTab />,
                                              [`${ViewType.RETENTION}`]: <RetentionTab />,
                                              [`${ViewType.PATHS}`]: <PathTab />,
                                          }[activeView]}
                                </div>
                            </Card>
                            {activeView === ViewType.FUNNELS && (
                                <Card
                                    title={<Row align="middle">Funnels Saved in Project</Row>}
                                    style={{ marginTop: 16 }}
                                >
                                    <SavedFunnels />
                                </Card>
                            )}
                        </Col>
                        <Col xs={24} xl={17}>
                            {/*
                        These are filters that are reused between insight features.
                        They each have generic logic that updates the url
                        */}
                            <Card
                                title={
                                    <div className="float-right">
                                        {showIntervalFilter(activeView, allFilters) && (
                                            <IntervalFilter filters={allFilters} view={activeView} />
                                        )}
                                        {showChartFilter(activeView, featureFlags) && (
                                            <ChartFilter
                                                onChange={(display) => {
                                                    if (display === ACTIONS_TABLE || display === ACTIONS_PIE_CHART) {
                                                        clearAnnotationsToCreate()
                                                    }
                                                }}
                                                filters={allFilters}
                                                disabled={allFilters.shown_as === LIFECYCLE}
                                            />
                                        )}

                                        {showDateFilter[activeView] && (
                                            <DateFilter
                                                defaultValue="Last 7 days"
                                                disabled={dateFilterDisabled}
                                                bordered={false}
                                            />
                                        )}

                                        {showComparePrevious[activeView] && <CompareFilter />}
                                        <SaveToDashboard
                                            item={{
                                                entity: {
                                                    filters: allFilters,
                                                    annotations: annotationsToCreate,
                                                },
                                            }}
                                        />
                                    </div>
                                }
                                headStyle={{ backgroundColor: 'rgba(0,0,0,.03)' }}
                            >
                                <div>
                                    {lastRefresh && (
                                        <small style={{ position: 'absolute', marginTop: -21, right: 24 }}>
                                            Computed {moment(lastRefresh).fromNow()}
                                            <Button
                                                size="small"
                                                type="link"
                                                onClick={() => loadResults(true)}
                                                style={{ margin: 0 }}
                                            >
                                                refresh
                                                <ReloadOutlined
                                                    style={{ cursor: 'pointer', marginTop: -3, marginLeft: 3 }}
                                                />
                                            </Button>
                                        </small>
                                    )}
                                    {showErrorMessage ? (
                                        <ErrorMessage />
                                    ) : (
                                        showTimeoutMessage && <TimeOut isLoading={isLoading} />
                                    )}
                                    <div
                                        style={{
                                            display: showErrorMessage || showTimeoutMessage ? 'none' : 'block',
                                        }}
                                    >
                                        {showErrorMessage ? (
                                            <ErrorMessage />
                                        ) : showTimeoutMessage ? (
                                            <TimeOut isLoading={isLoading} />
                                        ) : featureFlags['remove-shownas'] ? (
                                            {
                                                [`${ViewType.TRENDS}`]: <TrendInsight view={ViewType.TRENDS} />,
                                                [`${ViewType.STICKINESS}`]: <TrendInsight view={ViewType.STICKINESS} />,
                                                [`${ViewType.LIFECYCLE}`]: <TrendInsight view={ViewType.LIFECYCLE} />,
                                                [`${ViewType.SESSIONS}`]: <TrendInsight view={ViewType.SESSIONS} />,
                                                [`${ViewType.FUNNELS}`]: <FunnelInsight />,
                                                [`${ViewType.RETENTION}`]: <RetentionContainer />,
                                                [`${ViewType.PATHS}`]: <Paths />,
                                            }[activeView]
                                        ) : (
                                            {
                                                [`${ViewType.TRENDS}`]: <TrendInsight view={ViewType.TRENDS} />,
                                                [`${ViewType.SESSIONS}`]: <TrendInsight view={ViewType.SESSIONS} />,
                                                [`${ViewType.FUNNELS}`]: <FunnelInsight />,
                                                [`${ViewType.RETENTION}`]: <RetentionContainer />,
                                                [`${ViewType.PATHS}`]: <Paths />,
                                            }[activeView]
                                        )}
                                    </div>
                                </div>
                            </Card>
                            {!showErrorMessage &&
                                !showTimeoutMessage &&
                                activeView === ViewType.FUNNELS &&
                                allFilters.display === FUNNEL_VIZ && (
                                    <Card>
                                        <FunnelPeople />
                                    </Card>
                                )}
                        </Col>
                    </>
                )}
            </Row>
        </div>
    )
}

<<<<<<< HEAD
function TrendInsight({ view }) {
    const { filters: _filters, loading, showingPeople } = useValues(trendsLogic({ dashboardItemId: null, view }))

    return (
        <>
            {(_filters.actions || _filters.events || _filters.session) && (
                <div
                    style={{
                        minHeight: 'calc(90vh - 16rem)',
                        position: 'relative',
                    }}
                >
                    {loading && <Loading />}
                    {(!_filters.display ||
                        _filters.display === ACTIONS_LINE_GRAPH_LINEAR ||
                        _filters.display === ACTIONS_LINE_GRAPH_CUMULATIVE ||
                        _filters.display === ACTIONS_BAR_CHART) && <ActionsLineGraph view={view} />}
                    {_filters.display === ACTIONS_TABLE && <ActionsTable filters={_filters} view={view} />}
                    {_filters.display === ACTIONS_PIE_CHART && <ActionsPie filters={_filters} view={view} />}
                    {_filters.display === ACTIONS_BAR_CHART_VALUE && (
                        <ActionsBarValueGraph filters={_filters} view={view} />
                    )}
                </div>
            )}
            <PersonModal visible={showingPeople} view={view} />
        </>
    )
}

=======
>>>>>>> 9514e290
const isFunnelEmpty = (filters) => {
    return (!filters.actions && !filters.events) || (filters.actions?.length === 0 && filters.events?.length === 0)
}

function FunnelInsight() {
    const { stepsWithCount, resultsLoading } = useValues(funnelLogic({}))

    return (
        <div style={{ height: 300, position: 'relative' }}>
            {resultsLoading && <Loading />}
            {stepsWithCount && stepsWithCount[0] && stepsWithCount[0].count > -1 ? (
                <FunnelViz steps={stepsWithCount} />
            ) : (
                !resultsLoading && (
                    <div
                        style={{
                            textAlign: 'center',
                        }}
                    >
                        <span>
                            Enter the details to your funnel and click 'calculate' to create a funnel visualization
                        </span>
                    </div>
                )
            )}
        </div>
    )
}

function FunnelPeople() {
    const { stepsWithCount } = useValues(funnelLogic())
    if (stepsWithCount && stepsWithCount.length > 0) {
        return <People />
    }
    return <></>
}<|MERGE_RESOLUTION|>--- conflicted
+++ resolved
@@ -11,20 +11,14 @@
 
 import { ChartFilter } from 'lib/components/ChartFilter'
 import { Tabs, Row, Col, Card, Button } from 'antd'
-<<<<<<< HEAD
 import {
     ACTIONS_LINE_GRAPH_LINEAR,
-    ACTIONS_LINE_GRAPH_CUMULATIVE,
     ACTIONS_TABLE,
     ACTIONS_PIE_CHART,
-    ACTIONS_BAR_CHART,
     ACTIONS_BAR_CHART_VALUE,
     LIFECYCLE,
     FUNNEL_VIZ,
 } from 'lib/constants'
-=======
-import { ACTIONS_LINE_GRAPH_LINEAR, ACTIONS_TABLE, ACTIONS_PIE_CHART, LIFECYCLE, FUNNEL_VIZ } from 'lib/constants'
->>>>>>> 9514e290
 import { hot } from 'react-hot-loader/root'
 import { annotationsLogic } from '~/lib/components/Annotations'
 import { router } from 'kea-router'
@@ -47,11 +41,7 @@
 import { ErrorMessage, TimeOut } from './EmptyStates'
 import { featureFlagLogic } from 'lib/logic/featureFlagLogic'
 import { People } from 'scenes/funnels/People'
-<<<<<<< HEAD
-import { ActionsBarValueGraph } from 'scenes/insights/ActionsBarValueGraph'
-=======
 import { TrendInsight } from 'scenes/trends/Trends'
->>>>>>> 9514e290
 
 const { TabPane } = Tabs
 
@@ -324,38 +314,6 @@
     )
 }
 
-<<<<<<< HEAD
-function TrendInsight({ view }) {
-    const { filters: _filters, loading, showingPeople } = useValues(trendsLogic({ dashboardItemId: null, view }))
-
-    return (
-        <>
-            {(_filters.actions || _filters.events || _filters.session) && (
-                <div
-                    style={{
-                        minHeight: 'calc(90vh - 16rem)',
-                        position: 'relative',
-                    }}
-                >
-                    {loading && <Loading />}
-                    {(!_filters.display ||
-                        _filters.display === ACTIONS_LINE_GRAPH_LINEAR ||
-                        _filters.display === ACTIONS_LINE_GRAPH_CUMULATIVE ||
-                        _filters.display === ACTIONS_BAR_CHART) && <ActionsLineGraph view={view} />}
-                    {_filters.display === ACTIONS_TABLE && <ActionsTable filters={_filters} view={view} />}
-                    {_filters.display === ACTIONS_PIE_CHART && <ActionsPie filters={_filters} view={view} />}
-                    {_filters.display === ACTIONS_BAR_CHART_VALUE && (
-                        <ActionsBarValueGraph filters={_filters} view={view} />
-                    )}
-                </div>
-            )}
-            <PersonModal visible={showingPeople} view={view} />
-        </>
-    )
-}
-
-=======
->>>>>>> 9514e290
 const isFunnelEmpty = (filters) => {
     return (!filters.actions && !filters.events) || (filters.actions?.length === 0 && filters.events?.length === 0)
 }
