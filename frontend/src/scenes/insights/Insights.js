import React, { useState } from 'react'
import { useActions, useMountedLogic, useValues } from 'kea'

import { Loading } from 'lib/utils'
import { SaveToDashboard } from 'lib/components/SaveToDashboard/SaveToDashboard'
import { DateFilter } from 'lib/components/DateFilter'
import { IntervalFilter } from 'lib/components/IntervalFilter/IntervalFilter'

import { ActionsPie } from './ActionsPie'
import { ActionsTable } from './ActionsTable'
import { ActionsLineGraph } from './ActionsLineGraph'
import { PersonModal } from './PersonModal'
import { PageHeader } from 'lib/components/PageHeader'

import { ChartFilter } from 'lib/components/ChartFilter'
import { Tabs, Row, Col, Tooltip, Card, Button } from 'antd'
import {
    ACTIONS_LINE_GRAPH_LINEAR,
    ACTIONS_LINE_GRAPH_CUMULATIVE,
    LINEAR_CHART_LABEL,
    CUMULATIVE_CHART_LABEL,
    TABLE_LABEL,
    PIE_CHART_LABEL,
    ACTIONS_TABLE,
    ACTIONS_PIE_CHART,
    ACTIONS_BAR_CHART,
    FUNNEL_VIZ,
    FUNNEL_LABEL,
} from 'lib/constants'
import { hot } from 'react-hot-loader/root'
import { annotationsLogic } from '~/lib/components/Annotations'
import { router } from 'kea-router'

import { RetentionContainer } from 'scenes/retention/RetentionContainer'

import { Paths } from 'scenes/paths/Paths'

import { RetentionTab, SessionTab, TrendTab, PathTab, FunnelTab } from './InsightTabs'
import { FunnelViz } from 'scenes/funnels/FunnelViz'
import { funnelLogic } from 'scenes/funnels/funnelLogic'
import { People } from 'scenes/funnels/People'
import { insightLogic, ViewType } from './insightLogic'
import { trendsLogic } from './trendsLogic'
import { CompareFilter } from 'lib/components/CompareFilter/CompareFilter'
import { InsightHistoryPanel } from './InsightHistoryPanel'
import { SavedFunnels } from './SavedCard'
import { InfoCircleOutlined } from '@ant-design/icons'
import { userLogic } from 'scenes/userLogic'
import { insightCommandLogic } from './insightCommandLogic'

import './Insights.scss'
import { ErrorMessage, TimeOut } from './EmptyStates'
import { featureFlagLogic } from 'lib/logic/featureFlagLogic'

const { TabPane } = Tabs

const displayMap = {
    [`${ACTIONS_LINE_GRAPH_LINEAR}`]: LINEAR_CHART_LABEL,
    [`${ACTIONS_LINE_GRAPH_CUMULATIVE}`]: CUMULATIVE_CHART_LABEL,
    [`${ACTIONS_TABLE}`]: TABLE_LABEL,
    [`${ACTIONS_PIE_CHART}`]: PIE_CHART_LABEL,
    [`${FUNNEL_VIZ}`]: FUNNEL_LABEL,
}

const showIntervalFilter = function (filter) {
    switch (filter.insight) {
        case ViewType.TRENDS:
        case ViewType.STICKINESS:
        case ViewType.LIFECYCLE:
        case ViewType.SESSIONS:
            return true
        case ViewType.FUNNELS:
            return filter.display === ACTIONS_LINE_GRAPH_LINEAR
        case ViewType.RETENTION:
        case ViewType.PATHS:
            return false
        default:
            return true // sometimes insights aren't set for trends
    }
}

const showChartFilter = function (filter, featureFlags) {
    switch (filter.insight) {
        case ViewType.TRENDS:
        case ViewType.STICKINESS:
        case ViewType.SESSIONS:
        case ViewType.RETENTION:
            return true
        case ViewType.FUNNELS:
            return featureFlags['funnel-trends-1269']
        case ViewType.LIFECYCLE:
        case ViewType.PATHS:
            return false
        default:
            return true // sometimes insights aren't set for trends
    }
}

const showDateFilter = {
    [`${ViewType.TRENDS}`]: true,
    [`${ViewType.STICKINESS}`]: true,
    [`${ViewType.LIFECYCLE}`]: true,
    [`${ViewType.SESSIONS}`]: true,
    [`${ViewType.FUNNELS}`]: true,
    [`${ViewType.RETENTION}`]: false,
    [`${ViewType.PATHS}`]: true,
}

const showComparePrevious = {
    [`${ViewType.TRENDS}`]: true,
    [`${ViewType.STICKINESS}`]: true,
    [`${ViewType.LIFECYCLE}`]: false,
    [`${ViewType.SESSIONS}`]: true,
    [`${ViewType.FUNNELS}`]: false,
    [`${ViewType.RETENTION}`]: false,
    [`${ViewType.PATHS}`]: false,
}

export const Insights = hot(_Insights)
function _Insights() {
    useMountedLogic(insightCommandLogic)
    const [{ fromItem }] = useState(router.values.hashParams)
    const { clearAnnotationsToCreate } = useActions(annotationsLogic({ pageKey: fromItem }))
    const { annotationsToCreate } = useValues(annotationsLogic({ pageKey: fromItem }))
    const { user } = useValues(userLogic)
    const { isLoading, activeView, allFilters, showTimeoutMessage, showErrorMessage } = useValues(insightLogic)
    const { setActiveView } = useActions(insightLogic)
    const { featureFlags } = useValues(featureFlagLogic)

    return (
        user?.team && (
            <div className="actions-graph">
                <PageHeader title="Insights" />
                <Row justify="space-between" align="middle" className="top-bar">
                    <Tabs
                        size="large"
                        activeKey={activeView}
                        style={{
                            overflow: 'visible',
                        }}
                        className="top-bar"
                        onChange={(key) => setActiveView(key)}
                        animated={false}
                        tabBarExtraContent={{
                            right: (
                                <Button
                                    type={activeView === 'history' && 'primary'}
                                    data-attr="insight-history-button"
                                    onClick={() => setActiveView('history')}
                                >
                                    History
                                </Button>
                            ),
                        }}
                    >
                        <TabPane tab={<span data-attr="insight-trends-tab">Trends</span>} key={ViewType.TRENDS} />
                        <TabPane tab={<span data-attr="insight-funnels-tab">Funnels</span>} key={ViewType.FUNNELS} />
                        <TabPane tab={<span data-attr="insight-sessions-tab">Sessions</span>} key={ViewType.SESSIONS} />
                        <TabPane
                            tab={<span data-attr="insight-retention-tab">Retention</span>}
                            key={ViewType.RETENTION}
                        />
                        <TabPane tab={<span data-attr="insight-path-tab">User Paths</span>} key={ViewType.PATHS} />
                        {featureFlags['remove-shownas'] && (
                            <TabPane
                                tab={<span data-attr="insight-stickiness-tab">Stickiness</span>}
                                key={ViewType.STICKINESS}
                            />
                        )}
                        {featureFlags['remove-shownas'] && (
                            <TabPane
                                tab={<span data-attr="insight-lifecycle-tab">Lifecycle</span>}
                                key={ViewType.LIFECYCLE}
                            />
                        )}
                    </Tabs>
                </Row>
                <Row gutter={16}>
                    {activeView === 'history' ? (
                        <Col xs={24} xl={24}>
                            <Card className="" style={{ overflow: 'visible' }}>
                                <InsightHistoryPanel onChange={() => setOpenHistory(false)} />
                            </Card>
                        </Col>
                    ) : (
                        <>
                            <Col xs={24} xl={7}>
                                <Card className="" style={{ overflow: 'visible' }}>
                                    <div>
                                        {/* 
                                These are insight specific filters. 
                                They each have insight specific logics
                                */}
                                        {featureFlags['remove-shownas']
                                            ? {
                                                  [`${ViewType.TRENDS}`]: <TrendTab view={ViewType.TRENDS} />,
                                                  [`${ViewType.STICKINESS}`]: <TrendTab view={ViewType.STICKINESS} />,
                                                  [`${ViewType.LIFECYCLE}`]: <TrendTab view={ViewType.LIFECYCLE} />,
                                                  [`${ViewType.SESSIONS}`]: <SessionTab view={ViewType.SESSIONS} />,
                                                  [`${ViewType.FUNNELS}`]: <FunnelTab />,
                                                  [`${ViewType.RETENTION}`]: <RetentionTab />,
                                                  [`${ViewType.PATHS}`]: <PathTab />,
                                              }[activeView]
                                            : {
                                                  [`${ViewType.TRENDS}`]: <TrendTab view={ViewType.TRENDS} />,
                                                  [`${ViewType.SESSIONS}`]: <SessionTab view={ViewType.SESSIONS} />,
                                                  [`${ViewType.FUNNELS}`]: <FunnelTab />,
                                                  [`${ViewType.RETENTION}`]: <RetentionTab />,
                                                  [`${ViewType.PATHS}`]: <PathTab />,
                                              }[activeView]}
                                    </div>
                                </Card>
                                {activeView === ViewType.FUNNELS && (
                                    <Card
                                        title={
                                            <Row align="middle">
                                                <span>Saved Funnels</span>
                                                <Tooltip
                                                    key="1"
                                                    getPopupContainer={(trigger) => trigger.parentElement}
                                                    placement="right"
                                                    title="These consist of funnels by you and the rest of the team"
                                                >
                                                    <InfoCircleOutlined className="info-indicator" />
                                                </Tooltip>
                                            </Row>
                                        }
                                        style={{ marginTop: 16 }}
                                    >
                                        <SavedFunnels />
                                    </Card>
                                )}
                            </Col>
                            <Col xs={24} xl={17}>
                                {/* 
                        These are filters that are reused between insight features. 
                        They each have generic logic that updates the url
                        */}
                                <Card
                                    title={
                                        <div className="float-right">
                                            {showIntervalFilter(allFilters) && (
                                                <IntervalFilter filters={allFilters} view={activeView} />
                                            )}
                                            {showChartFilter(allFilters, featureFlags) && (
                                                <ChartFilter
                                                    onChange={(display) => {
                                                        if (
                                                            display === ACTIONS_TABLE ||
                                                            display === ACTIONS_PIE_CHART
                                                        ) {
                                                            clearAnnotationsToCreate()
                                                        }
                                                    }}
                                                    displayMap={displayMap}
                                                    filters={allFilters}
                                                />
                                            )}

                                            {showDateFilter[activeView] && (
                                                <DateFilter
                                                    disabled={
                                                        activeView === ViewType.FUNNELS && isFunnelEmpty(allFilters)
                                                    }
                                                />
                                            )}

                                            {showComparePrevious[activeView] && <CompareFilter filters={allFilters} />}
                                            <SaveToDashboard
                                                item={{
                                                    entity: {
                                                        filters: allFilters,
                                                        annotations: annotationsToCreate,
                                                    },
                                                }}
                                            />
                                        </div>
                                    }
                                    headStyle={{ backgroundColor: 'rgba(0,0,0,.03)' }}
                                >
                                    <div>
                                        {showErrorMessage ? (
                                            <ErrorMessage />
                                        ) : (
                                            showTimeoutMessage && <TimeOut isLoading={isLoading} />
                                        )}
                                        <div
                                            style={{
                                                display: showErrorMessage || showTimeoutMessage ? 'none' : 'block',
                                            }}
                                        >
                                            {featureFlags['remove-shownas']
                                                ? {
                                                      [`${ViewType.TRENDS}`]: <TrendInsight view={ViewType.TRENDS} />,
                                                      [`${ViewType.STICKINESS}`]: (
                                                          <TrendInsight view={ViewType.STICKINESS} />
                                                      ),
                                                      [`${ViewType.LIFECYCLE}`]: (
                                                          <TrendInsight view={ViewType.LIFECYCLE} />
                                                      ),
                                                      [`${ViewType.SESSIONS}`]: (
                                                          <TrendInsight view={ViewType.SESSIONS} />
                                                      ),
                                                      [`${ViewType.FUNNELS}`]: <FunnelInsight />,
                                                      [`${ViewType.RETENTION}`]: <RetentionContainer />,
                                                      [`${ViewType.PATHS}`]: <Paths />,
                                                  }[activeView]
                                                : {
                                                      [`${ViewType.TRENDS}`]: <TrendInsight view={ViewType.TRENDS} />,
                                                      [`${ViewType.SESSIONS}`]: (
                                                          <TrendInsight view={ViewType.SESSIONS} />
                                                      ),
                                                      [`${ViewType.FUNNELS}`]: <FunnelInsight />,
                                                      [`${ViewType.RETENTION}`]: <RetentionContainer />,
                                                      [`${ViewType.PATHS}`]: <Paths />,
                                                  }[activeView]}
                                        </div>
                                    </div>
                                </Card>
<<<<<<< HEAD
                                {activeView === ViewType.FUNNELS && allFilters.display === FUNNEL_VIZ && (
=======
                                {!showErrorMessage && !showTimeoutMessage && activeView === ViewType.FUNNELS && (
>>>>>>> 62a95fad
                                    <Card>
                                        <FunnelPeople />
                                    </Card>
                                )}
                            </Col>
                        </>
                    )}
                </Row>
            </div>
        )
    )
}

function TrendInsight({ view }) {
    const { filters: _filters, loading, showingPeople } = useValues(trendsLogic({ dashboardItemId: null, view }))

    return (
        <>
            {(_filters.actions || _filters.events || _filters.session) && (
                <div
                    style={{
                        minHeight: '70vh',
                        position: 'relative',
                    }}
                >
                    {loading && <Loading />}
                    {(!_filters.display ||
                        _filters.display === ACTIONS_LINE_GRAPH_LINEAR ||
                        _filters.display === ACTIONS_LINE_GRAPH_CUMULATIVE ||
                        _filters.display === ACTIONS_BAR_CHART) && <ActionsLineGraph view={view} />}
                    {_filters.display === ACTIONS_TABLE && <ActionsTable filters={_filters} view={view} />}
                    {_filters.display === ACTIONS_PIE_CHART && <ActionsPie filters={_filters} view={view} />}
                </div>
            )}
            <PersonModal visible={showingPeople} view={view} />
        </>
    )
}

const isFunnelEmpty = (filters) => {
    return (!filters.actions && !filters.events) || (filters.actions?.length === 0 && filters.events?.length === 0)
}

function FunnelInsight() {
    const { stepsWithCount, stepsWithCountLoading } = useValues(funnelLogic)

    return (
        <div style={{ height: 300, position: 'relative' }}>
            {stepsWithCountLoading && <Loading />}
            {stepsWithCount && stepsWithCount[0] && stepsWithCount[0].count > -1 ? (
                <FunnelViz steps={stepsWithCount} />
            ) : (
                !stepsWithCountLoading && (
                    <div
                        style={{
                            textAlign: 'center',
                        }}
                    >
                        <span>
                            Enter the details to your funnel and click 'calculate' to create a funnel visualization
                        </span>
                    </div>
                )
            )}
        </div>
    )
}

function FunnelPeople() {
    const { stepsWithCount } = useValues(funnelLogic)
    if (stepsWithCount && stepsWithCount.length > 0) {
        return <People />
    }
    return <></>
}<|MERGE_RESOLUTION|>--- conflicted
+++ resolved
@@ -317,15 +317,14 @@
                                         </div>
                                     </div>
                                 </Card>
-<<<<<<< HEAD
-                                {activeView === ViewType.FUNNELS && allFilters.display === FUNNEL_VIZ && (
-=======
-                                {!showErrorMessage && !showTimeoutMessage && activeView === ViewType.FUNNELS && (
->>>>>>> 62a95fad
-                                    <Card>
-                                        <FunnelPeople />
-                                    </Card>
-                                )}
+                                {!showErrorMessage &&
+                                    !showTimeoutMessage &&
+                                    activeView === ViewType.FUNNELS &&
+                                    allFilters.display === FUNNEL_VIZ && (
+                                        <Card>
+                                            <FunnelPeople />
+                                        </Card>
+                                    )}
                             </Col>
                         </>
                     )}
