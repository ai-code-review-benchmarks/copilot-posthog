import React from 'react'
import { useActions, useValues } from 'kea'
import moment from 'moment'
import { trendsLogic } from 'scenes/insights/trendsLogic'
import { Modal, Button, Spin } from 'antd'
import { PersonsTable } from 'scenes/persons/PersonsTable'
import { Link } from 'lib/components/Link'
import { ArrowRightOutlined, ClockCircleOutlined } from '@ant-design/icons'
import { featureFlagLogic } from 'lib/logic/featureFlagLogic'

export function PersonModal({ visible, view }) {
    const { people, filters, peopleModalURL } = useValues(trendsLogic({ dashboardItemId: null, view }))
<<<<<<< HEAD
    const { setShowingPeople, loadMorePeople, saveCohortWithFilters } = useActions(
        trendsLogic({ dashboardItemId: null, view })
    )
    const { user } = useValues(userLogic)
=======
    const { setShowingPeople, loadMorePeople } = useActions(trendsLogic({ dashboardItemId: null, view }))
>>>>>>> 7103c37a
    const { featureFlags } = useValues(featureFlagLogic)

    const title =
        filters.shown_as === 'Stickiness'
            ? `"${people?.label}" stickiness ${people?.day} day${people?.day === 1 ? '' : 's'}`
            : `"${people?.label}" on ${people?.day ? moment(people.day).format('ll') : '...'}`
    const closeModal = () => setShowingPeople(false)
    return (
        <Modal
            title={title}
            visible={visible}
            onOk={closeModal}
            onCancel={closeModal}
            footer={<Button onClick={closeModal}>Close</Button>}
            width={800}
        >
            {people ? (
                <div
                    style={{ marginBottom: 16, display: 'flex', alignItems: 'center', justifyContent: 'space-between' }}
                >
<<<<<<< HEAD
                    <div style={{ display: 'flex', flexDirection: 'column', alignItems: 'flex-start' }}>
                        Found {people.count === 99 ? '99+' : people.count} {people.count === 1 ? 'user' : 'users'}
                        <Button type="primary" onClick={() => saveCohortWithFilters()}>
                            {'Save cohort'}
                        </Button>
                    </div>
                    {user?.is_multi_tenancy && featureFlags['filter_by_session_props'] ? (
=======
                    Found {people.count === 99 ? '99+' : people.count} {people.count === 1 ? 'user' : 'users'}
                    {featureFlags['filter_by_session_props_link'] ? (
>>>>>>> 7103c37a
                        <div style={{ display: 'flex', flexDirection: 'column', alignItems: 'flex-end' }}>
                            <Link
                                to={peopleModalURL.sessions}
                                style={{ marginLeft: 8 }}
                                data-attr="persons-modal-sessions"
                            >
                                <ClockCircleOutlined /> View related sessions <ArrowRightOutlined />
                            </Link>
                            <Link to={peopleModalURL.recordings} type="primary" data-attr="persons-modal-recordings">
                                View related recordings <ArrowRightOutlined />
                            </Link>
                        </div>
                    ) : null}
                </div>
            ) : (
                <p>Loading users...</p>
            )}

            <PersonsTable loading={!people?.people} people={people?.people} />
            <div
                style={{
                    margin: '1rem',
                    textAlign: 'center',
                }}
            >
                {people?.next && (
                    <Button type="primary" onClick={loadMorePeople}>
                        {people?.loadingMore ? <Spin /> : 'Load more people'}
                    </Button>
                )}
            </div>
        </Modal>
    )
}<|MERGE_RESOLUTION|>--- conflicted
+++ resolved
@@ -10,14 +10,9 @@
 
 export function PersonModal({ visible, view }) {
     const { people, filters, peopleModalURL } = useValues(trendsLogic({ dashboardItemId: null, view }))
-<<<<<<< HEAD
     const { setShowingPeople, loadMorePeople, saveCohortWithFilters } = useActions(
         trendsLogic({ dashboardItemId: null, view })
     )
-    const { user } = useValues(userLogic)
-=======
-    const { setShowingPeople, loadMorePeople } = useActions(trendsLogic({ dashboardItemId: null, view }))
->>>>>>> 7103c37a
     const { featureFlags } = useValues(featureFlagLogic)
 
     const title =
@@ -38,18 +33,13 @@
                 <div
                     style={{ marginBottom: 16, display: 'flex', alignItems: 'center', justifyContent: 'space-between' }}
                 >
-<<<<<<< HEAD
                     <div style={{ display: 'flex', flexDirection: 'column', alignItems: 'flex-start' }}>
                         Found {people.count === 99 ? '99+' : people.count} {people.count === 1 ? 'user' : 'users'}
                         <Button type="primary" onClick={() => saveCohortWithFilters()}>
                             {'Save cohort'}
                         </Button>
                     </div>
-                    {user?.is_multi_tenancy && featureFlags['filter_by_session_props'] ? (
-=======
-                    Found {people.count === 99 ? '99+' : people.count} {people.count === 1 ? 'user' : 'users'}
                     {featureFlags['filter_by_session_props_link'] ? (
->>>>>>> 7103c37a
                         <div style={{ display: 'flex', flexDirection: 'column', alignItems: 'flex-end' }}>
                             <Link
                                 to={peopleModalURL.sessions}
