import React from 'react'
import { Button, Table } from 'antd'
import Column from 'antd/lib/table/Column'
import { useActions, useValues } from 'kea'
import { RiseOutlined, FallOutlined } from '@ant-design/icons'
import { funnelLogic } from 'scenes/funnels/funnelLogic'
import { FunnelCorrelation, FunnelCorrelationType, FunnelStep } from '~/types'
import Checkbox from 'antd/lib/checkbox/Checkbox'
import { insightLogic } from 'scenes/insights/insightLogic'
import { ValueInspectorButton } from 'scenes/funnels/FunnelBarGraph'
import { PropertyKeyInfo } from 'lib/components/PropertyKeyInfo'
import { PropertyNamesSelect } from 'lib/components/PropertyNamesSelect/PropertyNamesSelect'
import { IconSelectProperties } from 'lib/components/icons'
import './FunnelCorrelationTable.scss'

export function FunnelPropertyCorrelationTable(): JSX.Element | null {
    const { insightProps } = useValues(insightLogic)
    const logic = funnelLogic(insightProps)
    const {
        stepsWithCount,
        propertyCorrelationValues,
        propertyCorrelationTypes,
        excludedPropertyNames,
        parseDisplayNameForCorrelation,
        propertyCorrelationsLoading,
        inversePropertyNames,
        propertyNames,
    } = useValues(logic)

    const { setPropertyCorrelationTypes, openPersonsModal, setPropertyNames } = useActions(logic)

    const onClickCorrelationType = (correlationType: FunnelCorrelationType): void => {
        if (propertyCorrelationTypes) {
            if (propertyCorrelationTypes.includes(correlationType)) {
                setPropertyCorrelationTypes(propertyCorrelationTypes.filter((types) => types !== correlationType))
            } else {
                setPropertyCorrelationTypes([...propertyCorrelationTypes, correlationType])
            }
        } else {
            setPropertyCorrelationTypes([correlationType])
        }
    }

    const parseBreakdownValue = (item: string): { breakdown: string; breakdown_value: string } => {
        const components = item.split('::')
        if (components.length === 1) {
            return { breakdown: components[0], breakdown_value: '' }
        } else {
            return {
                breakdown: components[0],
                breakdown_value: components[1],
            }
        }
    }

    // A sentinel node used to respect typings
    const emptyFunnelStep: FunnelStep = {
        action_id: '',
        average_conversion_time: null,
        count: 0,
        name: '',
        order: 0,
        type: 'new_entity',
    }

    const renderSuccessCount = (record: FunnelCorrelation): JSX.Element => {
        const { breakdown, breakdown_value } = parseBreakdownValue(record.event.event || '')

        return (
            <ValueInspectorButton
                onClick={() => {
                    openPersonsModal(
                        { ...emptyFunnelStep, name: breakdown },
                        stepsWithCount.length,
                        breakdown_value,
                        breakdown,
                        'person',
                        undefined
                    )
                }}
            >
                {record.success_count}
            </ValueInspectorButton>
        )
    }

    const renderFailureCount = (record: FunnelCorrelation): JSX.Element => {
        const { breakdown, breakdown_value } = parseBreakdownValue(record.event.event || '')

        return (
            <ValueInspectorButton
                onClick={() => {
                    openPersonsModal(
                        { ...emptyFunnelStep, name: breakdown },
                        -2,
                        breakdown_value,
                        breakdown,
                        'person',
                        Array.from(Array(stepsWithCount.length).keys()).slice(1) // returns array like: [1,2,3,.... stepsWithCount.length - 1]
                    )
                }}
            >
                {record.failure_count}
            </ValueInspectorButton>
        )
    }

    const renderOddsRatioTextRecord = (record: FunnelCorrelation): JSX.Element => {
        const get_friendly_numeric_value = (value: number): string => {
            if (value < 10 && !Number.isInteger(value)) {
                return value.toFixed(1)
            }

            return value.toFixed()
        }

        const is_success = record.correlation_type === FunnelCorrelationType.Success

        const { first_value, second_value } = parseDisplayNameForCorrelation(record)

        return (
            <>
                <h4>
                    {is_success ? (
                        <RiseOutlined style={{ color: 'green' }} />
                    ) : (
                        <FallOutlined style={{ color: 'red' }} />
                    )}{' '}
                    <PropertyKeyInfo value={first_value} />
                    {second_value !== undefined && (
                        <>
                            {' :: '}
                            <PropertyKeyInfo value={second_value} disablePopover />
                        </>
                    )}
                </h4>
                <div>
                    People who converted were{' '}
                    <mark>
                        <b>
                            {get_friendly_numeric_value(record.odds_ratio)}x {is_success ? 'more' : 'less'} likely
                        </b>
                    </mark>{' '}
                    to have this property value
                </div>
            </>
        )
    }

    return stepsWithCount.length > 1 ? (
        <div className="funnel-correlation-table">
            <span className="funnel-correlation-header">
                <span className="table-header">
                    <IconSelectProperties style={{ marginRight: 4, opacity: 0.5, fontSize: 24 }} />
                    CORRELATED PROPERTIES
                </span>
                <span className="table-options">
                    <p className="title">PROPERTIES </p>
                    <PropertyNamesSelect
                        value={new Set(propertyNames)}
                        onChange={(selectedProperties: string[]) => setPropertyNames(selectedProperties)}
                        allProperties={inversePropertyNames(excludedPropertyNames || [])}
                    />
                    <p className="title">CORRELATION</p>
                    <div
                        className="tab-btn ant-btn"
                        style={{ marginRight: '2px', paddingTop: '1px', paddingBottom: '1px' }}
                        onClick={() => onClickCorrelationType(FunnelCorrelationType.Success)}
                    >
                        <Checkbox
                            checked={propertyCorrelationTypes.includes(FunnelCorrelationType.Success)}
                            style={{
                                pointerEvents: 'none',
                            }}
                        >
                            Success
                        </Checkbox>
                    </div>
                    <div
                        className="tab-btn ant-btn"
                        style={{ marginRight: '5px', paddingTop: '1px', paddingBottom: '1px' }}
                        onClick={() => onClickCorrelationType(FunnelCorrelationType.Failure)}
                    >
                        <Checkbox
                            checked={propertyCorrelationTypes.includes(FunnelCorrelationType.Failure)}
                            style={{
                                pointerEvents: 'none',
                            }}
                        >
                            Dropoff
                        </Checkbox>
                    </div>
                </span>
            </span>
            <Table
                dataSource={propertyCorrelationValues}
                loading={propertyCorrelationsLoading}
                scroll={{ x: 'max-content' }}
                size="small"
                rowKey={(record: FunnelCorrelation) => record.event.event}
                pagination={{ pageSize: 5, hideOnSinglePage: true }}
                style={{ marginTop: '1rem' }}
            >
                <Column
                    title="Correlated Person Properties"
                    key="propertName"
                    render={(_, record: FunnelCorrelation) => renderOddsRatioTextRecord(record)}
                    align="left"
                    width="60%"
                />
                <Column
                    title="Completed"
                    key="success_count"
                    render={(_, record: FunnelCorrelation) => renderSuccessCount(record)}
                    width={90}
                    align="center"
                />
                <Column
                    title="Dropped off"
                    key="failure_count"
                    render={(_, record: FunnelCorrelation) => renderFailureCount(record)}
                    width={100}
                    align="center"
                />
                <Column
                    title="Actions"
                    key="actions"
                    render={(_, record: FunnelCorrelation) => <CorrelationActionsCell record={record} />}
                    align="center"
                />
            </Table>
        </div>
    ) : null
}

const CorrelationActionsCell = ({ record }: { record: FunnelCorrelation }): JSX.Element => {
    const { insightProps } = useValues(insightLogic)
    const logic = funnelLogic(insightProps)
    const { excludePropertyFromProject } = useActions(logic)
    const { isPropertyExcludedFromProject } = useValues(logic)
    const propertyName = (record.event.event || '').split('::')[0]

    return (
<<<<<<< HEAD
        <Button
            disabled={isPropertyExcludedFromProject(propertyName)}
            onClick={() => excludePropertyFromProject(propertyName)}
        >
            Exclude property
=======
        <Button disabled={isPropertyExcluded(propertyName)} onClick={() => excludeProperty(propertyName)} type="link">
            Exclude
>>>>>>> 8a52b27b
        </Button>
    )
}<|MERGE_RESOLUTION|>--- conflicted
+++ resolved
@@ -241,16 +241,12 @@
     const propertyName = (record.event.event || '').split('::')[0]
 
     return (
-<<<<<<< HEAD
         <Button
             disabled={isPropertyExcludedFromProject(propertyName)}
             onClick={() => excludePropertyFromProject(propertyName)}
+            type="link"
         >
-            Exclude property
-=======
-        <Button disabled={isPropertyExcluded(propertyName)} onClick={() => excludeProperty(propertyName)} type="link">
             Exclude
->>>>>>> 8a52b27b
         </Button>
     )
 }