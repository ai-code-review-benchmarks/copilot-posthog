--- conflicted
+++ resolved
@@ -4,14 +4,11 @@
 import { SessionFilter } from 'lib/components/SessionsFilter'
 import { ViewType } from '../insightLogic'
 import { trendsLogic } from '../../trends/trendsLogic'
-<<<<<<< HEAD
 import { ActionFilter } from '../ActionFilter/ActionFilter'
 import { FilterType } from '~/types'
 import { Tooltip } from 'antd'
 import { InfoCircleOutlined } from '@ant-design/icons'
-=======
 import { TestAccountFilter } from '../TestAccountFilter'
->>>>>>> 5525a47c
 
 export function SessionTab(): JSX.Element {
     const { filters } = useValues(trendsLogic({ dashboardItemId: null, view: ViewType.SESSIONS }))
