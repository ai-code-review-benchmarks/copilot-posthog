import React from 'react'
import { useValues, useActions } from 'kea'
import { PropertyFilters } from 'lib/components/PropertyFilters/PropertyFilters'
import { SessionFilter } from 'lib/components/SessionsFilter'
import { ViewType } from '../insightLogic'
import { trendsLogic } from '../../trends/trendsLogic'
import { ActionFilter } from '../ActionFilter/ActionFilter'
import { FilterType } from '~/types'
import { Tooltip } from 'antd'
import { InfoCircleOutlined } from '@ant-design/icons'

export function SessionTab(): JSX.Element {
    const { filters } = useValues(trendsLogic({ dashboardItemId: null, view: ViewType.SESSIONS }))
    const { setFilters } = useActions(trendsLogic({ dashboardItemId: null, view: ViewType.SESSIONS }))

    return (
        <>
<<<<<<< HEAD
            <span>
                <h4 className="secondary">{'Sessions Comprised Of'}</h4>
            </span>
=======
            <h4 className="secondary">
                Sessions Defined By
                <Tooltip
                    placement="right"
                    title="Select the actions and events that will be considered when determining sessions. If none are selected, the query will attempt to take all events into consideration."
                >
                    <InfoCircleOutlined className="info-indicator" />
                </Tooltip>
            </h4>
>>>>>>> 8e07f4e9
            <ActionFilter
                filters={filters}
                setFilters={(payload: Partial<FilterType>): void => setFilters(payload)}
                typeKey={'sessions' + ViewType.SESSIONS}
                hideMathSelector={true}
                copy="Add action or event"
            />
            <hr />
            <h4 className="secondary">{'Type'}</h4>
            <SessionFilter value={filters.session} onChange={(v: string): void => setFilters({ session: v })} />
            <hr />
            <h4 className="secondary">Filters</h4>
            <PropertyFilters pageKey="trends-sessions" />
        </>
    )
}<|MERGE_RESOLUTION|>--- conflicted
+++ resolved
@@ -15,11 +15,6 @@
 
     return (
         <>
-<<<<<<< HEAD
-            <span>
-                <h4 className="secondary">{'Sessions Comprised Of'}</h4>
-            </span>
-=======
             <h4 className="secondary">
                 Sessions Defined By
                 <Tooltip
@@ -29,7 +24,6 @@
                     <InfoCircleOutlined className="info-indicator" />
                 </Tooltip>
             </h4>
->>>>>>> 8e07f4e9
             <ActionFilter
                 filters={filters}
                 setFilters={(payload: Partial<FilterType>): void => setFilters(payload)}
