import React from 'react'
import { useValues, useActions } from 'kea'
import { PropertyFilters } from 'lib/components/PropertyFilters/PropertyFilters'
import { SessionFilter } from 'lib/components/SessionsFilter'
import { trendsLogic } from '../../trends/trendsLogic'
import { ActionFilter } from '../ActionFilter/ActionFilter'
import { FilterType, ViewType } from '~/types'
import { Col, Row } from 'antd'
import { TestAccountFilter } from '../TestAccountFilter'
import useBreakpoint from 'antd/lib/grid/hooks/useBreakpoint'
import { GlobalFiltersTitle } from '../common'
import { InfoCircleOutlined } from '@ant-design/icons'
import { Tooltip } from 'lib/components/Tooltip'

<<<<<<< HEAD
export function SessionTab(): JSX.Element {
    const { filters, filtersLoading } = useValues(trendsLogic({ dashboardItemId: null, view: ViewType.SESSIONS }))
=======
export function SessionTab({ annotationsToCreate }: BaseTabProps): JSX.Element {
    const { filters } = useValues(trendsLogic({ dashboardItemId: null, view: ViewType.SESSIONS }))
>>>>>>> 929fe43a
    const { setFilters } = useActions(trendsLogic({ dashboardItemId: null, view: ViewType.SESSIONS }))

    const screens = useBreakpoint()
    const isSmallScreen = screens.xs || (screens.sm && !screens.md)

    return (
        <Row gutter={16}>
            <Col md={16} xs={24}>
                <Row gutter={8} align="middle" className="mb">
                    <Col>Showing</Col>
                    <Col>
                        <SessionFilter value={filters.session} onChange={(v: string) => setFilters({ session: v })} />
                    </Col>
                    <Col>where a user did any of the following:</Col>
                    <Col />
                </Row>
                <ActionFilter
                    filters={filters}
                    setFilters={(payload: Partial<FilterType>) => setFilters(payload)}
                    typeKey={'sessions' + ViewType.SESSIONS}
                    hideMathSelector={true}
                    buttonCopy="Add action or event"
                    showOr={true}
                    horizontalUI
                    customRowPrefix=""
                />
                <Row className="mt">
                    <span className="text-muted">
                        Sessions are calculated based on the events you specify above. After 30min of inactivity a new
                        session will be counted.{' '}
                        <Tooltip title="Example: If you select a Pageview event, the session will include all pageviews that happened in sequence without a break longer than 30min in between. Its duration will be the time taken from the first to the last event, or 0 if there was only 1 event.">
                            <InfoCircleOutlined />
                        </Tooltip>
                    </span>
                </Row>
            </Col>
            <Col md={8} xs={24} style={{ marginTop: isSmallScreen ? '2rem' : 0 }}>
                <GlobalFiltersTitle unit="actions/events" />
                <PropertyFilters pageKey="insight-retention" />
                <TestAccountFilter filters={filters} onChange={setFilters} />
            </Col>
        </Row>
    )
}<|MERGE_RESOLUTION|>--- conflicted
+++ resolved
@@ -12,13 +12,8 @@
 import { InfoCircleOutlined } from '@ant-design/icons'
 import { Tooltip } from 'lib/components/Tooltip'
 
-<<<<<<< HEAD
 export function SessionTab(): JSX.Element {
-    const { filters, filtersLoading } = useValues(trendsLogic({ dashboardItemId: null, view: ViewType.SESSIONS }))
-=======
-export function SessionTab({ annotationsToCreate }: BaseTabProps): JSX.Element {
     const { filters } = useValues(trendsLogic({ dashboardItemId: null, view: ViewType.SESSIONS }))
->>>>>>> 929fe43a
     const { setFilters } = useActions(trendsLogic({ dashboardItemId: null, view: ViewType.SESSIONS }))
 
     const screens = useBreakpoint()
