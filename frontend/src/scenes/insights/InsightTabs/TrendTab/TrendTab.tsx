--- conflicted
+++ resolved
@@ -37,6 +37,7 @@
                 typeKey={'trends_' + view}
                 hideMathSelector={filters.shown_as === ShownAsValue.LIFECYCLE}
                 copy="Add graph series"
+                showLetters={isUsingFormulas}
                 disabled={
                     filters.shown_as === ShownAsValue.LIFECYCLE && !!(filters.events?.length || filters.actions?.length)
                 }
@@ -97,83 +98,5 @@
                 </>
             )}
         </>
-<<<<<<< HEAD
-=======
-    ) : (
-        <>
-            <h4 className="secondary">{'Actions & Events'}</h4>
-            <ActionFilter
-                filters={filters}
-                setFilters={(payload: Partial<FilterType>): void => setFilters(payload)}
-                typeKey="trends"
-                hideMathSelector={filters.shown_as === ShownAsValue.LIFECYCLE}
-                copy="Add graph series"
-                showLetters={isUsingFormulas}
-                disabled={
-                    filters.shown_as === ShownAsValue.LIFECYCLE && !!(filters.events?.length || filters.actions?.length)
-                }
-            />
-            <hr />
-            <h4 className="secondary">Filters</h4>
-            <PropertyFilters pageKey="trends-filters" />
-            <TestAccountFilter filters={filters} onChange={setFilters} />
-            {(!filters.insight || filters.insight === ViewType.TRENDS) &&
-                featureFlags['3275-formulas'] &&
-                user?.ee_enabled && (
-                    <>
-                        <hr />
-                        <h4 className="secondary">Formula</h4>
-                        <Formula
-                            filters={filters}
-                            onFocus={(hasFocus, localFormula) =>
-                                setIsUsingFormulas(hasFocus ? true : localFormula ? true : false)
-                            }
-                            onChange={(formula: string): void => {
-                                setIsUsingFormulas(formula ? true : false)
-                                setFilters({ formula })
-                            }}
-                        />
-                    </>
-                )}
-            <hr />
-            <h4 className="secondary">
-                Break down by
-                <Tooltip
-                    placement="right"
-                    title="Use breakdown to see the aggregation (total volume, active users, etc.) for each value of that property. For example, breaking down by Current URL with total volume will give you the event volume for each URL your users have visited."
-                >
-                    <InfoCircleOutlined className="info-indicator" />
-                </Tooltip>
-            </h4>
-            <Row>
-                <BreakdownFilter
-                    filters={filters}
-                    onChange={(breakdown: string, breakdown_type: string): void =>
-                        setFilters({ breakdown, breakdown_type })
-                    }
-                />
-                {filters.breakdown && (
-                    <CloseButton
-                        onClick={(): void => setFilters({ breakdown: false, breakdown_type: null })}
-                        style={{ marginTop: 1, marginLeft: 10 }}
-                    />
-                )}
-            </Row>
-            <hr />
-            <h4 className="secondary">
-                Shown as
-                <Tooltip
-                    placement="right"
-                    title='
-                                            Stickiness shows you how many days users performed an action within the timeframe. If a user
-                                            performed an action on Monday and again on Friday, it would be shown
-                                            as "2 days".'
-                >
-                    <InfoCircleOutlined className="info-indicator" />
-                </Tooltip>
-            </h4>
-            <ShownAsFilter filters={filters} onChange={(_filters: Partial<FilterType>): void => setFilters(_filters)} />
-        </>
->>>>>>> fbd68447
     )
 }