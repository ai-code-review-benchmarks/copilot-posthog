--- conflicted
+++ resolved
@@ -1,9 +1,9 @@
-import React from 'react'
+import { CalendarOutlined } from '@ant-design/icons'
 import { useValues } from 'kea'
 import { ChartFilter } from 'lib/components/ChartFilter'
 import { CompareFilter } from 'lib/components/CompareFilter/CompareFilter'
 import { IntervalFilter } from 'lib/components/IntervalFilter'
-<<<<<<< HEAD
+import { SmoothingFilter } from 'lib/components/SmoothingFilter/SmoothingFilter'
 import {
     ACTIONS_BAR_CHART_VALUE,
     ACTIONS_LINE_GRAPH_LINEAR,
@@ -11,26 +11,17 @@
     ACTIONS_TABLE,
     FEATURE_FLAGS,
 } from 'lib/constants'
-import { ChartDisplayType, FilterType, FunnelVizType, ItemMode, InsightType } from '~/types'
-=======
-import { ACTIONS_BAR_CHART_VALUE, ACTIONS_PIE_CHART, ACTIONS_TABLE, FEATURE_FLAGS } from 'lib/constants'
-import { FilterType, FunnelVizType, ItemMode, InsightType } from '~/types'
->>>>>>> 386b609d
-import { CalendarOutlined } from '@ant-design/icons'
+import { featureFlagLogic } from 'lib/logic/featureFlagLogic'
+import React from 'react'
+import { insightLogic } from 'scenes/insights/insightLogic'
+import { FunnelBinsPicker } from 'scenes/insights/InsightTabs/FunnelTab/FunnelBinsPicker'
+import { FilterType, FunnelVizType, InsightType, ItemMode } from '~/types'
 import { InsightDateFilter } from '../InsightDateFilter'
 import { RetentionDatePicker } from '../RetentionDatePicker'
+import { FunnelDisplayLayoutPicker } from './FunnelTab/FunnelDisplayLayoutPicker'
 import { FunnelStepReferencePicker } from './FunnelTab/FunnelStepReferencePicker'
-import { FunnelDisplayLayoutPicker } from './FunnelTab/FunnelDisplayLayoutPicker'
-import { FunnelBinsPicker } from 'scenes/insights/InsightTabs/FunnelTab/FunnelBinsPicker'
 import { PathStepPicker } from './PathTab/PathStepPicker'
-<<<<<<< HEAD
-import { SmoothingFilter } from 'lib/components/SmoothingFilter/SmoothingFilter'
-import { useValues } from 'kea'
-=======
 import { ReferencePicker as RetentionReferencePicker } from './RetentionTab/ReferencePicker'
->>>>>>> 386b609d
-import { featureFlagLogic } from 'lib/logic/featureFlagLogic'
-import { insightLogic } from 'scenes/insights/insightLogic'
 
 interface InsightDisplayConfigProps {
     filters: FilterType
@@ -123,18 +114,6 @@
                     </span>
                 )}
 
-<<<<<<< HEAD
-                {activeView === InsightType.RETENTION && <RetentionDatePicker />}
-
-                {showFunnelBarOptions && filters.funnel_viz_type === FunnelVizType.Steps && (
-                    <>
-                        <FunnelDisplayLayoutPicker />
-                        {!featureFlags[FEATURE_FLAGS.FUNNEL_SIMPLE_MODE] && <FunnelStepReferencePicker />}
-                    </>
-                )}
-
-=======
->>>>>>> 386b609d
                 {showIntervalFilter(activeView, filters) && (
                     <span className="filter">
                         <span className="head-title-item">
@@ -144,7 +123,6 @@
                     </span>
                 )}
 
-<<<<<<< HEAD
                 {activeView === InsightType.TRENDS &&
                 !filters.breakdown_type &&
                 !filters.compare &&
@@ -152,15 +130,12 @@
                     <SmoothingFilter />
                 ) : null}
 
-                {activeView === InsightType.RETENTION && <RetentionDatePicker />}
-=======
                 {activeView === InsightType.RETENTION && (
                     <>
                         <RetentionDatePicker />
                         <RetentionReferencePicker />
                     </>
                 )}
->>>>>>> 386b609d
 
                 {showPathOptions && (
                     <span className="filter">
