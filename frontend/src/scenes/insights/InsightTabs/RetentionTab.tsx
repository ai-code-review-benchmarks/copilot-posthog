import React, { useState, useRef } from 'react'
import { useValues, useActions } from 'kea'
import { PropertyFilters } from 'lib/components/PropertyFilters/PropertyFilters'
import { ActionFilterDropdown } from '../ActionFilter/ActionFilterDropdown'
import { entityFilterLogic } from '../ActionFilter/entityFilterLogic'

import { DownOutlined, InfoCircleOutlined, ExportOutlined } from '@ant-design/icons'
import {
    retentionTableLogic,
    dateOptions,
    retentionOptions,
    retentionOptionDescriptions,
} from 'scenes/retention/retentionTableLogic'
import { Button, Select, Tooltip } from 'antd'
import { Link } from 'lib/components/Link'
import { CloseButton } from 'lib/components/CloseButton'
<<<<<<< HEAD
import * as dayjs from 'dayjs'

import dayjsGenerateConfig from 'rc-picker/lib/generate/dayjs'
import generatePicker from 'antd/es/date-picker/generatePicker'
const DatePicker = generatePicker<dayjs.Dayjs>(dayjsGenerateConfig)
=======
import moment from 'moment'
import { FilterType } from '~/types'
import { TestAccountFilter } from '../TestAccountFilter'
>>>>>>> 3536f189

export function RetentionTab(): JSX.Element {
    const node = useRef<HTMLElement>(null)
    const returningNode = useRef<HTMLElement>(null)
    const [open, setOpen] = useState<boolean>(false)
    const [returningOpen, setReturningOpen] = useState<boolean>(false)
    const { filters, actionsLookup } = useValues(retentionTableLogic({ dashboardItemId: null }))
    const { setFilters } = useActions(retentionTableLogic({ dashboardItemId: null }))

    const entityLogic = entityFilterLogic({
        setFilters: (filters: FilterType) => {
            if (filters.events && filters.events.length > 0) {
                setFilters({ target_entity: filters.events[0] })
            } else if (filters.actions && filters.actions.length > 0) {
                setFilters({ target_entity: filters.actions[0] })
            } else {
                setFilters({ target_entity: null })
            }
            setOpen(false)
        },
        filters: filters.target_entity,
        typeKey: 'retention-table',
        singleMode: true,
    })

    const entityLogicReturning = entityFilterLogic({
        setFilters: (filters: FilterType) => {
            if (filters.events && filters.events.length > 0) {
                setFilters({ returning_entity: filters.events[0] })
            } else if (filters.actions && filters.actions.length > 0) {
                setFilters({ returning_entity: filters.actions[0] })
            } else {
                setFilters({ returning_entity: null })
            }
            setReturningOpen(false)
        },
        filters: filters.returning_entity,
        typeKey: 'retention-table-returning',
        singleMode: true,
    })

    return (
        <div data-attr="retention-tab">
            <h4 className="secondary">
                Cohortizing Event
                <Tooltip
                    key="2"
                    placement="right"
                    title={`Event that determines which users are considered to form each cohort (i.e. performed event in ${filters.period} 0)`}
                >
                    <InfoCircleOutlined className="info-indicator" />
                </Tooltip>
            </h4>
            <Button
                ref={node}
                data-attr="retention-action"
                onClick={(): void => setOpen(!open)}
                style={{ marginRight: 8 }}
            >
                {filters.target_entity?.name ||
                    (filters.target_entity.id && actionsLookup[filters.target_entity.id]) ||
                    'Select action'}
                <DownOutlined className="text-muted" style={{ marginRight: '-6px' }} />
            </Button>
            <Select
                value={retentionOptions[filters.retention_type]}
                onChange={(value): void => setFilters({ retention_type: value })}
                dropdownMatchSelectWidth={false}
                style={{ marginTop: 8 }}
            >
                {Object.entries(retentionOptions).map(([key, value]) => (
                    <Select.Option key={key} value={key}>
                        {value}
                        <Tooltip placement="right" title={retentionOptionDescriptions[key]}>
                            <InfoCircleOutlined className="info-indicator" />
                        </Tooltip>
                    </Select.Option>
                ))}
            </Select>
            <ActionFilterDropdown
                open={open}
                logic={entityLogic as any}
                openButtonRef={node}
                onClose={() => setOpen(false)}
            />
            <h4 style={{ marginTop: '0.5rem' }} className="secondary">
                Retaining event
                <Tooltip
                    key="3"
                    placement="right"
                    title="Event that determines if each user came back on each period (i.e. if they were retained)"
                >
                    <InfoCircleOutlined className="info-indicator" />
                </Tooltip>
            </h4>

            <Button
                ref={returningNode}
                data-attr="retention-returning-action"
                onClick={(): void => setReturningOpen(!returningOpen)}
            >
                {filters.returning_entity?.name ||
                    (filters.returning_entity.id && actionsLookup[filters.returning_entity.id]) ||
                    'Select action'}
                <DownOutlined className="text-muted" style={{ marginRight: '-6px' }} />
            </Button>
            <ActionFilterDropdown
                open={returningOpen}
                logic={entityLogicReturning as any}
                openButtonRef={returningNode}
                onClose={() => setReturningOpen(false)}
            />
            <div className="mt-05">
                <Link
                    to="https://posthog.com/docs/features/retention?utm_campaign=learn-more&utm_medium=in-product"
                    target="_blank"
                    rel="noreferrer noopener"
                >
                    More info on retention <ExportOutlined />
                </Link>
            </div>

            <hr />
            <h4 className="secondary">Filters</h4>
            <PropertyFilters pageKey="insight-retention" />
            <TestAccountFilter filters={filters} onChange={setFilters} />
            <>
                <hr />
                <h4 className="secondary">Current Date</h4>
                <div>
                    <DatePicker
                        showTime={filters.period === 'Hour'}
                        use12Hours
                        format={filters.period === 'Hour' ? 'YYYY-MM-DD, h a' : 'YYYY-MM-DD'}
                        className="mb-05"
                        value={filters.date_to && dayjs(filters.date_to)}
                        onChange={(date_to): void => setFilters({ date_to: date_to && dayjs(date_to).toISOString() })}
                        allowClear={false}
                    />
                    {filters.date_to && (
                        <CloseButton
                            onClick={() => setFilters({ date_to: null })}
                            style={{
                                marginLeft: 8,
                            }}
                        />
                    )}
                </div>
                <hr />
                <h4 className="secondary">Period</h4>
                <div>
                    <Select
                        value={filters.period}
                        onChange={(value): void => setFilters({ period: value })}
                        dropdownMatchSelectWidth={false}
                    >
                        {dateOptions.map((period) => (
                            <Select.Option key={period} value={period}>
                                {period}
                            </Select.Option>
                        ))}
                    </Select>
                </div>
            </>
        </div>
    )
}<|MERGE_RESOLUTION|>--- conflicted
+++ resolved
@@ -14,17 +14,13 @@
 import { Button, Select, Tooltip } from 'antd'
 import { Link } from 'lib/components/Link'
 import { CloseButton } from 'lib/components/CloseButton'
-<<<<<<< HEAD
 import * as dayjs from 'dayjs'
-
 import dayjsGenerateConfig from 'rc-picker/lib/generate/dayjs'
 import generatePicker from 'antd/es/date-picker/generatePicker'
-const DatePicker = generatePicker<dayjs.Dayjs>(dayjsGenerateConfig)
-=======
-import moment from 'moment'
 import { FilterType } from '~/types'
 import { TestAccountFilter } from '../TestAccountFilter'
->>>>>>> 3536f189
+
+const DatePicker = generatePicker<dayjs.Dayjs>(dayjsGenerateConfig)
 
 export function RetentionTab(): JSX.Element {
     const node = useRef<HTMLElement>(null)
