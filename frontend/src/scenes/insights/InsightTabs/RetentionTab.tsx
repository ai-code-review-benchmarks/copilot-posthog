import React, { useState, useRef } from 'react'
import { useValues, useActions } from 'kea'
import { PropertyFilters } from 'lib/components/PropertyFilters/PropertyFilters'
import { ActionFilterDropdown } from '../ActionFilter/ActionFilterDropdown'
import { entityFilterLogic } from '../ActionFilter/entityFilterLogic'

import { DownOutlined } from '@ant-design/icons'
import { retentionTableLogic, dateOptions } from 'scenes/retention/retentionTableLogic'
import { Button, DatePicker, Select } from 'antd'

export function RetentionTab(): JSX.Element {
    const node = useRef()
    const [open, setOpen] = useState<boolean>(false)
    const { filters, startEntity, selectedDate, period } = useValues(retentionTableLogic)
    const { setFilters } = useActions(retentionTableLogic)

    const entityLogic = entityFilterLogic({
        setFilters: (filters) => {
            setFilters({ startEntity: filters })
            setOpen(false)
        },
        filters: filters.startEntity,
        typeKey: 'retention-table',
        singleMode: true,
    })

    return (
        <div data-attr="retention-tab">
            <h4 className="secondary">Target Event</h4>
            <Button ref={node} data-attr="retention-action" onClick={(): void => setOpen(!open)}>
                {startEntity?.name || 'Select action'}
                <DownOutlined className="text-muted" style={{ marginRight: '-6px' }} />
            </Button>
            {open && (
                <ActionFilterDropdown
                    logic={entityLogic}
                    onClickOutside={(e): void => {
                        if (node.current.contains(e.target)) {
                            return
                        }
                        setOpen(false)
                    }}
                />
            )}
            <hr />
            <h4 className="secondary">Filters</h4>
            <PropertyFilters pageKey="insight-retention" />
<<<<<<< HEAD
            {window.posthog?.isFeatureEnabled('ch-retention-endpoint') && (
                <>
                    <hr />
                    <h4 className="secondary">Start Day</h4>
                    <div>
                        <DatePicker
                            className="mb-05"
                            value={selectedDate}
                            onChange={(date): void => setFilters({ selectedDate: date })}
                            allowClear={false}
                        />
                    </div>
                    <hr />
                    <h4 className="secondary">Period</h4>
                    <div>
                        <Select
                            value={dateOptions[period]}
                            onChange={(value): void => setFilters({ period: value })}
                            dropdownMatchSelectWidth={false}
                        >
                            {Object.entries(dateOptions).map(([key, value]) => (
                                <Select.Option key={key} value={key}>
                                    {value}
                                </Select.Option>
                            ))}
                        </Select>
                    </div>
                </>
            )}
=======

            <>
                <hr />
                <h4 className="secondary">Current Date</h4>
                <div>
                    <DatePicker
                        showTime={filters.period === 'h'}
                        use12Hours
                        format={filters.period === 'h' ? 'YYYY-MM-DD, h a' : 'YYYY-MM-DD'}
                        className="mb-2"
                        value={selectedDate}
                        onChange={(date): void => setFilters({ selectedDate: date })}
                        allowClear={false}
                    />
                </div>
                <hr />
                <h4 className="secondary">Period</h4>
                <div>
                    <Select
                        value={dateOptions[period]}
                        onChange={(value): void => setFilters({ period: value })}
                        dropdownMatchSelectWidth={false}
                    >
                        {Object.entries(dateOptions).map(([key, value]) => (
                            <Select.Option key={key} value={key}>
                                {value}
                            </Select.Option>
                        ))}
                    </Select>
                </div>
            </>
>>>>>>> 42aeecfa
        </div>
    )
}<|MERGE_RESOLUTION|>--- conflicted
+++ resolved
@@ -45,38 +45,6 @@
             <hr />
             <h4 className="secondary">Filters</h4>
             <PropertyFilters pageKey="insight-retention" />
-<<<<<<< HEAD
-            {window.posthog?.isFeatureEnabled('ch-retention-endpoint') && (
-                <>
-                    <hr />
-                    <h4 className="secondary">Start Day</h4>
-                    <div>
-                        <DatePicker
-                            className="mb-05"
-                            value={selectedDate}
-                            onChange={(date): void => setFilters({ selectedDate: date })}
-                            allowClear={false}
-                        />
-                    </div>
-                    <hr />
-                    <h4 className="secondary">Period</h4>
-                    <div>
-                        <Select
-                            value={dateOptions[period]}
-                            onChange={(value): void => setFilters({ period: value })}
-                            dropdownMatchSelectWidth={false}
-                        >
-                            {Object.entries(dateOptions).map(([key, value]) => (
-                                <Select.Option key={key} value={key}>
-                                    {value}
-                                </Select.Option>
-                            ))}
-                        </Select>
-                    </div>
-                </>
-            )}
-=======
-
             <>
                 <hr />
                 <h4 className="secondary">Current Date</h4>
@@ -85,7 +53,7 @@
                         showTime={filters.period === 'h'}
                         use12Hours
                         format={filters.period === 'h' ? 'YYYY-MM-DD, h a' : 'YYYY-MM-DD'}
-                        className="mb-2"
+                        className="mb-05"
                         value={selectedDate}
                         onChange={(date): void => setFilters({ selectedDate: date })}
                         allowClear={false}
@@ -107,7 +75,6 @@
                     </Select>
                 </div>
             </>
->>>>>>> 42aeecfa
         </div>
     )
 }