--- conflicted
+++ resolved
@@ -25,11 +25,7 @@
 import { LemonButton } from 'lib/components/LemonButton'
 import { IconExport, IconEdit } from 'lib/components/icons'
 import { countryCodeToName } from '../WorldMap'
-<<<<<<< HEAD
-import { TRENDS_DISPLAY_BY_VALUE } from 'lib/constants'
-=======
 import { NON_TIME_SERIES_DISPLAY_TYPES } from 'lib/constants'
->>>>>>> 9634fa90
 
 interface InsightsTableProps {
     /** Whether this is just a legend instead of standalone insight viz. Default: false. */
@@ -103,12 +99,8 @@
         }
     }
 
-<<<<<<< HEAD
-    const isDisplayModeNonTimeSeries: boolean = !!filters.display && TRENDS_DISPLAY_BY_VALUE.includes(filters.display)
-=======
     const isDisplayModeNonTimeSeries: boolean =
         !!filters.display && NON_TIME_SERIES_DISPLAY_TYPES.includes(filters.display)
->>>>>>> 9634fa90
 
     const calcColumnMenu = isDisplayModeNonTimeSeries ? null : (
         <Menu>
