--- conflicted
+++ resolved
@@ -43,11 +43,8 @@
 import { generateRandomAnimal } from 'lib/utils/randomAnimal'
 import { featureFlagLogic } from 'lib/logic/featureFlagLogic'
 import { dashboardLogic } from 'scenes/dashboard/dashboardLogic'
-<<<<<<< HEAD
 import { actionsModel } from '~/models/actionsModel'
-=======
 import * as Sentry from '@sentry/browser'
->>>>>>> f3975f65
 
 const IS_TEST_MODE = process.env.NODE_ENV === 'test'
 
