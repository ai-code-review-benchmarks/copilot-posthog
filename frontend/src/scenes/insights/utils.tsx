import api from 'lib/api'
import { DataColorTheme, DataColorToken } from 'lib/colors'
import { dayjs } from 'lib/dayjs'
import { CORE_FILTER_DEFINITIONS_BY_GROUP } from 'lib/taxonomy'
import { ensureStringIsNotBlank, humanFriendlyNumber, objectsEqual } from 'lib/utils'
import { getCurrentTeamId } from 'lib/utils/getAppContext'
import { ReactNode } from 'react'
import { IndexedTrendResult } from 'scenes/trends/types'
import { urls } from 'scenes/urls'

import { propertyFilterTypeToPropertyDefinitionType } from '~/lib/components/PropertyFilters/utils'
import { FormatPropertyValueForDisplayFunction } from '~/models/propertyDefinitionsModel'
import { examples } from '~/queries/examples'
import {
    ActionsNode,
    BreakdownFilter,
    DataWarehouseNode,
    EventsNode,
    InsightVizNode,
    Node,
    NodeKind,
    PathsFilter,
    ResultCustomization,
    ResultCustomizationBy,
    ResultCustomizationByPosition,
    ResultCustomizationByValue,
} from '~/queries/schema'
import { isDataWarehouseNode, isEventsNode } from '~/queries/utils'
import {
    ActionFilter,
    AnyPartialFilterType,
    BreakdownKeyType,
    ChartDisplayType,
    CohortType,
    EntityFilter,
    EntityTypes,
    EventType,
    FlattenedFunnelStepByBreakdown,
    FunnelStepWithConversionMetrics,
    GroupTypeIndex,
    InsightShortId,
    InsightType,
    PathType,
    PropertyFilterType,
    PropertyOperator,
} from '~/types'

import { RESULT_CUSTOMIZATION_DEFAULT } from './EditorFilters/ResultCustomizationByPicker'
import { insightLogic } from './insightLogic'

export const isAllEventsEntityFilter = (filter: EntityFilter | ActionFilter | null): boolean => {
    return (
        filter !== null &&
        filter.type === EntityTypes.EVENTS &&
        filter.id === null &&
        (!filter.name || filter.name === 'All events')
    )
}

export const getDisplayNameFromEntityFilter = (
    filter: EntityFilter | ActionFilter | null,
    isCustom = true
): string | null => {
    // Make sure names aren't blank strings
    const customName = ensureStringIsNotBlank(filter?.custom_name)
    let name = ensureStringIsNotBlank(filter?.name)
    if (name && name in CORE_FILTER_DEFINITIONS_BY_GROUP.events) {
        name = CORE_FILTER_DEFINITIONS_BY_GROUP.events[name].label
    }
    if (isAllEventsEntityFilter(filter)) {
        name = 'All events'
    }

    // Return custom name. If that doesn't exist then the name, then the id, then just null.
    return (isCustom ? customName : null) ?? name ?? (filter?.id ? `${filter?.id}` : null)
}

export const getDisplayNameFromEntityNode = (
    node: EventsNode | ActionsNode | DataWarehouseNode,
    isCustom = true
): string | null => {
    // Make sure names aren't blank strings
    const customName = ensureStringIsNotBlank(node?.custom_name)
    let name = ensureStringIsNotBlank(node?.name)
    if (name && name in CORE_FILTER_DEFINITIONS_BY_GROUP.events) {
        name = CORE_FILTER_DEFINITIONS_BY_GROUP.events[name].label
    }
    if (isEventsNode(node) && node.event === null) {
        name = 'All events'
    }

    const id = isDataWarehouseNode(node) ? node.table_name : isEventsNode(node) ? node.event : node.id

    // Return custom name. If that doesn't exist then the name, then the id, then just null.
    return (isCustom ? customName : null) ?? name ?? (id ? `${id}` : null)
}

export function extractObjectDiffKeys(
    oldObj: AnyPartialFilterType,
    newObj: AnyPartialFilterType,
    prefix: string = ''
): Record<string, any> {
    if (Object.keys(oldObj).length === 0) {
        return []
    }

    let changedKeys: Record<string, any> = {}
    for (const [key, value] of Object.entries(newObj)) {
        const valueOrArray = value || []
        const oldValue = (oldObj as Record<string, any>)[key] || []
        if (!objectsEqual(value, oldValue)) {
            if (key === 'events') {
                const events = valueOrArray as Record<string, any>[]
                if (events.length !== oldValue.length) {
                    changedKeys['changed_events_length'] = oldValue?.length
                } else {
                    events.forEach((event, idx) => {
                        changedKeys = {
                            ...changedKeys,
                            ...extractObjectDiffKeys(oldValue[idx], event, `event_${idx}_`),
                        }
                    })
                }
            } else if (key === 'actions') {
                const actions = valueOrArray as Record<string, any>[]
                if (actions.length !== oldValue.length) {
                    changedKeys['changed_actions_length'] = oldValue.length
                } else {
                    actions.forEach((action, idx) => {
                        changedKeys = {
                            ...changedKeys,
                            ...extractObjectDiffKeys(oldValue[idx], action, `action_${idx}_`),
                        }
                    })
                }
            } else {
                changedKeys[`changed_${prefix}${key}`] = oldValue
            }
        }
    }

    return changedKeys
}

export async function getInsightId(shortId: InsightShortId): Promise<number | undefined> {
    const insightId = insightLogic.findMounted({ dashboardItemId: shortId })?.values?.insight?.id

    return insightId
        ? insightId
        : (await api.get(`api/environments/${getCurrentTeamId()}/insights/?short_id=${encodeURIComponent(shortId)}`))
              .results[0]?.id
}

export function humanizePathsEventTypes(includeEventTypes: PathsFilter['includeEventTypes']): string[] {
    let humanEventTypes: string[] = []
    if (includeEventTypes) {
        if (includeEventTypes.includes(PathType.PageView)) {
            humanEventTypes.push('page views')
        }
        if (includeEventTypes.includes(PathType.Screen)) {
            humanEventTypes.push('screen views')
        }
        if (includeEventTypes.includes(PathType.CustomEvent)) {
            humanEventTypes.push('custom events')
        }
        if (
            (humanEventTypes.length === 0 && !includeEventTypes.includes(PathType.HogQL)) ||
            humanEventTypes.length === 3
        ) {
            humanEventTypes = ['all events']
        }
        if (includeEventTypes.includes(PathType.HogQL)) {
            humanEventTypes.push('HogQL expression')
        }
    }
    return humanEventTypes
}

export function formatAggregationValue(
    property: string | undefined,
    propertyValue: number | null,
    renderCount: (value: number) => ReactNode = (x) => <>{humanFriendlyNumber(x)}</>,
    formatPropertyValueForDisplay?: FormatPropertyValueForDisplayFunction
): ReactNode {
    if (propertyValue === null) {
        return '-'
    }

    let formattedValue: ReactNode
    if (property && formatPropertyValueForDisplay) {
        formattedValue = formatPropertyValueForDisplay(property, propertyValue)
        // yes, double equals not triple equals  ¯\_(ツ)_/¯ let JS compare strings and numbers however it wants
        if (formattedValue == propertyValue) {
            // formatPropertyValueForDisplay didn't change the value...
            formattedValue = renderCount(propertyValue)
        }
    } else {
        formattedValue = renderCount(propertyValue)
    }

    // Since `propertyValue` is a number. `formatPropertyValueForDisplay` will only return a string
    // To make typescript happy we handle the possible but impossible string array inside this function
    return Array.isArray(formattedValue) ? formattedValue[0] : formattedValue
}

// NB! Sync this with breakdown_values.py
export const BREAKDOWN_OTHER_STRING_LABEL = '$$_posthog_breakdown_other_$$'
export const BREAKDOWN_OTHER_NUMERIC_LABEL = 9007199254740991 // pow(2, 53) - 1
export const BREAKDOWN_OTHER_DISPLAY = 'Other (i.e. all remaining values)'
export const BREAKDOWN_NULL_STRING_LABEL = '$$_posthog_breakdown_null_$$'
export const BREAKDOWN_NULL_NUMERIC_LABEL = 9007199254740990 // pow(2, 53) - 2
export const BREAKDOWN_NULL_DISPLAY = 'None (i.e. no value)'

export function isOtherBreakdown(breakdown_value: string | number | null | undefined | ReactNode): boolean {
    return (
        breakdown_value === BREAKDOWN_OTHER_STRING_LABEL ||
        breakdown_value === BREAKDOWN_OTHER_NUMERIC_LABEL ||
        String(breakdown_value) === String(BREAKDOWN_OTHER_NUMERIC_LABEL)
    )
}

export function isNullBreakdown(breakdown_value: string | number | null | undefined): boolean {
    return (
        breakdown_value === BREAKDOWN_NULL_STRING_LABEL ||
        breakdown_value === BREAKDOWN_NULL_NUMERIC_LABEL ||
        String(breakdown_value) === String(BREAKDOWN_NULL_NUMERIC_LABEL)
    )
}

function isValidJsonArray(maybeJson: string): boolean {
    if (maybeJson.startsWith('[')) {
        try {
            const json = JSON.parse(maybeJson)
            return Array.isArray(json)
        } catch {
            return false
        }
    }

    return false
}

function formatNumericBreakdownLabel(
    breakdown_value: number,
    breakdownFilter: BreakdownFilter | null | undefined,
    formatPropertyValueForDisplay: FormatPropertyValueForDisplayFunction | undefined,
    multipleBreakdownIndex: number | undefined
): string {
    if (isOtherBreakdown(breakdown_value)) {
        return BREAKDOWN_OTHER_DISPLAY
    }

    if (isNullBreakdown(breakdown_value)) {
        return BREAKDOWN_NULL_DISPLAY
    }

    if (formatPropertyValueForDisplay) {
        const nestedBreakdown =
            typeof multipleBreakdownIndex === 'number'
                ? breakdownFilter?.breakdowns?.[multipleBreakdownIndex]
                : undefined

        const groupIndex = (nestedBreakdown?.group_type_index ?? breakdownFilter?.breakdown_group_type_index) as
            | GroupTypeIndex
            | undefined

        return (
            formatPropertyValueForDisplay(
                nestedBreakdown?.property ?? breakdownFilter?.breakdown,
                breakdown_value,
                propertyFilterTypeToPropertyDefinitionType(nestedBreakdown?.type ?? breakdownFilter?.breakdown_type),
                groupIndex
            )?.toString() ?? 'None'
        )
    }

    return String(breakdown_value)
}

export function formatBreakdownLabel(
    breakdown_value: BreakdownKeyType | undefined,
    breakdownFilter: BreakdownFilter | null | undefined,
    cohorts: CohortType[] | undefined,
    formatPropertyValueForDisplay: FormatPropertyValueForDisplayFunction | undefined,
    multipleBreakdownIndex?: number
): string {
    if (Array.isArray(breakdown_value)) {
        return breakdown_value
            .map((v, index) => formatBreakdownLabel(v, breakdownFilter, cohorts, formatPropertyValueForDisplay, index))
            .join('::')
    }

    if (typeof breakdown_value === 'string' && breakdown_value.length > 0 && isValidJsonArray(breakdown_value)) {
        // replace nan with null
        const bucketValues = breakdown_value.replace(/\bnan\b/g, 'null')
        const [bucketStart, bucketEnd] = JSON.parse(bucketValues)
        const formattedBucketStart = formatBreakdownLabel(
            bucketStart,
            breakdownFilter,
            cohorts,
            formatPropertyValueForDisplay,
            multipleBreakdownIndex
        )
        const formattedBucketEnd = formatBreakdownLabel(
            bucketEnd,
            breakdownFilter,
            cohorts,
            formatPropertyValueForDisplay,
            multipleBreakdownIndex
        )
        if (formattedBucketStart === formattedBucketEnd) {
            return formattedBucketStart
        }
        return `${formattedBucketStart} – ${formattedBucketEnd}`
    }

    if (breakdownFilter?.breakdown_type === 'cohort') {
        // :TRICKY: Different endpoints represent the all users cohort breakdown differently
        if (breakdown_value === 0 || breakdown_value === 'all') {
            return 'All Users'
        }

        return cohorts?.filter((c) => c.id == breakdown_value)[0]?.name ?? (breakdown_value || '').toString()
    }

    if (typeof breakdown_value == 'number') {
        return formatNumericBreakdownLabel(
            breakdown_value,
            breakdownFilter,
            formatPropertyValueForDisplay,
            multipleBreakdownIndex
        )
    }

    const maybeNumericValue = Number(breakdown_value)
    if (!Number.isNaN(maybeNumericValue)) {
        return formatNumericBreakdownLabel(
            maybeNumericValue,
            breakdownFilter,
            formatPropertyValueForDisplay,
            multipleBreakdownIndex
        )
    }

    if (typeof breakdown_value == 'string') {
        return isOtherBreakdown(breakdown_value) || breakdown_value === 'nan'
            ? BREAKDOWN_OTHER_DISPLAY
            : isNullBreakdown(breakdown_value) || breakdown_value === ''
            ? BREAKDOWN_NULL_DISPLAY
            : breakdown_value
    }

    return ''
}

export function formatBreakdownType(breakdownFilter: BreakdownFilter): string {
    if (breakdownFilter.breakdown_type === 'cohort') {
        return 'Cohort'
    }
    return breakdownFilter?.breakdown?.toString() || 'Breakdown Value'
}

export function sortDates(dates: Array<string | null>): Array<string | null> {
    return dates.sort((a, b) => (dayjs(a).isAfter(dayjs(b)) ? 1 : -1))
}

export function sortDayJsDates(dates: Array<dayjs.Dayjs>): Array<dayjs.Dayjs> {
    return dates.sort((a, b) => (a.isAfter(b) ? 1 : -1))
}

// Gets content-length header from a fetch Response
export function getResponseBytes(apiResponse: Response): number {
    return parseInt(apiResponse.headers.get('Content-Length') ?? '0')
}

export const insightTypeURL = {
    TRENDS: urls.insightNew(InsightType.TRENDS),
    STICKINESS: urls.insightNew(InsightType.STICKINESS),
    LIFECYCLE: urls.insightNew(InsightType.LIFECYCLE),
    FUNNELS: urls.insightNew(InsightType.FUNNELS),
    RETENTION: urls.insightNew(InsightType.RETENTION),
    PATHS: urls.insightNew(InsightType.PATHS),
    JSON: urls.insightNew(undefined, undefined, examples.EventsTableFull),
    HOG: urls.insightNew(undefined, undefined, examples.Hoggonacci),
    SQL: urls.insightNew(undefined, undefined, examples.DataVisualization),
}

/** Combines a list of words, separating with the correct punctuation. For example: [a, b, c, d] -> "a, b, c, and d"  */
export function concatWithPunctuation(phrases: string[]): string {
    if (phrases === null || phrases.length === 0) {
        return ''
    } else if (phrases.length === 1) {
        return phrases[0]
    } else if (phrases.length === 2) {
        return `${phrases[0]} and ${phrases[1]}`
    }
    return `${phrases.slice(0, phrases.length - 1).join(', ')}, and ${phrases[phrases.length - 1]}`
}

export function insightUrlForEvent(event: Pick<EventType, 'event' | 'properties'>): string | undefined {
    let query: InsightVizNode | undefined
    if (event.event === '$pageview') {
        query = {
            kind: NodeKind.InsightVizNode,
            source: {
                kind: NodeKind.TrendsQuery,
                interval: 'day',
                series: [
                    {
                        event: '$pageview',
                        name: '$pageview',
                        kind: NodeKind.EventsNode,
                        properties: [
                            {
                                key: '$current_url',
                                value: event.properties.$current_url,
                                type: PropertyFilterType.Event,
                                operator: PropertyOperator.Exact,
                            },
                        ],
                    },
                ],
                trendsFilter: { display: ChartDisplayType.ActionsLineGraph },
            },
        }
    } else if (event.event !== '$autocapture') {
        query = {
            kind: NodeKind.InsightVizNode,
            source: {
                kind: NodeKind.TrendsQuery,
                interval: 'day',
                series: [
                    {
                        event: event.event,
                        name: event.event,
                        kind: NodeKind.EventsNode,
                    },
                ],
                trendsFilter: { display: ChartDisplayType.ActionsLineGraph },
            },
        }
    }

    return query ? urls.insightNew(undefined, undefined, query) : undefined
}

<<<<<<< HEAD
export function getFunnelDatasetKey(dataset: FlattenedFunnelStepByBreakdown | FunnelStepWithConversionMetrics): string {
    const breakdown_value =
        Array.isArray(dataset.breakdown_value) && dataset.breakdown_value.length == 1
            ? dataset.breakdown_value[0]
            : dataset.breakdown_value
    const payload = { breakdown_value }

    return JSON.stringify(payload)
}

export function getTrendDatasetKey(dataset: IndexedTrendResult): string {
    const payload = {
        series: Number.isInteger(dataset.action?.order) ? dataset.action?.order : 'formula',
        breakdown_value: dataset.breakdown_value,
        compare_label: dataset.compare_label,
    }

    return JSON.stringify(payload)
}

export function getTrendDatasetPosition(dataset: IndexedTrendResult): number {
    return dataset.colorIndex ?? dataset.seriesIndex ?? ((dataset as any).index as number)
}

/** Type guard to determine wether we have a FunnelStepWithConversionMetrics or a FlattenedFunnelStepByBreakdown */
function isFunnelStepWithConversionMetrics(
    dataset: FlattenedFunnelStepByBreakdown | FunnelStepWithConversionMetrics
): dataset is FunnelStepWithConversionMetrics {
    return (dataset as FlattenedFunnelStepByBreakdown).breakdownIndex == null
}

export function getFunnelDatasetPosition(
    dataset: FlattenedFunnelStepByBreakdown | FunnelStepWithConversionMetrics,
    disableFunnelBreakdownBaseline?: boolean
): number {
    if (isFunnelStepWithConversionMetrics(dataset)) {
        // increment the minimum order for funnels where there baseline is hidden
        // i.e. funnels for experiments where only the respective variants matter
        return disableFunnelBreakdownBaseline ? (dataset.order ?? 0) + 1 : dataset.order ?? 0
    }

    return dataset?.breakdownIndex ?? 0
}

export function getTrendResultCustomizationKey(
    resultCustomizationBy: ResultCustomizationBy | null | undefined,
    dataset: IndexedTrendResult
): string {
    const assignmentByValue = resultCustomizationBy == null || resultCustomizationBy === RESULT_CUSTOMIZATION_DEFAULT
    return assignmentByValue ? getTrendDatasetKey(dataset) : getTrendDatasetPosition(dataset).toString()
}

export function getTrendResultCustomization(
    resultCustomizationBy: ResultCustomizationBy | null | undefined,
    dataset: IndexedTrendResult,
    resultCustomizations:
        | Record<string, ResultCustomizationByValue>
        | Record<number, ResultCustomizationByPosition>
        | null
        | undefined
): ResultCustomization | undefined {
    const resultCustomizationKey = getTrendResultCustomizationKey(resultCustomizationBy, dataset)
    return resultCustomizations && Object.keys(resultCustomizations).includes(resultCustomizationKey)
        ? resultCustomizations[resultCustomizationKey]
        : undefined
}

export function getFunnelResultCustomization(
    dataset: FlattenedFunnelStepByBreakdown | FunnelStepWithConversionMetrics,
    resultCustomizations: Record<string, ResultCustomizationByValue> | null | undefined
): ResultCustomization | undefined {
    const resultCustomizationKey = getFunnelDatasetKey(dataset)
    return resultCustomizations && Object.keys(resultCustomizations).includes(resultCustomizationKey)
        ? resultCustomizations[resultCustomizationKey]
        : undefined
}

export function getTrendResultCustomizationColorToken(
    resultCustomizationBy: ResultCustomizationBy | null | undefined,
    resultCustomizations:
        | Record<string, ResultCustomizationByValue>
        | Record<number, ResultCustomizationByPosition>
        | null
        | undefined,
    theme: DataColorTheme,
    dataset: IndexedTrendResult
): DataColorToken {
    const resultCustomization = getTrendResultCustomization(resultCustomizationBy, dataset, resultCustomizations)

    // for result customizations without a configuration, the color is determined
    // by the position in the dataset. colors repeat after all options
    // have been exhausted.
    const datasetPosition = getTrendDatasetPosition(dataset)
    const tokenIndex = (datasetPosition % Object.keys(theme).length) + 1

    return resultCustomization && resultCustomization.color
        ? resultCustomization.color
        : (`preset-${tokenIndex}` as DataColorToken)
}

export function getFunnelResultCustomizationColorToken(
    resultCustomizations: Record<string, ResultCustomizationByValue> | null | undefined,
    theme: DataColorTheme,
    dataset: FlattenedFunnelStepByBreakdown | FunnelStepWithConversionMetrics,
    disableFunnelBreakdownBaseline?: boolean
): DataColorToken {
    const resultCustomization = getFunnelResultCustomization(dataset, resultCustomizations)

    const datasetPosition = getFunnelDatasetPosition(dataset, disableFunnelBreakdownBaseline)
    const tokenIndex = (datasetPosition % Object.keys(theme).length) + 1

    return resultCustomization && resultCustomization.color
        ? resultCustomization.color
        : (`preset-${tokenIndex}` as DataColorToken)
=======
export function isQueryTooLarge(query: Node<Record<string, any>>): boolean {
    // Chrome has a 2MB limit for the HASH params, limit ours at 1MB
    const queryLength = encodeURI(JSON.stringify(query)).split(/%..|./).length - 1
    return queryLength > 1024 * 1024
}

export function parseDraftQueryFromLocalStorage(
    query: string
): { query: Node<Record<string, any>>; timestamp: number } | null {
    try {
        return JSON.parse(query)
    } catch (e) {
        console.error('Error parsing query', e)
        return null
    }
}

export function crushDraftQueryForLocalStorage(query: Node<Record<string, any>>, timestamp: number): string {
    return JSON.stringify({ query, timestamp })
}

export function parseDraftQueryFromURL(query: string): Node<Record<string, any>> | null {
    try {
        return JSON.parse(query)
    } catch (e) {
        console.error('Error parsing query', e)
        return null
    }
}

export function crushDraftQueryForURL(query: Node<Record<string, any>>): string {
    return JSON.stringify(query)
>>>>>>> 9b81d456
}<|MERGE_RESOLUTION|>--- conflicted
+++ resolved
@@ -444,7 +444,6 @@
     return query ? urls.insightNew(undefined, undefined, query) : undefined
 }
 
-<<<<<<< HEAD
 export function getFunnelDatasetKey(dataset: FlattenedFunnelStepByBreakdown | FunnelStepWithConversionMetrics): string {
     const breakdown_value =
         Array.isArray(dataset.breakdown_value) && dataset.breakdown_value.length == 1
@@ -559,7 +558,8 @@
     return resultCustomization && resultCustomization.color
         ? resultCustomization.color
         : (`preset-${tokenIndex}` as DataColorToken)
-=======
+}
+
 export function isQueryTooLarge(query: Node<Record<string, any>>): boolean {
     // Chrome has a 2MB limit for the HASH params, limit ours at 1MB
     const queryLength = encodeURI(JSON.stringify(query)).split(/%..|./).length - 1
@@ -592,5 +592,4 @@
 
 export function crushDraftQueryForURL(query: Node<Record<string, any>>): string {
     return JSON.stringify(query)
->>>>>>> 9b81d456
 }