import React, { useRef } from 'react'
import { useActions, useValues } from 'kea'
import { Button, Tooltip, Col, Row, Select } from 'antd'
import { ActionFilter, EntityTypes, PropertyFilter, SelectOption } from '~/types'
import { ActionFilterDropdown } from './ActionFilterDropdown'
import { PropertyFilters } from 'lib/components/PropertyFilters/PropertyFilters'
import { PROPERTY_MATH_TYPE, EVENT_MATH_TYPE, MATHS } from 'lib/constants'
import { DownOutlined, DeleteOutlined, FilterOutlined, CloseSquareOutlined } from '@ant-design/icons'
import { SelectGradientOverflow } from 'lib/components/SelectGradientOverflow'
import { BareEntity, entityFilterLogic } from '../entityFilterLogic'
import { PropertyKeyInfo } from 'lib/components/PropertyKeyInfo'
import { preflightLogic } from 'scenes/PreflightCheck/logic'
import { featureFlagLogic } from 'lib/logic/featureFlagLogic'
import { propertyDefinitionsLogic } from 'scenes/events/propertyDefinitionsLogic'
import { pluralize } from 'lib/utils'
import './index.scss'

const EVENT_MATH_ENTRIES = Object.entries(MATHS).filter(([, item]) => item.type == EVENT_MATH_TYPE)
const PROPERTY_MATH_ENTRIES = Object.entries(MATHS).filter(([, item]) => item.type == PROPERTY_MATH_TYPE)

const determineFilterLabel = (visible: boolean, filter: Partial<ActionFilter>): string => {
    if (visible) {
        return 'Hide filters'
    }
    if (filter.properties && Object.keys(filter.properties).length > 0) {
        return pluralize(filter.properties?.length, 'filter')
    }
    return 'Add filters'
}

export interface ActionFilterRowProps {
    logic: typeof entityFilterLogic
    filter: ActionFilter
    index: number
    hideMathSelector?: boolean
    hidePropertySelector?: boolean // DEPRECATED: Out of use in the new horizontal UI
    singleFilter?: boolean
    showOr?: boolean
    letter?: string | null
    horizontalUI?: boolean
    filterCount: number
    customRowPrefix?: string | JSX.Element // Custom prefix element to show in each row
}

export function ActionFilterRow({
    logic,
    filter,
    index,
    hideMathSelector,
    hidePropertySelector,
    singleFilter,
    showOr,
    letter,
    horizontalUI = false,
    filterCount,
    customRowPrefix,
}: ActionFilterRowProps): JSX.Element {
    const node = useRef<HTMLElement>(null)
    const { selectedFilter, entities, entityFilterVisible } = useValues(logic)
    const {
        selectFilter,
        updateFilterMath,
        removeLocalFilter,
        updateFilterProperty,
        setEntityFilterVisibility,
    } = useActions(logic)
    const { numericalPropertyNames } = useValues(propertyDefinitionsLogic)

    const visible = typeof filter.order === 'number' ? entityFilterVisible[filter.order] : false

    let entity, name, value
    const { math, math_property: mathProperty } = filter

    const onClose = (): void => {
        removeLocalFilter({ ...filter, index })
    }
    const onMathSelect = (_: unknown, selectedMath: string): void => {
        updateFilterMath({
            math: selectedMath,
            math_property: MATHS[selectedMath]?.onProperty ? mathProperty : undefined,
            type: filter.type,
            index,
        })
    }
    const onMathPropertySelect = (_: unknown, property: string): void => {
        updateFilterMath({
            ...filter,
            math_property: property,
            index,
        })
    }

    const dropDownCondition = Boolean(
        selectedFilter && selectedFilter?.type === filter.type && selectedFilter?.index === index
    )

    const onClick = (): void => {
        if (dropDownCondition) {
            selectFilter(null)
        } else {
            selectFilter({ ...filter, index })
        }
    }

    if (filter.type === EntityTypes.NEW_ENTITY) {
        name = null
        value = null
    } else {
        entity = (entities[filter.type] as BareEntity[])?.filter((action) => action.id === filter.id)[0] || {}
        name = entity.name || filter.name
        value = entity.id || filter.id
    }

    const orLabel = <div className="stateful-badge mc-main or width-locked">OR</div>

    return (
        <div className={horizontalUI ? 'action-row-striped' : ''}>
            {!horizontalUI && index > 0 && showOr && (
                <Row align="middle" style={{ marginTop: 12 }}>
                    {orLabel}
                </Row>
            )}

            <Row gutter={8} align="middle" className={!horizontalUI ? 'mt' : ''}>
                {horizontalUI && !singleFilter && filterCount > 1 && (
                    <Col>
                        <Button
                            type="link"
                            onClick={onClose}
                            className="row-action-btn delete"
                            title="Remove graph series"
                            danger
                            icon={<CloseSquareOutlined />}
                        />
                    </Col>
                )}
                {letter && (
                    <Col className="action-row-letter">
                        <span>{letter}</span>
                    </Col>
                )}
<<<<<<< HEAD
                {horizontalUI && <Col>Show</Col>}
=======
                {customRowPrefix && <Col>{customRowPrefix}</Col>}
                {horizontalUI && !hideMathSelector && (
                    <>
                        <Col>Showing</Col>
                        <Col style={{ maxWidth: `calc(50% - 16px${letter ? ' - 32px' : ''})` }}>
                            <MathSelector
                                math={math}
                                index={index}
                                onMathSelect={onMathSelect}
                                areEventPropertiesNumericalAvailable={!!numericalPropertyNames.length}
                                style={{ maxWidth: '100%', width: 'initial' }}
                            />
                        </Col>
                        {MATHS[math || '']?.onProperty && (
                            <>
                                <Col>of</Col>
                                <Col style={{ maxWidth: `calc(50% - 16px${letter ? ' - 32px' : ''})` }}>
                                    <MathPropertySelector
                                        name={name}
                                        math={math}
                                        mathProperty={mathProperty}
                                        index={index}
                                        onMathPropertySelect={onMathPropertySelect}
                                        properties={numericalPropertyNames}
                                        horizontalUI={horizontalUI}
                                    />
                                </Col>
                            </>
                        )}
                        <Col>{separatorWord}</Col>
                    </>
                )}
>>>>>>> 11501ced
                <Col style={{ maxWidth: `calc(${hideMathSelector ? '100' : '50'}% - 16px)` }}>
                    <Button
                        data-attr={'trend-element-subject-' + index}
                        ref={node}
                        onClick={onClick}
                        style={{ maxWidth: '100%', display: 'flex', alignItems: 'center' }}
                    >
                        <span className="text-overflow" style={{ maxWidth: '100%' }}>
                            <PropertyKeyInfo value={name || 'Select action'} />
                        </span>
                        <DownOutlined style={{ fontSize: 10 }} />
                    </Button>
                    <ActionFilterDropdown
                        open={dropDownCondition}
                        logic={logic}
                        openButtonRef={node}
                        onClose={() => selectFilter(null)}
                    />
                </Col>
                {!hideMathSelector && (
                    <>
                        <Col style={{ maxWidth: `calc(50% - 16px${letter ? ' - 32px' : ''})` }}>
                            <MathSelector
                                math={math}
                                index={index}
                                onMathSelect={onMathSelect}
                                areEventPropertiesNumericalAvailable={!!numericalPropertyNames.length}
                                style={{ maxWidth: '100%', width: 'initial' }}
                            />
                        </Col>
                        {MATHS[math || '']?.onProperty && (
                            <Col style={{ maxWidth: `calc(50% - 16px${letter ? ' - 32px' : ''})` }}>
                                <MathPropertySelector
                                    name={name}
                                    math={math}
                                    mathProperty={mathProperty}
                                    index={index}
                                    onMathPropertySelect={onMathPropertySelect}
                                    properties={numericalPropertyNames}
                                    horizontalUI={horizontalUI}
                                />
                            </Col>
                        )}
                    </>
                )}
                {horizontalUI && (
                    <Col>
                        <Button
                            type="link"
                            onClick={() => {
                                typeof filter.order === 'number'
                                    ? setEntityFilterVisibility(filter.order, !visible)
                                    : undefined
                            }}
                            className={`row-action-btn show-filters${filter.properties?.length ? ' visible' : ''}`}
                            data-attr={'show-prop-filter-' + index}
                            title="Show filters"
                        >
                            <FilterOutlined />
                            {filter.properties?.length ? pluralize(filter.properties?.length, 'filter') : null}
                        </Button>
                    </Col>
                )}
                {!horizontalUI && !singleFilter && filterCount > 1 && (
                    <Col>
                        <Button
                            type="link"
                            onClick={onClose}
                            className="row-action-btn delete"
                            data-attr={'delete-prop-filter-' + index}
                            title="Delete graph series"
                        >
                            <DeleteOutlined />
                        </Button>
                    </Col>
                )}
                {horizontalUI && filterCount > 1 && index < filterCount - 1 && showOr && orLabel}
            </Row>
            {(!hidePropertySelector || (filter.properties && filter.properties.length > 0)) && !horizontalUI && (
                <div style={{ paddingTop: 6 }}>
                    <span style={{ color: '#C4C4C4', fontSize: 18, paddingLeft: 6, paddingRight: 2 }}>&#8627;</span>
                    <Button
                        className="ant-btn-md"
                        onClick={() =>
                            typeof filter.order === 'number'
                                ? setEntityFilterVisibility(filter.order, !visible)
                                : undefined
                        }
                        data-attr={'show-prop-filter-' + index}
                    >
                        {determineFilterLabel(visible, filter)}
                    </Button>
                </div>
            )}

            {visible && (
                <div className="ml">
                    <PropertyFilters
                        pageKey={`${index}-${value}-filter`}
                        propertyFilters={filter.properties}
                        onChange={(properties: PropertyFilter[]) => updateFilterProperty({ properties, index })}
                        disablePopover={horizontalUI}
                        style={{ marginBottom: 0 }}
                    />
                </div>
            )}
        </div>
    )
}

interface MathSelectorProps {
    math?: string
    index: number
    onMathSelect: (index: number, value: any) => any // TODO
    areEventPropertiesNumericalAvailable?: boolean
    style?: React.CSSProperties
}

function MathSelector({
    math,
    index,
    onMathSelect,
    areEventPropertiesNumericalAvailable,
    style,
}: MathSelectorProps): JSX.Element {
    const numericalNotice = `This can only be used on properties that have at least one number type occurence in your events.${
        areEventPropertiesNumericalAvailable ? '' : ' None have been found yet!'
    }`
    const { preflight } = useValues(preflightLogic)
    const { featureFlags } = useValues(featureFlagLogic)

    let math_entries = EVENT_MATH_ENTRIES

    if (!featureFlags['3638-trailing-wau-mau'] || !preflight?.is_clickhouse_enabled) {
        math_entries = math_entries.filter((item) => item[0] !== 'weekly_active' && item[0] !== 'monthly_active')
    }

    return (
        <Select
            style={{ width: 150, ...style }}
            value={math || 'total'}
            onChange={(value) => onMathSelect(index, value)}
            data-attr={`math-selector-${index}`}
            dropdownMatchSelectWidth={false}
        >
            <Select.OptGroup key="event aggregates" label="Event aggregation">
                {math_entries.map(([key, { name, description, onProperty }]) => {
                    const disabled = onProperty && !areEventPropertiesNumericalAvailable
                    return (
                        <Select.Option key={key} value={key} data-attr={`math-${key}-${index}`} disabled={disabled}>
                            <Tooltip
                                title={
                                    onProperty ? (
                                        <>
                                            {description}
                                            <br />
                                            {numericalNotice}
                                        </>
                                    ) : (
                                        description
                                    )
                                }
                                placement="right"
                            >
                                <div
                                    style={{
                                        height: '100%',
                                        width: '100%',
                                        paddingRight: 8,
                                        overflow: 'hidden',
                                        textOverflow: 'ellipsis',
                                    }}
                                >
                                    {name}
                                </div>
                            </Tooltip>
                        </Select.Option>
                    )
                })}
            </Select.OptGroup>
            <Select.OptGroup key="property aggregates" label="Property aggregation">
                {PROPERTY_MATH_ENTRIES.map(([key, { name, description, onProperty }]) => {
                    const disabled = onProperty && !areEventPropertiesNumericalAvailable
                    return (
                        <Select.Option key={key} value={key} data-attr={`math-${key}-${index}`} disabled={disabled}>
                            <Tooltip
                                title={
                                    onProperty ? (
                                        <>
                                            {description}
                                            <br />
                                            {numericalNotice}
                                        </>
                                    ) : (
                                        description
                                    )
                                }
                                placement="right"
                            >
                                <div style={{ height: '100%', width: '100%' }}>{name}</div>
                            </Tooltip>
                        </Select.Option>
                    )
                })}
            </Select.OptGroup>
        </Select>
    )
}

interface MathPropertySelectorProps {
    name: string | null
    math?: string
    mathProperty?: string
    index: number
    onMathPropertySelect: (index: number, value: string) => any
    properties: SelectOption[]
    horizontalUI?: boolean
}

function MathPropertySelector(props: MathPropertySelectorProps): JSX.Element {
    function isPropertyApplicable(value: PropertyFilter['value']): boolean {
        const includedProperties = ['$time']
        const excludedProperties = ['distinct_id', 'token']
        if (typeof value !== 'string' || !value || excludedProperties.includes(value)) {
            return false
        }
        return value[0] !== '$' || includedProperties.includes(value)
    }
    const applicableProperties = props.properties
        .filter(({ value }) => isPropertyApplicable(value))
        .sort((a, b) => (a.value + '').localeCompare(b.value + ''))

    return (
        <SelectGradientOverflow
            showSearch
            className={`property-select ${props.horizontalUI ? 'horizontal-ui' : ''}`}
            onChange={(_: string, payload) => {
                props.onMathPropertySelect(props.index, (payload as SelectOption)?.value)
            }}
            value={props.mathProperty}
            data-attr="math-property-select"
            dropdownMatchSelectWidth={350}
            placeholder={'Select property'}
        >
            {applicableProperties.map(({ value, label }) => (
                <Select.Option
                    key={`math-property-${value}-${props.index}`}
                    value={value}
                    data-attr={`math-property-${value}-${props.index}`}
                >
                    <Tooltip
                        title={
                            <>
                                Calculate {MATHS[props.math ?? ''].name.toLowerCase()} from property{' '}
                                <code>{label}</code>. Note that only {props.name} occurences where <code>{label}</code>{' '}
                                is set with a numeric value will be taken into account.
                            </>
                        }
                        placement="right"
                        overlayStyle={{ zIndex: 9999999999 }}
                    >
                        {label}
                    </Tooltip>
                </Select.Option>
            ))}
        </SelectGradientOverflow>
    )
}<|MERGE_RESOLUTION|>--- conflicted
+++ resolved
@@ -139,42 +139,8 @@
                         <span>{letter}</span>
                     </Col>
                 )}
-<<<<<<< HEAD
+                {customRowPrefix && <Col>{customRowPrefix}</Col>}
                 {horizontalUI && <Col>Show</Col>}
-=======
-                {customRowPrefix && <Col>{customRowPrefix}</Col>}
-                {horizontalUI && !hideMathSelector && (
-                    <>
-                        <Col>Showing</Col>
-                        <Col style={{ maxWidth: `calc(50% - 16px${letter ? ' - 32px' : ''})` }}>
-                            <MathSelector
-                                math={math}
-                                index={index}
-                                onMathSelect={onMathSelect}
-                                areEventPropertiesNumericalAvailable={!!numericalPropertyNames.length}
-                                style={{ maxWidth: '100%', width: 'initial' }}
-                            />
-                        </Col>
-                        {MATHS[math || '']?.onProperty && (
-                            <>
-                                <Col>of</Col>
-                                <Col style={{ maxWidth: `calc(50% - 16px${letter ? ' - 32px' : ''})` }}>
-                                    <MathPropertySelector
-                                        name={name}
-                                        math={math}
-                                        mathProperty={mathProperty}
-                                        index={index}
-                                        onMathPropertySelect={onMathPropertySelect}
-                                        properties={numericalPropertyNames}
-                                        horizontalUI={horizontalUI}
-                                    />
-                                </Col>
-                            </>
-                        )}
-                        <Col>{separatorWord}</Col>
-                    </>
-                )}
->>>>>>> 11501ced
                 <Col style={{ maxWidth: `calc(${hideMathSelector ? '100' : '50'}% - 16px)` }}>
                     <Button
                         data-attr={'trend-element-subject-' + index}
