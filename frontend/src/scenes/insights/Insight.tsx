--- conflicted
+++ resolved
@@ -15,11 +15,7 @@
 import { InsightPageHeader } from 'scenes/insights/InsightPageHeader'
 import { QueryEditor } from '~/queries/QueryEditor/QueryEditor'
 import { LemonDivider } from 'lib/lemon-ui/LemonDivider'
-<<<<<<< HEAD
-import { isInsightVizNode } from '~/queries/utils'
-=======
 import { containsHogQLQuery } from '~/queries/utils'
->>>>>>> aadca5bd
 
 export interface InsightSceneProps {
     insightId: InsightShortId | 'new'
@@ -43,11 +39,7 @@
     const { reportInsightViewedForRecentInsights, abortAnyRunningQuery, loadResults } = useActions(logic)
 
     // insightDataLogic
-<<<<<<< HEAD
-    const { query } = useValues(insightDataLogic(insightProps))
-=======
     const { query, isQueryBasedInsight } = useValues(insightDataLogic(insightProps))
->>>>>>> aadca5bd
     const { setQuery } = useActions(insightDataLogic(insightProps))
 
     // other logics
@@ -77,12 +69,8 @@
         return <InsightSkeleton />
     }
 
-<<<<<<< HEAD
-    const showQueryEditorPanel = insightMode === ItemMode.Edit && !!query && !isInsightVizNode(query)
-=======
     // TODO the query editor visibility will be determined by the Query component after #14709
     const showQueryEditorPanel = insightMode === ItemMode.Edit && isQueryBasedInsight && !containsHogQLQuery(query)
->>>>>>> aadca5bd
 
     const insightScene = (
         <div className={'insights-page'}>
@@ -103,11 +91,7 @@
                             </div>
                         </>
                     ) : null}
-<<<<<<< HEAD
-                    <Query query={query} setQuery={setQuery} />
-=======
                     <Query query={query} setQuery={insightMode === ItemMode.Edit ? setQuery : undefined} />
->>>>>>> aadca5bd
                 </>
             ) : (
                 <>
