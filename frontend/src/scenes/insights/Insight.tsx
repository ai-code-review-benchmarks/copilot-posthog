--- conflicted
+++ resolved
@@ -135,22 +135,6 @@
                 }
                 buttons={
                     <div className="insights-tab-actions">
-<<<<<<< HEAD
-                        {filtersChanged ? (
-                            <Popconfirm
-                                title="Are you sure? This will discard all unsaved changes in this insight."
-                                onConfirm={() => {
-                                    setFilters(savedFilters)
-                                    reportInsightsTabReset()
-                                }}
-                            >
-                                <Button type="link" className="btn-reset">
-                                    Discard changes
-                                </Button>
-                            </Popconfirm>
-                        ) : null}
-                        {insight.id && <SaveToDashboard insight={insight} />}
-=======
                         {insightMode === ItemMode.Edit && insight.saved && (
                             <LemonButton type="secondary" onClick={cancelChanges}>
                                 Cancel
@@ -159,7 +143,6 @@
                         {insightMode === ItemMode.View && insight.short_id && (
                             <SaveToDashboard insight={insight} sourceDashboardId={sourceDashboardId} />
                         )}
->>>>>>> 67f3f376
                         {insightMode === ItemMode.View ? (
                             canEditInsight && (
                                 <LemonButton
