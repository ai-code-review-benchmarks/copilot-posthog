--- conflicted
+++ resolved
@@ -194,20 +194,7 @@
                                                     {exporterResourceParams ? (
                                                         <ExportButton
                                                             fullWidth
-<<<<<<< HEAD
-                                                            items={[
-                                                                {
-                                                                    format: ExporterFormat.PNG,
-                                                                    insightId: insight.id,
-                                                                },
-                                                                {
-                                                                    format: ExporterFormat.CSV,
-                                                                    resource: exporterResourceParams,
-                                                                },
-                                                            ]}
-=======
                                                             items={exportOptions(exporterResourceParams)}
->>>>>>> 7e54e832
                                                         />
                                                     ) : null}
                                                     <LemonDivider />
