import './Insight.scss'
import { useEffect } from 'react'
import { BindLogic, useActions, useMountedLogic, useValues } from 'kea'
import { insightSceneLogic } from 'scenes/insights/insightSceneLogic'
import { insightLogic } from './insightLogic'
import { insightCommandLogic } from './insightCommandLogic'
import { insightDataLogic } from './insightDataLogic'
import { InsightShortId, InsightType, ItemMode } from '~/types'
import { InsightsNav } from './InsightNav/InsightsNav'
import { InsightContainer } from 'scenes/insights/InsightContainer'
import { InsightSkeleton } from 'scenes/insights/InsightSkeleton'
import { EditorFilters } from './EditorFilters/EditorFilters'
import clsx from 'clsx'
import { Query } from '~/queries/Query/Query'
import { InsightPageHeader } from 'scenes/insights/InsightPageHeader'
import { containsHogQLQuery } from '~/queries/utils'

export interface InsightSceneProps {
    insightId: InsightShortId | 'new'
}

export function Insight({ insightId }: InsightSceneProps): JSX.Element {
    // insightSceneLogic
    const { insightMode, insight } = useValues(insightSceneLogic)

    // insightLogic
<<<<<<< HEAD
    const logic = insightLogic({ dashboardItemId: insightId || 'new', cachedInsight: insight })
=======
    const logic = insightLogic({
        dashboardItemId: insightId || 'new',
        cachedInsight: insight?.short_id === insightId ? insight : null,
    })
>>>>>>> 66dd1638
    const {
        insightProps,
        insightLoading,
        filtersKnown,
        filters,
        isUsingDataExploration,
        isUsingDashboardQueryTiles,
        erroredQueryId,
        isFilterBasedInsight,
    } = useValues(logic)
    const { reportInsightViewedForRecentInsights, abortAnyRunningQuery, loadResults } = useActions(logic)
    // insightDataLogic
    const { query, isQueryBasedInsight, showQueryEditor } = useValues(insightDataLogic(insightProps))
    const { setQuery } = useActions(insightDataLogic(insightProps))

    // other logics
    useMountedLogic(insightCommandLogic(insightProps))

    useEffect(() => {
        reportInsightViewedForRecentInsights()
    }, [insightId])

    useEffect(() => {
        // if users navigate away from insights then we may cancel an API call
        // and when they come back they may see an error state, so clear it
        if (!!erroredQueryId) {
            loadResults()
        }
        return () => {
            // request cancellation of any running queries when this component is no longer in the dom
            abortAnyRunningQuery()
        }
    }, [])
    // if this is a non-viz query-based insight e.g. an events table then don't show the insight editing chrome
    const showFilterEditing = isFilterBasedInsight

    // Show the skeleton if loading an insight for which we only know the id
    // This helps with the UX flickering and showing placeholder "name" text.
    if (insightId !== 'new' && insightLoading && !filtersKnown) {
        return <InsightSkeleton />
    }

    const insightScene = (
        <div className={'insights-page'}>
            <InsightPageHeader insightLogicProps={insightProps} />

            {insightMode === ItemMode.Edit && <InsightsNav />}

            {isUsingDataExploration || (isUsingDashboardQueryTiles && isQueryBasedInsight) ? (
                <>
                    <Query
                        query={query}
                        setQuery={insightMode === ItemMode.Edit ? setQuery : undefined}
                        context={{
                            showOpenEditorButton: false,
                            showQueryEditor:
                                insightMode === ItemMode.Edit &&
                                ((isQueryBasedInsight && !containsHogQLQuery(query)) || showQueryEditor),
                        }}
                    />
                </>
            ) : (
                <>
                    <div
                        className={clsx('insight-wrapper', {
                            'insight-wrapper--singlecolumn': filters.insight === InsightType.FUNNELS,
                        })}
                    >
                        <EditorFilters
                            insightProps={insightProps}
                            showing={showFilterEditing && insightMode === ItemMode.Edit}
                        />
                        <div className="insights-container" data-attr="insight-view">
                            <InsightContainer insightMode={insightMode} />
                        </div>
                    </div>
                </>
            )}
        </div>
    )

    return (
        <BindLogic logic={insightLogic} props={insightProps}>
            {insightScene}
        </BindLogic>
    )
}<|MERGE_RESOLUTION|>--- conflicted
+++ resolved
@@ -24,14 +24,10 @@
     const { insightMode, insight } = useValues(insightSceneLogic)
 
     // insightLogic
-<<<<<<< HEAD
-    const logic = insightLogic({ dashboardItemId: insightId || 'new', cachedInsight: insight })
-=======
     const logic = insightLogic({
         dashboardItemId: insightId || 'new',
         cachedInsight: insight?.short_id === insightId ? insight : null,
     })
->>>>>>> 66dd1638
     const {
         insightProps,
         insightLoading,
@@ -43,6 +39,7 @@
         isFilterBasedInsight,
     } = useValues(logic)
     const { reportInsightViewedForRecentInsights, abortAnyRunningQuery, loadResults } = useActions(logic)
+
     // insightDataLogic
     const { query, isQueryBasedInsight, showQueryEditor } = useValues(insightDataLogic(insightProps))
     const { setQuery } = useActions(insightDataLogic(insightProps))
