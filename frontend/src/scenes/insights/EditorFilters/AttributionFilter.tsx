import { useActions, useValues } from 'kea'
import { BreakdownAttributionType, EditorFilterProps, StepOrderValue } from '~/types'
import { LemonSelect } from '@posthog/lemon-ui'
import { FunnelsFilter } from '~/queries/schema'
import { funnelDataLogic } from 'scenes/funnels/funnelDataLogic'
import { FUNNEL_STEP_COUNT_LIMIT } from './FunnelsQuerySteps'

export function Attribution({ insightProps }: EditorFilterProps): JSX.Element {
    const { insightFilter, steps } = useValues(funnelDataLogic(insightProps))
    const { updateInsightFilter } = useActions(funnelDataLogic(insightProps))

<<<<<<< HEAD
    const { breakdown_attribution_type, breakdown_attribution_value, funnel_order_type } = (insightFilter ||
        {}) as FunnelsFilter
=======
    return <AttributionComponent setFilters={updateInsightFilter} steps={steps} {...insightFilter} />
}

export function Attribution({ insightProps }: EditorFilterProps): JSX.Element {
    const { filters, steps } = useValues(funnelLogic(insightProps))
    const { setFilters } = useActions(funnelLogic(insightProps))

    return <AttributionComponent setFilters={setFilters} steps={steps} {...filters} />
}

type AttributionComponentProps = {
    setFilters: (filters: FunnelsFilter) => void
    steps: FunnelStepWithNestedBreakdown[]
} & FunnelsFilter

export function AttributionComponent({
    breakdown_attribution_type,
    breakdown_attribution_value,
    funnel_order_type,
    setFilters,
    steps,
}: AttributionComponentProps): JSX.Element {
    const currentValue: BreakdownAttributionType | `${BreakdownAttributionType.Step}/${number}` =
        !breakdown_attribution_type
            ? BreakdownAttributionType.FirstTouch
            : breakdown_attribution_type === BreakdownAttributionType.Step
            ? `${breakdown_attribution_type}/${breakdown_attribution_value || 0}`
            : breakdown_attribution_type

>>>>>>> 87a1bbb6
    return (
        <LemonSelect
            value={currentValue}
            placeholder="Attribution"
            options={[
                { value: BreakdownAttributionType.FirstTouch, label: 'First touchpoint' },
                { value: BreakdownAttributionType.LastTouch, label: 'Last touchpoint' },
                { value: BreakdownAttributionType.AllSteps, label: 'All steps' },
<<<<<<< HEAD
                funnel_order_type === StepOrderValue.UNORDERED
                    ? { value: BreakdownAttributionType.Step, label: 'Any step' }
                    : {
                          value: BreakdownAttributionType.Step,
                          label: 'Specific step',
                          labelInMenuExtra: (
                              <LemonSelect
                                  className="ml-2"
                                  onChange={(value) => {
                                      if (value !== null) {
                                          updateInsightFilter({
                                              breakdown_attribution_type: BreakdownAttributionType.Step,
                                              breakdown_attribution_value: value,
                                          })
                                      }
                                  }}
                                  placeholder={`Step ${
                                      breakdown_attribution_value ? breakdown_attribution_value + 1 : 1
                                  }`}
                                  options={steps.map((_, idx) => ({ value: idx, label: `Step ${idx + 1}` }))}
                              />
                          ),
                      },
=======
                {
                    value: BreakdownAttributionType.Step,
                    label: 'Any step',
                    hidden: funnel_order_type !== StepOrderValue.UNORDERED,
                },
                {
                    label: 'Specific step',
                    options: Array(FUNNEL_STEP_COUNT_LIMIT)
                        .fill(null)
                        .map((_, stepIndex) => ({
                            value: `${BreakdownAttributionType.Step}/${stepIndex}`,
                            label: `Step ${stepIndex + 1}`,
                            hidden: stepIndex >= steps.length,
                        })),
                    hidden: funnel_order_type === StepOrderValue.UNORDERED,
                },
>>>>>>> 87a1bbb6
            ]}
            onChange={(value) => {
                const [breakdownAttributionType, breakdownAttributionValue] = (value || '').split('/')
                if (value) {
<<<<<<< HEAD
                    updateInsightFilter({
                        breakdown_attribution_type: value,
                        breakdown_attribution_value: breakdown_attribution_value || 0,
=======
                    setFilters({
                        breakdown_attribution_type: breakdownAttributionType as BreakdownAttributionType,
                        breakdown_attribution_value: breakdownAttributionValue
                            ? parseInt(breakdownAttributionValue)
                            : 0,
>>>>>>> 87a1bbb6
                    })
                }
            }}
            dropdownMaxContentWidth={true}
            data-attr="breakdown-attributions"
        />
    )
}<|MERGE_RESOLUTION|>--- conflicted
+++ resolved
@@ -9,32 +9,9 @@
     const { insightFilter, steps } = useValues(funnelDataLogic(insightProps))
     const { updateInsightFilter } = useActions(funnelDataLogic(insightProps))
 
-<<<<<<< HEAD
     const { breakdown_attribution_type, breakdown_attribution_value, funnel_order_type } = (insightFilter ||
         {}) as FunnelsFilter
-=======
-    return <AttributionComponent setFilters={updateInsightFilter} steps={steps} {...insightFilter} />
-}
 
-export function Attribution({ insightProps }: EditorFilterProps): JSX.Element {
-    const { filters, steps } = useValues(funnelLogic(insightProps))
-    const { setFilters } = useActions(funnelLogic(insightProps))
-
-    return <AttributionComponent setFilters={setFilters} steps={steps} {...filters} />
-}
-
-type AttributionComponentProps = {
-    setFilters: (filters: FunnelsFilter) => void
-    steps: FunnelStepWithNestedBreakdown[]
-} & FunnelsFilter
-
-export function AttributionComponent({
-    breakdown_attribution_type,
-    breakdown_attribution_value,
-    funnel_order_type,
-    setFilters,
-    steps,
-}: AttributionComponentProps): JSX.Element {
     const currentValue: BreakdownAttributionType | `${BreakdownAttributionType.Step}/${number}` =
         !breakdown_attribution_type
             ? BreakdownAttributionType.FirstTouch
@@ -42,7 +19,6 @@
             ? `${breakdown_attribution_type}/${breakdown_attribution_value || 0}`
             : breakdown_attribution_type
 
->>>>>>> 87a1bbb6
     return (
         <LemonSelect
             value={currentValue}
@@ -51,31 +27,6 @@
                 { value: BreakdownAttributionType.FirstTouch, label: 'First touchpoint' },
                 { value: BreakdownAttributionType.LastTouch, label: 'Last touchpoint' },
                 { value: BreakdownAttributionType.AllSteps, label: 'All steps' },
-<<<<<<< HEAD
-                funnel_order_type === StepOrderValue.UNORDERED
-                    ? { value: BreakdownAttributionType.Step, label: 'Any step' }
-                    : {
-                          value: BreakdownAttributionType.Step,
-                          label: 'Specific step',
-                          labelInMenuExtra: (
-                              <LemonSelect
-                                  className="ml-2"
-                                  onChange={(value) => {
-                                      if (value !== null) {
-                                          updateInsightFilter({
-                                              breakdown_attribution_type: BreakdownAttributionType.Step,
-                                              breakdown_attribution_value: value,
-                                          })
-                                      }
-                                  }}
-                                  placeholder={`Step ${
-                                      breakdown_attribution_value ? breakdown_attribution_value + 1 : 1
-                                  }`}
-                                  options={steps.map((_, idx) => ({ value: idx, label: `Step ${idx + 1}` }))}
-                              />
-                          ),
-                      },
-=======
                 {
                     value: BreakdownAttributionType.Step,
                     label: 'Any step',
@@ -92,22 +43,15 @@
                         })),
                     hidden: funnel_order_type === StepOrderValue.UNORDERED,
                 },
->>>>>>> 87a1bbb6
             ]}
             onChange={(value) => {
                 const [breakdownAttributionType, breakdownAttributionValue] = (value || '').split('/')
                 if (value) {
-<<<<<<< HEAD
                     updateInsightFilter({
-                        breakdown_attribution_type: value,
-                        breakdown_attribution_value: breakdown_attribution_value || 0,
-=======
-                    setFilters({
                         breakdown_attribution_type: breakdownAttributionType as BreakdownAttributionType,
                         breakdown_attribution_value: breakdownAttributionValue
                             ? parseInt(breakdownAttributionValue)
                             : 0,
->>>>>>> 87a1bbb6
                     })
                 }
             }}
