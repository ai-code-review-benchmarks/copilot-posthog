import { useActions, useValues } from 'kea'
import { trendsLogic } from 'scenes/trends/trendsLogic'
import { groupsModel } from '~/models/groupsModel'
import { ActionFilter } from 'scenes/insights/ActionFilter/ActionFilter'
import { ChartDisplayType, EditorFilterProps, FilterType, InsightType } from '~/types'
import { alphabet } from 'lib/utils'
import { MathAvailability } from 'scenes/insights/ActionFilter/ActionFilterRow/ActionFilterRow'
import { TaxonomicFilterGroupType } from 'lib/components/TaxonomicFilter/types'
import React from 'react'
import { FEATURE_FLAGS } from 'lib/constants'
import { featureFlagLogic } from 'lib/logic/featureFlagLogic'

export function EFTrendsSteps({ insightProps }: EditorFilterProps): JSX.Element {
    const { setFilters } = useActions(trendsLogic(insightProps))
    const { filters } = useValues(trendsLogic(insightProps))
    const { groupsTaxonomicTypes } = useValues(groupsModel)
    const { featureFlags } = useValues(featureFlagLogic)

<<<<<<< HEAD
    const propertiesTaxonomicGroupTypes = featureFlags[FEATURE_FLAGS.SESSION_ANALYSIS]
        ? [
              TaxonomicFilterGroupType.EventProperties,
              TaxonomicFilterGroupType.PersonProperties,
              TaxonomicFilterGroupType.Sessions,
              ...groupsTaxonomicTypes,
              TaxonomicFilterGroupType.Cohorts,
              TaxonomicFilterGroupType.Elements,
          ]
        : [
              TaxonomicFilterGroupType.EventProperties,
              TaxonomicFilterGroupType.PersonProperties,
              ...groupsTaxonomicTypes,
              TaxonomicFilterGroupType.Cohorts,
              TaxonomicFilterGroupType.Elements,
          ]
=======
    const propertiesTaxonomicGroupTypes = [
        TaxonomicFilterGroupType.EventProperties,
        TaxonomicFilterGroupType.PersonProperties,
        ...groupsTaxonomicTypes,
        TaxonomicFilterGroupType.Cohorts,
        TaxonomicFilterGroupType.Elements,
    ].concat(featureFlags[FEATURE_FLAGS.SESSION_ANALYSIS] ? [TaxonomicFilterGroupType.Sessions] : [])
>>>>>>> dcab55e3

    return (
        <>
            {filters.insight === InsightType.LIFECYCLE && (
                <div className="mb-05">
                    Showing <b>Unique users</b> who did
                </div>
            )}
            <ActionFilter
                filters={filters}
                setFilters={(payload: Partial<FilterType>): void => setFilters(payload)}
                typeKey={`trends_${InsightType.TRENDS}`}
                buttonCopy="Add graph series"
                propertyFiltersPopover
                showSeriesIndicator
                showNestedArrow
                entitiesLimit={
                    filters.insight === InsightType.LIFECYCLE || filters.display === ChartDisplayType.WorldMap
                        ? 1
                        : alphabet.length
                }
                mathAvailability={
                    filters.insight === InsightType.LIFECYCLE
                        ? MathAvailability.None
                        : filters.insight === InsightType.STICKINESS
                        ? MathAvailability.ActorsOnly
                        : MathAvailability.All
                }
                propertiesTaxonomicGroupTypes={propertiesTaxonomicGroupTypes}
            />
        </>
    )
}<|MERGE_RESOLUTION|>--- conflicted
+++ resolved
@@ -16,24 +16,6 @@
     const { groupsTaxonomicTypes } = useValues(groupsModel)
     const { featureFlags } = useValues(featureFlagLogic)
 
-<<<<<<< HEAD
-    const propertiesTaxonomicGroupTypes = featureFlags[FEATURE_FLAGS.SESSION_ANALYSIS]
-        ? [
-              TaxonomicFilterGroupType.EventProperties,
-              TaxonomicFilterGroupType.PersonProperties,
-              TaxonomicFilterGroupType.Sessions,
-              ...groupsTaxonomicTypes,
-              TaxonomicFilterGroupType.Cohorts,
-              TaxonomicFilterGroupType.Elements,
-          ]
-        : [
-              TaxonomicFilterGroupType.EventProperties,
-              TaxonomicFilterGroupType.PersonProperties,
-              ...groupsTaxonomicTypes,
-              TaxonomicFilterGroupType.Cohorts,
-              TaxonomicFilterGroupType.Elements,
-          ]
-=======
     const propertiesTaxonomicGroupTypes = [
         TaxonomicFilterGroupType.EventProperties,
         TaxonomicFilterGroupType.PersonProperties,
@@ -41,7 +23,6 @@
         TaxonomicFilterGroupType.Cohorts,
         TaxonomicFilterGroupType.Elements,
     ].concat(featureFlags[FEATURE_FLAGS.SESSION_ANALYSIS] ? [TaxonomicFilterGroupType.Sessions] : [])
->>>>>>> dcab55e3
 
     return (
         <>
