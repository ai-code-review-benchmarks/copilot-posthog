import { kea } from 'kea'
import { toParams, fromParams } from 'lib/utils'
import posthog from 'posthog-js'
import { eventUsageLogic } from 'lib/utils/eventUsageLogic'
import { insightLogicType } from './insightLogicType'
import { InsightType } from '~/types'

<<<<<<< HEAD
export const ViewType: Record<string, InsightType> = {
    TRENDS: 'TRENDS',
    STICKINESS: 'STICKINESS',
    LIFECYCLE: 'LIFECYCLE',
    SESSIONS: 'SESSIONS',
    FUNNELS: 'FUNNELS',
    RETENTION: 'RETENTION',
    PATHS: 'PATHS',
=======
export enum ViewType {
    TRENDS = 'TRENDS',
    STICKINESS = 'STICKINESS',
    LIFECYCLE = 'LIFECYCLE',
    SESSIONS = 'SESSIONS',
    FUNNELS = 'FUNNELS',
    RETENTION = 'RETENTION',
    PATHS = 'PATHS',
>>>>>>> bd3b1ef0
}

/*
InsightLogic maintains state for changing between insight features
This includes handling the urls and view state
*/

const SHOW_TIMEOUT_MESSAGE_AFTER = 15000

export const insightLogic = kea<insightLogicType>({
    actions: () => ({
        setActiveView: (type) => ({ type }),
        updateActiveView: (type) => ({ type }),
        setCachedUrl: (type, url) => ({ type, url }),
        setAllFilters: (filters) => ({ filters }),
        startQuery: true,
        endQuery: (view: string, exception?: Record<string, any>) => ({ view, exception }),
        setMaybeShowTimeoutMessage: (showTimeoutMessage: boolean) => ({ showTimeoutMessage }),
        setShowTimeoutMessage: (showTimeoutMessage: boolean) => ({ showTimeoutMessage }),
        setShowErrorMessage: (showErrorMessage: boolean) => ({ showErrorMessage }),
        setIsLoading: (isLoading: boolean) => ({ isLoading }),
        setTimeout: (timeout) => ({ timeout }),
        setNotFirstLoad: () => {},
    }),

    reducers: () => ({
        showTimeoutMessage: [false, { setShowTimeoutMessage: (_, { showTimeoutMessage }) => showTimeoutMessage }],
        maybeShowTimeoutMessage: [
            false,
            {
                // Only show timeout message if timer is still running
                setShowTimeoutMessage: (_, { showTimeoutMessage }: { showTimeoutMessage: boolean }) =>
                    showTimeoutMessage,
                endQuery: (_, { exception }) => {
                    if (exception && exception.status !== 500) {
                        return true
                    }
                    return false
                },
                startQuery: () => false,
                setActiveView: () => false,
            },
        ],
        showErrorMessage: [false, { setShowErrorMessage: (_, { showErrorMessage }) => showErrorMessage }],
        maybeShowErrorMessage: [
            false,
            {
                endQuery: (_, { exception }) => exception?.status === 500 || false,
                startQuery: () => false,
                setActiveView: () => false,
            },
        ],
        cachedUrls: [
            {} as Record<string, string>,
            {
                setCachedUrl: (state, { type, url }) => ({ ...state, [type]: url }),
            },
        ],
        activeView: [
            ViewType.TRENDS,
            {
                updateActiveView: (_, { type }) => type,
            },
        ],
        timeout: [null, { setTimeout: (_, { timeout }) => timeout }],
        isLoading: [
            false,
            {
                setIsLoading: (_, { isLoading }) => isLoading,
            },
        ],
        /*
        allfilters is passed to components that are shared between the different insight features
        */
        allFilters: [
            {} as Record<string, any>,
            {
                setAllFilters: (_, { filters }) => filters,
            },
        ],
        /*
        isFirstLoad determines if this is the first graph being shown after the component is mounted (used for analytics)
        */
        isFirstLoad: [
            true,
            {
                setNotFirstLoad: () => false,
            },
        ],
    }),
    listeners: ({ actions, values }) => ({
        setAllFilters: (filters) => {
            eventUsageLogic.actions.reportInsightViewed(filters.filters, values.isFirstLoad)
            actions.setNotFirstLoad()
        },
        startQuery: () => {
            actions.setShowTimeoutMessage(false)
            actions.setShowErrorMessage(false)
            values.timeout && clearTimeout(values.timeout || undefined)
            const view = values.activeView
            actions.setTimeout(
                setTimeout(() => {
                    view == values.activeView && actions.setShowTimeoutMessage(true)
                }, SHOW_TIMEOUT_MESSAGE_AFTER)
            )
            actions.setIsLoading(true)
        },
        endQuery: ({ view, exception }) => {
            clearTimeout(values.timeout || undefined)
            if (view === values.activeView) {
                actions.setShowTimeoutMessage(values.maybeShowTimeoutMessage)
                actions.setShowErrorMessage(values.maybeShowErrorMessage)
                actions.setIsLoading(false)
                if (values.maybeShowTimeoutMessage) {
                    posthog.capture('insight timeout message shown', { insight: values.activeView, ...exception })
                }
                if (values.maybeShowErrorMessage) {
                    posthog.capture('insight error message shown', { insight: values.activeView, ...exception })
                }
            }
        },
        setActiveView: () => {
            actions.setShowTimeoutMessage(false)
            actions.setShowErrorMessage(false)
            clearTimeout(values.timeout || undefined)
        },
    }),
    actionToUrl: ({ actions, values }) => ({
        setActiveView: ({ type }: { type: string }) => {
            const params = fromParams()
            const { properties, ...restParams } = params

            actions.setCachedUrl(values.activeView, window.location.pathname + '?' + toParams(restParams))
            const cachedUrl = values.cachedUrls[type]
            actions.updateActiveView(type)

            if (cachedUrl) {
                return cachedUrl + '&' + toParams({ properties })
            }

            const urlParams = {
                insight: type,
                properties: values.allFilters.properties,
            }
            return ['/insights', urlParams]
        },
    }),
    urlToAction: ({ actions, values }) => ({
        '/insights': (_: any, searchParams: Record<string, any>) => {
            if (searchParams.insight && searchParams.insight !== values.activeView) {
                actions.updateActiveView(searchParams.insight)
            }
        },
    }),
})<|MERGE_RESOLUTION|>--- conflicted
+++ resolved
@@ -3,18 +3,7 @@
 import posthog from 'posthog-js'
 import { eventUsageLogic } from 'lib/utils/eventUsageLogic'
 import { insightLogicType } from './insightLogicType'
-import { InsightType } from '~/types'
 
-<<<<<<< HEAD
-export const ViewType: Record<string, InsightType> = {
-    TRENDS: 'TRENDS',
-    STICKINESS: 'STICKINESS',
-    LIFECYCLE: 'LIFECYCLE',
-    SESSIONS: 'SESSIONS',
-    FUNNELS: 'FUNNELS',
-    RETENTION: 'RETENTION',
-    PATHS: 'PATHS',
-=======
 export enum ViewType {
     TRENDS = 'TRENDS',
     STICKINESS = 'STICKINESS',
@@ -23,7 +12,6 @@
     FUNNELS = 'FUNNELS',
     RETENTION = 'RETENTION',
     PATHS = 'PATHS',
->>>>>>> bd3b1ef0
 }
 
 /*
