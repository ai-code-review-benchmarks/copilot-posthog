import { kea } from 'kea'
import { toParams, fromParams } from 'lib/utils'
<<<<<<< HEAD
import posthog from 'posthog-js'
=======
import { eventUsageLogic } from 'lib/utils/eventUsageLogic'
>>>>>>> 3009e0aa
import { insightLogicType } from 'types/scenes/insights/insightLogicType'

export const ViewType = {
    TRENDS: 'TRENDS',
    STICKINESS: 'STICKINESS',
    LIFECYCLE: 'LIFECYCLE',
    SESSIONS: 'SESSIONS',
    FUNNELS: 'FUNNELS',
    RETENTION: 'RETENTION',
    PATHS: 'PATHS',
}

/*
InsightLogic maintains state for changing between insight features
This includes handling the urls and view state
*/

const SHOW_TIMEOUT_MESSAGE_AFTER = 15000

export const insightLogic = kea<insightLogicType>({
    actions: () => ({
        setActiveView: (type) => ({ type }),
        updateActiveView: (type) => ({ type }),
        setCachedUrl: (type, url) => ({ type, url }),
        setAllFilters: (filters) => ({ filters }),
<<<<<<< HEAD
        startQuery: true,
        endQuery: (view, exception) => ({ view, exception }),
        setMaybeShowTimeoutMessage: (showTimeoutMessage: boolean) => ({ showTimeoutMessage }),
        setShowTimeoutMessage: (showTimeoutMessage: boolean) => ({ showTimeoutMessage }),
        setShowErrorMessage: (showErrorMessage: boolean) => ({ showErrorMessage }),
        setIsLoading: (isLoading: boolean) => ({ isLoading }),
        setTimeout: (timeout) => ({ timeout }),
=======
        setNotFirstLoad: () => {},
>>>>>>> 3009e0aa
    }),

    reducers: () => ({
        showTimeoutMessage: [false, { setShowTimeoutMessage: (_, { showTimeoutMessage }) => showTimeoutMessage }],
        maybeShowTimeoutMessage: [
            false,
            {
                // Only show timeout message if timer is still running
                setShowTimeoutMessage: (_, { showTimeoutMessage }: { showTimeoutMessage: boolean }) =>
                    showTimeoutMessage,
                endQuery: (_, { exception }) => {
                    if (exception?.status !== 500) {
                        return true
                    }
                    return false
                },
                startQuery: () => false,
                setActiveView: () => false,
            },
        ],
        showErrorMessage: [false, { setShowErrorMessage: (_, { showErrorMessage }) => showErrorMessage }],
        maybeShowErrorMessage: [
            false,
            {
                endQuery: (_, { exception }) => exception?.status === 500 || false,
                startQuery: () => false,
                setActiveView: () => false,
            },
        ],
        cachedUrls: [
            {},
            {
                setCachedUrl: (state, { type, url }) => ({ ...state, [type]: url }),
            },
        ],
        activeView: [
            ViewType.TRENDS,
            {
                updateActiveView: (_, { type }) => type,
            },
        ],
        timeout: [null, { setTimeout: (_, { timeout }) => timeout }],
        isLoading: [
            false,
            {
                setIsLoading: (_, { isLoading }) => isLoading,
            },
        ],
        /*
        allfilters is passed to components that are shared between the different insight features
        */
        allFilters: [
            {},
            {
                setAllFilters: (_, { filters }) => filters,
            },
        ],
        /*
        isFirstLoad determines if this is the first graph being shown after the component is mounted (used for analytics)
        */
        isFirstLoad: [
            true,
            {
                setNotFirstLoad: () => false,
            },
        ],
    }),
    listeners: ({ actions, values }) => ({
        setAllFilters: (filters) => {
            eventUsageLogic.actions.reportInsightViewed(filters.filters, values.isFirstLoad)
            actions.setNotFirstLoad()
        },
    }),
    listeners: ({ actions, values }) => ({
        startQuery: () => {
            actions.setShowTimeoutMessage(false)
            actions.setShowErrorMessage(false)
            values.timeout && clearTimeout(values.timeout)
            const view = values.activeView
            actions.setTimeout(
                setTimeout(() => {
                    view == values.activeView && actions.setShowTimeoutMessage(true)
                }, SHOW_TIMEOUT_MESSAGE_AFTER)
            )
            actions.setIsLoading(true)
        },
        endQuery: ({ view, exception }) => {
            clearTimeout(values.timeout)
            if (view === values.activeView) {
                actions.setShowTimeoutMessage(values.maybeShowTimeoutMessage)
                actions.setShowErrorMessage(values.maybeShowErrorMessage)
                actions.setIsLoading(false)
                if (values.maybeShowTimeoutMessage) {
                    posthog.capture('insight timeout message shown', { insight: values.activeView, ...exception })
                }
                if (values.maybeShowErrorMessage) {
                    posthog.capture('insight error message shown', { insight: values.activeView, ...exception })
                }
            }
        },
        setActiveView: () => {
            actions.setShowTimeoutMessage(false)
            actions.setShowErrorMessage(false)
            clearTimeout(values.timeout)
        },
    }),
    actionToUrl: ({ actions, values }) => ({
        setActiveView: ({ type }) => {
            const params = fromParams(window.location.search)
            const { properties, ...restParams } = params

            actions.setCachedUrl(values.activeView, window.location.pathname + '?' + toParams(restParams))
            const cachedUrl = values.cachedUrls[type]
            actions.updateActiveView(type)

            if (cachedUrl) {
                return cachedUrl + '&' + toParams({ properties })
            }

            const urlParams = {
                insight: type,
                properties: values.allFilters.properties,
            }
            return ['/insights', urlParams]
        },
    }),
    urlToAction: ({ actions, values }) => ({
        '/insights': (_, searchParams) => {
            if (searchParams.insight && searchParams.insight !== values.activeView) {
                actions.updateActiveView(searchParams.insight)
            }
        },
    }),
})<|MERGE_RESOLUTION|>--- conflicted
+++ resolved
@@ -1,10 +1,7 @@
 import { kea } from 'kea'
 import { toParams, fromParams } from 'lib/utils'
-<<<<<<< HEAD
 import posthog from 'posthog-js'
-=======
 import { eventUsageLogic } from 'lib/utils/eventUsageLogic'
->>>>>>> 3009e0aa
 import { insightLogicType } from 'types/scenes/insights/insightLogicType'
 
 export const ViewType = {
@@ -30,7 +27,6 @@
         updateActiveView: (type) => ({ type }),
         setCachedUrl: (type, url) => ({ type, url }),
         setAllFilters: (filters) => ({ filters }),
-<<<<<<< HEAD
         startQuery: true,
         endQuery: (view, exception) => ({ view, exception }),
         setMaybeShowTimeoutMessage: (showTimeoutMessage: boolean) => ({ showTimeoutMessage }),
@@ -38,9 +34,7 @@
         setShowErrorMessage: (showErrorMessage: boolean) => ({ showErrorMessage }),
         setIsLoading: (isLoading: boolean) => ({ isLoading }),
         setTimeout: (timeout) => ({ timeout }),
-=======
         setNotFirstLoad: () => {},
->>>>>>> 3009e0aa
     }),
 
     reducers: () => ({
