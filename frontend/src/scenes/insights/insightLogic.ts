--- conflicted
+++ resolved
@@ -457,15 +457,9 @@
                 saveInsightFailure: () => false,
             },
         ],
-<<<<<<< HEAD
     })),
     selectors({
-        /** filters for data that's being displayed, might not be same as savedInsight.filters or filters */
-=======
-    }),
-    selectors: {
         /** filters for data that's being displayed, might not be same as `savedInsight.filters` or filters */
->>>>>>> af4d0ae3
         loadedFilters: [(s) => [s.insight], (insight) => insight.filters],
         insightProps: [() => [(_, props) => props], (props): InsightLogicProps => props],
         derivedName: [
