--- conflicted
+++ resolved
@@ -19,8 +19,9 @@
 import { router } from 'kea-router'
 import api, { ApiMethodOptions } from 'lib/api'
 import { lemonToast } from 'lib/components/lemonToast'
+import { filterTrendsClientSideParams, keyForInsightLogicProps } from 'scenes/insights/sharedUtils'
+import { cleanFilters } from 'scenes/insights/utils/cleanFilters'
 import {
-    filterTrendsClientSideParams,
     isFilterWithHiddenLegendKeys,
     isFunnelsFilter,
     isLifecycleFilter,
@@ -28,9 +29,7 @@
     isRetentionFilter,
     isStickinessFilter,
     isTrendsFilter,
-    keyForInsightLogicProps,
 } from 'scenes/insights/sharedUtils'
-import { cleanFilters } from 'scenes/insights/utils/cleanFilters'
 import { dashboardsModel } from '~/models/dashboardsModel'
 import {
     extractObjectDiffKeys,
@@ -330,7 +329,6 @@
                     if (!currentTeamId) {
                         throw new Error("Can't load insight before current project is determined.")
                     }
-
                     try {
                         if (
                             values.savedInsight?.id &&
@@ -343,8 +341,13 @@
                                 `api/projects/${currentTeamId}/insights/${values.savedInsight.id}/?refresh=true`,
                                 methodOptions
                             )
-<<<<<<< HEAD
-=======
+                        } else if (false) {
+                            // TODO
+                            const queryNode: LegacyQuery = {
+                                kind: NodeKind.LegacyQuery,
+                                filters: filterTrendsClientSideParams(params),
+                            }
+                            response = await query(queryNode, currentTeamId, methodOptions.signal)
                         } else if (
                             isTrendsFilter(filters) ||
                             isStickinessFilter(filters) ||
@@ -378,13 +381,8 @@
                                 params,
                                 methodOptions
                             )
->>>>>>> 8d2d88eb
                         } else {
-                            const queryNode: LegacyQuery = {
-                                kind: NodeKind.LegacyQuery,
-                                filters: filterTrendsClientSideParams(params),
-                            }
-                            response = await query(queryNode, currentTeamId, cache.abortController.signal)
+                            throw new Error(`Cannot load insight of type ${insight}`)
                         }
                     } catch (e: any) {
                         if (e.name === 'AbortError' || e.message?.name === 'AbortError') {
