--- conflicted
+++ resolved
@@ -262,31 +262,7 @@
             } as ChartOptions<'pie'>,
         })
         return () => newChart.destroy()
-<<<<<<< HEAD
-    }, [
-        datasets,
-        labels,
-        isPercentStackView,
-        labelGroupType,
-        showValuesOnSeries,
-        tooltipConfig,
-        trendsFilter,
-        showLabelOnSeries,
-        highlightSeries,
-        formula,
-        breakdownFilter,
-        onClick,
-        _datasets.length,
-        aggregationLabel,
-        trendsFilter.showLegend,
-        showPersonsModal,
-        disableHoverOffset,
-        tooltipConfig.hideColorCol,
-        tooltipConfig.renderCount,
-    ])
-=======
     }, [datasets]) // eslint-disable-line react-hooks/exhaustive-deps
->>>>>>> cece4bb3
 
     return (
         <div className="absolute w-full h-full" data-attr={dataAttr}>
