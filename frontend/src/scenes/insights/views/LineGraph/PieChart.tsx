--- conflicted
+++ resolved
@@ -261,11 +261,7 @@
             } as ChartOptions<'pie'>,
         })
         return () => newChart.destroy()
-<<<<<<< HEAD
     }, [datasets])
-=======
-    }, [datasets, hiddenLegendIndexes]) // oxlint-disable-line react-hooks/exhaustive-deps
->>>>>>> 69504699
 
     return (
         <div className="absolute w-full h-full" data-attr={dataAttr}>
