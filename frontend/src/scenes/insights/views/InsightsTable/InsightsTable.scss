--- conflicted
+++ resolved
@@ -3,12 +3,8 @@
     align-items: center;
 
     .edit-icon {
-<<<<<<< HEAD
         font-size: 1rem;
-        color: var(--primary);
-=======
         color: var(--primary-3000);
->>>>>>> 266c3ff5
         cursor: pointer;
     }
 
@@ -17,12 +13,8 @@
             cursor: pointer;
 
             .EntityFilterInfo {
-<<<<<<< HEAD
-=======
+                font-weight: 500;
                 color: var(--primary-3000);
->>>>>>> 266c3ff5
-                font-weight: 500;
-                color: var(--primary);
             }
         }
     }
