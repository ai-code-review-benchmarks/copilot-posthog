import { actions, connect, kea, key, path, props, reducers, selectors } from 'kea'
import { insightVizDataLogic } from 'scenes/insights/insightVizDataLogic'

import { InsightLogicProps, TrendResult } from '~/types'

import { keyForInsightLogicProps } from '../../sharedUtils'
import type { worldMapLogicType } from './worldMapLogicType'

export const worldMapLogic = kea<worldMapLogicType>([
    props({} as InsightLogicProps),
    key(keyForInsightLogicProps('new')),
    path((key) => ['scenes', 'insights', 'WorldMap', 'worldMapLogic', key]),
    connect((props: InsightLogicProps) => ({
<<<<<<< HEAD
        values: [
            insightVizDataLogic(props),
            ['insightData', 'trendsFilter', 'breakdownFilter', 'series', 'isHogQLInsight', 'querySource'],
        ],
=======
        values: [insightVizDataLogic(props), ['insightData', 'trendsFilter', 'series', 'querySource']],
>>>>>>> 23acd142
    })),
    actions({
        showTooltip: (countryCode: string, countrySeries: TrendResult | null) => ({ countryCode, countrySeries }),
        hideTooltip: true,
        updateTooltipCoordinates: (x: number, y: number) => ({ x, y }),
    }),
    reducers({
        isTooltipShown: [
            false,
            {
                showTooltip: () => true,
                hideTooltip: () => false,
            },
        ],
        currentTooltip: [
            null as [string, TrendResult | null] | null,
            {
                showTooltip: (_, { countryCode, countrySeries }) => [countryCode, countrySeries],
            },
        ],
        tooltipCoordinates: [
            null as [number, number] | null,
            {
                updateTooltipCoordinates: (_, { x, y }) => [x, y],
            },
        ],
    }),
    selectors({
        countryCodeToSeries: [
            (s) => [s.insightData],
            (insightData): Record<string, TrendResult> =>
                Object.fromEntries(
                    Array.isArray(insightData?.result)
                        ? (insightData?.result as TrendResult[]).map((series) => [series.breakdown_value, series])
                        : []
                ),
        ],
        maxAggregatedValue: [
            (s) => [s.insightData],
            (insightData) =>
                Array.isArray(insightData?.result)
                    ? Math.max(...(insightData?.result as TrendResult[]).map((series) => series.aggregated_value))
                    : 0,
        ],
    }),
])<|MERGE_RESOLUTION|>--- conflicted
+++ resolved
@@ -11,14 +11,10 @@
     key(keyForInsightLogicProps('new')),
     path((key) => ['scenes', 'insights', 'WorldMap', 'worldMapLogic', key]),
     connect((props: InsightLogicProps) => ({
-<<<<<<< HEAD
         values: [
             insightVizDataLogic(props),
-            ['insightData', 'trendsFilter', 'breakdownFilter', 'series', 'isHogQLInsight', 'querySource'],
+            ['insightData', 'trendsFilter', 'breakdownFilter', 'series', 'querySource'],
         ],
-=======
-        values: [insightVizDataLogic(props), ['insightData', 'trendsFilter', 'series', 'querySource']],
->>>>>>> 23acd142
     })),
     actions({
         showTooltip: (countryCode: string, countrySeries: TrendResult | null) => ({ countryCode, countrySeries }),
