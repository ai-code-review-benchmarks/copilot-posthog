import { capitalizeFirstLetter, pluralize } from 'lib/utils'
import { useState } from 'react'
import { EditorFilterProps, FunnelConversionWindow, FunnelConversionWindowTimeUnit } from '~/types'
import { Tooltip } from 'lib/lemon-ui/Tooltip'
import { useDebouncedCallback } from 'use-debounce'
import { LemonInput, LemonSelect, LemonSelectOption } from '@posthog/lemon-ui'
import { useActions, useValues } from 'kea'
import { funnelDataLogic } from 'scenes/funnels/funnelDataLogic'
import { FunnelsFilter } from '~/queries/schema'
import { IconInfo } from '@posthog/icons'

const TIME_INTERVAL_BOUNDS: Record<FunnelConversionWindowTimeUnit, number[]> = {
    [FunnelConversionWindowTimeUnit.Second]: [1, 3600],
    [FunnelConversionWindowTimeUnit.Minute]: [1, 1440],
    [FunnelConversionWindowTimeUnit.Hour]: [1, 24],
    [FunnelConversionWindowTimeUnit.Day]: [1, 365],
    [FunnelConversionWindowTimeUnit.Week]: [1, 53],
    [FunnelConversionWindowTimeUnit.Month]: [1, 12],
}

export function FunnelConversionWindowFilter({ insightProps }: Pick<EditorFilterProps, 'insightProps'>): JSX.Element {
    const { aggregationTargetLabel } = useValues(funnelDataLogic(insightProps))
    const { insightFilter, querySource } = useValues(funnelDataLogic(insightProps))
    const { updateInsightFilter } = useActions(funnelDataLogic(insightProps))

    const { funnel_window_interval = 14, funnel_window_interval_unit = FunnelConversionWindowTimeUnit.Day } =
        (insightFilter || {}) as FunnelsFilter

    const [localConversionWindow, setLocalConversionWindow] = useState<FunnelConversionWindow>({
        funnel_window_interval,
        funnel_window_interval_unit,
    })

    const options: LemonSelectOption<FunnelConversionWindowTimeUnit>[] = Object.keys(TIME_INTERVAL_BOUNDS).map(
        (unit) => ({
            label: capitalizeFirstLetter(pluralize(funnel_window_interval ?? 7, unit, `${unit}s`, false)),
            value: unit as FunnelConversionWindowTimeUnit,
        })
    )
    const intervalBounds = TIME_INTERVAL_BOUNDS[funnel_window_interval_unit ?? FunnelConversionWindowTimeUnit.Day]

    const setConversionWindow = useDebouncedCallback((): void => {
        if (
            localConversionWindow.funnel_window_interval !== funnel_window_interval ||
            localConversionWindow.funnel_window_interval_unit !== funnel_window_interval_unit
        ) {
            updateInsightFilter(localConversionWindow)
        }
    }, 200)

    return (
        <div className="flex items-center gap-2">
            <span className="flex whitespace-nowrap">
                Conversion window limit
                <Tooltip
                    title={
                        <>
                            <b>Recommended!</b> Limit to {aggregationTargetLabel.plural}{' '}
                            {querySource?.aggregation_group_type_index != undefined ? 'that' : 'who'} converted within a
                            specific time frame. {capitalizeFirstLetter(aggregationTargetLabel.plural)}{' '}
                            {querySource?.aggregation_group_type_index != undefined ? 'that' : 'who'} do not convert in
                            this time frame will be considered as drop-offs.
                        </>
                    }
                >
<<<<<<< HEAD
                    <IconInfo className="info-indicator" />
=======
                    <IconInfo className="w-4 info-indicator" />
>>>>>>> 9aeacbc5
                </Tooltip>
            </span>
            <div className="flex items-center gap-2">
                <LemonInput
                    type="number"
                    className="max-w-20"
                    fullWidth={false}
                    min={intervalBounds[0]}
                    max={intervalBounds[1]}
                    defaultValue={funnel_window_interval}
                    value={localConversionWindow.funnel_window_interval}
                    onChange={(funnel_window_interval) => {
                        setLocalConversionWindow((state) => ({
                            ...state,
                            funnel_window_interval: Number(funnel_window_interval),
                        }))
                        setConversionWindow()
                    }}
                    onBlur={setConversionWindow}
                    onPressEnter={setConversionWindow}
                />
                <LemonSelect
                    dropdownMatchSelectWidth={false}
                    value={localConversionWindow.funnel_window_interval_unit}
                    onChange={(funnel_window_interval_unit: FunnelConversionWindowTimeUnit | null) => {
                        if (funnel_window_interval_unit) {
                            setLocalConversionWindow((state) => ({ ...state, funnel_window_interval_unit }))
                            setConversionWindow()
                        }
                    }}
                    options={options}
                />
            </div>
        </div>
    )
}<|MERGE_RESOLUTION|>--- conflicted
+++ resolved
@@ -63,11 +63,7 @@
                         </>
                     }
                 >
-<<<<<<< HEAD
-                    <IconInfo className="info-indicator" />
-=======
                     <IconInfo className="w-4 info-indicator" />
->>>>>>> 9aeacbc5
                 </Tooltip>
             </span>
             <div className="flex items-center gap-2">
