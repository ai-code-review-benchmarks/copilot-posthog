--- conflicted
+++ resolved
@@ -427,15 +427,12 @@
     }
 }
 
-<<<<<<< HEAD
 .col {
     position: relative;
     max-width: 100%;
     min-height: 1px;
 }
 
-=======
->>>>>>> e6c0016f
 .full-width {
     width: 100%;
 }
