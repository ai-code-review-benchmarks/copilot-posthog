/* Inter; bold (700); latin */
@font-face {
    font-family: Inter;
    font-style: normal;
    font-weight: 700;
    src: url('../../public/Inter.woff2') format('woff2'), url('../../public/Inter.woff') format('woff');
    font-display: swap;
    unicode-range: U+0000-00FF, U+0131, U+0152-0153, U+02BB-02BC, U+02C6, U+02DA, U+02DC, U+2000-206F, U+2074, U+20AC,
        U+2122, U+2191, U+2193, U+2212, U+2215, U+FEFF, U+FFFD;
}

@font-face {
    font-family: Inter;
    font-style: normal;
    font-weight: 500;
    src: url('../../public/Inter.woff2') format('woff2'), url('../../public/Inter.woff') format('woff');
    font-display: swap;
    unicode-range: U+0000-00FF, U+0131, U+0152-0153, U+02BB-02BC, U+02C6, U+02DA, U+02DC, U+2000-206F, U+2074, U+20AC,
        U+2122, U+2191, U+2193, U+2212, U+2215, U+FEFF, U+FFFD;
}

/* Inter; normal (400); latin */
@font-face {
    font-family: Inter;
    font-style: normal;
    font-weight: 400;
    src: url('../../public/Inter.woff2') format('woff2'), url('../../public/Inter.woff') format('woff');
    font-display: swap;
    unicode-range: U+0000-00FF, U+0131, U+0152-0153, U+02BB-02BC, U+02C6, U+02DA, U+02DC, U+2000-206F, U+2074, U+20AC,
        U+2122, U+2191, U+2193, U+2212, U+2215, U+FEFF, U+FFFD;
}

/* Matter; bold (800); latin */
@font-face {
    font-family: MatterSQ;
    font-style: normal;
    font-weight: 800;

    // src: url('../../public/MatterSQ-Bold.woff2') format('woff2'), url('../../public/MatterSQ-Bold.woff') format('woff');
    src: url('https://d1sdjtjk6xzm7.cloudfront.net/MatterSQ-Bold.woff2') format('woff2'),
        url('https://d1sdjtjk6xzm7.cloudfront.net/MatterSQ-Bold.woff') format('woff');
    font-display: swap;
}

/* Matter; bold (700); latin */
@font-face {
    font-family: MatterSQ;
    font-style: normal;
    font-weight: 700;

    // src: url('../../public/MatterSQ-SemiBold.woff2') format('woff2'), url('../../public/MatterSQ-SemiBold.woff') format('woff');
    src: url('https://d1sdjtjk6xzm7.cloudfront.net/MatterSQ-SemiBold.woff2') format('woff2'),
        url('https://d1sdjtjk6xzm7.cloudfront.net/MatterSQ-SemiBold.woff') format('woff');
    font-display: swap;
}

/* Matter; medium (500); latin */
@font-face {
    font-family: MatterSQ;
    font-style: normal;
    font-weight: 500;

    // src: url('../../public/MatterSQ-Medium.woff2') format('woff2'), url('../../public/MatterSQ-Medium.woff') format('woff');
<<<<<<< HEAD
    src: url('https://d1sdjtjk6xzm7.cloudfront.net/public/MatterSQ-Medium.woff2') format('woff2'),
        url('https://d1sdjtjk6xzm7.cloudfront.net/public/MatterSQ-Medium.woff') format('woff');
    font-display: swap;
=======
    src: url('https://d1sdjtjk6xzm7.cloudfront.net/MatterSQ-Medium.woff2') format('woff2'),
        url('https://d1sdjtjk6xzm7.cloudfront.net/MatterSQ-Medium.woff') format('woff');
>>>>>>> c0c0f30a
}<|MERGE_RESOLUTION|>--- conflicted
+++ resolved
@@ -61,12 +61,7 @@
     font-weight: 500;
 
     // src: url('../../public/MatterSQ-Medium.woff2') format('woff2'), url('../../public/MatterSQ-Medium.woff') format('woff');
-<<<<<<< HEAD
-    src: url('https://d1sdjtjk6xzm7.cloudfront.net/public/MatterSQ-Medium.woff2') format('woff2'),
-        url('https://d1sdjtjk6xzm7.cloudfront.net/public/MatterSQ-Medium.woff') format('woff');
-    font-display: swap;
-=======
     src: url('https://d1sdjtjk6xzm7.cloudfront.net/MatterSQ-Medium.woff2') format('woff2'),
         url('https://d1sdjtjk6xzm7.cloudfront.net/MatterSQ-Medium.woff') format('woff');
->>>>>>> c0c0f30a
+    font-display: swap;
 }