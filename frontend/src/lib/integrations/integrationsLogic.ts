--- conflicted
+++ resolved
@@ -3,12 +3,9 @@
 import { loaders } from 'kea-loaders'
 import { router, urlToAction } from 'kea-router'
 import api from 'lib/api'
-<<<<<<< HEAD
+import { fromParamsGivenUrl } from 'lib/utils'
 import IconSalesforce from 'public/services/salesforce.png'
 import IconSlack from 'public/services/slack.png'
-=======
-import { fromParamsGivenUrl } from 'lib/utils'
->>>>>>> ef039af8
 import { preflightLogic } from 'scenes/PreflightCheck/preflightLogic'
 import { urls } from 'scenes/urls'
 
