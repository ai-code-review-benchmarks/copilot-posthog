--- conflicted
+++ resolved
@@ -5,11 +5,8 @@
     isURL,
     capitalizeFirstLetter,
     compactNumber,
-<<<<<<< HEAD
     limitTextLength,
-=======
     pluralize,
->>>>>>> a50822b2
 } from './utils'
 
 describe('capitalizeFirstLetter()', () => {
@@ -113,7 +110,6 @@
         expect(compactNumber(8283310234)).toEqual('8.3B')
     })
 })
-<<<<<<< HEAD
 
 describe('limitTextLength()', () => {
     it('returns cut text appropriately', () => {
@@ -130,7 +126,9 @@
         expect(limitTextLength('Hello World!')).toStrictEqual('Hello World!')
         expect(limitTextLength('Hello World!', 12)).toStrictEqual('Hello World!')
         expect(limitTextLength('QWERTY', 99)).toStrictEqual('QWERTY')
-=======
+    })
+})
+
 describe('pluralize()', () => {
     it('handles singular cases', () => {
         expect(pluralize(1, 'member')).toEqual('1 member')
@@ -141,6 +139,5 @@
         expect(pluralize(28321, 'member')).toEqual('28321 members')
         expect(pluralize(99, 'bacterium', 'bacteria')).toEqual('99 bacteria')
         expect(pluralize(3, 'word', null, false)).toEqual('words')
->>>>>>> a50822b2
     })
 })