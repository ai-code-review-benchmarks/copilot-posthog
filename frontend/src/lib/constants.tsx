import { LemonSelectOptions } from '@posthog/lemon-ui'

import { ChartDisplayCategory, ChartDisplayType, Region, SSOProvider } from '../types'

// Sync with backend DISPLAY_TYPES_TO_CATEGORIES
export const DISPLAY_TYPES_TO_CATEGORIES: Record<ChartDisplayType, ChartDisplayCategory> = {
    [ChartDisplayType.ActionsLineGraph]: ChartDisplayCategory.TimeSeries,
    [ChartDisplayType.ActionsBar]: ChartDisplayCategory.TimeSeries,
    [ChartDisplayType.ActionsStackedBar]: ChartDisplayCategory.TimeSeries,
    [ChartDisplayType.ActionsAreaGraph]: ChartDisplayCategory.TimeSeries,
    [ChartDisplayType.ActionsLineGraphCumulative]: ChartDisplayCategory.CumulativeTimeSeries,
    [ChartDisplayType.BoldNumber]: ChartDisplayCategory.TotalValue,
    [ChartDisplayType.ActionsPie]: ChartDisplayCategory.TotalValue,
    [ChartDisplayType.ActionsBarValue]: ChartDisplayCategory.TotalValue,
    [ChartDisplayType.ActionsTable]: ChartDisplayCategory.TotalValue,
    [ChartDisplayType.WorldMap]: ChartDisplayCategory.TotalValue,
    [ChartDisplayType.CalendarHeatmap]: ChartDisplayCategory.TotalValue,
}
export const NON_TIME_SERIES_DISPLAY_TYPES = Object.entries(DISPLAY_TYPES_TO_CATEGORIES)
    .filter(([, category]) => category === ChartDisplayCategory.TotalValue)
    .map(([displayType]) => displayType as ChartDisplayType)

/** Display types for which `breakdown` is hidden and ignored. Sync with backend NON_BREAKDOWN_DISPLAY_TYPES. */
export const NON_BREAKDOWN_DISPLAY_TYPES = [ChartDisplayType.BoldNumber, ChartDisplayType.CalendarHeatmap]
/** Display types which only work with a single series. */
export const SINGLE_SERIES_DISPLAY_TYPES = [
    ChartDisplayType.WorldMap,
    ChartDisplayType.BoldNumber,
    ChartDisplayType.CalendarHeatmap,
]

export const NON_VALUES_ON_SERIES_DISPLAY_TYPES = [
    ChartDisplayType.ActionsTable,
    ChartDisplayType.WorldMap,
    ChartDisplayType.BoldNumber,
    ChartDisplayType.CalendarHeatmap,
]

/** Display types for which a percent stack view is available. */
export const PERCENT_STACK_VIEW_DISPLAY_TYPE = [
    ChartDisplayType.ActionsBar,
    ChartDisplayType.ActionsAreaGraph,
    ChartDisplayType.ActionsPie,
]

export enum OrganizationMembershipLevel {
    Member = 1,
    Admin = 8,
    Owner = 15,
}

export enum TeamMembershipLevel {
    Member = 1,
    Admin = 8,
}

export type EitherMembershipLevel = OrganizationMembershipLevel | TeamMembershipLevel

/** See posthog/api/organization.py for details. */
export enum PluginsAccessLevel {
    None = 0,
    Config = 3,
    Install = 6,
    Root = 9,
}

/** Collaboration restriction level (which is a dashboard setting). Sync with DashboardPrivilegeLevel. */
export enum DashboardRestrictionLevel {
    EveryoneInProjectCanEdit = 21,
    OnlyCollaboratorsCanEdit = 37,
}

/** Collaboration privilege level (which is a user property). Sync with DashboardRestrictionLevel. */
export enum DashboardPrivilegeLevel {
    CanView = 21,
    CanEdit = 37,
    /** This is not a value that can be set in the DB – it's inferred. */
    _ProjectAdmin = 888,
    /** This is not a value that can be set in the DB – it's inferred. */
    _Owner = 999,
}

export const privilegeLevelToName: Record<DashboardPrivilegeLevel, string> = {
    [DashboardPrivilegeLevel.CanView]: 'can view',
    [DashboardPrivilegeLevel.CanEdit]: 'can edit',
    [DashboardPrivilegeLevel._Owner]: 'owner',
    [DashboardPrivilegeLevel._ProjectAdmin]: 'can edit',
}

// Persons
export const PERSON_DISTINCT_ID_MAX_SIZE = 3
export const PERSON_DISPLAY_NAME_COLUMN_NAME = 'person_display_name -- Person '

// Sync with .../api/person.py and .../ingestion/hooks.ts
export const PERSON_DEFAULT_DISPLAY_NAME_PROPERTIES = [
    'email',
    'Email',
    'name',
    'Name',
    'username',
    'Username',
    'UserName',
]

// Feature Flags & Experiments
export const INSTANTLY_AVAILABLE_PROPERTIES = [
    '$geoip_city_name',
    '$geoip_country_name',
    '$geoip_country_code',
    '$geoip_continent_name',
    '$geoip_continent_code',
    '$geoip_postal_code',
    '$geoip_time_zone',
    // Person and group identifiers
    '$group_key',
    'distinct_id',
]
export const MAX_EXPERIMENT_VARIANTS = 20
export const EXPERIMENT_DEFAULT_DURATION = 14 // days

// Event constants
export const ACTION_TYPE = 'action_type'
export const EVENT_TYPE = 'event_type'
export const STALE_EVENT_SECONDS = 30 * 24 * 60 * 60 // 30 days

/**
 * @deprecated should be removed once backend is updated
 */
export enum ShownAsValue {
    VOLUME = 'Volume',
    STICKINESS = 'Stickiness',
    LIFECYCLE = 'Lifecycle',
}

// Retention constants
export const RETENTION_RECURRING = 'retention_recurring'
export const RETENTION_FIRST_TIME = 'retention_first_time'

export const WEBHOOK_SERVICES: Record<string, string> = {
    Slack: 'slack.com',
    Discord: 'discord.com',
    Teams: 'office.com',
}

// NOTE: Run `DEBUG=1 python manage.py sync_feature_flags` locally to sync these flags into your local project
// By default all flags are boolean but you can add `multivariate` to the comment to have it created as multivariate with "test" and "control" values

export const FEATURE_FLAGS = {
    // Experiments / beta features
    FUNNELS_CUE_OPT_OUT: 'funnels-cue-opt-out-7301', // owner: @neilkakkar
    HISTORICAL_EXPORTS_V2: 'historical-exports-v2', // owner @macobo
    INGESTION_WARNINGS_ENABLED: 'ingestion-warnings-enabled', // owner: @tiina303
    SESSION_RESET_ON_LOAD: 'session-reset-on-load', // owner: @benjackwhite
    DEBUG_REACT_RENDERS: 'debug-react-renders', // owner: @benjackwhite
    AUTO_ROLLBACK_FEATURE_FLAGS: 'auto-rollback-feature-flags', // owner: @EDsCODE
    ONBOARDING_V2_DEMO: 'onboarding-v2-demo', // owner: #team-growth
    QUERY_RUNNING_TIME: 'query_running_time', // owner: @mariusandra
    QUERY_TIMINGS: 'query-timings', // owner: @mariusandra
    HEDGEHOG_MODE_DEBUG: 'hedgehog-mode-debug', // owner: @benjackwhite
    HIGH_FREQUENCY_BATCH_EXPORTS: 'high-frequency-batch-exports', // owner: @tomasfarias
    PERSON_BATCH_EXPORTS: 'person-batch-exports', // owner: @tomasfarias
    SESSIONS_BATCH_EXPORTS: 'sessions-batch-exports', // owner: @tomasfarias
    FF_DASHBOARD_TEMPLATES: 'ff-dashboard-templates', // owner: @EDsCODE
    ARTIFICIAL_HOG: 'artificial-hog', // owner: #team-max-ai
    FLOATING_ARTIFICIAL_HOG: 'floating-artificial-hog', // owner: #team-max-ai
    MAX_AI_INSIGHT_SEARCH: 'max-ai-insight-search', // owner: #team-max-ai
    PRODUCT_SPECIFIC_ONBOARDING: 'product-specific-onboarding', // owner: @raquelmsmith
    REDIRECT_SIGNUPS_TO_INSTANCE: 'redirect-signups-to-instance', // owner: @raquelmsmith
    HOGQL_DASHBOARD_ASYNC: 'hogql-dashboard-async', // owner: @webjunkie
    WEBHOOKS_DENYLIST: 'webhooks-denylist', // owner: #team-pipeline
    PIPELINE_UI: 'pipeline-ui', // owner: #team-pipeline
    PERSON_FEED_CANVAS: 'person-feed-canvas', // owner: #project-canvas
    FEATURE_FLAG_COHORT_CREATION: 'feature-flag-cohort-creation', // owner: @neilkakkar #team-feature-success
    INSIGHT_HORIZONTAL_CONTROLS: 'insight-horizontal-controls', // owner: #team-product-analytics
    SURVEYS_ADAPTIVE_LIMITS: 'surveys-adaptive-limits', // owner: #team-surveys
    SURVEY_EMPTY_STATE_V2: 'survey-empty-states-v2', // owner: #team-surveys
    SURVEYS_ACTIONS: 'surveys-actions', // owner: #team-surveys
    EXTERNAL_SURVEYS: 'external-surveys', // owner: #team-surveys
    DISCUSSIONS: 'discussions', // owner: @daibhin @benjackwhite
    REDIRECT_INSIGHT_CREATION_PRODUCT_ANALYTICS_ONBOARDING: 'redirect-insight-creation-product-analytics-onboarding', // owner: @biancayang
    AI_SESSION_SUMMARY: 'ai-session-summary', // owner: #team-replay
    AI_SESSION_PERMISSIONS: 'ai-session-permissions', // owner: #team-replay
    SESSION_REPLAY_DOCTOR: 'session-replay-doctor', // owner: #team-replay
    AUDIT_LOGS_ACCESS: 'audit-logs-access', // owner: #team-growth
    SUBSCRIBE_FROM_PAYGATE: 'subscribe-from-paygate', // owner: #team-growth
    HEATMAPS_UI: 'heatmaps-ui', // owner: @benjackwhite
    THEME: 'theme', // owner: @aprilfools
    PROXY_AS_A_SERVICE: 'proxy-as-a-service', // owner: #team-infrastructure
    SETTINGS_PERSONS_JOIN_MODE: 'settings-persons-join-mode', // owner: @robbie-c
    SETTINGS_PERSONS_ON_EVENTS_HIDDEN: 'settings-persons-on-events-hidden', // owner: @Twixes
    HOG: 'hog', // owner: @mariusandra
    PERSONLESS_EVENTS_NOT_SUPPORTED: 'personless-events-not-supported', // owner: @raquelmsmith
    SETTINGS_BOUNCE_RATE_PAGE_VIEW_MODE: 'settings-bounce-rate-page-view-mode', // owner: @robbie-c
    ONBOARDING_DASHBOARD_TEMPLATES: 'onboarding-dashboard-templates', // owner: @raquelmsmith
    SETTINGS_SESSION_TABLE_VERSION: 'settings-session-table-version', // owner: @robbie-c
    INSIGHT_FUNNELS_USE_UDF: 'insight-funnels-use-udf', // owner: @aspicer #team-product-analytics
    INSIGHT_FUNNELS_USE_UDF_TRENDS: 'insight-funnels-use-udf-trends', // owner: @aspicer #team-product-analytics
    INSIGHT_FUNNELS_USE_UDF_TIME_TO_CONVERT: 'insight-funnels-use-udf-time-to-convert', // owner: @aspicer #team-product-analytics
    QUERY_CACHE_USE_S3: 'query-cache-use-s3', // owner: @aspicer #team-product-analytics
    DASHBOARD_THREADS: 'dashboard-threads', // owner: @aspicer #team-product-analytics
    BATCH_EXPORTS_POSTHOG_HTTP: 'posthog-http-batch-exports',
    HEDGEHOG_SKIN_SPIDERHOG: 'hedgehog-skin-spiderhog', // owner: @benjackwhite
    WEB_EXPERIMENTS: 'web-experiments', // owner: @team-feature-success
    ENVIRONMENTS: 'environments', // owner: #team-platform-features
    REPLAY_TEMPLATES: 'replay-templates', // owner: @raquelmsmith #team-replay
    MESSAGING: 'messaging', // owner @haven #team-messaging
    MESSAGING_EARLY_ACCESS: 'messaging-product', // owner @haven #team-messaging
    ENVIRONMENTS_ROLLBACK: 'environments-rollback', // owner: @yasen-posthog #team-platform-features
    SELF_SERVE_CREDIT_OVERRIDE: 'self-serve-credit-override', // owner: @zach
    CUSTOM_CSS_THEMES: 'custom-css-themes', // owner: @daibhin
    METALYTICS: 'metalytics', // owner: @surbhi
    REMOTE_CONFIG: 'remote-config', // owner: @benjackwhite
    REPLAY_HOGQL_FILTERS: 'replay-hogql-filters', // owner: @pauldambra #team-replay
    REPLAY_GROUPS_FILTERS: 'replay-groups-filters', // owner: @pauldambra #team-replay
    SUPPORT_MESSAGE_OVERRIDE: 'support-message-override', // owner: @abigail
    BILLING_SKIP_FORECASTING: 'billing-skip-forecasting', // owner: @zach
    CDP_ACTIVITY_LOG_NOTIFICATIONS: 'cdp-activity-log-notifications', // owner: #team-messaging-cdp
    COOKIELESS_SERVER_HASH_MODE_SETTING: 'cookieless-server-hash-mode-setting', // owner: @robbie-c #team-web-analytics
    WEB_ANALYTICS_FOR_MOBILE: 'web-analytics-for-mobile', // owner: @robbie-c #team-web-analytics
    LLM_OBSERVABILITY: 'llm-observability', // owner: #team-llm-analytics
    ONBOARDING_SESSION_REPLAY_SEPARATE_STEP: 'onboarding-session-replay-separate-step', // owner: @joshsny #team-growth
    EXPERIMENT_INTERVAL_TIMESERIES: 'experiments-interval-timeseries', // owner: @jurajmajerik #team-experiments
    EXPERIMENTAL_DASHBOARD_ITEM_RENDERING: 'experimental-dashboard-item-rendering', // owner: @thmsobrmlr #team-product-analytics
    PATHS_V2: 'paths-v2', // owner: @thmsobrmlr #team-product-analytics
    ONBOARDING_DATA_WAREHOUSE_FOR_PRODUCT_ANALYTICS: 'onboarding-data-warehouse-for-product-analytics', // owner: @joshsny #team-growth
    DELAYED_LOADING_ANIMATION: 'delayed-loading-animation', // owner: @raquelmsmith
    SESSION_RECORDINGS_PLAYLIST_COUNT_COLUMN: 'session-recordings-playlist-count-column', // owner: @pauldambra #team-replay
    WEB_ANALYTICS_PAGE_REPORTS: 'web-analytics-page-reports', // owner: @lricoy #team-web-analytics
    REVENUE_ANALYTICS: 'revenue-analytics-beta', // owner: @rafaeelaudibert #team-revenue-analytics
    MRR_BREAKDOWN_REVENUE_ANALYTICS: 'mrr-breakdown-revenue-analytics', // owner: @rafaeelaudibert #team-revenue-analytics
    SUPPORT_FORM_IN_ONBOARDING: 'support-form-in-onboarding', // owner: @joshsny #team-growth
    CRM_ITERATION_ONE: 'crm-iteration-one', // owner: @arthurdedeus #team-crm
    CRM_USAGE_METRICS: 'crm-usage-metrics', // owner: @arthurdedeus #team-crm
    TOGGLE_PROPERTY_ARRAYS: 'toggle-property-arrays', // owner: @arthurdedeus #team-crm
    RECORDINGS_SIMILAR_RECORDINGS: 'recordings-similar-recordings', // owner: @veryayskiy #team-replay
    RECORDINGS_BLOBBY_V2_REPLAY: 'recordings-blobby-v2-replay', // owner: @pl #team-ingestion
    RECORDINGS_BLOBBY_V2_LTS_REPLAY: 'use-blob-v2-lts', // owner: @pauldambra #team-replay
    SETTINGS_SESSIONS_V2_JOIN: 'settings-sessions-v2-join', // owner: @robbie-c #team-web-analytics
    SAVE_INSIGHT_TASK: 'save-insight-task', // owner: @joshsny #team-growth
    DASHBOARD_COLORS: 'dashboard-colors', // owner: @thmsobrmlr #team-product-analytics
    ERROR_TRACKING_ALERT_ROUTING: 'error-tracking-alert-routing', // owner: #team-error-tracking
    ERROR_TRACKING_IMPACT_MAX_TOOL: 'error-tracking-impact-max-tool', // owner: @david #team-error-tracking
    ERROR_TRACKING_ISSUE_CORRELATION: 'error-tracking-issue-correlation', // owner: @david #team-error-tracking
    REPLAY_TRIGGER_TYPE_CHOICE: 'replay-trigger-type-choice', // owner: @pauldambra #team-replay
    POSTHOG_STORIES: 'posthog-stories', // owner: @jabahamondes #team-web-analytics
    ACTIVE_HOURS_HEATMAP: 'active-hours-heatmap', // owner: @jabahamondes #team-web-analytics
    CALENDAR_HEATMAP_INSIGHT: 'calendar-heatmap-insight', // owner: @jabahamondes #team-web-analytics
    WEB_ANALYTICS_MARKETING: 'marketing-analytics', // owner: @jabahamondes #team-web-analytics
    BILLING_FORECASTING_ISSUES: 'billing-forecasting-issues', // owner: @pato
    STARTUP_PROGRAM_INTENT: 'startup-program-intent', // owner: @pawel-cebula #team-billing
    SETTINGS_WEB_ANALYTICS_PRE_AGGREGATED_TABLES: 'web-analytics-pre-aggregated-tables', // owner: @lricoy #team-web-analytics
    WEB_ANALYTICS_FRUSTRATING_PAGES_TILE: 'web-analytics-frustrating-pages-tile', // owner: @lricoy #team-web-analytics
    ALWAYS_QUERY_BLOCKING: 'always-query-blocking', // owner: @timgl
    GET_HOG_TEMPLATES_FROM_DB: 'get-hog-templates-from-db', // owner: @meikel #team-
    BLOCKING_EXPORTS: 'blocking-exports', // owner: @aspicer #team-product-analytics
    SSE_DASHBOARDS: 'sse-dashboards', // owner: @aspicer #team-product-analytics
    LINKS: 'links', // owner: @marconlp #team-link
    GAME_CENTER: 'game-center', // owner: everybody
    USER_INTERVIEWS: 'user-interviews', // owner: @Twixes @jurajmajerik
    LOGS: 'logs', // owner: @david @frank @olly @ross
    CSP_REPORTING: 'mexicspo', // owner @pauldambra @lricoy @robbiec
    LLM_OBSERVABILITY_PLAYGROUND: 'llm-observability-playground', // owner: #team-llm-analytics
    USAGE_SPEND_DASHBOARDS: 'usage-spend-dashboards', // owner: @pawel-cebula #team-billing
    CDP_HOG_SOURCES: 'cdp-hog-sources', // owner #team-messaging-cdp
    CDP_PERSON_UPDATES: 'cdp-person-updates', // owner: #team-messaging-cdp
    CDP_APP_METRICS_NEW: 'cdp-app-metrics-new', // owner: #team-messaging-cdp
    SCREENSHOT_EDITOR: 'screenshot-editor', // owner: @veryayskiy #team-replay
    ACTIVITY_OR_EXPLORE: 'activity-or-explore', // owner: @pauldambra #team-replay
    LINEAGE_DEPENDENCY_VIEW: 'lineage-dependency-view', // owner: @phixMe #team-data-warehouse
    TRACK_MEMORY_USAGE: 'track-memory-usage', // owner: @pauldambra #team-replay
    TAXONOMIC_EVENT_SORTING: 'taxonomic-event-sorting', // owner: @pauldambra #team-replay
    REPLAY_FILTERS_IN_PLAYLIST_MAX_AI: 'replay-filters-in-playlist-max-ai', // owner: @veryayskiy #team-replay
    REPLAY_EXCLUDE_FROM_HIDE_RECORDINGS_MENU: 'replay-exclude-from-hide-recordings-menu', // owner: @veryayskiy #team-replay
    USE_TEMPORAL_SUBSCRIPTIONS: 'use-temporal-subscriptions', // owner: @aspicer #team-product-analytics
    EXPERIMENTS_DEV_STATS_METHOD_TOGGLE: 'experiments-dev-stats-method-toggle', // owner: #team-experiments
    META_ADS_DWH: 'meta-ads-dwh', // owner: @EDsCODE #team-data-warehouse
    AA_TEST_BAYESIAN_LEGACY: 'aa-test-bayesian-legacy', // owner: #team-experiments
    AA_TEST_BAYESIAN_NEW: 'aa-test-bayesian-new', // owner: #team-experiments
    NEW_SCENE_LAYOUT: 'new-scene-layout', // owner: @adamleithp #team-devex
    EXPERIMENTS_AI_SUMMARY: 'experiments-ai-summary', // owner: @rodrigoi #team-experiments
    WEB_ANALYTICS_API: 'web-analytics-api', // owner: #team-web-analytics
    MEMBERS_CAN_USE_PERSONAL_API_KEYS: 'members-can-use-personal-api-keys', // owner: @yasen-posthog #team-platform-features
    FLAG_EVALUATION_RUNTIMES: 'flag-evaluation-runtimes', // owner: @dylan #team-feature-flags
    PATH_CLEANING_FILTER_TABLE_UI: 'path-cleaning-filter-table-ui', // owner: @lricoy #team-web-analytics
    REPLAY_SETTINGS_HELP: 'replay-settings-help', // owner: @veryayskiy #team-replay
    EDITOR_DRAFTS: 'editor-drafts', // owner: @EDsCODE #team-data-warehouse
    DATA_WAREHOUSE_SCENE: 'data-warehouse-scene', // owner: @naumaanh #team-data-warehouse
    MAX_BILLING_CONTEXT: 'max-billing-context', // owner: @pawel-cebula #team-billing
    SCENE_TABS: 'scene-tabs', // owner @mariusandra #team-devex
    TASKS: 'tasks', // owner: #team-llm-analytics
    FEATURE_FLAGS_FLAG_DEPENDENCY: 'feature-flags-flag-dependency', // owner: @haacked #team-feature-flags
    LLM_OBSERVABILITY_SHOW_INPUT_OUTPUT: 'llm-observability-show-input-output', // owner: #team-llm-analytics
    MAX_SESSION_SUMMARIZATION: 'max-session-summarization', // owner: #team-max-ai
    EXPERIMENTS_RATIO_METRIC: 'experiments-ratio-metric', // owner: @andehen #team-experiments
    CDP_NEW_PRICING: 'cdp-new-pricing', // owner: #team-messaging
    IMPROVED_COOKIELESS_MODE: 'improved-cookieless-mode', // owner: @robbie-c #team-web-analytics
<<<<<<< HEAD
    AMPLITUDE_BATCH_IMPORT_OPTIONS: 'amplitude-batch-import-options', // owner: #team-pipeline
=======
    REPLAY_EXPORT_SHORT_VIDEO: 'replay-export-short-video', // owner: @veryayskiy #team-replay
    REPLAY_EXPORT_FULL_VIDEO: 'replay-export-full-video', // owner: @veryayskiy #team-replay
>>>>>>> 8f2ce964
} as const
export type FeatureFlagKey = (typeof FEATURE_FLAGS)[keyof typeof FEATURE_FLAGS]

export const PRODUCT_VISUAL_ORDER = {
    productAnalytics: 10,
    webAnalytics: 20,
    revenueAnalytics: 30,
    dashboards: 50,
    notebooks: 52,
    sessionReplay: 60,
    featureFlags: 70,
    experiments: 80,
    surveys: 90,
    aiChat: 100,
    llmAnalytics: 110,
    earlyAccessFeatures: 120,
    errorTracking: 130,
    sqlEditor: 135,
    dataPipeline: 140,
    // alphas
    messaging: 300,
    heatmaps: 310,
    links: 320,
    logs: 330,
    userInterviews: 340,
}

export const INSIGHT_VISUAL_ORDER = {
    trends: 10,
    funnel: 20,
    retention: 30,
    paths: 40,
    stickiness: 50,
    lifecycle: 60,
    calendarHeatmap: 70,
    sql: 80,
    hog: 90,
}

export const ENTITY_MATCH_TYPE = 'entities'
export const PROPERTY_MATCH_TYPE = 'properties'

export enum FunnelLayout {
    horizontal = 'horizontal',
    vertical = 'vertical',
}

export const BIN_COUNT_AUTO = 'auto' as const

export const RETENTION_MEAN_NONE = 'none' as const

// Cohort types
export enum CohortTypeEnum {
    Static = 'static',
    Dynamic = 'dynamic',
}

/**
 * Mock Node.js `process`, which is required by VFile that is used by ReactMarkdown.
 * See https://github.com/remarkjs/react-markdown/issues/339.
 */
export const MOCK_NODE_PROCESS = { cwd: () => '', env: {} } as unknown as NodeJS.Process

export const SSO_PROVIDER_NAMES: Record<SSOProvider, string> = {
    'google-oauth2': 'Google',
    github: 'GitHub',
    gitlab: 'GitLab',
    saml: 'Single sign-on (SAML)',
}

export const DOMAIN_REGEX = /^([a-z0-9]+(-[a-z0-9]+)*\.)+[a-z]{2,}$/
export const SECURE_URL_REGEX = /^(?:http(s)?:\/\/)[\w.-]+(?:\.[\w.-]+)+[\w\-._~:/?#[\]@!$&'()*+,;=]+$/gi

export const CLOUD_HOSTNAMES = {
    [Region.US]: 'us.posthog.com',
    [Region.EU]: 'eu.posthog.com',
}

export const SESSION_RECORDINGS_PLAYLIST_FREE_COUNT = 5

export const GENERATED_DASHBOARD_PREFIX = 'Generated Dashboard'

export const ACTIVITY_PAGE_SIZE = 20
export const EVENT_DEFINITIONS_PER_PAGE = 50
export const PROPERTY_DEFINITIONS_PER_EVENT = 5
export const EVENT_PROPERTY_DEFINITIONS_PER_PAGE = 50
export const LOGS_PORTION_LIMIT = 50

export const SESSION_REPLAY_MINIMUM_DURATION_OPTIONS: LemonSelectOptions<number | null> = [
    {
        label: 'no minimum',
        value: null,
    },
    {
        label: '1',
        value: 1000,
    },
    {
        label: '2',
        value: 2000,
    },
    {
        label: '5',
        value: 5000,
    },
    {
        label: '10',
        value: 10000,
    },
    {
        label: '15',
        value: 15000,
    },
    {
        label: '30',
        value: 30000,
    },
]

export const UNSUBSCRIBE_SURVEY_ID = '018b6e13-590c-0000-decb-c727a2b3f462'
export const SESSION_RECORDING_OPT_OUT_SURVEY_ID = '01985c68-bd25-0000-b7e3-f1ccc987e979'

export const TAILWIND_BREAKPOINTS = {
    sm: 526,
    md: 768,
    lg: 992,
    xl: 1200,
    '2xl': 1600,
}

export const INSIGHT_ALERT_FIRING_SUB_TEMPLATE_ID = 'insight-alert-firing'
export const INSIGHT_ALERT_DESTINATION_LOGIC_KEY = 'insightAlertDestination'
export const INSIGHT_ALERT_FIRING_EVENT_ID = '$insight_alert_firing'<|MERGE_RESOLUTION|>--- conflicted
+++ resolved
@@ -167,8 +167,8 @@
     PRODUCT_SPECIFIC_ONBOARDING: 'product-specific-onboarding', // owner: @raquelmsmith
     REDIRECT_SIGNUPS_TO_INSTANCE: 'redirect-signups-to-instance', // owner: @raquelmsmith
     HOGQL_DASHBOARD_ASYNC: 'hogql-dashboard-async', // owner: @webjunkie
-    WEBHOOKS_DENYLIST: 'webhooks-denylist', // owner: #team-pipeline
-    PIPELINE_UI: 'pipeline-ui', // owner: #team-pipeline
+    WEBHOOKS_DENYLIST: 'webhooks-denylist', // owner: #team-ingestion
+    PIPELINE_UI: 'pipeline-ui', // owner: #team-ingestion
     PERSON_FEED_CANVAS: 'person-feed-canvas', // owner: #project-canvas
     FEATURE_FLAG_COHORT_CREATION: 'feature-flag-cohort-creation', // owner: @neilkakkar #team-feature-success
     INSIGHT_HORIZONTAL_CONTROLS: 'insight-horizontal-controls', // owner: #team-product-analytics
@@ -294,12 +294,9 @@
     EXPERIMENTS_RATIO_METRIC: 'experiments-ratio-metric', // owner: @andehen #team-experiments
     CDP_NEW_PRICING: 'cdp-new-pricing', // owner: #team-messaging
     IMPROVED_COOKIELESS_MODE: 'improved-cookieless-mode', // owner: @robbie-c #team-web-analytics
-<<<<<<< HEAD
-    AMPLITUDE_BATCH_IMPORT_OPTIONS: 'amplitude-batch-import-options', // owner: #team-pipeline
-=======
     REPLAY_EXPORT_SHORT_VIDEO: 'replay-export-short-video', // owner: @veryayskiy #team-replay
     REPLAY_EXPORT_FULL_VIDEO: 'replay-export-full-video', // owner: @veryayskiy #team-replay
->>>>>>> 8f2ce964
+    AMPLITUDE_BATCH_IMPORT_OPTIONS: 'amplitude-batch-import-options', // owner: #team-ingestion
 } as const
 export type FeatureFlagKey = (typeof FEATURE_FLAGS)[keyof typeof FEATURE_FLAGS]
 
