import { LemonSelectOptions } from '@posthog/lemon-ui'

import { ChartDisplayCategory, ChartDisplayType, Region, SSOProvider } from '../types'

// Sync with backend DISPLAY_TYPES_TO_CATEGORIES
export const DISPLAY_TYPES_TO_CATEGORIES: Record<ChartDisplayType, ChartDisplayCategory> = {
    [ChartDisplayType.ActionsLineGraph]: ChartDisplayCategory.TimeSeries,
    [ChartDisplayType.ActionsBar]: ChartDisplayCategory.TimeSeries,
    [ChartDisplayType.ActionsStackedBar]: ChartDisplayCategory.TimeSeries,
    [ChartDisplayType.ActionsAreaGraph]: ChartDisplayCategory.TimeSeries,
    [ChartDisplayType.ActionsLineGraphCumulative]: ChartDisplayCategory.CumulativeTimeSeries,
    [ChartDisplayType.BoldNumber]: ChartDisplayCategory.TotalValue,
    [ChartDisplayType.ActionsPie]: ChartDisplayCategory.TotalValue,
    [ChartDisplayType.ActionsBarValue]: ChartDisplayCategory.TotalValue,
    [ChartDisplayType.ActionsTable]: ChartDisplayCategory.TotalValue,
    [ChartDisplayType.WorldMap]: ChartDisplayCategory.TotalValue,
}
export const NON_TIME_SERIES_DISPLAY_TYPES = Object.entries(DISPLAY_TYPES_TO_CATEGORIES)
    .filter(([, category]) => category === ChartDisplayCategory.TotalValue)
    .map(([displayType]) => displayType as ChartDisplayType)

/** Display types for which `breakdown` is hidden and ignored. Sync with backend NON_BREAKDOWN_DISPLAY_TYPES. */
export const NON_BREAKDOWN_DISPLAY_TYPES = [ChartDisplayType.BoldNumber]
/** Display types which only work with a single series. */
export const SINGLE_SERIES_DISPLAY_TYPES = [ChartDisplayType.WorldMap, ChartDisplayType.BoldNumber]

export const NON_VALUES_ON_SERIES_DISPLAY_TYPES = [
    ChartDisplayType.ActionsTable,
    ChartDisplayType.WorldMap,
    ChartDisplayType.BoldNumber,
]

/** Display types for which a percent stack view is available. */
export const PERCENT_STACK_VIEW_DISPLAY_TYPE = [
    ChartDisplayType.ActionsBar,
    ChartDisplayType.ActionsAreaGraph,
    ChartDisplayType.ActionsPie,
]

export enum OrganizationMembershipLevel {
    Member = 1,
    Admin = 8,
    Owner = 15,
}

export enum TeamMembershipLevel {
    Member = 1,
    Admin = 8,
}

export type EitherMembershipLevel = OrganizationMembershipLevel | TeamMembershipLevel

/** See posthog/api/organization.py for details. */
export enum PluginsAccessLevel {
    None = 0,
    Config = 3,
    Install = 6,
    Root = 9,
}

/** Collaboration restriction level (which is a dashboard setting). Sync with DashboardPrivilegeLevel. */
export enum DashboardRestrictionLevel {
    EveryoneInProjectCanEdit = 21,
    OnlyCollaboratorsCanEdit = 37,
}

/** Collaboration privilege level (which is a user property). Sync with DashboardRestrictionLevel. */
export enum DashboardPrivilegeLevel {
    CanView = 21,
    CanEdit = 37,
    /** This is not a value that can be set in the DB – it's inferred. */
    _ProjectAdmin = 888,
    /** This is not a value that can be set in the DB – it's inferred. */
    _Owner = 999,
}

export const privilegeLevelToName: Record<DashboardPrivilegeLevel, string> = {
    [DashboardPrivilegeLevel.CanView]: 'can view',
    [DashboardPrivilegeLevel.CanEdit]: 'can edit',
    [DashboardPrivilegeLevel._Owner]: 'owner',
    [DashboardPrivilegeLevel._ProjectAdmin]: 'can edit',
}

// Persons
export const PERSON_DISTINCT_ID_MAX_SIZE = 3
export const PERSON_DISPLAY_NAME_COLUMN_NAME = 'person_display_name -- Person '

// Sync with .../api/person.py and .../ingestion/hooks.ts
export const PERSON_DEFAULT_DISPLAY_NAME_PROPERTIES = [
    'email',
    'Email',
    'name',
    'Name',
    'username',
    'Username',
    'UserName',
]

// Feature Flags & Experiments
export const INSTANTLY_AVAILABLE_PROPERTIES = [
    '$geoip_city_name',
    '$geoip_country_name',
    '$geoip_country_code',
    '$geoip_continent_name',
    '$geoip_continent_code',
    '$geoip_postal_code',
    '$geoip_time_zone',
    // Person and group identifiers
    '$group_key',
    'distinct_id',
]
export const MAX_EXPERIMENT_VARIANTS = 20
export const EXPERIMENT_DEFAULT_DURATION = 14 // days

// Event constants
export const ACTION_TYPE = 'action_type'
export const EVENT_TYPE = 'event_type'
export const STALE_EVENT_SECONDS = 30 * 24 * 60 * 60 // 30 days

/**
 * @deprecated should be removed once backend is updated
 */
export enum ShownAsValue {
    VOLUME = 'Volume',
    STICKINESS = 'Stickiness',
    LIFECYCLE = 'Lifecycle',
}

// Retention constants
export const RETENTION_RECURRING = 'retention_recurring'
export const RETENTION_FIRST_TIME = 'retention_first_time'

export const WEBHOOK_SERVICES: Record<string, string> = {
    Slack: 'slack.com',
    Discord: 'discord.com',
    Teams: 'office.com',
}

// NOTE: Run `DEBUG=1 python manage.py sync_feature_flags` locally to sync these flags into your local project
// By default all flags are boolean but you can add `multivariate` to the comment to have it created as multivariate with "test" and "control" values

export const FEATURE_FLAGS = {
    // Experiments / beta features
    FUNNELS_CUE_OPT_OUT: 'funnels-cue-opt-out-7301', // owner: @neilkakkar
    HISTORICAL_EXPORTS_V2: 'historical-exports-v2', // owner @macobo
    INGESTION_WARNINGS_ENABLED: 'ingestion-warnings-enabled', // owner: @tiina303
    SESSION_RESET_ON_LOAD: 'session-reset-on-load', // owner: @benjackwhite
    DEBUG_REACT_RENDERS: 'debug-react-renders', // owner: @benjackwhite
    AUTO_ROLLBACK_FEATURE_FLAGS: 'auto-rollback-feature-flags', // owner: @EDsCODE
    ONBOARDING_V2_DEMO: 'onboarding-v2-demo', // owner: #team-growth
    QUERY_RUNNING_TIME: 'query_running_time', // owner: @mariusandra
    QUERY_TIMINGS: 'query-timings', // owner: @mariusandra
    HEDGEHOG_MODE_DEBUG: 'hedgehog-mode-debug', // owner: @benjackwhite
    HIGH_FREQUENCY_BATCH_EXPORTS: 'high-frequency-batch-exports', // owner: @tomasfarias
    PERSON_BATCH_EXPORTS: 'person-batch-exports', // owner: @tomasfarias
    SESSIONS_BATCH_EXPORTS: 'sessions-batch-exports', // owner: @tomasfarias
    FF_DASHBOARD_TEMPLATES: 'ff-dashboard-templates', // owner: @EDsCODE
    ARTIFICIAL_HOG: 'artificial-hog', // owner: #team-max-ai
    FLOATING_ARTIFICIAL_HOG: 'floating-artificial-hog', // owner: #team-max-ai
    MAX_AI_INSIGHT_SEARCH: 'max-ai-insight-search', // owner: #team-max-ai
    PRODUCT_SPECIFIC_ONBOARDING: 'product-specific-onboarding', // owner: @raquelmsmith
    REDIRECT_SIGNUPS_TO_INSTANCE: 'redirect-signups-to-instance', // owner: @raquelmsmith
    HOGQL_DASHBOARD_ASYNC: 'hogql-dashboard-async', // owner: @webjunkie
    WEBHOOKS_DENYLIST: 'webhooks-denylist', // owner: #team-pipeline
    PIPELINE_UI: 'pipeline-ui', // owner: #team-pipeline
    PERSON_FEED_CANVAS: 'person-feed-canvas', // owner: #project-canvas
    FEATURE_FLAG_COHORT_CREATION: 'feature-flag-cohort-creation', // owner: @neilkakkar #team-feature-success
    INSIGHT_HORIZONTAL_CONTROLS: 'insight-horizontal-controls', // owner: #team-product-analytics
    SURVEYS_ADAPTIVE_LIMITS: 'surveys-adaptive-limits', // owner: #team-surveys
    SURVEY_EMPTY_STATE_V2: 'survey-empty-states-v2', // owner: #team-surveys
    SURVEYS_ACTIONS: 'surveys-actions', // owner: #team-surveys
    EXTERNAL_SURVEYS: 'external-surveys', // owner: #team-surveys
    DISCUSSIONS: 'discussions', // owner: @daibhin @benjackwhite
    REDIRECT_INSIGHT_CREATION_PRODUCT_ANALYTICS_ONBOARDING: 'redirect-insight-creation-product-analytics-onboarding', // owner: @biancayang
    AI_SESSION_SUMMARY: 'ai-session-summary', // owner: #team-replay
    AI_SESSION_PERMISSIONS: 'ai-session-permissions', // owner: #team-replay
    SESSION_REPLAY_DOCTOR: 'session-replay-doctor', // owner: #team-replay
    AUDIT_LOGS_ACCESS: 'audit-logs-access', // owner: #team-growth
    SUBSCRIBE_FROM_PAYGATE: 'subscribe-from-paygate', // owner: #team-growth
    HEATMAPS_UI: 'heatmaps-ui', // owner: @benjackwhite
    THEME: 'theme', // owner: @aprilfools
    PROXY_AS_A_SERVICE: 'proxy-as-a-service', // owner: #team-infrastructure
    SETTINGS_PERSONS_JOIN_MODE: 'settings-persons-join-mode', // owner: @robbie-c
    SETTINGS_PERSONS_ON_EVENTS_HIDDEN: 'settings-persons-on-events-hidden', // owner: @Twixes
    HOG: 'hog', // owner: @mariusandra
    PERSONLESS_EVENTS_NOT_SUPPORTED: 'personless-events-not-supported', // owner: @raquelmsmith
    SETTINGS_BOUNCE_RATE_PAGE_VIEW_MODE: 'settings-bounce-rate-page-view-mode', // owner: @robbie-c
    ONBOARDING_DASHBOARD_TEMPLATES: 'onboarding-dashboard-templates', // owner: @raquelmsmith
    SETTINGS_SESSION_TABLE_VERSION: 'settings-session-table-version', // owner: @robbie-c
    INSIGHT_FUNNELS_USE_UDF: 'insight-funnels-use-udf', // owner: @aspicer #team-product-analytics
    INSIGHT_FUNNELS_USE_UDF_TRENDS: 'insight-funnels-use-udf-trends', // owner: @aspicer #team-product-analytics
    INSIGHT_FUNNELS_USE_UDF_TIME_TO_CONVERT: 'insight-funnels-use-udf-time-to-convert', // owner: @aspicer #team-product-analytics
    QUERY_CACHE_USE_S3: 'query-cache-use-s3', // owner: @aspicer #team-product-analytics
    DASHBOARD_THREADS: 'dashboard-threads', // owner: @aspicer #team-product-analytics
    BATCH_EXPORTS_POSTHOG_HTTP: 'posthog-http-batch-exports',
    HEDGEHOG_SKIN_SPIDERHOG: 'hedgehog-skin-spiderhog', // owner: @benjackwhite
    WEB_EXPERIMENTS: 'web-experiments', // owner: @team-feature-success
    ENVIRONMENTS: 'environments', // owner: #team-platform-features
    REPLAY_TEMPLATES: 'replay-templates', // owner: @raquelmsmith #team-replay
    MESSAGING: 'messaging', // owner @haven #team-messaging
    MESSAGING_EARLY_ACCESS: 'messaging-product', // owner @haven #team-messaging
    ENVIRONMENTS_ROLLBACK: 'environments-rollback', // owner: @yasen-posthog #team-platform-features
    SELF_SERVE_CREDIT_OVERRIDE: 'self-serve-credit-override', // owner: @zach
    CUSTOM_CSS_THEMES: 'custom-css-themes', // owner: @daibhin
    METALYTICS: 'metalytics', // owner: @surbhi
    REMOTE_CONFIG: 'remote-config', // owner: @benjackwhite
    REPLAY_HOGQL_FILTERS: 'replay-hogql-filters', // owner: @pauldambra #team-replay
    REPLAY_GROUPS_FILTERS: 'replay-groups-filters', // owner: @pauldambra #team-replay
    SUPPORT_MESSAGE_OVERRIDE: 'support-message-override', // owner: @abigail
    BILLING_SKIP_FORECASTING: 'billing-skip-forecasting', // owner: @zach
    CDP_ACTIVITY_LOG_NOTIFICATIONS: 'cdp-activity-log-notifications', // owner: #team-cdp
    COOKIELESS_SERVER_HASH_MODE_SETTING: 'cookieless-server-hash-mode-setting', // owner: @robbie-c #team-web-analytics
    INSIGHT_COLORS: 'insight-colors', // owner: @thmsobrmlr #team-product-analytics
    WEB_ANALYTICS_FOR_MOBILE: 'web-analytics-for-mobile', // owner: @robbie-c #team-web-analytics
    LLM_OBSERVABILITY: 'llm-observability', // owner: #team-ai-product-manager
    ONBOARDING_SESSION_REPLAY_SEPARATE_STEP: 'onboarding-session-replay-separate-step', // owner: @joshsny #team-growth
    EXPERIMENT_INTERVAL_TIMESERIES: 'experiments-interval-timeseries', // owner: @jurajmajerik #team-experiments
    EXPERIMENTAL_DASHBOARD_ITEM_RENDERING: 'experimental-dashboard-item-rendering', // owner: @thmsobrmlr #team-product-analytics
    PATHS_V2: 'paths-v2', // owner: @thmsobrmlr #team-product-analytics
    ONBOARDING_DATA_WAREHOUSE_FOR_PRODUCT_ANALYTICS: 'onboarding-data-warehouse-for-product-analytics', // owner: @joshsny #team-growth
    DELAYED_LOADING_ANIMATION: 'delayed-loading-animation', // owner: @raquelmsmith
    SESSION_RECORDINGS_PLAYLIST_COUNT_COLUMN: 'session-recordings-playlist-count-column', // owner: @pauldambra #team-replay
    WEB_ANALYTICS_PAGE_REPORTS: 'web-analytics-page-reports', // owner: @lricoy #team-web-analytics
    REVENUE_ANALYTICS: 'revenue-analytics-beta', // owner: @rafaeelaudibert #team-revenue-analytics
    SUPPORT_FORM_IN_ONBOARDING: 'support-form-in-onboarding', // owner: @joshsny #team-growth
    CRM_ITERATION_ONE: 'crm-iteration-one', // owner: @arthurdedeus #team-crm
    CRM_USAGE_METRICS: 'crm-usage-metrics', // owner: @arthurdedeus #team-crm
    TOGGLE_PROPERTY_ARRAYS: 'toggle-property-arrays', // owner: @arthurdedeus #team-crm
    RECORDINGS_SIMILAR_RECORDINGS: 'recordings-similar-recordings', // owner: @veryayskiy #team-replay
    RECORDINGS_BLOBBY_V2_REPLAY: 'recordings-blobby-v2-replay', // owner: @pl #team-cdp
    RECORDINGS_BLOBBY_V2_LTS_REPLAY: 'use-blob-v2-lts', // owner: @pauldambra #team-replay
    SETTINGS_SESSIONS_V2_JOIN: 'settings-sessions-v2-join', // owner: @robbie-c #team-web-analytics
    SAVE_INSIGHT_TASK: 'save-insight-task', // owner: @joshsny #team-growth
    DASHBOARD_COLORS: 'dashboard-colors', // owner: @thmsobrmlr #team-product-analytics
    ERROR_TRACKING_ALERT_ROUTING: 'error-tracking-alert-routing', // owner: #team-error-tracking
    ERROR_TRACKING_SCENE_TOOL: 'error-tracking-scene-max-tool', // owner: @olly #team-error-tracking
    ERROR_TRACKING_ISSUE_CORRELATION: 'error-tracking-issue-correlation', // owner: @david #team-error-tracking
    REPLAY_TRIGGER_TYPE_CHOICE: 'replay-trigger-type-choice', // owner: @pauldambra #team-replay
    POSTHOG_STORIES: 'posthog-stories', // owner: @jabahamondes #team-web-analytics
    ACTIVE_HOURS_HEATMAP: 'active-hours-heatmap', // owner: @jabahamondes #team-web-analytics
    CALENDAR_HEATMAP_INSIGHT: 'calendar-heatmap-insight', // owner: @jabahamondes #team-web-analytics
    WEB_ANALYTICS_MARKETING: 'marketing-analytics', // owner: @jabahamondes #team-web-analytics
    BILLING_FORECASTING_ISSUES: 'billing-forecasting-issues', // owner: @pato
    STARTUP_PROGRAM_INTENT: 'startup-program-intent', // owner: @pawel-cebula #team-billing
    SETTINGS_WEB_ANALYTICS_PRE_AGGREGATED_TABLES: 'web-analytics-pre-aggregated-tables', // owner: @lricoy #team-web-analytics
    WEB_ANALYTICS_FRUSTRATING_PAGES_TILE: 'web-analytics-frustrating-pages-tile', // owner: @lricoy #team-web-analytics
    ALWAYS_QUERY_BLOCKING: 'always-query-blocking', // owner: @timgl
    GET_HOG_TEMPLATES_FROM_DB: 'get-hog-templates-from-db', // owner: @meikel #team-
    BLOCKING_EXPORTS: 'blocking-exports', // owner: @aspicer #team-product-analytics
    LINKS: 'links', // owner: @marconlp #team-link
    GAME_CENTER: 'game-center', // owner: everybody
    USER_INTERVIEWS: 'user-interviews', // owner: @Twixes @jurajmajerik
    LOGS: 'logs', // owner: @david @frank @olly @ross
    CSP_REPORTING: 'mexicspo', // owner @pauldambra @lricoy @robbiec
    LLM_OBSERVABILITY_PLAYGROUND: 'llm-observability-playground', // owner: #team-llm-observability @peter-k
    USAGE_SPEND_DASHBOARDS: 'usage-spend-dashboards', // owner: @pawel-cebula #team-billing
    CDP_HOG_SOURCES: 'cdp-hog-sources', // owner #team-cdp
    CDP_PERSON_UPDATES: 'cdp-person-updates', // owner: #team-cdp
    SCREENSHOT_EDITOR: 'screenshot-editor', // owner: @veryayskiy #team-replay
    ACTIVITY_OR_EXPLORE: 'activity-or-explore', // owner: @pauldambra #team-replay
    LINEAGE_DEPENDENCY_VIEW: 'lineage-dependency-view', // owner: @phixMe #team-data-warehouse
    TRACK_MEMORY_USAGE: 'track-memory-usage', // owner: @pauldambra #team-replay
    TAXONOMIC_EVENT_SORTING: 'taxonomic-event-sorting', // owner: @pauldambra #team-replay
    REPLAY_FILTERS_IN_PLAYLIST_MAX_AI: 'replay-filters-in-playlist-max-ai', // owner: @veryayskiy #team-replay
    REPLAY_EXCLUDE_FROM_HIDE_RECORDINGS_MENU: 'replay-exclude-from-hide-recordings-menu', // owner: @veryayskiy #team-replay
    USE_TEMPORAL_SUBSCRIPTIONS: 'use-temporal-subscriptions', // owner: @aspicer #team-product-analytics
    EXPERIMENTS_DEV_STATS_METHOD_TOGGLE: 'experiments-dev-stats-method-toggle', // owner: #team-experiments
    META_ADS_DWH: 'meta-ads-dwh', // owner: @EDsCODE #team-data-warehouse
    AA_TEST_BAYESIAN_LEGACY: 'aa-test-bayesian-legacy', // owner: #team-experiments
    AA_TEST_BAYESIAN_NEW: 'aa-test-bayesian-new', // owner: #team-experiments
    NEW_SCENE_LAYOUT: 'new-scene-layout', // owner: @adamleithp #team-devex
    EXPERIMENTS_AI_SUMMARY: 'experiments-ai-summary', // owner: @rodrigoi #team-experiments
    WEB_ANALYTICS_API: 'web-analytics-api', // owner: #team-web-analytics
    MEMBERS_CAN_USE_PERSONAL_API_KEYS: 'members-can-use-personal-api-keys', // owner: @yasen-posthog #team-platform-features
    FLAG_EVALUATION_RUNTIMES: 'flag-evaluation-runtimes', // owner: @dylan #team-feature-flags
    PATH_CLEANING_FILTER_TABLE_UI: 'path-cleaning-filter-table-ui', // owner: @lricoy #team-web-analytics
    REPLAY_SETTINGS_HELP: 'replay-settings-help', // owner: @veryayskiy #team-replay
    EDITOR_DRAFTS: 'editor-drafts', // owner: @EDsCODE #team-data-warehouse
    DATA_WAREHOUSE_SCENE: 'data-warehouse-scene', // owner: @naumaanh #team-data-warehouse
    MAX_BILLING_CONTEXT: 'max-billing-context', // owner: @pawel-cebula #team-billing
    SCENE_TABS: 'scene-tabs', // owner @mariusandra #team-devex
    FEATURE_FLAGS_FLAG_DEPENDENCY: 'feature-flags-flag-dependency', // owner: @haacked #team-feature-flags
    LLM_OBSERVABILITY_SHOW_INPUT_OUTPUT: 'llm-observability-show-input-output', // owner: #team-llm-observability
    MAX_SESSION_SUMMARIZATION: 'max-session-summarization', // owner: #team-max-ai
<<<<<<< HEAD
    COMMENT_TEXT_FILTERING: 'comment-text-filtering', // owner: @pauldambra #team-replay
=======
    EXPERIMENTS_RATIO_METRIC: 'experiments-ratio-metric', // owner: @andehen #team-experiments
>>>>>>> 7f965950
} as const
export type FeatureFlagKey = (typeof FEATURE_FLAGS)[keyof typeof FEATURE_FLAGS]

export const PRODUCT_VISUAL_ORDER = {
    productAnalytics: 10,
    webAnalytics: 20,
    revenueAnalytics: 30,
    dashboards: 50,
    notebooks: 52,
    sessionReplay: 60,
    featureFlags: 70,
    experiments: 80,
    surveys: 90,
    aiChat: 100,
    llmObservability: 110,
    earlyAccessFeatures: 120,
    errorTracking: 130,
    sqlEditor: 135,
    dataPipeline: 140,
    // alphas
    messaging: 300,
    heatmaps: 310,
    links: 320,
    logs: 330,
    userInterviews: 340,
}

export const INSIGHT_VISUAL_ORDER = {
    trends: 10,
    funnel: 20,
    retention: 30,
    paths: 40,
    stickiness: 50,
    lifecycle: 60,
    calendarHeatmap: 70,
    sql: 80,
    hog: 90,
}

export const ENTITY_MATCH_TYPE = 'entities'
export const PROPERTY_MATCH_TYPE = 'properties'

export enum FunnelLayout {
    horizontal = 'horizontal',
    vertical = 'vertical',
}

export const BIN_COUNT_AUTO = 'auto' as const

export const RETENTION_MEAN_NONE = 'none' as const

// Cohort types
export enum CohortTypeEnum {
    Static = 'static',
    Dynamic = 'dynamic',
}

/**
 * Mock Node.js `process`, which is required by VFile that is used by ReactMarkdown.
 * See https://github.com/remarkjs/react-markdown/issues/339.
 */
export const MOCK_NODE_PROCESS = { cwd: () => '', env: {} } as unknown as NodeJS.Process

export const SSO_PROVIDER_NAMES: Record<SSOProvider, string> = {
    'google-oauth2': 'Google',
    github: 'GitHub',
    gitlab: 'GitLab',
    saml: 'Single sign-on (SAML)',
}

export const DOMAIN_REGEX = /^([a-z0-9]+(-[a-z0-9]+)*\.)+[a-z]{2,}$/
export const SECURE_URL_REGEX = /^(?:http(s)?:\/\/)[\w.-]+(?:\.[\w.-]+)+[\w\-._~:/?#[\]@!$&'()*+,;=]+$/gi

export const CLOUD_HOSTNAMES = {
    [Region.US]: 'us.posthog.com',
    [Region.EU]: 'eu.posthog.com',
}

export const SESSION_RECORDINGS_PLAYLIST_FREE_COUNT = 5

export const GENERATED_DASHBOARD_PREFIX = 'Generated Dashboard'

export const ACTIVITY_PAGE_SIZE = 20
export const EVENT_DEFINITIONS_PER_PAGE = 50
export const PROPERTY_DEFINITIONS_PER_EVENT = 5
export const EVENT_PROPERTY_DEFINITIONS_PER_PAGE = 50
export const LOGS_PORTION_LIMIT = 50

export const SESSION_REPLAY_MINIMUM_DURATION_OPTIONS: LemonSelectOptions<number | null> = [
    {
        label: 'no minimum',
        value: null,
    },
    {
        label: '1',
        value: 1000,
    },
    {
        label: '2',
        value: 2000,
    },
    {
        label: '5',
        value: 5000,
    },
    {
        label: '10',
        value: 10000,
    },
    {
        label: '15',
        value: 15000,
    },
    {
        label: '30',
        value: 30000,
    },
]

export const UNSUBSCRIBE_SURVEY_ID = '018b6e13-590c-0000-decb-c727a2b3f462'
export const SESSION_RECORDING_OPT_OUT_SURVEY_ID = '01985c68-bd25-0000-b7e3-f1ccc987e979'

export const TAILWIND_BREAKPOINTS = {
    sm: 526,
    md: 768,
    lg: 992,
    xl: 1200,
    '2xl': 1600,
}

export const INSIGHT_ALERT_FIRING_SUB_TEMPLATE_ID = 'insight-alert-firing'
export const INSIGHT_ALERT_DESTINATION_LOGIC_KEY = 'insightAlertDestination'
export const INSIGHT_ALERT_FIRING_EVENT_ID = '$insight_alert_firing'<|MERGE_RESOLUTION|>--- conflicted
+++ resolved
@@ -282,11 +282,8 @@
     FEATURE_FLAGS_FLAG_DEPENDENCY: 'feature-flags-flag-dependency', // owner: @haacked #team-feature-flags
     LLM_OBSERVABILITY_SHOW_INPUT_OUTPUT: 'llm-observability-show-input-output', // owner: #team-llm-observability
     MAX_SESSION_SUMMARIZATION: 'max-session-summarization', // owner: #team-max-ai
-<<<<<<< HEAD
+    EXPERIMENTS_RATIO_METRIC: 'experiments-ratio-metric', // owner: @andehen #team-experiments
     COMMENT_TEXT_FILTERING: 'comment-text-filtering', // owner: @pauldambra #team-replay
-=======
-    EXPERIMENTS_RATIO_METRIC: 'experiments-ratio-metric', // owner: @andehen #team-experiments
->>>>>>> 7f965950
 } as const
 export type FeatureFlagKey = (typeof FEATURE_FLAGS)[keyof typeof FEATURE_FLAGS]
 
