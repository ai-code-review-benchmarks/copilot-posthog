import { LemonSelectOptions } from '@posthog/lemon-ui'

import { ChartDisplayCategory, ChartDisplayType, Region, SSOProvider } from '../types'

// Sync with backend DISPLAY_TYPES_TO_CATEGORIES
export const DISPLAY_TYPES_TO_CATEGORIES: Record<ChartDisplayType, ChartDisplayCategory> = {
    [ChartDisplayType.ActionsLineGraph]: ChartDisplayCategory.TimeSeries,
    [ChartDisplayType.ActionsBar]: ChartDisplayCategory.TimeSeries,
    [ChartDisplayType.ActionsStackedBar]: ChartDisplayCategory.TimeSeries,
    [ChartDisplayType.ActionsAreaGraph]: ChartDisplayCategory.TimeSeries,
    [ChartDisplayType.ActionsLineGraphCumulative]: ChartDisplayCategory.CumulativeTimeSeries,
    [ChartDisplayType.BoldNumber]: ChartDisplayCategory.TotalValue,
    [ChartDisplayType.ActionsPie]: ChartDisplayCategory.TotalValue,
    [ChartDisplayType.ActionsBarValue]: ChartDisplayCategory.TotalValue,
    [ChartDisplayType.ActionsTable]: ChartDisplayCategory.TotalValue,
    [ChartDisplayType.WorldMap]: ChartDisplayCategory.TotalValue,
}
export const NON_TIME_SERIES_DISPLAY_TYPES = Object.entries(DISPLAY_TYPES_TO_CATEGORIES)
    .filter(([, category]) => category === ChartDisplayCategory.TotalValue)
    .map(([displayType]) => displayType as ChartDisplayType)

/** Display types for which `breakdown` is hidden and ignored. Sync with backend NON_BREAKDOWN_DISPLAY_TYPES. */
export const NON_BREAKDOWN_DISPLAY_TYPES = [ChartDisplayType.BoldNumber]
/** Display types which only work with a single series. */
export const SINGLE_SERIES_DISPLAY_TYPES = [ChartDisplayType.WorldMap, ChartDisplayType.BoldNumber]

export const NON_VALUES_ON_SERIES_DISPLAY_TYPES = [
    ChartDisplayType.ActionsTable,
    ChartDisplayType.WorldMap,
    ChartDisplayType.BoldNumber,
]

/** Display types for which a percent stack view is available. */
export const PERCENT_STACK_VIEW_DISPLAY_TYPE = [
    ChartDisplayType.ActionsBar,
    ChartDisplayType.ActionsAreaGraph,
    ChartDisplayType.ActionsPie,
]

export enum OrganizationMembershipLevel {
    Member = 1,
    Admin = 8,
    Owner = 15,
}

export enum TeamMembershipLevel {
    Member = 1,
    Admin = 8,
}

export type EitherMembershipLevel = OrganizationMembershipLevel | TeamMembershipLevel

/** See posthog/api/organization.py for details. */
export enum PluginsAccessLevel {
    None = 0,
    Config = 3,
    Install = 6,
    Root = 9,
}

/** Collaboration restriction level (which is a dashboard setting). Sync with DashboardPrivilegeLevel. */
export enum DashboardRestrictionLevel {
    EveryoneInProjectCanEdit = 21,
    OnlyCollaboratorsCanEdit = 37,
}

/** Collaboration privilege level (which is a user property). Sync with DashboardRestrictionLevel. */
export enum DashboardPrivilegeLevel {
    CanView = 21,
    CanEdit = 37,
    /** This is not a value that can be set in the DB – it's inferred. */
    _ProjectAdmin = 888,
    /** This is not a value that can be set in the DB – it's inferred. */
    _Owner = 999,
}

export const privilegeLevelToName: Record<DashboardPrivilegeLevel, string> = {
    [DashboardPrivilegeLevel.CanView]: 'can view',
    [DashboardPrivilegeLevel.CanEdit]: 'can edit',
    [DashboardPrivilegeLevel._Owner]: 'owner',
    [DashboardPrivilegeLevel._ProjectAdmin]: 'can edit',
}

// Persons
export const PERSON_DISTINCT_ID_MAX_SIZE = 3
// Sync with .../api/person.py and .../ingestion/hooks.ts
export const PERSON_DEFAULT_DISPLAY_NAME_PROPERTIES = [
    'email',
    'Email',
    'name',
    'Name',
    'username',
    'Username',
    'UserName',
]

// Feature Flags & Experiments
export const INSTANTLY_AVAILABLE_PROPERTIES = [
    '$geoip_city_name',
    '$geoip_country_name',
    '$geoip_country_code',
    '$geoip_continent_name',
    '$geoip_continent_code',
    '$geoip_postal_code',
    '$geoip_time_zone',
    // Person and group identifiers
    '$group_key',
    'distinct_id',
]
export const MAX_EXPERIMENT_VARIANTS = 20
export const EXPERIMENT_DEFAULT_DURATION = 14 // days

// Event constants
export const ACTION_TYPE = 'action_type'
export const EVENT_TYPE = 'event_type'
export const STALE_EVENT_SECONDS = 30 * 24 * 60 * 60 // 30 days

/** @deprecated: should be removed once backend is updated */
export enum ShownAsValue {
    VOLUME = 'Volume',
    STICKINESS = 'Stickiness',
    LIFECYCLE = 'Lifecycle',
}

// Retention constants
export const RETENTION_RECURRING = 'retention_recurring'
export const RETENTION_FIRST_TIME = 'retention_first_time'

export const WEBHOOK_SERVICES: Record<string, string> = {
    Slack: 'slack.com',
    Discord: 'discord.com',
    Teams: 'office.com',
}

// NOTE: Run `DEBUG=1 python manage.py sync_feature_flags` locally to sync these flags into your local project
// By default all flags are boolean but you can add `multivariate` to the comment to have it created as multivariate with "test" and "control" values

export const FEATURE_FLAGS = {
    // Experiments / beta features
    FUNNELS_CUE_OPT_OUT: 'funnels-cue-opt-out-7301', // owner: @neilkakkar
    HISTORICAL_EXPORTS_V2: 'historical-exports-v2', // owner @macobo
    INGESTION_WARNINGS_ENABLED: 'ingestion-warnings-enabled', // owner: @tiina303
    SESSION_RESET_ON_LOAD: 'session-reset-on-load', // owner: @benjackwhite
    DEBUG_REACT_RENDERS: 'debug-react-renders', // owner: @benjackwhite
    AUTO_ROLLBACK_FEATURE_FLAGS: 'auto-rollback-feature-flags', // owner: @EDsCODE
    ONBOARDING_V2_DEMO: 'onboarding-v2-demo', // owner: #team-growth
    QUERY_RUNNING_TIME: 'query_running_time', // owner: @mariusandra
    QUERY_TIMINGS: 'query-timings', // owner: @mariusandra
    POSTHOG_3000_NAV: 'posthog-3000-nav', // owner: @Twixes
    HEDGEHOG_MODE: 'hedgehog-mode', // owner: @benjackwhite
    HEDGEHOG_MODE_DEBUG: 'hedgehog-mode-debug', // owner: @benjackwhite
    HIGH_FREQUENCY_BATCH_EXPORTS: 'high-frequency-batch-exports', // owner: @tomasfarias
    PERSON_BATCH_EXPORTS: 'person-batch-exports', // owner: @tomasfarias
    SESSIONS_BATCH_EXPORTS: 'sessions-batch-exports', // owner: @tomasfarias
    FF_DASHBOARD_TEMPLATES: 'ff-dashboard-templates', // owner: @EDsCODE
    ARTIFICIAL_HOG: 'artificial-hog', // owner: @Twixes
    CS_DASHBOARDS: 'cs-dashboards', // owner: @pauldambra
    PRODUCT_SPECIFIC_ONBOARDING: 'product-specific-onboarding', // owner: @raquelmsmith
    REDIRECT_SIGNUPS_TO_INSTANCE: 'redirect-signups-to-instance', // owner: @raquelmsmith
    APPS_AND_EXPORTS_UI: 'apps-and-exports-ui', // owner: @benjackwhite
    HOGQL_DASHBOARD_ASYNC: 'hogql-dashboard-async', // owner: @webjunkie
    WEBHOOKS_DENYLIST: 'webhooks-denylist', // owner: #team-pipeline
    PIPELINE_UI: 'pipeline-ui', // owner: #team-pipeline
    PERSON_FEED_CANVAS: 'person-feed-canvas', // owner: #project-canvas
    FEATURE_FLAG_COHORT_CREATION: 'feature-flag-cohort-creation', // owner: @neilkakkar #team-feature-success
    INSIGHT_HORIZONTAL_CONTROLS: 'insight-horizontal-controls', // owner: @benjackwhite
    SURVEYS_ADAPTIVE_LIMITS: 'surveys-adaptive-limits', // owner: #team-surveys
    SURVEYS_ACTIONS: 'surveys-actions', // owner: #team-surveys
    SURVEYS_CUSTOM_FONTS: 'surveys-custom-fonts', // owner: #team-surveys
    YEAR_IN_HOG: 'year-in-hog', // owner: #team-replay
    SESSION_REPLAY_EXPORT_MOBILE_DATA: 'session-replay-export-mobile-data', // owner: #team-replay
    DISCUSSIONS: 'discussions', // owner: @daibhin @benjackwhite
    REDIRECT_INSIGHT_CREATION_PRODUCT_ANALYTICS_ONBOARDING: 'redirect-insight-creation-product-analytics-onboarding', // owner: @biancayang
    AI_SESSION_SUMMARY: 'ai-session-summary', // owner: #team-replay
    AI_SESSION_PERMISSIONS: 'ai-session-permissions', // owner: #team-replay
    SESSION_REPLAY_DOCTOR: 'session-replay-doctor', // owner: #team-replay
    AUDIT_LOGS_ACCESS: 'audit-logs-access', // owner: #team-growth
    SUBSCRIBE_FROM_PAYGATE: 'subscribe-from-paygate', // owner: #team-growth
    HEATMAPS_UI: 'heatmaps-ui', // owner: @benjackwhite
    THEME: 'theme', // owner: @aprilfools
    PROXY_AS_A_SERVICE: 'proxy-as-a-service', // owner: #team-infrastructure
    SETTINGS_PERSONS_JOIN_MODE: 'settings-persons-join-mode', // owner: @robbie-c
    SETTINGS_PERSONS_ON_EVENTS_HIDDEN: 'settings-persons-on-events-hidden', // owner: @Twixes
    HOG: 'hog', // owner: @mariusandra
    HOG_FUNCTIONS_LINKED: 'hog-functions-linked', // owner: #team-cdp
    PERSONLESS_EVENTS_NOT_SUPPORTED: 'personless-events-not-supported', // owner: @raquelmsmith
    ALERTS: 'alerts', // owner: @anirudhpillai #team-product-analytics
    ERROR_TRACKING: 'error-tracking', // owner: #team-error-tracking
    SETTINGS_BOUNCE_RATE_PAGE_VIEW_MODE: 'settings-bounce-rate-page-view-mode', // owner: @robbie-c
    ONBOARDING_DASHBOARD_TEMPLATES: 'onboarding-dashboard-templates', // owner: @raquelmsmith
    MULTIPLE_BREAKDOWNS: 'multiple-breakdowns', // owner: @skoob13 #team-product-analytics
    SETTINGS_SESSION_TABLE_VERSION: 'settings-session-table-version', // owner: @robbie-c
    INSIGHT_FUNNELS_USE_UDF: 'insight-funnels-use-udf', // owner: @aspicer #team-product-analytics
    INSIGHT_FUNNELS_USE_UDF_TRENDS: 'insight-funnels-use-udf-trends', // owner: @aspicer #team-product-analytics
    INSIGHT_FUNNELS_USE_UDF_TIME_TO_CONVERT: 'insight-funnels-use-udf-time-to-convert', // owner: @aspicer #team-product-analytics
    BATCH_EXPORTS_POSTHOG_HTTP: 'posthog-http-batch-exports',
    DATA_MODELING: 'data-modeling', // owner: @EDsCODE #team-data-warehouse
    HEDGEHOG_SKIN_SPIDERHOG: 'hedgehog-skin-spiderhog', // owner: @benjackwhite
    INSIGHT_VARIABLES: 'insight_variables', // owner: @Gilbert09 #team-data-warehouse
    WEB_EXPERIMENTS: 'web-experiments', // owner: @team-feature-success
    BIGQUERY_DWH: 'bigquery-dwh', // owner: @Gilbert09 #team-data-warehouse
    ENVIRONMENTS: 'environments', // owner: @Twixes #team-product-analytics
    BILLING_PAYMENT_ENTRY_IN_APP: 'billing-payment-entry-in-app', // owner: @zach
    REPLAY_TEMPLATES: 'replay-templates', // owner: @raquelmsmith #team-replay
    EXPERIMENTS_HOGQL: 'experiments-hogql', // owner: @jurajmajerik #team-experiments
    ROLE_BASED_ACCESS_CONTROL: 'role-based-access-control', // owner: @zach
    MESSAGING: 'messaging', // owner @mariusandra #team-cdp
    EDIT_DWH_SOURCE_CONFIG: 'edit_dwh_source_config', // owner: @Gilbert09 #team-data-warehouse
    AI_SURVEY_RESPONSE_SUMMARY: 'ai-survey-response-summary', // owner: #team-surveys
    SELF_SERVE_CREDIT_OVERRIDE: 'self-serve-credit-override', // owner: @zach
    FEATURE_MANAGEMENT_UI: 'feature-management-ui', // owner: @haven #team-feature-flags
    CUSTOM_CSS_THEMES: 'custom-css-themes', // owner: @daibhin
    METALYTICS: 'metalytics', // owner: @surbhi
    REMOTE_CONFIG: 'remote-config', // owner: @benjackwhite
    SITE_DESTINATIONS: 'site-destinations', // owner: @mariusandra #team-cdp
    SITE_APP_FUNCTIONS: 'site-app-functions', // owner: @mariusandra #team-cdp
    HOG_TRANSFORMATIONS_CUSTOM_HOG_ENABLED: 'hog-transformation-custom-hog-code', // owner: #team-cdp
    REPLAY_HOGQL_FILTERS: 'replay-hogql-filters', // owner: @pauldambra #team-replay
    SUPPORT_MESSAGE_OVERRIDE: 'support-message-override', // owner: @abigail
    SUPPORT_SIDEBAR_MAX: 'support-sidebar-max', // owner: @steven #team-max
    BILLING_SKIP_FORECASTING: 'billing-skip-forecasting', // owner: @zach
    EXPERIMENT_STATS_V2: 'experiment-stats-v2', // owner: @danielbachhuber #team-experiments
    BILLING_USAGE_DASHBOARD: 'billing-usage-dashboard', // owner: @pato
    CDP_ACTIVITY_LOG_NOTIFICATIONS: 'cdp-activity-log-notifications', // owner: #team-cdp
    COOKIELESS_SERVER_HASH_MODE_SETTING: 'cookieless-server-hash-mode-setting', // owner: @robbie-c #team-web-analytics
    INSIGHT_COLORS: 'insight-colors', // owner: @thmsobrmlr #team-product-analytics
    WEB_ANALYTICS_FOR_MOBILE: 'web-analytics-for-mobile', // owner: @robbie-c #team-web-analytics
    REPLAY_FLAGS_FILTERS: 'replay-flags-filters', // owner: @pauldambra #team-replay
    REPLAY_LANDING_PAGE: 'replay-landing-page', // owner :#team-replay
    WEB_REVENUE_TRACKING: 'web-revenue-tracking', // owner: @robbie-c #team-web-analytics
    LLM_OBSERVABILITY: 'llm-observability', // owner: #team-ai-product-manager
    ONBOARDING_SESSION_REPLAY_SEPARATE_STEP: 'onboarding-session-replay-separate-step', // owner: @joshsny #team-growth
    EXPERIMENT_INTERVAL_TIMESERIES: 'experiments-interval-timeseries', // owner: @jurajmajerik #team-experiments
    EXPERIMENT_P_VALUE: 'experiment-p-value', // owner: @jurajmajerik #team-experiments
    WEB_ANALYTICS_IMPROVED_PATH_CLEANING: 'web-analytics-improved-path-cleaning', // owner: @rafaeelaudibert #team-web-analytics
    EXPERIMENTAL_DASHBOARD_ITEM_RENDERING: 'experimental-dashboard-item-rendering', // owner: @thmsobrmlr #team-product-analytics
    RECORDINGS_AI_FILTER: 'recordings-ai-filter', // owner: @veryayskiy #team-replay
    PATHS_V2: 'paths-v2', // owner: @thmsobrmlr #team-product-analytics
    TREE_VIEW: 'tree-view', // owner: @mariusandra #team-devex
    EXPERIMENTS_NEW_QUERY_RUNNER: 'experiments-new-query-runner', // owner: #team-experiments
    RECORDINGS_AI_REGEX: 'recordings-ai-regex', // owner: @veryayskiy #team-replay
    EXPERIMENTS_NEW_QUERY_RUNNER_AA_TEST: 'experiments-new-query-runner-aa-test', // #team-experiments
    ONBOARDING_DATA_WAREHOUSE_FOR_PRODUCT_ANALYTICS: 'onboarding-data-warehouse-for-product-analytics', // owner: @joshsny #team-growth
    DELAYED_LOADING_ANIMATION: 'delayed-loading-animation', // owner: @raquelmsmith
    SESSION_RECORDINGS_PLAYLIST_COUNT_COLUMN: 'session-recordings-playlist-count-column', // owner: @pauldambra #team-replay
    ONBOARDING_NEW_INSTALLATION_STEP: 'onboarding-new-installation-step', // owner: @joshsny #team-growth
    WEB_ANALYTICS_TREND_VIZ_TOGGLE: 'web-analytics-trend-viz-toggle', // owner: @lricoy #team-web-analytics
    WEB_ANALYTICS_HIDE_MODAL_ACTORS: 'web-analytics-hide-modal-actors', // owner: @lricoy #team-web-analytics
    SUPPORT_FORM_IN_ONBOARDING: 'support-form-in-onboarding', // owner: @joshsny #team-growth
    AI_SETUP_WIZARD: 'ai-setup-wizard', // owner: @joshsny #team-growth
    CRM_BLOCKING_QUERIES: 'crm-blocking-queries', // owner: @danielbachhuber #team-crm
<<<<<<< HEAD
    RECORDINGS_SIMILAR_RECORDINGS: 'recordings-similar-recordings', // owner: @veryayskiy #team-replay
=======
    RECORDINGS_BLOBBY_V2_REPLAY: 'recordings-blobby-v2-replay', // owner: @pl #team-cdp
>>>>>>> 14553032
} as const
export type FeatureFlagKey = (typeof FEATURE_FLAGS)[keyof typeof FEATURE_FLAGS]

export const ENTITY_MATCH_TYPE = 'entities'
export const PROPERTY_MATCH_TYPE = 'properties'

export enum FunnelLayout {
    horizontal = 'horizontal',
    vertical = 'vertical',
}

export const BIN_COUNT_AUTO = 'auto' as const

export const RETENTION_MEAN_NONE = 'none' as const

// Cohort types
export enum CohortTypeEnum {
    Static = 'static',
    Dynamic = 'dynamic',
}

/**
 * Mock Node.js `process`, which is required by VFile that is used by ReactMarkdown.
 * See https://github.com/remarkjs/react-markdown/issues/339.
 */
export const MOCK_NODE_PROCESS = { cwd: () => '', env: {} } as unknown as NodeJS.Process

export const SSO_PROVIDER_NAMES: Record<SSOProvider, string> = {
    'google-oauth2': 'Google',
    github: 'GitHub',
    gitlab: 'GitLab',
    saml: 'Single sign-on (SAML)',
}

export const DOMAIN_REGEX = /^([a-z0-9]+(-[a-z0-9]+)*\.)+[a-z]{2,}$/
export const SECURE_URL_REGEX = /^(?:http(s)?:\/\/)[\w.-]+(?:\.[\w.-]+)+[\w\-._~:/?#[\]@!$&'()*+,;=]+$/gi

export const CLOUD_HOSTNAMES = {
    [Region.US]: 'us.posthog.com',
    [Region.EU]: 'eu.posthog.com',
}

export const SESSION_RECORDINGS_PLAYLIST_FREE_COUNT = 5

export const GENERATED_DASHBOARD_PREFIX = 'Generated Dashboard'

export const ACTIVITY_PAGE_SIZE = 20
export const EVENT_DEFINITIONS_PER_PAGE = 50
export const PROPERTY_DEFINITIONS_PER_EVENT = 5
export const EVENT_PROPERTY_DEFINITIONS_PER_PAGE = 50
export const LOGS_PORTION_LIMIT = 50

export const SESSION_REPLAY_MINIMUM_DURATION_OPTIONS: LemonSelectOptions<number | null> = [
    {
        label: 'no minimum',
        value: null,
    },
    {
        label: '1',
        value: 1000,
    },
    {
        label: '2',
        value: 2000,
    },
    {
        label: '5',
        value: 5000,
    },
    {
        label: '10',
        value: 10000,
    },
    {
        label: '15',
        value: 15000,
    },
]

export const UNSUBSCRIBE_SURVEY_ID = '018b6e13-590c-0000-decb-c727a2b3f462'
export const SESSION_RECORDING_OPT_OUT_SURVEY_ID = '0194a763-9a13-0000-8088-32b52acf7156'

export const TAILWIND_BREAKPOINTS = {
    sm: 526,
    md: 768,
    lg: 992,
    xl: 1200,
    '2xl': 1600,
}<|MERGE_RESOLUTION|>--- conflicted
+++ resolved
@@ -249,11 +249,8 @@
     SUPPORT_FORM_IN_ONBOARDING: 'support-form-in-onboarding', // owner: @joshsny #team-growth
     AI_SETUP_WIZARD: 'ai-setup-wizard', // owner: @joshsny #team-growth
     CRM_BLOCKING_QUERIES: 'crm-blocking-queries', // owner: @danielbachhuber #team-crm
-<<<<<<< HEAD
     RECORDINGS_SIMILAR_RECORDINGS: 'recordings-similar-recordings', // owner: @veryayskiy #team-replay
-=======
     RECORDINGS_BLOBBY_V2_REPLAY: 'recordings-blobby-v2-replay', // owner: @pl #team-cdp
->>>>>>> 14553032
 } as const
 export type FeatureFlagKey = (typeof FEATURE_FLAGS)[keyof typeof FEATURE_FLAGS]
 
