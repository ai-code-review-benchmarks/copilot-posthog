--- conflicted
+++ resolved
@@ -188,11 +188,8 @@
     SCHEDULED_CHANGES_FEATURE_FLAGS: 'scheduled-changes-feature-flags', // owner: @jurajmajerik #team-feature-success
     ALWAYS_SHOW_SEEKBAR_PREVIEW: 'always-show-seekbar-preview', // owner: #team-replay
     SESSION_REPLAY_MOBILE: 'session-replay-mobile', // owner: #team-replay
-<<<<<<< HEAD
     INVITE_TEAM_MEMBER_ONBOARDING: 'invite-team-member-onboarding', // owner: @biancayang
-=======
     SESSION_REPLAY_IOS: 'session-replay-ios', // owner: #team-replay
->>>>>>> d229aa62
     YEAR_IN_HOG: 'year-in-hog', // owner: #team-replay
 } as const
 export type FeatureFlagKey = (typeof FEATURE_FLAGS)[keyof typeof FEATURE_FLAGS]
