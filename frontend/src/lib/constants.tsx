import React from 'react'

export const ACTIONS_LINE_GRAPH_LINEAR = 'ActionsLineGraph'
export const ACTIONS_LINE_GRAPH_CUMULATIVE = 'ActionsLineGraphCumulative'
export const ACTIONS_TABLE = 'ActionsTable'
export const ACTIONS_PIE_CHART = 'ActionsPie'
export const ACTIONS_BAR_CHART = 'ActionsBar'
export const ACTIONS_BAR_CHART_VALUE = 'ActionsBarValue'
export const PATHS_VIZ = 'PathsViz'
export const FUNNEL_VIZ = 'FunnelViz'

export enum OrganizationMembershipLevel {
    Member = 1,
    Admin = 8,
    Owner = 15,
}

/** See posthog/api/organization.py for details. */
export enum PluginsAccessLevel {
    None = 0,
    Config = 3,
    Install = 6,
    Root = 9,
}

export const organizationMembershipLevelToName = new Map<number, string>([
    [OrganizationMembershipLevel.Member, 'member'],
    [OrganizationMembershipLevel.Admin, 'administrator'],
    [OrganizationMembershipLevel.Owner, 'owner'],
])

export enum AnnotationScope {
    DashboardItem = 'dashboard_item',
    Project = 'project',
    Organization = 'organization',
}

export const annotationScopeToName = new Map<string, string>([
    [AnnotationScope.DashboardItem, 'dashboard item'],
    [AnnotationScope.Project, 'project'],
    [AnnotationScope.Organization, 'organization'],
])

export const PERSON_DISTINCT_ID_MAX_SIZE = 3

// Event constants
export const PAGEVIEW = '$pageview'
export const AUTOCAPTURE = '$autocapture'
export const SCREEN = '$screen'
export const CUSTOM_EVENT = 'custom_event'

export const ACTION_TYPE = 'action_type'
export const EVENT_TYPE = 'event_type'

// TODO: Deprecated; should be removed once backend is updated
export enum ShownAsValue {
    VOLUME = 'Volume',
    STICKINESS = 'Stickiness',
    LIFECYCLE = 'Lifecycle',
}

// Retention constants
export const RETENTION_RECURRING = 'retention_recurring'
export const RETENTION_FIRST_TIME = 'retention_first_time'

// Properties constants
export const PROPERTY_MATH_TYPE = 'property'
export const EVENT_MATH_TYPE = 'event'
export const MATHS: Record<string, any> = {
    total: {
        name: 'Total count',
        description: (
            <>
                Total event count. Number of times the user performed the event.
                <br />
                <br />
                <i>Example: If a user performs an event 3 times in the given period, it counts as 3.</i>
            </>
        ),
        onProperty: false,
        type: EVENT_MATH_TYPE,
    },
    dau: {
        name: 'Unique users',
        description: (
            <>
                Number of unique users who performed the event in the specified period.
                <br />
                <br />
                <i>
                    Example: If a single user performs an event 3 times in a given day/week/month, it counts only as 1.
                </i>
            </>
        ),
        onProperty: false,
        type: EVENT_MATH_TYPE,
    },
    weekly_active: {
        name: 'Weekly Active',
        description: (
            <>
                Users active in the past week (7 days). This is a trailing count that aggregates distinct users in the
                past 7 days for each day in the time series
            </>
        ),
        onProperty: false,
        type: EVENT_MATH_TYPE,
    },
    monthly_active: {
        name: 'Monthly Active',
        description: (
            <>
                Users active in the past month (30 days).
                <br />
                This is a trailing count that aggregates distinct users in the past 30 days for each day in the time
                series
            </>
        ),
        onProperty: false,
        type: EVENT_MATH_TYPE,
    },
    avg: {
        name: 'Average',
        description: (
            <>
                Event property average.
                <br />
                <br />
                For example 3 events captured with property <code>amount</code> equal to 10, 12 and 20, result in 14.
            </>
        ),
        onProperty: true,
        type: PROPERTY_MATH_TYPE,
    },
    sum: {
        name: 'Sum',
        description: (
            <>
                Event property sum.
                <br />
                <br />
                For example 3 events captured with property <code>amount</code> equal to 10, 12 and 20, result in 42.
            </>
        ),
        onProperty: true,
        type: PROPERTY_MATH_TYPE,
    },
    min: {
        name: 'Minimum',
        description: (
            <>
                Event property minimum.
                <br />
                <br />
                For example 3 events captured with property <code>amount</code> equal to 10, 12 and 20, result in 10.
            </>
        ),
        onProperty: true,
        type: PROPERTY_MATH_TYPE,
    },
    max: {
        name: 'Maximum',
        description: (
            <>
                Event property maximum.
                <br />
                <br />
                For example 3 events captured with property <code>amount</code> equal to 10, 12 and 20, result in 20.
            </>
        ),
        onProperty: true,
        type: PROPERTY_MATH_TYPE,
    },
    median: {
        name: 'Median',
        description: (
            <>
                Event property median (50th percentile).
                <br />
                <br />
                For example 100 events captured with property <code>amount</code> equal to 101..200, result in 150.
            </>
        ),
        onProperty: true,
        type: PROPERTY_MATH_TYPE,
    },
    p90: {
        name: '90th percentile',
        description: (
            <>
                Event property 90th percentile.
                <br />
                <br />
                For example 100 events captured with property <code>amount</code> equal to 101..200, result in 190.
            </>
        ),
        onProperty: true,
        type: 'property',
    },
    p95: {
        name: '95th percentile',
        description: (
            <>
                Event property 95th percentile.
                <br />
                <br />
                For example 100 events captured with property <code>amount</code> equal to 101..200, result in 195.
            </>
        ),
        onProperty: true,
        type: PROPERTY_MATH_TYPE,
    },
    p99: {
        name: '99th percentile',
        description: (
            <>
                Event property 90th percentile.
                <br />
                <br />
                For example 100 events captured with property <code>amount</code> equal to 101..200, result in 199.
            </>
        ),
        onProperty: true,
        type: PROPERTY_MATH_TYPE,
    },
}

export const WEBHOOK_SERVICES: Record<string, string> = {
    Slack: 'slack.com',
    Discord: 'discord.com',
    Teams: 'office.com',
}

export const FEATURE_FLAGS: Record<string, string> = {
    INGESTION_GRID: 'ingestion-grid-exp-3',
    PROJECT_HOME: 'project-home-exp-5',
    QUERY_UX_V2: '4050-query-ui-optB',
    EVENT_COLUMN_CONFIG: '4141-event-columns',
<<<<<<< HEAD
    NPS_PROMPT: '4562-nps',
=======
    INGESTION_TAXONOMY: 'event-property-taxonomy',
>>>>>>> 7d045c86
}

export const ENVIRONMENT_LOCAL_STORAGE_KEY = '$environment'

export enum Environments {
    PRODUCTION = 'production',
    TEST = 'test',
}<|MERGE_RESOLUTION|>--- conflicted
+++ resolved
@@ -236,11 +236,8 @@
     PROJECT_HOME: 'project-home-exp-5',
     QUERY_UX_V2: '4050-query-ui-optB',
     EVENT_COLUMN_CONFIG: '4141-event-columns',
-<<<<<<< HEAD
     NPS_PROMPT: '4562-nps',
-=======
     INGESTION_TAXONOMY: 'event-property-taxonomy',
->>>>>>> 7d045c86
 }
 
 export const ENVIRONMENT_LOCAL_STORAGE_KEY = '$environment'
