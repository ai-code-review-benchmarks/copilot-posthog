import { AnnotationScope } from '../types'

// Sync these with the ChartDisplayType enum in types.ts
// ... and remove once all files have migrated to TypeScript
export const ACTIONS_LINE_GRAPH_LINEAR = 'ActionsLineGraph'
export const ACTIONS_LINE_GRAPH_CUMULATIVE = 'ActionsLineGraphCumulative'
export const ACTIONS_TABLE = 'ActionsTable'
export const ACTIONS_PIE_CHART = 'ActionsPie'
export const ACTIONS_BAR_CHART = 'ActionsBar'
export const ACTIONS_BAR_CHART_VALUE = 'ActionsBarValue'
export const PATHS_VIZ = 'PathsViz'
export const FUNNEL_VIZ = 'FunnelViz'

export enum OrganizationMembershipLevel {
    Member = 1,
    Admin = 8,
    Owner = 15,
}

export enum TeamMembershipLevel {
    Member = 1,
    Admin = 8,
}

/** See posthog/api/organization.py for details. */
export enum PluginsAccessLevel {
    None = 0,
    Config = 3,
    Install = 6,
    Root = 9,
}

export const annotationScopeToName = new Map<string, string>([
    [AnnotationScope.Insight, 'insight'],
    [AnnotationScope.Project, 'project'],
    [AnnotationScope.Organization, 'organization'],
])

export const PERSON_DISTINCT_ID_MAX_SIZE = 3

// Event constants
export const ACTION_TYPE = 'action_type'
export const EVENT_TYPE = 'event_type'
export const STALE_EVENT_SECONDS = 30 * 24 * 60 * 60 // 30 days

// TODO: Deprecated; should be removed once backend is updated
export enum ShownAsValue {
    VOLUME = 'Volume',
    STICKINESS = 'Stickiness',
    LIFECYCLE = 'Lifecycle',
}

// Retention constants
export const RETENTION_RECURRING = 'retention_recurring'
export const RETENTION_FIRST_TIME = 'retention_first_time'

// Properties constants
export const PROPERTY_MATH_TYPE = 'property'
export const EVENT_MATH_TYPE = 'event'

export const WEBHOOK_SERVICES: Record<string, string> = {
    Slack: 'slack.com',
    Discord: 'discord.com',
    Teams: 'office.com',
}

export const FEATURE_FLAGS = {
    // Cloud-only
    CLOUD_ANNOUNCEMENT: 'cloud-announcement',
    NPS_PROMPT: '4562-nps', // owner: @paolodamico
    // Experiments / beta features
    INGESTION_GRID: 'ingestion-grid-exp-3', // owner: @kpthatsme
    FUNNEL_HORIZONTAL_UI: '5730-funnel-horizontal-ui', // owner: @alexkim205
    DIVE_DASHBOARDS: 'hackathon-dive-dashboards', // owner: @tiina303
    NEW_PATHS_UI_EDGE_WEIGHTS: 'new-paths-ui-edge-weights', // owner: @neilkakkar
    NEW_SESSIONS_PLAYER_EVENTS_LIST: 'new-sessions-player-events-list', // owner: @rcmarron / @alexkim205
    BREAKDOWN_BY_MULTIPLE_PROPERTIES: '938-breakdown-by-multiple-properties', // owner: @pauldambra
    SESSION_INSIGHT_REMOVAL: 'session-insight-removal', // owner: @paolodamico
    FUNNELS_CUE_OPT_OUT: 'funnels-cue-opt-out-7301', // owner: @paolodamico
    FUNNELS_CUE_ENABLED: 'funnels-cue-enabled', // owner: @paolodamico
    FUNNEL_SIMPLE_MODE: 'funnel-simple-mode', // owner: @paolodamico
    EXPERIMENTATION: 'experimentation', // owner: @neilkakkar
    RETENTION_BREAKDOWN: 'retention-breakdown', // owner: @hazzadous
    STALE_EVENTS: 'stale-events', // owner: @paolodamico
    INSIGHT_LEGENDS: 'insight-legends', // owner: @alexkim205
    LINE_GRAPH_V2: 'line-graph-v2', // owner @alexkim205
    NEW_INSIGHT_TOOLTIPS: 'insight-tooltips', // owner @alexkim205
    DASHBOARD_REDESIGN: 'dashboard-redesign', // owner: @Twixes
<<<<<<< HEAD
    QUERY_EVENTS_BY_DATETIME: '6619-query-events-by-date', // owner @pauldambra
=======
    UNSEEN_EVENT_PROPERTIES: 'unseen-event-properties', // owner: @mariusandra
>>>>>>> f7b73c47
}

export const ENTITY_MATCH_TYPE = 'entities'
export const PROPERTY_MATCH_TYPE = 'properties'

export enum FunnelLayout {
    horizontal = 'horizontal',
    vertical = 'vertical',
}

export const BinCountAuto = 'auto'

export const ERROR_MESSAGES: Record<string, string> = {
    no_new_organizations:
        'Your email address is not associated with an account. Please ask your administrator for an invite.',
}

// Cohort types
export const COHORT_STATIC = 'static'
export const COHORT_DYNAMIC = 'dynamic'

/**
 * Mock Node.js `process`, which is required by VFile that is used by ReactMarkdown.
 * See https://github.com/remarkjs/react-markdown/issues/339.
 */
export const MOCK_NODE_PROCESS = { cwd: () => '', env: {} } as unknown as NodeJS.Process<|MERGE_RESOLUTION|>--- conflicted
+++ resolved
@@ -86,11 +86,8 @@
     LINE_GRAPH_V2: 'line-graph-v2', // owner @alexkim205
     NEW_INSIGHT_TOOLTIPS: 'insight-tooltips', // owner @alexkim205
     DASHBOARD_REDESIGN: 'dashboard-redesign', // owner: @Twixes
-<<<<<<< HEAD
+    UNSEEN_EVENT_PROPERTIES: 'unseen-event-properties', // owner: @mariusandra
     QUERY_EVENTS_BY_DATETIME: '6619-query-events-by-date', // owner @pauldambra
-=======
-    UNSEEN_EVENT_PROPERTIES: 'unseen-event-properties', // owner: @mariusandra
->>>>>>> f7b73c47
 }
 
 export const ENTITY_MATCH_TYPE = 'entities'
