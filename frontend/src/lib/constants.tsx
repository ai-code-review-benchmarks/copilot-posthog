import React from 'react'
import { AnnotationScope } from '../types'

// Sync these with the ChartDisplayType enum in types.ts
// ... and remove once all files have migrated to TypeScript
export const ACTIONS_LINE_GRAPH_LINEAR = 'ActionsLineGraph'
export const ACTIONS_LINE_GRAPH_CUMULATIVE = 'ActionsLineGraphCumulative'
export const ACTIONS_TABLE = 'ActionsTable'
export const ACTIONS_PIE_CHART = 'ActionsPie'
export const ACTIONS_BAR_CHART = 'ActionsBar'
export const ACTIONS_BAR_CHART_VALUE = 'ActionsBarValue'
export const PATHS_VIZ = 'PathsViz'
export const FUNNEL_VIZ = 'FunnelViz'

export enum OrganizationMembershipLevel {
    Member = 1,
    Admin = 8,
    Owner = 15,
}

export enum TeamMembershipLevel {
    Member = 1,
    Admin = 8,
}

/** See posthog/api/organization.py for details. */
export enum PluginsAccessLevel {
    None = 0,
    Config = 3,
    Install = 6,
    Root = 9,
}

export const annotationScopeToName = new Map<string, string>([
    [AnnotationScope.DashboardItem, 'dashboard item'],
    [AnnotationScope.Project, 'project'],
    [AnnotationScope.Organization, 'organization'],
])

export const PERSON_DISTINCT_ID_MAX_SIZE = 3

// Event constants
export const ACTION_TYPE = 'action_type'
export const EVENT_TYPE = 'event_type'

// TODO: Deprecated; should be removed once backend is updated
export enum ShownAsValue {
    VOLUME = 'Volume',
    STICKINESS = 'Stickiness',
    LIFECYCLE = 'Lifecycle',
}

// Retention constants
export const RETENTION_RECURRING = 'retention_recurring'
export const RETENTION_FIRST_TIME = 'retention_first_time'

// Properties constants
export const PROPERTY_MATH_TYPE = 'property'
export const EVENT_MATH_TYPE = 'event'
export const MATHS: Record<string, any> = {
    total: {
        name: 'Total count',
        description: (
            <>
                Total event count. Total number of times the event was performed by any user.
                <br />
                <br />
                <i>Example: If a user performs an event 3 times in the given period, it counts as 3.</i>
            </>
        ),
        onProperty: false,
        type: EVENT_MATH_TYPE,
    },
    dau: {
        name: 'Unique users',
        description: (
            <>
                Number of unique users who performed the event in the specified period.
                <br />
                <br />
                <i>
                    Example: If a single user performs an event 3 times in a given day/week/month, it counts only as 1.
                </i>
            </>
        ),
        onProperty: false,
        type: EVENT_MATH_TYPE,
    },
    weekly_active: {
        name: 'Weekly Active',
        description: (
            <>
                Users active in the past week (7 days).
                <br />
                This is a trailing count that aggregates distinct users in the past 7 days for each day in the time
                series
            </>
        ),
        onProperty: false,
        type: EVENT_MATH_TYPE,
    },
    monthly_active: {
        name: 'Monthly Active',
        description: (
            <>
                Users active in the past month (30 days).
                <br />
                This is a trailing count that aggregates distinct users in the past 30 days for each day in the time
                series
            </>
        ),
        onProperty: false,
        type: EVENT_MATH_TYPE,
    },
    avg: {
        name: 'Average',
        description: (
            <>
                Average of a property value within an event or action.
                <br />
                <br />
                For example 3 events captured with property <code>amount</code> equal to 10, 12 and 20, result in 14.
            </>
        ),
        onProperty: true,
        type: PROPERTY_MATH_TYPE,
    },
    sum: {
        name: 'Sum',
        description: (
            <>
                Sum of property values within an event or action.
                <br />
                <br />
                For example 3 events captured with property <code>amount</code> equal to 10, 12 and 20, result in 42.
            </>
        ),
        onProperty: true,
        type: PROPERTY_MATH_TYPE,
    },
    min: {
        name: 'Minimum',
        description: (
            <>
                Event property minimum.
                <br />
                <br />
                For example 3 events captured with property <code>amount</code> equal to 10, 12 and 20, result in 10.
            </>
        ),
        onProperty: true,
        type: PROPERTY_MATH_TYPE,
    },
    max: {
        name: 'Maximum',
        description: (
            <>
                Event property maximum.
                <br />
                <br />
                For example 3 events captured with property <code>amount</code> equal to 10, 12 and 20, result in 20.
            </>
        ),
        onProperty: true,
        type: PROPERTY_MATH_TYPE,
    },
    median: {
        name: 'Median',
        description: (
            <>
                Event property median (50th percentile).
                <br />
                <br />
                For example 100 events captured with property <code>amount</code> equal to 101..200, result in 150.
            </>
        ),
        onProperty: true,
        type: PROPERTY_MATH_TYPE,
    },
    p90: {
        name: '90th percentile',
        description: (
            <>
                Event property 90th percentile.
                <br />
                <br />
                For example 100 events captured with property <code>amount</code> equal to 101..200, result in 190.
            </>
        ),
        onProperty: true,
        type: 'property',
    },
    p95: {
        name: '95th percentile',
        description: (
            <>
                Event property 95th percentile.
                <br />
                <br />
                For example 100 events captured with property <code>amount</code> equal to 101..200, result in 195.
            </>
        ),
        onProperty: true,
        type: PROPERTY_MATH_TYPE,
    },
    p99: {
        name: '99th percentile',
        description: (
            <>
                Event property 90th percentile.
                <br />
                <br />
                For example 100 events captured with property <code>amount</code> equal to 101..200, result in 199.
            </>
        ),
        onProperty: true,
        type: PROPERTY_MATH_TYPE,
    },
}

export const WEBHOOK_SERVICES: Record<string, string> = {
    Slack: 'slack.com',
    Discord: 'discord.com',
    Teams: 'office.com',
}

export const FEATURE_FLAGS = {
    TEST_ENVIRONMENT: 'test-environment-3149',
    PAPERCUPS_ENABLED: 'papercups-enabled',
    INGESTION_GRID: 'ingestion-grid-exp-3',
    PROJECT_HOME: 'project-home-exp-5',
    TRAILING_WAU_MAU: '3638-trailing-wau-mau',
    EVENT_COLUMN_CONFIG: '4141-event-columns',
    NPS_PROMPT: '4562-nps',
    INGESTION_TAXONOMY: '4267-event-property-taxonomy',
    PLUGIN_METRICS: '4871-plugin-metrics',
    SESSIONS_TABLE: '4964-sessions-table', // Expand/collapse all in sessions table (performance consideration)
    INGESTION_HELP_BUTTON: '112-ingestion-help-button',
    SAVED_INSIGHTS: '3408-saved-insights',
    MULTIVARIATE_SUPPORT: '5440-multivariate-support',
    FUNNEL_HORIZONTAL_UI: '5730-funnel-horizontal-ui',
    PLUGINS_UI_JOBS: '5720-plugins-ui-jobs',
    DIVE_DASHBOARDS: 'hackathon-dive-dashboards',
    NEW_PATHS_UI: 'new-paths-ui',
    PROJECT_BASED_PERMISSIONING: 'project-based-permissioning',
    SPLIT_PERSON: '5898-split-persons',
    TOOLBAR_FEATURE_FLAGS: 'posthog-toolbar-feature-flags',
    REMOVE_SESSIONS: '6050-remove-sessions',
    FUNNEL_VERTICAL_BREAKDOWN: '5733-funnel-vertical-breakdown',
    RENAME_FILTERS: '6063-rename-filters',
<<<<<<< HEAD
    NEW_PATHS_UI: 'new-paths-ui',
    CLOUD_ANNOUNCEMENT: 'cloud-announcement',
=======
>>>>>>> b8bc0566
}

export const ENVIRONMENT_LOCAL_STORAGE_KEY = '$environment'

export enum Environments {
    PRODUCTION = 'production',
    TEST = 'test',
}

export const ENTITY_MATCH_TYPE = 'entities'
export const PROPERTY_MATCH_TYPE = 'properties'

export enum FunnelLayout {
    horizontal = 'horizontal',
    vertical = 'vertical',
}

export const BinCountAuto = 'auto'

export const ERROR_MESSAGES: Record<string, string> = {
    no_new_organizations:
        'Your email address is not associated with an account. Please ask your administrator for an invite.',
}

// Cohort types
export const COHORT_STATIC = 'static'
export const COHORT_DYNAMIC = 'dynamic'<|MERGE_RESOLUTION|>--- conflicted
+++ resolved
@@ -248,11 +248,7 @@
     REMOVE_SESSIONS: '6050-remove-sessions',
     FUNNEL_VERTICAL_BREAKDOWN: '5733-funnel-vertical-breakdown',
     RENAME_FILTERS: '6063-rename-filters',
-<<<<<<< HEAD
-    NEW_PATHS_UI: 'new-paths-ui',
     CLOUD_ANNOUNCEMENT: 'cloud-announcement',
-=======
->>>>>>> b8bc0566
 }
 
 export const ENVIRONMENT_LOCAL_STORAGE_KEY = '$environment'
