import { LemonSelectOptions } from '@posthog/lemon-ui'

import { ChartDisplayCategory, ChartDisplayType, Region, SSOProvider } from '../types'

// Sync with backend DISPLAY_TYPES_TO_CATEGORIES
export const DISPLAY_TYPES_TO_CATEGORIES: Record<ChartDisplayType, ChartDisplayCategory> = {
    [ChartDisplayType.ActionsLineGraph]: ChartDisplayCategory.TimeSeries,
    [ChartDisplayType.ActionsBar]: ChartDisplayCategory.TimeSeries,
    [ChartDisplayType.ActionsStackedBar]: ChartDisplayCategory.TimeSeries,
    [ChartDisplayType.ActionsAreaGraph]: ChartDisplayCategory.TimeSeries,
    [ChartDisplayType.ActionsLineGraphCumulative]: ChartDisplayCategory.CumulativeTimeSeries,
    [ChartDisplayType.BoldNumber]: ChartDisplayCategory.TotalValue,
    [ChartDisplayType.ActionsPie]: ChartDisplayCategory.TotalValue,
    [ChartDisplayType.ActionsBarValue]: ChartDisplayCategory.TotalValue,
    [ChartDisplayType.ActionsTable]: ChartDisplayCategory.TotalValue,
    [ChartDisplayType.WorldMap]: ChartDisplayCategory.TotalValue,
}
export const NON_TIME_SERIES_DISPLAY_TYPES = Object.entries(DISPLAY_TYPES_TO_CATEGORIES)
    .filter(([, category]) => category === ChartDisplayCategory.TotalValue)
    .map(([displayType]) => displayType as ChartDisplayType)

/** Display types for which `breakdown` is hidden and ignored. Sync with backend NON_BREAKDOWN_DISPLAY_TYPES. */
export const NON_BREAKDOWN_DISPLAY_TYPES = [ChartDisplayType.BoldNumber]
/** Display types which only work with a single series. */
export const SINGLE_SERIES_DISPLAY_TYPES = [ChartDisplayType.WorldMap, ChartDisplayType.BoldNumber]

export const NON_VALUES_ON_SERIES_DISPLAY_TYPES = [
    ChartDisplayType.ActionsTable,
    ChartDisplayType.WorldMap,
    ChartDisplayType.BoldNumber,
]

/** Display types for which a percent stack view is available. */
export const PERCENT_STACK_VIEW_DISPLAY_TYPE = [
    ChartDisplayType.ActionsBar,
    ChartDisplayType.ActionsAreaGraph,
    ChartDisplayType.ActionsPie,
]

export enum OrganizationMembershipLevel {
    Member = 1,
    Admin = 8,
    Owner = 15,
}

export enum TeamMembershipLevel {
    Member = 1,
    Admin = 8,
}

export type EitherMembershipLevel = OrganizationMembershipLevel | TeamMembershipLevel

/** See posthog/api/organization.py for details. */
export enum PluginsAccessLevel {
    None = 0,
    Config = 3,
    Install = 6,
    Root = 9,
}

/** Collaboration restriction level (which is a dashboard setting). Sync with DashboardPrivilegeLevel. */
export enum DashboardRestrictionLevel {
    EveryoneInProjectCanEdit = 21,
    OnlyCollaboratorsCanEdit = 37,
}

/** Collaboration privilege level (which is a user property). Sync with DashboardRestrictionLevel. */
export enum DashboardPrivilegeLevel {
    CanView = 21,
    CanEdit = 37,
    /** This is not a value that can be set in the DB – it's inferred. */
    _ProjectAdmin = 888,
    /** This is not a value that can be set in the DB – it's inferred. */
    _Owner = 999,
}

export const privilegeLevelToName: Record<DashboardPrivilegeLevel, string> = {
    [DashboardPrivilegeLevel.CanView]: 'can view',
    [DashboardPrivilegeLevel.CanEdit]: 'can edit',
    [DashboardPrivilegeLevel._Owner]: 'owner',
    [DashboardPrivilegeLevel._ProjectAdmin]: 'can edit',
}

// Persons
export const PERSON_DISTINCT_ID_MAX_SIZE = 3
// Sync with .../api/person.py and .../ingestion/hooks.ts
export const PERSON_DEFAULT_DISPLAY_NAME_PROPERTIES = [
    'email',
    'Email',
    'name',
    'Name',
    'username',
    'Username',
    'UserName',
]

// Feature Flags & Experiments
export const INSTANTLY_AVAILABLE_PROPERTIES = [
    '$geoip_city_name',
    '$geoip_country_name',
    '$geoip_country_code',
    '$geoip_continent_name',
    '$geoip_continent_code',
    '$geoip_postal_code',
    '$geoip_time_zone',
    // Person and group identifiers
    '$group_key',
    'distinct_id',
]
export const MAX_EXPERIMENT_VARIANTS = 20
export const EXPERIMENT_DEFAULT_DURATION = 14 // days

// Event constants
export const ACTION_TYPE = 'action_type'
export const EVENT_TYPE = 'event_type'
export const STALE_EVENT_SECONDS = 30 * 24 * 60 * 60 // 30 days

/** @deprecated: should be removed once backend is updated */
export enum ShownAsValue {
    VOLUME = 'Volume',
    STICKINESS = 'Stickiness',
    LIFECYCLE = 'Lifecycle',
}

// Retention constants
export const RETENTION_RECURRING = 'retention_recurring'
export const RETENTION_FIRST_TIME = 'retention_first_time'

export const WEBHOOK_SERVICES: Record<string, string> = {
    Slack: 'slack.com',
    Discord: 'discord.com',
    Teams: 'office.com',
}

// NOTE: Run `DEBUG=1 python manage.py sync_feature_flags` locally to sync these flags into your local project
// By default all flags are boolean but you can add `multivariate` to the comment to have it created as multivariate with "test" and "control" values

export const FEATURE_FLAGS = {
    // Experiments / beta features
    FUNNELS_CUE_OPT_OUT: 'funnels-cue-opt-out-7301', // owner: @neilkakkar
    HISTORICAL_EXPORTS_V2: 'historical-exports-v2', // owner @macobo
    INGESTION_WARNINGS_ENABLED: 'ingestion-warnings-enabled', // owner: @tiina303
    SESSION_RESET_ON_LOAD: 'session-reset-on-load', // owner: @benjackwhite
    DEBUG_REACT_RENDERS: 'debug-react-renders', // owner: @benjackwhite
    AUTO_ROLLBACK_FEATURE_FLAGS: 'auto-rollback-feature-flags', // owner: @EDsCODE
    ONBOARDING_V2_DEMO: 'onboarding-v2-demo', // owner: #team-growth
    QUERY_RUNNING_TIME: 'query_running_time', // owner: @mariusandra
    QUERY_TIMINGS: 'query-timings', // owner: @mariusandra
    POSTHOG_3000_NAV: 'posthog-3000-nav', // owner: @Twixes
    HEDGEHOG_MODE: 'hedgehog-mode', // owner: @benjackwhite
    HEDGEHOG_MODE_DEBUG: 'hedgehog-mode-debug', // owner: @benjackwhite
    HIGH_FREQUENCY_BATCH_EXPORTS: 'high-frequency-batch-exports', // owner: @tomasfarias
    PERSON_BATCH_EXPORTS: 'person-batch-exports', // owner: @tomasfarias
    SESSIONS_BATCH_EXPORTS: 'sessions-batch-exports', // owner: @tomasfarias
    FF_DASHBOARD_TEMPLATES: 'ff-dashboard-templates', // owner: @EDsCODE
    ARTIFICIAL_HOG: 'artificial-hog', // owner: @Twixes
    PRODUCT_SPECIFIC_ONBOARDING: 'product-specific-onboarding', // owner: @raquelmsmith
    REDIRECT_SIGNUPS_TO_INSTANCE: 'redirect-signups-to-instance', // owner: @raquelmsmith
    APPS_AND_EXPORTS_UI: 'apps-and-exports-ui', // owner: @benjackwhite
    HOGQL_DASHBOARD_ASYNC: 'hogql-dashboard-async', // owner: @webjunkie
    WEBHOOKS_DENYLIST: 'webhooks-denylist', // owner: #team-pipeline
    PIPELINE_UI: 'pipeline-ui', // owner: #team-pipeline
    PERSON_FEED_CANVAS: 'person-feed-canvas', // owner: #project-canvas
    FEATURE_FLAG_COHORT_CREATION: 'feature-flag-cohort-creation', // owner: @neilkakkar #team-feature-success
    INSIGHT_HORIZONTAL_CONTROLS: 'insight-horizontal-controls', // owner: @benjackwhite
    SURVEYS_ADAPTIVE_LIMITS: 'surveys-adaptive-limits', // owner: #team-surveys
    SURVEYS_ACTIONS: 'surveys-actions', // owner: #team-surveys
    SURVEYS_CUSTOM_FONTS: 'surveys-custom-fonts', // owner: #team-surveys
    SURVEYS_PARTIAL_RESPONSES: 'surveys-partial-responses', // owner: #team-surveys
    SURVEYS_NEW_QUESTION_VIZ: 'surveys-new-question-viz', // owner: #team-surveys
    DISCUSSIONS: 'discussions', // owner: @daibhin @benjackwhite
    REDIRECT_INSIGHT_CREATION_PRODUCT_ANALYTICS_ONBOARDING: 'redirect-insight-creation-product-analytics-onboarding', // owner: @biancayang
    AI_SESSION_SUMMARY: 'ai-session-summary', // owner: #team-replay
    AI_SESSION_PERMISSIONS: 'ai-session-permissions', // owner: #team-replay
    SESSION_REPLAY_DOCTOR: 'session-replay-doctor', // owner: #team-replay
    AUDIT_LOGS_ACCESS: 'audit-logs-access', // owner: #team-growth
    SUBSCRIBE_FROM_PAYGATE: 'subscribe-from-paygate', // owner: #team-growth
    HEATMAPS_UI: 'heatmaps-ui', // owner: @benjackwhite
    THEME: 'theme', // owner: @aprilfools
    PROXY_AS_A_SERVICE: 'proxy-as-a-service', // owner: #team-infrastructure
    SETTINGS_PERSONS_JOIN_MODE: 'settings-persons-join-mode', // owner: @robbie-c
    SETTINGS_PERSONS_ON_EVENTS_HIDDEN: 'settings-persons-on-events-hidden', // owner: @Twixes
    HOG: 'hog', // owner: @mariusandra
    PERSONLESS_EVENTS_NOT_SUPPORTED: 'personless-events-not-supported', // owner: @raquelmsmith
    SETTINGS_BOUNCE_RATE_PAGE_VIEW_MODE: 'settings-bounce-rate-page-view-mode', // owner: @robbie-c
    ONBOARDING_DASHBOARD_TEMPLATES: 'onboarding-dashboard-templates', // owner: @raquelmsmith
    MULTIPLE_BREAKDOWNS: 'multiple-breakdowns', // owner: @skoob13 #team-product-analytics
    SETTINGS_SESSION_TABLE_VERSION: 'settings-session-table-version', // owner: @robbie-c
    INSIGHT_FUNNELS_USE_UDF: 'insight-funnels-use-udf', // owner: @aspicer #team-product-analytics
    INSIGHT_FUNNELS_USE_UDF_TRENDS: 'insight-funnels-use-udf-trends', // owner: @aspicer #team-product-analytics
    INSIGHT_FUNNELS_USE_UDF_TIME_TO_CONVERT: 'insight-funnels-use-udf-time-to-convert', // owner: @aspicer #team-product-analytics
    BATCH_EXPORTS_POSTHOG_HTTP: 'posthog-http-batch-exports',
    HEDGEHOG_SKIN_SPIDERHOG: 'hedgehog-skin-spiderhog', // owner: @benjackwhite
    WEB_EXPERIMENTS: 'web-experiments', // owner: @team-feature-success
    ENVIRONMENTS: 'environments', // owner: @Twixes #team-product-analytics
    BILLING_PAYMENT_ENTRY_IN_APP: 'billing-payment-entry-in-app', // owner: @zach
    REPLAY_TEMPLATES: 'replay-templates', // owner: @raquelmsmith #team-replay
    EXPERIMENTS_HOGQL: 'experiments-hogql', // owner: @jurajmajerik #team-experiments
    ROLE_BASED_ACCESS_CONTROL: 'role-based-access-control', // owner: @zach
    MESSAGING: 'messaging-product', // owner @haven #team-messaging
    MESSAGING_AUTOMATION: 'messaging-automation', // owner @haven #team-messaging
    MESSAGING_LIBRARY: 'messaging-library', // owner @haven #team-messaging
    AI_SURVEY_RESPONSE_SUMMARY: 'ai-survey-response-summary', // owner: #team-surveys
    SELF_SERVE_CREDIT_OVERRIDE: 'self-serve-credit-override', // owner: @zach
    CUSTOM_CSS_THEMES: 'custom-css-themes', // owner: @daibhin
    METALYTICS: 'metalytics', // owner: @surbhi
    REMOTE_CONFIG: 'remote-config', // owner: @benjackwhite
    SITE_DESTINATIONS: 'site-destinations', // owner: @mariusandra #team-cdp
    SITE_APP_FUNCTIONS: 'site-app-functions', // owner: @mariusandra #team-cdp
    INSIGHT_ALERTS_CDP: 'insight-alerts-cdp', // owner: @anirudhpillai #team-product-analytics
    HOG_TRANSFORMATIONS_CUSTOM_HOG_ENABLED: 'hog-transformation-custom-hog-code', // owner: #team-cdp
    REPLAY_HOGQL_FILTERS: 'replay-hogql-filters', // owner: @pauldambra #team-replay
    REPLAY_GROUPS_FILTERS: 'replay-groups-filters', // owner: @pauldambra #team-replay
    SUPPORT_MESSAGE_OVERRIDE: 'support-message-override', // owner: @abigail
    BILLING_SKIP_FORECASTING: 'billing-skip-forecasting', // owner: @zach
    EXPERIMENT_STATS_V2: 'experiment-stats-v2', // owner: @danielbachhuber #team-experiments
    CDP_ACTIVITY_LOG_NOTIFICATIONS: 'cdp-activity-log-notifications', // owner: #team-cdp
    COOKIELESS_SERVER_HASH_MODE_SETTING: 'cookieless-server-hash-mode-setting', // owner: @robbie-c #team-web-analytics
    INSIGHT_COLORS: 'insight-colors', // owner: @thmsobrmlr #team-product-analytics
    WEB_ANALYTICS_FOR_MOBILE: 'web-analytics-for-mobile', // owner: @robbie-c #team-web-analytics
    LLM_OBSERVABILITY: 'llm-observability', // owner: #team-ai-product-manager
    ONBOARDING_SESSION_REPLAY_SEPARATE_STEP: 'onboarding-session-replay-separate-step', // owner: @joshsny #team-growth
    EXPERIMENT_INTERVAL_TIMESERIES: 'experiments-interval-timeseries', // owner: @jurajmajerik #team-experiments
    EXPERIMENT_P_VALUE: 'experiment-p-value', // owner: @jurajmajerik #team-experiments
    WEB_ANALYTICS_IMPROVED_PATH_CLEANING: 'web-analytics-improved-path-cleaning', // owner: @rafaeelaudibert #team-web-analytics
    EXPERIMENTAL_DASHBOARD_ITEM_RENDERING: 'experimental-dashboard-item-rendering', // owner: @thmsobrmlr #team-product-analytics
    RECORDINGS_AI_FILTER: 'recordings-ai-filter', // owner: @veryayskiy #team-replay
    PATHS_V2: 'paths-v2', // owner: @thmsobrmlr #team-product-analytics
    TREE_VIEW: 'tree-view', // owner: @mariusandra #team-devex
    TREE_VIEW_RELEASE: 'tree-view-release', // owner: @mariusandra #team-devex
    EXPERIMENTS_NEW_QUERY_RUNNER: 'experiments-new-query-runner', // owner: #team-experiments
    RECORDINGS_AI_REGEX: 'recordings-ai-regex', // owner: @veryayskiy #team-replay
    EXPERIMENTS_NEW_QUERY_RUNNER_AA_TEST: 'experiments-new-query-runner-aa-test', // #team-experiments
    ONBOARDING_DATA_WAREHOUSE_FOR_PRODUCT_ANALYTICS: 'onboarding-data-warehouse-for-product-analytics', // owner: @joshsny #team-growth
    DELAYED_LOADING_ANIMATION: 'delayed-loading-animation', // owner: @raquelmsmith
    SESSION_RECORDINGS_PLAYLIST_COUNT_COLUMN: 'session-recordings-playlist-count-column', // owner: @pauldambra #team-replay
    WEB_ANALYTICS_PAGE_REPORTS: 'web-analytics-page-reports', // owner: @lricoy #team-web-analytics
    REVENUE_ANALYTICS: 'revenue-analytics-beta', // owner: @rafaeelaudibert #team-revenue-analytics
    REVENUE_ANALYTICS_PRODUCT_GROUPING: 'revenue-analytics-product-grouping', // owner: @rafaeelaudibert #team-revenue-analytics
    REVENUE_ANALYTICS_COHORT_GROUPING: 'revenue-analytics-cohort-grouping', // owner: @rafaeelaudibert #team-revenue-analytics
    SUPPORT_FORM_IN_ONBOARDING: 'support-form-in-onboarding', // owner: @joshsny #team-growth
    AI_SETUP_WIZARD: 'ai-setup-wizard', // owner: @joshsny #team-growth
    CRM_BLOCKING_QUERIES: 'crm-blocking-queries', // owner: @danielbachhuber #team-crm
    CRM_ITERATION_ONE: 'crm-iteration-one', // owner: @danielbachhuber #team-crm
    RECORDINGS_SIMILAR_RECORDINGS: 'recordings-similar-recordings', // owner: @veryayskiy #team-replay
    RECORDINGS_BLOBBY_V2_REPLAY: 'recordings-blobby-v2-replay', // owner: @pl #team-cdp
    SETTINGS_SESSIONS_V2_JOIN: 'settings-sessions-v2-join', // owner: @robbie-c #team-web-analytics
    SAVE_INSIGHT_TASK: 'save-insight-task', // owner: @joshsny #team-growth
    DASHBOARD_COLORS: 'dashboard-colors', // owner: @thmsobrmlr #team-product-analytics
    ERROR_TRACKING_INTEGRATIONS: 'error-tracking-integrations', // owner: @david #team-error-tracking
    ERROR_TRACKING_ALERT_ROUTING: 'error-tracking-alert-routing', // owner: #team-error-tracking
    ERROR_TRACKING_CUSTOM_GROUPING: 'error-tracking-custom-grouping', // owner: #team-error-tracking
    ERROR_TRACKING_SUPPRESSION_RULES: 'error-tracking-suppression-rules', // owner: #team-error-tracking
    REPLAY_TRIGGER_TYPE_CHOICE: 'replay-trigger-type-choice', // owner: @pauldambra #team-replay
    POSTHOG_STORIES: 'posthog-stories', // owner: @jabahamondes #team-web-analytics
    ACTIVE_HOURS_HEATMAP: 'active-hours-heatmap', // owner: @jabahamondes #team-web-analytics
    CALENDAR_HEATMAP_INSIGHT: 'calendar-heatmap-insight', // owner: @jabahamondes #team-web-analytics
    WEB_ANALYTICS_MARKETING: 'web-analytics-marketing', // owner: @jabahamondes #team-web-analytics
    BILLING_FORECASTING_ISSUES: 'billing-forecasting-issues', // owner: @pato
    STARTUP_PROGRAM_INTENT: 'startup-program-intent', // owner: @pawel-cebula #team-billing
    SETTINGS_WEB_ANALYTICS_PRE_AGGREGATED_TABLES: 'web-analytics-pre-aggregated-tables', // owner: @lricoy #team-web-analytics
    SHOW_NEW_EXPERIMENTATION_ENGINE_BANNER: 'show-new-experimentation-engine-banner', // owner: @andehen #team-experiments
    WEB_ANALYTICS_FRUSTRATING_PAGES_TILE: 'web-analytics-frustrating-pages-tile', // owner: @lricoy #team-web-analytics
    SQL_EDITOR_AI_ERROR_FIXER: 'sql-editor-ai-error-fixer', // owner: @Gilbert09 #team-data-warehouse
    GOOGLE_ADS_DWH: 'google-ads-dwh', // owner: @tomasfarias #team-data-warehouse
    DASHBOARD_SYNC_INSIGHT_LOADING: 'dashboard-sync-insight-loading', // owner: @anirudhpillai #team-product-analytics
    ALWAYS_QUERY_BLOCKING: 'always-query-blocking', // owner: @timgl
    GET_HOG_TEMPLATES_FROM_DB: 'get-hog-templates-from-db', // owner: @meikel #team-
    SHOW_COMING_SOON_DESTINATIONS: 'show-coming-soon-destinations', // owner: @meikel #team-cdp
    BLOCKING_EXPORTS: 'blocking-exports', // owner: @aspicer #team-product-analytics
    REPLAY_ACTIVE_HOURS_HEATMAP: 'replay-active-hours-heatmap', // owner: @pauldambra #team-replay
    LINKS: 'links', // owner: @marconlp #team-link
    GAME_CENTER: 'game-center', // owner: everybody
    USER_INTERVIEWS: 'user-interviews', // owner: @Twixes @jurajmajerik
    LOGS: 'logs', // owner: @david @frank @olly @ross
    CSP_REPORTING: 'mexicspo', // owner @pauldambra @lricoy @robbiec
    LLM_OBSERVABILITY_PLAYGROUND: 'llm-observability-playground', // owner: #team-llm-observability @peter-k
    USAGE_SPEND_DASHBOARDS: 'usage-spend-dashboards', // owner: @pawel-cebula #team-billing
    CDP_HOG_SOURCES: 'cdp-hog-sources', // owner #team-cdp
    SIMPLE_INFINITE_LIST_NUMERICAL_FILTER: 'simple-infinite-list-numerical-filter', // owner: @rafaeelaudibert #team-revenue-analytics
    REVENUE_ANALYTICS_FILTERS: 'revenue-analytics-filters', // owner: @rafaeelaudibert #team-revenue-analytics
    REPLAY_SCREENSHOT: 'replay-screenshot', // owner: @veryayskiy #team-replay
    SCREENSHOT_EDITOR: 'screenshot-editor', // owner: @veryayskiy #team-replay
    ACTIVITY_OR_EXPLORE: 'activity-or-explore', // owner: @pauldambra #team-replay
    EXPERIMENTS_NEW_QUERY_RUNNER_FOR_USERS_ON_FREE_PLAN: 'experiments-new-query-runner-for-users-on-free-plan', // owner: #team-experiments
    LINEAGE_DEPENDENCY_VIEW: 'lineage-dependency-view', // owner: @phixMe #team-data-warehouse
    TRACK_MEMORY_USAGE: 'track-memory-usage', // owner: @pauldambra #team-replay
<<<<<<< HEAD
    ANNOTATIONS_RECORDING_SCOPE: 'annotations-recording-scope', // owner: @pauldambra #team-replay
=======
    EXPERIMENTS_FREQUENTIST: 'experiments-frequentist', // owner: @jurajmajerik #team-experiments
    TAXONOMIC_EVENT_SORTING: 'taxonomic-event-sorting', // owner: @pauldambra #team-replay
>>>>>>> 3370261c
} as const
export type FeatureFlagKey = (typeof FEATURE_FLAGS)[keyof typeof FEATURE_FLAGS]

export const PRODUCT_VISUAL_ORDER = {
    productAnalytics: 10,
    webAnalytics: 20,
    revenueAnalytics: 30,
    dashboards: 50,
    notebooks: 52,
    sessionReplay: 60,
    featureFlags: 70,
    experiments: 80,
    surveys: 90,
    aiChat: 100,
    llmObservability: 110,
    earlyAccessFeatures: 120,
    errorTracking: 130,
    sqlEditor: 135,
    dataPipeline: 140,
    // alphas
    messaging: 300,
    heatmaps: 310,
    links: 320,
    logs: 330,
    userInterviews: 340,
}

export const INSIGHT_VISUAL_ORDER = {
    trends: 10,
    funnel: 20,
    retention: 30,
    paths: 40,
    stickiness: 50,
    lifecycle: 60,
    calendarHeatmap: 70,
    sql: 80,
    hog: 90,
}

export const ENTITY_MATCH_TYPE = 'entities'
export const PROPERTY_MATCH_TYPE = 'properties'

export enum FunnelLayout {
    horizontal = 'horizontal',
    vertical = 'vertical',
}

export const BIN_COUNT_AUTO = 'auto' as const

export const RETENTION_MEAN_NONE = 'none' as const

// Cohort types
export enum CohortTypeEnum {
    Static = 'static',
    Dynamic = 'dynamic',
}

/**
 * Mock Node.js `process`, which is required by VFile that is used by ReactMarkdown.
 * See https://github.com/remarkjs/react-markdown/issues/339.
 */
export const MOCK_NODE_PROCESS = { cwd: () => '', env: {} } as unknown as NodeJS.Process

export const SSO_PROVIDER_NAMES: Record<SSOProvider, string> = {
    'google-oauth2': 'Google',
    github: 'GitHub',
    gitlab: 'GitLab',
    saml: 'Single sign-on (SAML)',
}

export const DOMAIN_REGEX = /^([a-z0-9]+(-[a-z0-9]+)*\.)+[a-z]{2,}$/
export const SECURE_URL_REGEX = /^(?:http(s)?:\/\/)[\w.-]+(?:\.[\w.-]+)+[\w\-._~:/?#[\]@!$&'()*+,;=]+$/gi

export const CLOUD_HOSTNAMES = {
    [Region.US]: 'us.posthog.com',
    [Region.EU]: 'eu.posthog.com',
}

export const SESSION_RECORDINGS_PLAYLIST_FREE_COUNT = 5

export const GENERATED_DASHBOARD_PREFIX = 'Generated Dashboard'

export const ACTIVITY_PAGE_SIZE = 20
export const EVENT_DEFINITIONS_PER_PAGE = 50
export const PROPERTY_DEFINITIONS_PER_EVENT = 5
export const EVENT_PROPERTY_DEFINITIONS_PER_PAGE = 50
export const LOGS_PORTION_LIMIT = 50

export const SESSION_REPLAY_MINIMUM_DURATION_OPTIONS: LemonSelectOptions<number | null> = [
    {
        label: 'no minimum',
        value: null,
    },
    {
        label: '1',
        value: 1000,
    },
    {
        label: '2',
        value: 2000,
    },
    {
        label: '5',
        value: 5000,
    },
    {
        label: '10',
        value: 10000,
    },
    {
        label: '15',
        value: 15000,
    },
    {
        label: '30',
        value: 30000,
    },
]

export const UNSUBSCRIBE_SURVEY_ID = '018b6e13-590c-0000-decb-c727a2b3f462'
export const SESSION_RECORDING_OPT_OUT_SURVEY_ID = '0194a763-9a13-0000-8088-32b52acf7156'
export const SESSION_RECORDING_OPT_OUT_SURVEY_ID_2 = '0195ec93-5f91-0000-15fa-55aaf5e0c562'

export const TAILWIND_BREAKPOINTS = {
    sm: 526,
    md: 768,
    lg: 992,
    xl: 1200,
    '2xl': 1600,
}<|MERGE_RESOLUTION|>--- conflicted
+++ resolved
@@ -285,12 +285,9 @@
     EXPERIMENTS_NEW_QUERY_RUNNER_FOR_USERS_ON_FREE_PLAN: 'experiments-new-query-runner-for-users-on-free-plan', // owner: #team-experiments
     LINEAGE_DEPENDENCY_VIEW: 'lineage-dependency-view', // owner: @phixMe #team-data-warehouse
     TRACK_MEMORY_USAGE: 'track-memory-usage', // owner: @pauldambra #team-replay
-<<<<<<< HEAD
-    ANNOTATIONS_RECORDING_SCOPE: 'annotations-recording-scope', // owner: @pauldambra #team-replay
-=======
     EXPERIMENTS_FREQUENTIST: 'experiments-frequentist', // owner: @jurajmajerik #team-experiments
     TAXONOMIC_EVENT_SORTING: 'taxonomic-event-sorting', // owner: @pauldambra #team-replay
->>>>>>> 3370261c
+    ANNOTATIONS_RECORDING_SCOPE: 'annotations-recording-scope', // owner: @pauldambra #team-replay
 } as const
 export type FeatureFlagKey = (typeof FEATURE_FLAGS)[keyof typeof FEATURE_FLAGS]
 
