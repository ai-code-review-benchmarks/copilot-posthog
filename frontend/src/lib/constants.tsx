--- conflicted
+++ resolved
@@ -267,13 +267,10 @@
     CSP_REPORTING: 'mexicspo', // owner @pauldambra @lricoy @robbiec
     LLM_OBSERVABILITY_PLAYGROUND: 'llm-observability-playground', // owner: #team-llm-observability @peter-k
     USAGE_SPEND_DASHBOARDS: 'usage-spend-dashboards', // owner: @pawel-cebula #team-billing
-<<<<<<< HEAD
     CDP_HOG_SOURCES: 'cdp-hog-sources', // owner #team-cdp
-=======
     SIMPLE_INFINITE_LIST_NUMERICAL_FILTER: 'simple-infinite-list-numerical-filter', // owner: @rafaeelaudibert #team-revenue-analytics
     REPLAY_SCREENSHOT: 'replay-screenshot', // owner: @veryayskiy #team-replay
     ACTIVITY_OR_EXPLORE: 'activity-or-explore', // owner: @pauldambra #team-replay
->>>>>>> d77ea0fc
 } as const
 export type FeatureFlagKey = (typeof FEATURE_FLAGS)[keyof typeof FEATURE_FLAGS]
 
