import { urls } from 'scenes/urls'
import { AvailableFeature, ChartDisplayType, LicensePlan, Region, SSOProvider } from '../types'

/** Display types which don't allow grouping by unit of time. Sync with backend NON_TIME_SERIES_DISPLAY_TYPES. */
export const NON_TIME_SERIES_DISPLAY_TYPES = [
    ChartDisplayType.ActionsTable,
    ChartDisplayType.ActionsPie,
    ChartDisplayType.ActionsBarValue,
    ChartDisplayType.WorldMap,
    ChartDisplayType.BoldNumber,
]
/** Display types for which `breakdown` is hidden and ignored. Sync with backend NON_BREAKDOWN_DISPLAY_TYPES. */
export const NON_BREAKDOWN_DISPLAY_TYPES = [ChartDisplayType.BoldNumber]
/** Display types which only work with a single series. */
export const SINGLE_SERIES_DISPLAY_TYPES = [ChartDisplayType.WorldMap, ChartDisplayType.BoldNumber]

export const NON_VALUES_ON_SERIES_DISPLAY_TYPES = [
    ChartDisplayType.ActionsTable,
    ChartDisplayType.WorldMap,
    ChartDisplayType.BoldNumber,
]
export enum OrganizationMembershipLevel {
    Member = 1,
    Admin = 8,
    Owner = 15,
}

export enum TeamMembershipLevel {
    Member = 1,
    Admin = 8,
}

/** See posthog/api/organization.py for details. */
export enum PluginsAccessLevel {
    None = 0,
    Config = 3,
    Install = 6,
    Root = 9,
}

/** Collaboration restriction level (which is a dashboard setting). Sync with DashboardPrivilegeLevel. */
export enum DashboardRestrictionLevel {
    EveryoneInProjectCanEdit = 21,
    OnlyCollaboratorsCanEdit = 37,
}

/** Collaboration privilege level (which is a user property). Sync with DashboardRestrictionLevel. */
export enum DashboardPrivilegeLevel {
    CanView = 21,
    CanEdit = 37,
    /** This is not a value that can be set in the DB – it's inferred. */
    _ProjectAdmin = 888,
    /** This is not a value that can be set in the DB – it's inferred. */
    _Owner = 999,
}

export const privilegeLevelToName: Record<DashboardPrivilegeLevel, string> = {
    [DashboardPrivilegeLevel.CanView]: 'can view',
    [DashboardPrivilegeLevel.CanEdit]: 'can edit',
    [DashboardPrivilegeLevel._Owner]: 'owner',
    [DashboardPrivilegeLevel._ProjectAdmin]: 'can edit',
}

// Persons
export const PERSON_DISTINCT_ID_MAX_SIZE = 3
export const PERSON_DEFAULT_DISPLAY_NAME_PROPERTIES = [
    'email',
    'Email',
    'name',
    'Name',
    'username',
    'Username',
    'UserName',
]

// Feature Flags & Experiments
export const INSTANTLY_AVAILABLE_PROPERTIES = [
    '$geoip_city_name',
    '$geoip_country_name',
    '$geoip_country_code',
    '$geoip_continent_name',
    '$geoip_continent_code',
    '$geoip_postal_code',
    '$geoip_time_zone',
]

// Event constants
export const ACTION_TYPE = 'action_type'
export const EVENT_TYPE = 'event_type'
export const STALE_EVENT_SECONDS = 30 * 24 * 60 * 60 // 30 days

// TODO: Deprecated; should be removed once backend is updated
export enum ShownAsValue {
    VOLUME = 'Volume',
    STICKINESS = 'Stickiness',
    LIFECYCLE = 'Lifecycle',
}

// Retention constants
export const RETENTION_RECURRING = 'retention_recurring'
export const RETENTION_FIRST_TIME = 'retention_first_time'

export const WEBHOOK_SERVICES: Record<string, string> = {
    Slack: 'slack.com',
    Discord: 'discord.com',
    Teams: 'office.com',
}

export const FEATURE_FLAGS = {
    // Cloud-only
    CLOUD_ANNOUNCEMENT: 'cloud-announcement',
    // Experiments / beta features
    BREAKDOWN_BY_MULTIPLE_PROPERTIES: '938-breakdown-by-multiple-properties', // owner: @pauldambra
    FUNNELS_CUE_OPT_OUT: 'funnels-cue-opt-out-7301', // owner: @neilkakkar
    RETENTION_BREAKDOWN: 'retention-breakdown', // owner: @hazzadous
    WEB_PERFORMANCE: 'hackathon-apm', //owner: @pauldambra
    NEW_INSIGHT_COHORTS: '7569-insight-cohorts', // owner: @EDsCODE
    SMOOTHING_INTERVAL: 'smoothing-interval', // owner: @timgl
    BILLING_LIMIT: 'billing-limit', // owner: @timgl
    KAFKA_INSPECTOR: 'kafka-inspector', // owner: @yakkomajuri
    HISTORICAL_EXPORTS_V2: 'historical-exports-v2', // owner @macobo
    PERSON_ON_EVENTS_ENABLED: 'person-on-events-enabled', //owner: @EDsCODE
    REGION_SELECT: 'region-select', //owner: @kappa90
    INGESTION_WARNINGS_ENABLED: 'ingestion-warnings-enabled', // owner: @tiina303
    HOG_BOOK: 'hog-book', // owner: @pauldambra
    SESSION_RESET_ON_LOAD: 'session-reset-on-load', // owner: @benjackwhite
    FEEDBACK_BUTTON: 'feedback-button', // owner: @luke
    RECORDINGS_ON_FEATURE_FLAGS: 'recordings-on-feature-flags', // owner: @EDsCODE
    EXPOSURES_ON_FEATURE_FLAGS: 'exposures-on-feature-flags', // owner: @EDsCODE
    AUTO_ROLLBACK_FEATURE_FLAGS: 'auto-rollback-feature-flags', // owner: @EDsCODE
    ONBOARDING_V2_DEMO: 'onboarding-v2-demo', // owner: #team-growth
    FEATURE_FLAG_ROLLOUT_UX: 'feature-flag-rollout-ux', // owner: @neilkakkar
    ROLE_BASED_ACCESS: 'role-based-access', // owner: #team-experiments, @liyiy
    DATA_EXPLORATION_LIVE_EVENTS: 'data-exploration-live-events', // owner @mariusandra
    YULE_HOG: 'yule-hog', // owner: @benjackwhite
    QUERY_RUNNING_TIME: 'query_running_time', // owner: @mariusandra
    DATA_EXPLORATION_INSIGHTS: 'data-exploration-insights', // owner @thmsobrmlr
    RECORDING_DEBUGGING: 'recording-debugging', // owner #team-session-recordings
    FF_JSON_PAYLOADS: 'ff-json-payloads', // owner @EDsCODE
    PERSON_GROUPS_PROPERTY_DEFINITIONS: 'person-groups-property-definitions', // owner: @macobo
    REQUIRE_EMAIL_VERIFICATION: 'require-email-verification', // owner: @raquelmsmith
    DATA_EXPLORATION_QUERIES_ON_DASHBOARDS: 'data-exploration-queries-on-dashboards', // owner: @pauldambra
    SAMPLING: 'sampling', // owner: @yakkomajuri
    TEMPLUKES: 'templukes', // owner: @pauldambra and @lharries
    RECORDINGS_V2_RECORDER: 'recordings-v2-recorder', // owner: #team-session-recordings
<<<<<<< HEAD
    POSTHOG_3000: 'posthog-3000', // owner: @Twixes
=======
    ENABLE_PROMPTS: 'enable-prompts', // owner: @lharries
    FF_CODE_EXAMPLE: 'ff-code-example', // owner: @liyiy
    FEEDBACK_SCENE: 'feedback-scene', // owner: @lharries
>>>>>>> fbd0201d
}

/** Which self-hosted plan's features are available with Cloud's "Standard" plan (aka card attached). */
export const POSTHOG_CLOUD_STANDARD_PLAN = LicensePlan.Scale
export const FEATURE_MINIMUM_PLAN: Partial<Record<AvailableFeature, LicensePlan>> = {
    [AvailableFeature.ZAPIER]: LicensePlan.Scale,
    [AvailableFeature.ORGANIZATIONS_PROJECTS]: LicensePlan.Scale,
    [AvailableFeature.GOOGLE_LOGIN]: LicensePlan.Scale,
    [AvailableFeature.DASHBOARD_COLLABORATION]: LicensePlan.Scale,
    [AvailableFeature.INGESTION_TAXONOMY]: LicensePlan.Scale,
    [AvailableFeature.PATHS_ADVANCED]: LicensePlan.Scale,
    [AvailableFeature.CORRELATION_ANALYSIS]: LicensePlan.Scale,
    [AvailableFeature.GROUP_ANALYTICS]: LicensePlan.Scale,
    [AvailableFeature.MULTIVARIATE_FLAGS]: LicensePlan.Scale,
    [AvailableFeature.EXPERIMENTATION]: LicensePlan.Scale,
    [AvailableFeature.TAGGING]: LicensePlan.Scale,
    [AvailableFeature.BEHAVIORAL_COHORT_FILTERING]: LicensePlan.Scale,
    [AvailableFeature.WHITE_LABELLING]: LicensePlan.Scale,
    [AvailableFeature.DASHBOARD_PERMISSIONING]: LicensePlan.Enterprise,
    [AvailableFeature.PROJECT_BASED_PERMISSIONING]: LicensePlan.Enterprise,
    [AvailableFeature.SAML]: LicensePlan.Enterprise,
    [AvailableFeature.SSO_ENFORCEMENT]: LicensePlan.Enterprise,
    [AvailableFeature.SUBSCRIPTIONS]: LicensePlan.Scale,
    [AvailableFeature.APP_METRICS]: LicensePlan.Scale,
    [AvailableFeature.RECORDINGS_PLAYLISTS]: LicensePlan.Scale,
    [AvailableFeature.ROLE_BASED_ACCESS]: LicensePlan.Enterprise,
    [AvailableFeature.RECORDINGS_FILE_EXPORT]: LicensePlan.Scale,
    [AvailableFeature.RECORDINGS_PERFORMANCE]: LicensePlan.Scale,
}

export const ENTITY_MATCH_TYPE = 'entities'
export const PROPERTY_MATCH_TYPE = 'properties'

export enum FunnelLayout {
    horizontal = 'horizontal',
    vertical = 'vertical',
}

export const BIN_COUNT_AUTO = 'auto' as const

// Cohort types
export enum CohortTypeEnum {
    Static = 'static',
    Dynamic = 'dynamic',
}

/**
 * Mock Node.js `process`, which is required by VFile that is used by ReactMarkdown.
 * See https://github.com/remarkjs/react-markdown/issues/339.
 */
export const MOCK_NODE_PROCESS = { cwd: () => '', env: {} } as unknown as NodeJS.Process

export const SSO_PROVIDER_NAMES: Record<SSOProvider, string> = {
    'google-oauth2': 'Google',
    github: 'GitHub',
    gitlab: 'GitLab',
    saml: 'Single sign-on (SAML)',
}

// TODO: Remove UPGRADE_LINK, as the billing page is now universal
export const UPGRADE_LINK = (cloud?: boolean): { url: string; target?: '_blank' } =>
    cloud ? { url: urls.organizationBilling() } : { url: 'https://posthog.com/pricing', target: '_blank' }

export const DOMAIN_REGEX = /^([a-z0-9]+(-[a-z0-9]+)*\.)+[a-z]{2,}$/
export const SECURE_URL_REGEX = /^(?:http(s)?:\/\/)[\w.-]+(?:\.[\w\.-]+)+[\w\-\._~:\/?#[\]@!\$&'\(\)\*\+,;=.]+$/gi

export const CLOUD_HOSTNAMES = {
    [Region.US]: 'app.posthog.com',
    [Region.EU]: 'eu.posthog.com',
}

export const SESSION_RECORDINGS_PLAYLIST_FREE_COUNT = 5

// If _any_ item on a dashboard is older than this, dashboard is automatically reloaded
export const AUTO_REFRESH_DASHBOARD_THRESHOLD_HOURS = 20<|MERGE_RESOLUTION|>--- conflicted
+++ resolved
@@ -143,13 +143,10 @@
     SAMPLING: 'sampling', // owner: @yakkomajuri
     TEMPLUKES: 'templukes', // owner: @pauldambra and @lharries
     RECORDINGS_V2_RECORDER: 'recordings-v2-recorder', // owner: #team-session-recordings
-<<<<<<< HEAD
     POSTHOG_3000: 'posthog-3000', // owner: @Twixes
-=======
     ENABLE_PROMPTS: 'enable-prompts', // owner: @lharries
     FF_CODE_EXAMPLE: 'ff-code-example', // owner: @liyiy
     FEEDBACK_SCENE: 'feedback-scene', // owner: @lharries
->>>>>>> fbd0201d
 }
 
 /** Which self-hosted plan's features are available with Cloud's "Standard" plan (aka card attached). */
