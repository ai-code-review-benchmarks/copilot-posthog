--- conflicted
+++ resolved
@@ -87,11 +87,6 @@
     MULTI_POINT_PERSON_MODAL: '7590-multi-point-person-modal', // owner: @paolodamico
     RECORDINGS_IN_INSIGHTS: 'recordings-in-insights', // owner: @rcmarron
     EXPERIMENT_CORRELATION_DISCOVERY: 'experiment-correlation-discovery', // owner: @neilkakkar
-<<<<<<< HEAD
-    COLLABORATIONS_TAXONOMY: 'collaborations-taxonomy', // owner: @alexkim205
-=======
-    RECORDINGS_IN_TRENDS_PERSON_MODAL: '7852-recordings-in-trends-person-modal', // owner: @rcmarron
->>>>>>> cd94c8dc
     PATHS_ADVANCED_EXPERIMENT: 'paths-advanced-2101', // owner: @paolodamico; `control`, `direct` (A), `no-advanced` (B)
     APM: 'hackathon-apm', //owner @pauldambra
     NEW_INSIGHT_COHORTS: '7569-insight-cohorts',
