import { LemonSelectOptions } from '@posthog/lemon-ui'

import { ChartDisplayCategory, ChartDisplayType, Region, SSOProvider } from '../types'

// Sync with backend DISPLAY_TYPES_TO_CATEGORIES
export const DISPLAY_TYPES_TO_CATEGORIES: Record<ChartDisplayType, ChartDisplayCategory> = {
    [ChartDisplayType.ActionsLineGraph]: ChartDisplayCategory.TimeSeries,
    [ChartDisplayType.ActionsBar]: ChartDisplayCategory.TimeSeries,
    [ChartDisplayType.ActionsAreaGraph]: ChartDisplayCategory.TimeSeries,
    [ChartDisplayType.ActionsLineGraphCumulative]: ChartDisplayCategory.CumulativeTimeSeries,
    [ChartDisplayType.BoldNumber]: ChartDisplayCategory.TotalValue,
    [ChartDisplayType.ActionsPie]: ChartDisplayCategory.TotalValue,
    [ChartDisplayType.ActionsBarValue]: ChartDisplayCategory.TotalValue,
    [ChartDisplayType.ActionsTable]: ChartDisplayCategory.TotalValue,
    [ChartDisplayType.WorldMap]: ChartDisplayCategory.TotalValue,
}
export const NON_TIME_SERIES_DISPLAY_TYPES = Object.entries(DISPLAY_TYPES_TO_CATEGORIES)
    .filter(([, category]) => category === ChartDisplayCategory.TotalValue)
    .map(([displayType]) => displayType as ChartDisplayType)

/** Display types for which `breakdown` is hidden and ignored. Sync with backend NON_BREAKDOWN_DISPLAY_TYPES. */
export const NON_BREAKDOWN_DISPLAY_TYPES = [ChartDisplayType.BoldNumber]
/** Display types which only work with a single series. */
export const SINGLE_SERIES_DISPLAY_TYPES = [ChartDisplayType.WorldMap, ChartDisplayType.BoldNumber]

export const NON_VALUES_ON_SERIES_DISPLAY_TYPES = [
    ChartDisplayType.ActionsTable,
    ChartDisplayType.WorldMap,
    ChartDisplayType.BoldNumber,
]

/** Display types for which a percent stack view is available. */
export const PERCENT_STACK_VIEW_DISPLAY_TYPE = [
    ChartDisplayType.ActionsBar,
    ChartDisplayType.ActionsAreaGraph,
    ChartDisplayType.ActionsPie,
]

export enum OrganizationMembershipLevel {
    Member = 1,
    Admin = 8,
    Owner = 15,
}

export enum TeamMembershipLevel {
    Member = 1,
    Admin = 8,
}

export type EitherMembershipLevel = OrganizationMembershipLevel | TeamMembershipLevel

/** See posthog/api/organization.py for details. */
export enum PluginsAccessLevel {
    None = 0,
    Config = 3,
    Install = 6,
    Root = 9,
}

/** Collaboration restriction level (which is a dashboard setting). Sync with DashboardPrivilegeLevel. */
export enum DashboardRestrictionLevel {
    EveryoneInProjectCanEdit = 21,
    OnlyCollaboratorsCanEdit = 37,
}

/** Collaboration privilege level (which is a user property). Sync with DashboardRestrictionLevel. */
export enum DashboardPrivilegeLevel {
    CanView = 21,
    CanEdit = 37,
    /** This is not a value that can be set in the DB – it's inferred. */
    _ProjectAdmin = 888,
    /** This is not a value that can be set in the DB – it's inferred. */
    _Owner = 999,
}

export const privilegeLevelToName: Record<DashboardPrivilegeLevel, string> = {
    [DashboardPrivilegeLevel.CanView]: 'can view',
    [DashboardPrivilegeLevel.CanEdit]: 'can edit',
    [DashboardPrivilegeLevel._Owner]: 'owner',
    [DashboardPrivilegeLevel._ProjectAdmin]: 'can edit',
}

// Persons
export const PERSON_DISTINCT_ID_MAX_SIZE = 3
// Sync with .../api/person.py and .../ingestion/hooks.ts
export const PERSON_DEFAULT_DISPLAY_NAME_PROPERTIES = [
    'email',
    'Email',
    'name',
    'Name',
    'username',
    'Username',
    'UserName',
]

// Feature Flags & Experiments
export const INSTANTLY_AVAILABLE_PROPERTIES = [
    '$geoip_city_name',
    '$geoip_country_name',
    '$geoip_country_code',
    '$geoip_continent_name',
    '$geoip_continent_code',
    '$geoip_postal_code',
    '$geoip_time_zone',
    // Person and group identifiers
    '$group_key',
    'distinct_id',
]
export const MAX_EXPERIMENT_VARIANTS = 10
export const EXPERIMENT_DEFAULT_DURATION = 14 // days

// Event constants
export const ACTION_TYPE = 'action_type'
export const EVENT_TYPE = 'event_type'
export const STALE_EVENT_SECONDS = 30 * 24 * 60 * 60 // 30 days

/** @deprecated: should be removed once backend is updated */
export enum ShownAsValue {
    VOLUME = 'Volume',
    STICKINESS = 'Stickiness',
    LIFECYCLE = 'Lifecycle',
}

// Retention constants
export const RETENTION_RECURRING = 'retention_recurring'
export const RETENTION_FIRST_TIME = 'retention_first_time'

export const WEBHOOK_SERVICES: Record<string, string> = {
    Slack: 'slack.com',
    Discord: 'discord.com',
    Teams: 'office.com',
}

// NOTE: Run `DEBUG=1 python manage.py sync_feature_flags` locally to sync these flags into your local project
// By default all flags are boolean but you can add `multivariate` to the comment to have it created as multivariate with "test" and "control" values

export const FEATURE_FLAGS = {
    // Cloud-only
    CLOUD_ANNOUNCEMENT: 'cloud-announcement',
    // Experiments / beta features
    FUNNELS_CUE_OPT_OUT: 'funnels-cue-opt-out-7301', // owner: @neilkakkar
    BILLING_LIMIT: 'billing-limit', // owner: @timgl
    KAFKA_INSPECTOR: 'kafka-inspector', // owner: @yakkomajuri
    HISTORICAL_EXPORTS_V2: 'historical-exports-v2', // owner @macobo
    PERSON_ON_EVENTS_ENABLED: 'person-on-events-enabled', //owner: @EDsCODE
    INGESTION_WARNINGS_ENABLED: 'ingestion-warnings-enabled', // owner: @tiina303
    SESSION_RESET_ON_LOAD: 'session-reset-on-load', // owner: @benjackwhite
    DEBUG_REACT_RENDERS: 'debug-react-renders', // owner: @benjackwhite
    AUTO_ROLLBACK_FEATURE_FLAGS: 'auto-rollback-feature-flags', // owner: @EDsCODE
    ONBOARDING_V2_DEMO: 'onboarding-v2-demo', // owner: #team-growth
    QUERY_RUNNING_TIME: 'query_running_time', // owner: @mariusandra
    QUERY_TIMINGS: 'query-timings', // owner: @mariusandra
    QUERY_ASYNC: 'query-async', // owner: @webjunkie
    POSTHOG_3000_NAV: 'posthog-3000-nav', // owner: @Twixes
    HEDGEHOG_MODE: 'hedgehog-mode', // owner: @benjackwhite
    HEDGEHOG_MODE_DEBUG: 'hedgehog-mode-debug', // owner: @benjackwhite
    WEB_ANALYTICS: 'web-analytics', // owner @robbie-c #team-web-analytics
    WEB_ANALYTICS_SAMPLING: 'web-analytics-sampling', // owner @robbie-c #team-web-analytics
    HIGH_FREQUENCY_BATCH_EXPORTS: 'high-frequency-batch-exports', // owner: @tomasfarias
    // owner: #team-replay, only to be enabled for PostHog team testing
    EXCEPTION_AUTOCAPTURE: 'exception-autocapture',
    DATA_WAREHOUSE: 'data-warehouse', // owner: @EDsCODE
    DATA_WAREHOUSE_POSTGRES_IMPORT: 'data-warehouse-postgres-import', // owner: @EDsCODE
    FF_DASHBOARD_TEMPLATES: 'ff-dashboard-templates', // owner: @EDsCODE
    SHOW_PRODUCT_INTRO_EXISTING_PRODUCTS: 'show-product-intro-existing-products', // owner: @raquelmsmith
    ARTIFICIAL_HOG: 'artificial-hog', // owner: @Twixes
    CS_DASHBOARDS: 'cs-dashboards', // owner: @pauldambra
    PRODUCT_SPECIFIC_ONBOARDING: 'product-specific-onboarding', // owner: @raquelmsmith
    REDIRECT_SIGNUPS_TO_INSTANCE: 'redirect-signups-to-instance', // owner: @raquelmsmith
    APPS_AND_EXPORTS_UI: 'apps-and-exports-ui', // owner: @benjackwhite
    HOGQL_INSIGHTS: 'hogql-insights-preview', // owner: @mariusandra
    HOGQL_INSIGHTS_LIFECYCLE: 'hogql-insights-lifecycle', // owner: @mariusandra
    HOGQL_INSIGHTS_PATHS: 'hogql-insights-paths', // owner: @webjunkie
    HOGQL_INSIGHTS_RETENTION: 'hogql-insights-retention', // owner: @webjunkie
    HOGQL_INSIGHTS_TRENDS: 'hogql-insights-trends', // owner: @Gilbert09
    HOGQL_INSIGHTS_STICKINESS: 'hogql-insights-stickiness', // owner: @Gilbert09
    HOGQL_INSIGHTS_FUNNELS: 'hogql-insights-funnels', // owner: @thmsobrmlr
    HOGQL_INSIGHT_LIVE_COMPARE: 'hogql-insight-live-compare', // owner: @mariusandra
    HOGQL_IN_INSIGHT_SERIALIZATION: 'hogql-in-insight-serialization', // owner: @Twixes
    BI_VIZ: 'bi_viz', // owner: @Gilbert09
    WEBHOOKS_DENYLIST: 'webhooks-denylist', // owner: #team-pipeline
    PERSONS_HOGQL_QUERY: 'persons-hogql-query', // owner: @mariusandra
    PIPELINE_UI: 'pipeline-ui', // owner: #team-pipeline
    SESSION_RECORDING_SAMPLING: 'session-recording-sampling', // owner: #team-replay
    PERSON_FEED_CANVAS: 'person-feed-canvas', // owner: #project-canvas
    FEATURE_FLAG_COHORT_CREATION: 'feature-flag-cohort-creation', // owner: @neilkakkar #team-feature-success
    INSIGHT_HORIZONTAL_CONTROLS: 'insight-horizontal-controls', // owner: @benjackwhite
    SURVEYS_WIDGETS: 'surveys-widgets', // owner: @liyiy
    INVITE_TEAM_MEMBER_ONBOARDING: 'invite-team-member-onboarding', // owner: @biancayang
    YEAR_IN_HOG: 'year-in-hog', // owner: #team-replay
    SESSION_REPLAY_EXPORT_MOBILE_DATA: 'session-replay-export-mobile-data', // owner: #team-replay
    DISCUSSIONS: 'discussions', // owner: #team-replay
    REDIRECT_INSIGHT_CREATION_PRODUCT_ANALYTICS_ONBOARDING: 'redirect-insight-creation-product-analytics-onboarding', // owner: @biancayang
    AI_SESSION_SUMMARY: 'ai-session-summary', // owner: #team-replay
    AI_SESSION_PERMISSIONS: 'ai-session-permissions', // owner: #team-replay
    PRODUCT_INTRO_PAGES: 'product-intro-pages', // owner: @raquelmsmith
    DATANODE_CONCURRENCY_LIMIT: 'datanode-concurrency-limit', // owner: @robbie-c
    SESSION_REPLAY_DOCTOR: 'session-replay-doctor', // owner: #team-replay
    REPLAY_SIMILAR_RECORDINGS: 'session-replay-similar-recordings', // owner: #team-replay
    SAVED_NOT_PINNED: 'saved-not-pinned', // owner: #team-replay
    BILLING_UPGRADE_LANGUAGE: 'billing-upgrade-language', // owner: @biancayang
    NEW_EXPERIMENTS_UI: 'new-experiments-ui', // owner: @jurajmajerik #team-feature-success
    SESSION_REPLAY_FILTER_ORDERING: 'session-replay-filter-ordering', // owner: #team-replay
    SESSION_REPLAY_LINKED_VARIANTS: 'session-replay-linked-variants', // owner: #team-replay
    REPLAY_ERROR_CLUSTERING: 'session-replay-error-clustering', // owner: #team-replay
    AUDIT_LOGS_ACCESS: 'audit-logs-access', // owner: #team-growth
    SUBSCRIBE_FROM_PAYGATE: 'subscribe-from-paygate', // owner: #team-growth
    REVERSE_PROXY_ONBOARDING: 'reverse-proxy-onboarding', // owner: @zlwaterfield
    SESSION_REPLAY_MOBILE_ONBOARDING: 'session-replay-mobile-onboarding', // owner: #team-replay
    IP_ALLOWLIST_SETTING: 'ip-allowlist-setting', // owner: @benjackwhite
    EMAIL_VERIFICATION_TICKET_SUBMISSION: 'email-verification-ticket-submission', // owner: #team-growth
<<<<<<< HEAD
    TOOLBAR_HEATMAPS: 'toolbar-heatmaps', // owner: #team-replay
    HEATMAPS_UI: 'heatmaps-ui', // owner: @benjackwhite
=======
>>>>>>> fa7dec52
    THEME: 'theme', // owner: @aprilfools
    SESSION_TABLE_PROPERTY_FILTERS: 'session-table-property-filters', // owner: @robbie-c
} as const
export type FeatureFlagKey = (typeof FEATURE_FLAGS)[keyof typeof FEATURE_FLAGS]

export const ENTITY_MATCH_TYPE = 'entities'
export const PROPERTY_MATCH_TYPE = 'properties'

export enum FunnelLayout {
    horizontal = 'horizontal',
    vertical = 'vertical',
}

export const BIN_COUNT_AUTO = 'auto' as const

// Cohort types
export enum CohortTypeEnum {
    Static = 'static',
    Dynamic = 'dynamic',
}

/**
 * Mock Node.js `process`, which is required by VFile that is used by ReactMarkdown.
 * See https://github.com/remarkjs/react-markdown/issues/339.
 */
export const MOCK_NODE_PROCESS = { cwd: () => '', env: {} } as unknown as NodeJS.Process

export const SSO_PROVIDER_NAMES: Record<SSOProvider, string> = {
    'google-oauth2': 'Google',
    github: 'GitHub',
    gitlab: 'GitLab',
    saml: 'Single sign-on (SAML)',
}

export const DOMAIN_REGEX = /^([a-z0-9]+(-[a-z0-9]+)*\.)+[a-z]{2,}$/
export const SECURE_URL_REGEX = /^(?:http(s)?:\/\/)[\w.-]+(?:\.[\w.-]+)+[\w\-._~:/?#[\]@!$&'()*+,;=]+$/gi

export const CLOUD_HOSTNAMES = {
    [Region.US]: 'us.posthog.com',
    [Region.EU]: 'eu.posthog.com',
}

export const SESSION_RECORDINGS_PLAYLIST_FREE_COUNT = 5

// If _any_ item on a dashboard is older than this, dashboard is automatically reloaded
export const AUTO_REFRESH_DASHBOARD_THRESHOLD_HOURS = 20

export const GENERATED_DASHBOARD_PREFIX = 'Generated Dashboard'

export const ACTIVITY_PAGE_SIZE = 20
export const EVENT_DEFINITIONS_PER_PAGE = 50
export const PROPERTY_DEFINITIONS_PER_EVENT = 5
export const EVENT_PROPERTY_DEFINITIONS_PER_PAGE = 50
export const LOGS_PORTION_LIMIT = 50

export const SESSION_REPLAY_MINIMUM_DURATION_OPTIONS: LemonSelectOptions<number | null> = [
    {
        label: 'no minimum',
        value: null,
    },
    {
        label: '1',
        value: 1000,
    },
    {
        label: '2',
        value: 2000,
    },
    {
        label: '5',
        value: 5000,
    },
    {
        label: '10',
        value: 10000,
    },
    {
        label: '15',
        value: 15000,
    },
]

export const UNSUBSCRIBE_SURVEY_ID = '018b6e13-590c-0000-decb-c727a2b3f462'<|MERGE_RESOLUTION|>--- conflicted
+++ resolved
@@ -209,11 +209,7 @@
     SESSION_REPLAY_MOBILE_ONBOARDING: 'session-replay-mobile-onboarding', // owner: #team-replay
     IP_ALLOWLIST_SETTING: 'ip-allowlist-setting', // owner: @benjackwhite
     EMAIL_VERIFICATION_TICKET_SUBMISSION: 'email-verification-ticket-submission', // owner: #team-growth
-<<<<<<< HEAD
-    TOOLBAR_HEATMAPS: 'toolbar-heatmaps', // owner: #team-replay
     HEATMAPS_UI: 'heatmaps-ui', // owner: @benjackwhite
-=======
->>>>>>> fa7dec52
     THEME: 'theme', // owner: @aprilfools
     SESSION_TABLE_PROPERTY_FILTERS: 'session-table-property-filters', // owner: @robbie-c
 } as const
