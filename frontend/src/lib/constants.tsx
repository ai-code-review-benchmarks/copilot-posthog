import { urls } from 'scenes/urls'
import { AvailableFeature, ChartDisplayType, LicensePlan, Region, SSOProvider } from '../types'

/** Display types which don't allow grouping by unit of time. Sync with backend NON_TIME_SERIES_DISPLAY_TYPES. */
export const NON_TIME_SERIES_DISPLAY_TYPES = [
    ChartDisplayType.ActionsTable,
    ChartDisplayType.ActionsPie,
    ChartDisplayType.ActionsBarValue,
    ChartDisplayType.WorldMap,
    ChartDisplayType.BoldNumber,
]
/** Display types for which `breakdown` is hidden and ignored. Sync with backend NON_BREAKDOWN_DISPLAY_TYPES. */
export const NON_BREAKDOWN_DISPLAY_TYPES = [ChartDisplayType.BoldNumber]
/** Display types which only work with a single series. */
export const SINGLE_SERIES_DISPLAY_TYPES = [ChartDisplayType.WorldMap, ChartDisplayType.BoldNumber]

export const NON_VALUES_ON_SERIES_DISPLAY_TYPES = [
    ChartDisplayType.ActionsTable,
    ChartDisplayType.WorldMap,
    ChartDisplayType.BoldNumber,
]
export enum OrganizationMembershipLevel {
    Member = 1,
    Admin = 8,
    Owner = 15,
}

export enum TeamMembershipLevel {
    Member = 1,
    Admin = 8,
}

/** See posthog/api/organization.py for details. */
export enum PluginsAccessLevel {
    None = 0,
    Config = 3,
    Install = 6,
    Root = 9,
}

/** Collaboration restriction level (which is a dashboard setting). Sync with DashboardPrivilegeLevel. */
export enum DashboardRestrictionLevel {
    EveryoneInProjectCanEdit = 21,
    OnlyCollaboratorsCanEdit = 37,
}

/** Collaboration privilege level (which is a user property). Sync with DashboardRestrictionLevel. */
export enum DashboardPrivilegeLevel {
    CanView = 21,
    CanEdit = 37,
    /** This is not a value that can be set in the DB – it's inferred. */
    _ProjectAdmin = 888,
    /** This is not a value that can be set in the DB – it's inferred. */
    _Owner = 999,
}

export const privilegeLevelToName: Record<DashboardPrivilegeLevel, string> = {
    [DashboardPrivilegeLevel.CanView]: 'can view',
    [DashboardPrivilegeLevel.CanEdit]: 'can edit',
    [DashboardPrivilegeLevel._Owner]: 'owner',
    [DashboardPrivilegeLevel._ProjectAdmin]: 'can edit',
}

// Persons
export const PERSON_DISTINCT_ID_MAX_SIZE = 3
export const PERSON_DEFAULT_DISPLAY_NAME_PROPERTIES = [
    'email',
    'Email',
    'name',
    'Name',
    'username',
    'Username',
    'UserName',
]

// Feature Flags & Experiments
export const INSTANTLY_AVAILABLE_PROPERTIES = [
    '$geoip_city_name',
    '$geoip_country_name',
    '$geoip_country_code',
    '$geoip_continent_name',
    '$geoip_continent_code',
    '$geoip_postal_code',
    '$geoip_time_zone',
]

// Event constants
export const ACTION_TYPE = 'action_type'
export const EVENT_TYPE = 'event_type'
export const STALE_EVENT_SECONDS = 30 * 24 * 60 * 60 // 30 days

// TODO: Deprecated; should be removed once backend is updated
export enum ShownAsValue {
    VOLUME = 'Volume',
    STICKINESS = 'Stickiness',
    LIFECYCLE = 'Lifecycle',
}

// Retention constants
export const RETENTION_RECURRING = 'retention_recurring'
export const RETENTION_FIRST_TIME = 'retention_first_time'

export const WEBHOOK_SERVICES: Record<string, string> = {
    Slack: 'slack.com',
    Discord: 'discord.com',
    Teams: 'office.com',
}

export const FEATURE_FLAGS = {
    // Cloud-only
    CLOUD_ANNOUNCEMENT: 'cloud-announcement',
    // Experiments / beta features
    BREAKDOWN_BY_MULTIPLE_PROPERTIES: '938-breakdown-by-multiple-properties', // owner: @pauldambra
    FUNNELS_CUE_OPT_OUT: 'funnels-cue-opt-out-7301', // owner: @neilkakkar
    RETENTION_BREAKDOWN: 'retention-breakdown', // owner: @hazzadous
    WEB_PERFORMANCE: 'hackathon-apm', //owner: @pauldambra
    NEW_INSIGHT_COHORTS: '7569-insight-cohorts', // owner: @EDsCODE
    SMOOTHING_INTERVAL: 'smoothing-interval', // owner: @timgl
    BILLING_LIMIT: 'billing-limit', // owner: @timgl
    KAFKA_INSPECTOR: 'kafka-inspector', // owner: @yakkomajuri
    HISTORICAL_EXPORTS_V2: 'historical-exports-v2', // owner @macobo
    PERSON_ON_EVENTS_ENABLED: 'person-on-events-enabled', //owner: @EDsCODE
    REGION_SELECT: 'region-select', //owner: @kappa90
    INGESTION_WARNINGS_ENABLED: 'ingestion-warnings-enabled', // owner: @tiina303
    HOG_BOOK: 'hog-book', // owner: @pauldambra
    SESSION_RESET_ON_LOAD: 'session-reset-on-load', // owner: @benjackwhite
    FEEDBACK_BUTTON: 'feedback-button', // owner: @luke
    RECORDINGS_ON_FEATURE_FLAGS: 'recordings-on-feature-flags', // owner: @EDsCODE
    EXPOSURES_ON_FEATURE_FLAGS: 'exposures-on-feature-flags', // owner: @EDsCODE
    AUTO_ROLLBACK_FEATURE_FLAGS: 'auto-rollback-feature-flags', // owner: @EDsCODE
    ONBOARDING_V2_DEMO: 'onboarding-v2-demo', // owner: #team-growth
    FEATURE_FLAG_ROLLOUT_UX: 'feature-flag-rollout-ux', // owner: @neilkakkar
    ROLE_BASED_ACCESS: 'role-based-access', // owner: #team-experiments, @liyiy
    YULE_HOG: 'yule-hog', // owner: @benjackwhite
    QUERY_RUNNING_TIME: 'query_running_time', // owner: @mariusandra
    DATA_EXPLORATION_INSIGHTS: 'data-exploration-insights', // owner @thmsobrmlr
    RECORDING_DEBUGGING: 'recording-debugging', // owner #team-session-recordings
    REQUIRE_EMAIL_VERIFICATION: 'require-email-verification', // owner: @raquelmsmith
    SAMPLING: 'sampling', // owner: @yakkomajuri
    RECORDINGS_V2_RECORDER: 'recordings-v2-recorder', // owner: #team-session-recordings
    POSTHOG_3000: 'posthog-3000', // owner: @Twixes
    ENABLE_PROMPTS: 'enable-prompts', // owner: @lharries
    FEEDBACK_SCENE: 'feedback-scene', // owner: @lharries
    RECORDINGS_LIST_V2: 'recordings-list-v2-enabled', // owner: #team-session-recordings
    HOGQL: 'hogql', // owner: #team-product-analytics
    NOTEBOOKS: 'notebooks', // owner: #team-session-recordings
<<<<<<< HEAD
    DATA_MANAGEMENT_HISTORY: 'data-management-history', // owner: @pauldambra
=======
    ARUBUG: 'arubug', // owner: #team-arubug
    BILLING_BY_PRODUCTS: 'billing-by-products', // owner: @raquelmsmith
    RECORDINGS_DOM_EXPLORER: 'recordings-dom-explorer', // owner: #team-session-recordings
>>>>>>> 7405366a
}

/** Which self-hosted plan's features are available with Cloud's "Standard" plan (aka card attached). */
export const POSTHOG_CLOUD_STANDARD_PLAN = LicensePlan.Scale
export const FEATURE_MINIMUM_PLAN: Partial<Record<AvailableFeature, LicensePlan>> = {
    [AvailableFeature.ZAPIER]: LicensePlan.Scale,
    [AvailableFeature.ORGANIZATIONS_PROJECTS]: LicensePlan.Scale,
    [AvailableFeature.GOOGLE_LOGIN]: LicensePlan.Scale,
    [AvailableFeature.DASHBOARD_COLLABORATION]: LicensePlan.Scale,
    [AvailableFeature.INGESTION_TAXONOMY]: LicensePlan.Scale,
    [AvailableFeature.PATHS_ADVANCED]: LicensePlan.Scale,
    [AvailableFeature.CORRELATION_ANALYSIS]: LicensePlan.Scale,
    [AvailableFeature.GROUP_ANALYTICS]: LicensePlan.Scale,
    [AvailableFeature.MULTIVARIATE_FLAGS]: LicensePlan.Scale,
    [AvailableFeature.EXPERIMENTATION]: LicensePlan.Scale,
    [AvailableFeature.TAGGING]: LicensePlan.Scale,
    [AvailableFeature.BEHAVIORAL_COHORT_FILTERING]: LicensePlan.Scale,
    [AvailableFeature.WHITE_LABELLING]: LicensePlan.Scale,
    [AvailableFeature.DASHBOARD_PERMISSIONING]: LicensePlan.Enterprise,
    [AvailableFeature.PROJECT_BASED_PERMISSIONING]: LicensePlan.Enterprise,
    [AvailableFeature.SAML]: LicensePlan.Enterprise,
    [AvailableFeature.SSO_ENFORCEMENT]: LicensePlan.Enterprise,
    [AvailableFeature.SUBSCRIPTIONS]: LicensePlan.Scale,
    [AvailableFeature.APP_METRICS]: LicensePlan.Scale,
    [AvailableFeature.RECORDINGS_PLAYLISTS]: LicensePlan.Scale,
    [AvailableFeature.ROLE_BASED_ACCESS]: LicensePlan.Enterprise,
    [AvailableFeature.RECORDINGS_FILE_EXPORT]: LicensePlan.Scale,
    [AvailableFeature.RECORDINGS_PERFORMANCE]: LicensePlan.Scale,
}

export const ENTITY_MATCH_TYPE = 'entities'
export const PROPERTY_MATCH_TYPE = 'properties'

export enum FunnelLayout {
    horizontal = 'horizontal',
    vertical = 'vertical',
}

export const BIN_COUNT_AUTO = 'auto' as const

// Cohort types
export enum CohortTypeEnum {
    Static = 'static',
    Dynamic = 'dynamic',
}

/**
 * Mock Node.js `process`, which is required by VFile that is used by ReactMarkdown.
 * See https://github.com/remarkjs/react-markdown/issues/339.
 */
export const MOCK_NODE_PROCESS = { cwd: () => '', env: {} } as unknown as NodeJS.Process

export const SSO_PROVIDER_NAMES: Record<SSOProvider, string> = {
    'google-oauth2': 'Google',
    github: 'GitHub',
    gitlab: 'GitLab',
    saml: 'Single sign-on (SAML)',
}

// TODO: Remove UPGRADE_LINK, as the billing page is now universal
export const UPGRADE_LINK = (cloud?: boolean): { url: string; target?: '_blank' } =>
    cloud ? { url: urls.organizationBilling() } : { url: 'https://posthog.com/pricing', target: '_blank' }

export const DOMAIN_REGEX = /^([a-z0-9]+(-[a-z0-9]+)*\.)+[a-z]{2,}$/
export const SECURE_URL_REGEX = /^(?:http(s)?:\/\/)[\w.-]+(?:\.[\w\.-]+)+[\w\-\._~:\/?#[\]@!\$&'\(\)\*\+,;=.]+$/gi

export const CLOUD_HOSTNAMES = {
    [Region.US]: 'app.posthog.com',
    [Region.EU]: 'eu.posthog.com',
}

export const SESSION_RECORDINGS_PLAYLIST_FREE_COUNT = 5

// If _any_ item on a dashboard is older than this, dashboard is automatically reloaded
export const AUTO_REFRESH_DASHBOARD_THRESHOLD_HOURS = 20<|MERGE_RESOLUTION|>--- conflicted
+++ resolved
@@ -144,13 +144,10 @@
     RECORDINGS_LIST_V2: 'recordings-list-v2-enabled', // owner: #team-session-recordings
     HOGQL: 'hogql', // owner: #team-product-analytics
     NOTEBOOKS: 'notebooks', // owner: #team-session-recordings
-<<<<<<< HEAD
-    DATA_MANAGEMENT_HISTORY: 'data-management-history', // owner: @pauldambra
-=======
     ARUBUG: 'arubug', // owner: #team-arubug
     BILLING_BY_PRODUCTS: 'billing-by-products', // owner: @raquelmsmith
     RECORDINGS_DOM_EXPLORER: 'recordings-dom-explorer', // owner: #team-session-recordings
->>>>>>> 7405366a
+    DATA_MANAGEMENT_HISTORY: 'data-management-history', // owner: @pauldambra
 }
 
 /** Which self-hosted plan's features are available with Cloud's "Standard" plan (aka card attached). */
