--- conflicted
+++ resolved
@@ -141,14 +141,10 @@
     SOCIAL_AUTH_BUTTONS_EXPERIMENT: 'social-auth-buttons-experiment', // owner: #team-growth
     YEAR_IN_HOG: 'year-in-hog', // owner: @pauldambra
     YULE_HOG: 'yule-hog', // owner: @benjackwhite
-<<<<<<< HEAD
     HOGQL_EXPRESSIONS: 'hogql_expressions', // owner @mariusandra
+    ACTOR_PROPERTIES_TIMELINE: 'actor-properties-timeline', // owner: @Twixes
     RECORDINGS_INSPECTOR_V2: 'recordings-inspector-v2', // owner: #team-session-recordings
     RECORDINGS_INSPECTOR_PERFORMANCE: 'recordings-inspector-performance', // owner: #team-session-recordings
-=======
-    HOGQL_EXPRESSIONS: 'hogql_expressions', // owner: @mariusandra
-    ACTOR_PROPERTIES_TIMELINE: 'actor-properties-timeline', // owner: @Twixes
->>>>>>> 92fafe40
 }
 
 /** Which self-hosted plan's features are available with Cloud's "Standard" plan (aka card attached). */
