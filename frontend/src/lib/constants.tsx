--- conflicted
+++ resolved
@@ -251,11 +251,8 @@
     SAVE_INSIGHT_TASK: 'save-insight-task', // owner: @joshsny #team-growth
     B2B_ANALYTICS: 'b2b-analytics-alpha', // owner: @danielbachhuber #team-crm
     DASHBOARD_COLORS: 'dashboard-colors', // owner: @thmsobrmlr #team-product-analytics
-<<<<<<< HEAD
     AI_HOGQL: 'ai-hogql', // owner: @EDsCODE #team-data-warehouse
-=======
     REPLAY_TRIGGER_TYPE_CHOICE: 'replay-trigger-type-choice', // owner: @pauldambra #team-replay
->>>>>>> 2b876ce2
 } as const
 export type FeatureFlagKey = (typeof FEATURE_FLAGS)[keyof typeof FEATURE_FLAGS]
 
