import { LemonSelectOptions } from '@posthog/lemon-ui'

import { ChartDisplayCategory, ChartDisplayType, Region, SSOProvider } from '../types'

// Sync with backend DISPLAY_TYPES_TO_CATEGORIES
export const DISPLAY_TYPES_TO_CATEGORIES: Record<ChartDisplayType, ChartDisplayCategory> = {
    [ChartDisplayType.ActionsLineGraph]: ChartDisplayCategory.TimeSeries,
    [ChartDisplayType.ActionsBar]: ChartDisplayCategory.TimeSeries,
    [ChartDisplayType.ActionsStackedBar]: ChartDisplayCategory.TimeSeries,
    [ChartDisplayType.ActionsAreaGraph]: ChartDisplayCategory.TimeSeries,
    [ChartDisplayType.ActionsLineGraphCumulative]: ChartDisplayCategory.CumulativeTimeSeries,
    [ChartDisplayType.BoldNumber]: ChartDisplayCategory.TotalValue,
    [ChartDisplayType.ActionsPie]: ChartDisplayCategory.TotalValue,
    [ChartDisplayType.ActionsBarValue]: ChartDisplayCategory.TotalValue,
    [ChartDisplayType.ActionsTable]: ChartDisplayCategory.TotalValue,
    [ChartDisplayType.WorldMap]: ChartDisplayCategory.TotalValue,
}
export const NON_TIME_SERIES_DISPLAY_TYPES = Object.entries(DISPLAY_TYPES_TO_CATEGORIES)
    .filter(([, category]) => category === ChartDisplayCategory.TotalValue)
    .map(([displayType]) => displayType as ChartDisplayType)

/** Display types for which `breakdown` is hidden and ignored. Sync with backend NON_BREAKDOWN_DISPLAY_TYPES. */
export const NON_BREAKDOWN_DISPLAY_TYPES = [ChartDisplayType.BoldNumber]
/** Display types which only work with a single series. */
export const SINGLE_SERIES_DISPLAY_TYPES = [ChartDisplayType.WorldMap, ChartDisplayType.BoldNumber]

export const NON_VALUES_ON_SERIES_DISPLAY_TYPES = [
    ChartDisplayType.ActionsTable,
    ChartDisplayType.WorldMap,
    ChartDisplayType.BoldNumber,
]

/** Display types for which a percent stack view is available. */
export const PERCENT_STACK_VIEW_DISPLAY_TYPE = [
    ChartDisplayType.ActionsBar,
    ChartDisplayType.ActionsAreaGraph,
    ChartDisplayType.ActionsPie,
]

export enum OrganizationMembershipLevel {
    Member = 1,
    Admin = 8,
    Owner = 15,
}

export enum TeamMembershipLevel {
    Member = 1,
    Admin = 8,
}

export type EitherMembershipLevel = OrganizationMembershipLevel | TeamMembershipLevel

/** See posthog/api/organization.py for details. */
export enum PluginsAccessLevel {
    None = 0,
    Config = 3,
    Install = 6,
    Root = 9,
}

/** Collaboration restriction level (which is a dashboard setting). Sync with DashboardPrivilegeLevel. */
export enum DashboardRestrictionLevel {
    EveryoneInProjectCanEdit = 21,
    OnlyCollaboratorsCanEdit = 37,
}

/** Collaboration privilege level (which is a user property). Sync with DashboardRestrictionLevel. */
export enum DashboardPrivilegeLevel {
    CanView = 21,
    CanEdit = 37,
    /** This is not a value that can be set in the DB – it's inferred. */
    _ProjectAdmin = 888,
    /** This is not a value that can be set in the DB – it's inferred. */
    _Owner = 999,
}

export const privilegeLevelToName: Record<DashboardPrivilegeLevel, string> = {
    [DashboardPrivilegeLevel.CanView]: 'can view',
    [DashboardPrivilegeLevel.CanEdit]: 'can edit',
    [DashboardPrivilegeLevel._Owner]: 'owner',
    [DashboardPrivilegeLevel._ProjectAdmin]: 'can edit',
}

// Persons
export const PERSON_DISTINCT_ID_MAX_SIZE = 3
// Sync with .../api/person.py and .../ingestion/hooks.ts
export const PERSON_DEFAULT_DISPLAY_NAME_PROPERTIES = [
    'email',
    'Email',
    'name',
    'Name',
    'username',
    'Username',
    'UserName',
]

// Feature Flags & Experiments
export const INSTANTLY_AVAILABLE_PROPERTIES = [
    '$geoip_city_name',
    '$geoip_country_name',
    '$geoip_country_code',
    '$geoip_continent_name',
    '$geoip_continent_code',
    '$geoip_postal_code',
    '$geoip_time_zone',
    // Person and group identifiers
    '$group_key',
    'distinct_id',
]
export const MAX_EXPERIMENT_VARIANTS = 10
export const EXPERIMENT_DEFAULT_DURATION = 14 // days

// Event constants
export const ACTION_TYPE = 'action_type'
export const EVENT_TYPE = 'event_type'
export const STALE_EVENT_SECONDS = 30 * 24 * 60 * 60 // 30 days

/** @deprecated: should be removed once backend is updated */
export enum ShownAsValue {
    VOLUME = 'Volume',
    STICKINESS = 'Stickiness',
    LIFECYCLE = 'Lifecycle',
}

// Retention constants
export const RETENTION_RECURRING = 'retention_recurring'
export const RETENTION_FIRST_TIME = 'retention_first_time'

export const WEBHOOK_SERVICES: Record<string, string> = {
    Slack: 'slack.com',
    Discord: 'discord.com',
    Teams: 'office.com',
}

// NOTE: Run `DEBUG=1 python manage.py sync_feature_flags` locally to sync these flags into your local project
// By default all flags are boolean but you can add `multivariate` to the comment to have it created as multivariate with "test" and "control" values

export const FEATURE_FLAGS = {
    // Experiments / beta features
    FUNNELS_CUE_OPT_OUT: 'funnels-cue-opt-out-7301', // owner: @neilkakkar
    KAFKA_INSPECTOR: 'kafka-inspector', // owner: @yakkomajuri
    HISTORICAL_EXPORTS_V2: 'historical-exports-v2', // owner @macobo
    INGESTION_WARNINGS_ENABLED: 'ingestion-warnings-enabled', // owner: @tiina303
    SESSION_RESET_ON_LOAD: 'session-reset-on-load', // owner: @benjackwhite
    DEBUG_REACT_RENDERS: 'debug-react-renders', // owner: @benjackwhite
    AUTO_ROLLBACK_FEATURE_FLAGS: 'auto-rollback-feature-flags', // owner: @EDsCODE
    ONBOARDING_V2_DEMO: 'onboarding-v2-demo', // owner: #team-growth
    QUERY_RUNNING_TIME: 'query_running_time', // owner: @mariusandra
    QUERY_TIMINGS: 'query-timings', // owner: @mariusandra
    QUERY_ASYNC: 'query-async', // owner: @webjunkie
    POSTHOG_3000_NAV: 'posthog-3000-nav', // owner: @Twixes
    HEDGEHOG_MODE: 'hedgehog-mode', // owner: @benjackwhite
    HEDGEHOG_MODE_DEBUG: 'hedgehog-mode-debug', // owner: @benjackwhite
    HIGH_FREQUENCY_BATCH_EXPORTS: 'high-frequency-batch-exports', // owner: @tomasfarias
    PERSON_BATCH_EXPORTS: 'person-batch-exports', // owner: @tomasfarias
    FF_DASHBOARD_TEMPLATES: 'ff-dashboard-templates', // owner: @EDsCODE
    ARTIFICIAL_HOG: 'artificial-hog', // owner: @Twixes
    CS_DASHBOARDS: 'cs-dashboards', // owner: @pauldambra
    PRODUCT_SPECIFIC_ONBOARDING: 'product-specific-onboarding', // owner: @raquelmsmith
    REDIRECT_SIGNUPS_TO_INSTANCE: 'redirect-signups-to-instance', // owner: @raquelmsmith
    APPS_AND_EXPORTS_UI: 'apps-and-exports-ui', // owner: @benjackwhite
    HOGQL_DASHBOARD_ASYNC: 'hogql-dashboard-async', // owner: @webjunkie
    WEBHOOKS_DENYLIST: 'webhooks-denylist', // owner: #team-pipeline
    PIPELINE_UI: 'pipeline-ui', // owner: #team-pipeline
    PERSON_FEED_CANVAS: 'person-feed-canvas', // owner: #project-canvas
    FEATURE_FLAG_COHORT_CREATION: 'feature-flag-cohort-creation', // owner: @neilkakkar #team-feature-success
    INSIGHT_HORIZONTAL_CONTROLS: 'insight-horizontal-controls', // owner: @benjackwhite
    SURVEYS_WIDGETS: 'surveys-widgets', // owner: #team-feature-success
    SURVEYS_EVENTS: 'surveys-events', // owner: #team-feature-success
    SURVEYS_ACTIONS: 'surveys-actions', // owner: #team-feature-success
    SURVEYS_RECURRING: 'surveys-recurring', // owner: #team-feature-success
    SURVEYS_ADAPTIVE_COLLECTION: 'surveys-recurring', // owner: #team-feature-success
    YEAR_IN_HOG: 'year-in-hog', // owner: #team-replay
    SESSION_REPLAY_EXPORT_MOBILE_DATA: 'session-replay-export-mobile-data', // owner: #team-replay
    DISCUSSIONS: 'discussions', // owner: #team-replay
    REDIRECT_INSIGHT_CREATION_PRODUCT_ANALYTICS_ONBOARDING: 'redirect-insight-creation-product-analytics-onboarding', // owner: @biancayang
    AI_SESSION_SUMMARY: 'ai-session-summary', // owner: #team-replay
    AI_SESSION_PERMISSIONS: 'ai-session-permissions', // owner: #team-replay
    PRODUCT_INTRO_PAGES: 'product-intro-pages', // owner: @raquelmsmith
    SQL_EDITOR: 'sql-editor', // owner: @EDsCODE #team-data-warehouse
    SESSION_REPLAY_DOCTOR: 'session-replay-doctor', // owner: #team-replay
    SAVED_NOT_PINNED: 'saved-not-pinned', // owner: #team-replay
    NEW_EXPERIMENTS_UI: 'new-experiments-ui', // owner: @jurajmajerik #team-feature-success
    AUDIT_LOGS_ACCESS: 'audit-logs-access', // owner: #team-growth
    SUBSCRIBE_FROM_PAYGATE: 'subscribe-from-paygate', // owner: #team-growth
    HEATMAPS_UI: 'heatmaps-ui', // owner: @benjackwhite
    THEME: 'theme', // owner: @aprilfools
    PROXY_AS_A_SERVICE: 'proxy-as-a-service', // owner: #team-infrastructure
    SETTINGS_PERSONS_JOIN_MODE: 'settings-persons-join-mode', // owner: @robbie-c
    SETTINGS_PERSONS_ON_EVENTS_HIDDEN: 'settings-persons-on-events-hidden', // owner: @Twixes
    HOG: 'hog', // owner: @mariusandra
    HOG_FUNCTIONS_LINKED: 'hog-functions-linked', // owner: #team-cdp
    PERSONLESS_EVENTS_NOT_SUPPORTED: 'personless-events-not-supported', // owner: @raquelmsmith
    ALERTS: 'alerts', // owner: @anirudhpillai #team-product-analytics
    ERROR_TRACKING: 'error-tracking', // owner: #team-error-tracking
    ERROR_TRACKING_GROUP_ACTIONS: 'error-tracking-group-actions', // owner: #team-error-tracking
    SETTINGS_BOUNCE_RATE_PAGE_VIEW_MODE: 'settings-bounce-rate-page-view-mode', // owner: @robbie-c
    ONBOARDING_DASHBOARD_TEMPLATES: 'onboarding-dashboard-templates', // owner: @raquelmsmith
    MULTIPLE_BREAKDOWNS: 'multiple-breakdowns', // owner: @skoob13 #team-product-analytics
    WEB_ANALYTICS_LIVE_USER_COUNT: 'web-analytics-live-user-count', // owner: @robbie-c
    SETTINGS_SESSION_TABLE_VERSION: 'settings-session-table-version', // owner: @robbie-c
    INSIGHT_FUNNELS_USE_UDF: 'insight-funnels-use-udf', // owner: @aspicer #team-product-analytics
    INSIGHT_FUNNELS_USE_UDF_TRENDS: 'insight-funnels-use-udf-trends', // owner: @aspicer #team-product-analytics
    FIRST_TIME_FOR_USER_MATH: 'first-time-for-user-math', // owner: @skoob13 #team-product-analytics
    MULTITAB_EDITOR: 'multitab-editor', // owner: @EDsCODE #team-data-warehouse
    WEB_ANALYTICS_REPLAY: 'web-analytics-replay', // owner: @robbie-c
    BATCH_EXPORTS_POSTHOG_HTTP: 'posthog-http-batch-exports',
    EXPERIMENT_MAKE_DECISION: 'experiment-make-decision', // owner: @jurajmajerik #team-feature-success
    DATA_MODELING: 'data-modeling', // owner: @EDsCODE #team-data-warehouse
    WEB_ANALYTICS_CONVERSION_GOALS: 'web-analytics-conversion-goals', // owner: @robbie-c
    WEB_ANALYTICS_LAST_CLICK: 'web-analytics-last-click', // owner: @robbie-c
    WEB_ANALYTICS_LCP_SCORE: 'web-analytics-lcp-score', // owner: @robbie-c
    HEDGEHOG_SKIN_SPIDERHOG: 'hedgehog-skin-spiderhog', // owner: @benjackwhite
    INSIGHT_VARIABLES: 'insight_variables', // owner: @Gilbert09 #team-data-warehouse
    WEB_EXPERIMENTS: 'web-experiments', // owner: @team-feature-success
    BIGQUERY_DWH: 'bigquery-dwh', // owner: @Gilbert09 #team-data-warehouse
    ENVIRONMENTS: 'environments', // owner: @Twixes #team-product-analytics
    BILLING_PAYMENT_ENTRY_IN_APP: 'billing-payment-entry-in-app', // owner: @zach
    LEGACY_ACTION_WEBHOOKS: 'legacy-action-webhooks', // owner: @mariusandra #team-cdp
    REPLAY_TEMPLATES: 'replay-templates', // owner: @raquelmsmith #team-replay
    EXPERIMENTS_HOGQL: 'experiments-hogql', // owner: @jurajmajerik #team-experiments
    ROLE_BASED_ACCESS_CONTROL: 'role-based-access-control', // owner: @zach
    MESSAGING: 'messaging', // owner @mariusandra #team-cdp
    SESSION_REPLAY_URL_BLOCKLIST: 'session-replay-url-blocklist', // owner: @richard-better #team-replay
    BILLING_TRIAL_FLOW: 'billing-trial-flow', // owner: @zach
    EDIT_DWH_SOURCE_CONFIG: 'edit_dwh_source_config', // owner: @Gilbert09 #team-data-warehouse
    AI_SURVEY_RESPONSE_SUMMARY: 'ai-survey-response-summary', // owner: @pauldambra
    CUSTOM_CHANNEL_TYPE_RULES: 'custom-channel-type-rules', // owner: @robbie-c #team-web-analytics
    SELF_SERVE_CREDIT_OVERRIDE: 'self-serve-credit-override', // owner: @zach
    FEATURE_MANAGEMENT_UI: 'feature-management-ui', // owner: @haven #team-feature-flags
    CUSTOM_CSS_THEMES: 'custom-css-themes', // owner: @daibhin
    METALYTICS: 'metalytics', // owner: @surbhi
    EXPERIMENTS_MULTIPLE_METRICS: 'experiments-multiple-metrics', // owner: @jurajmajerik #team-experiments
    WEB_ANALYTICS_WARN_CUSTOM_EVENT_NO_SESSION: 'web-analytics-warn-custom-event-no-session', // owner: @robbie-c #team-web-analytics
    REMOTE_CONFIG: 'remote-config', // owner: @benjackwhite
    TWO_FACTOR_UI: 'two-factor-ui', // owner: @zach
    SITE_DESTINATIONS: 'site-destinations', // owner: @mariusandra #team-cdp
    SITE_APP_FUNCTIONS: 'site-app-functions', // owner: @mariusandra #team-cdp
    REPLAY_HOGQL_FILTERS: 'replay-hogql-filters', // owner: @pauldambra #team-replay
    REPLAY_LIST_RECORDINGS_AS_QUERY: 'replay-list-recordings-as-query', // owner: @pauldambra #team-replay
    BILLING_SKIP_FORECASTING: 'billing-skip-forecasting', // owner: @zach
<<<<<<< HEAD
    EXPERIMENT_STATS_V2: 'experiment-stats-v2', // owner: @danielbachhuber #team-experiments
=======
    WEB_ANALYTICS_PERIOD_COMPARISON: 'web-analytics-period-comparison', // owner: @rafaeelaudibert #team-web-analytics
>>>>>>> 1becf9a7
} as const
export type FeatureFlagKey = (typeof FEATURE_FLAGS)[keyof typeof FEATURE_FLAGS]

export const ENTITY_MATCH_TYPE = 'entities'
export const PROPERTY_MATCH_TYPE = 'properties'

export enum FunnelLayout {
    horizontal = 'horizontal',
    vertical = 'vertical',
}

export const BIN_COUNT_AUTO = 'auto' as const

// Cohort types
export enum CohortTypeEnum {
    Static = 'static',
    Dynamic = 'dynamic',
}

/**
 * Mock Node.js `process`, which is required by VFile that is used by ReactMarkdown.
 * See https://github.com/remarkjs/react-markdown/issues/339.
 */
export const MOCK_NODE_PROCESS = { cwd: () => '', env: {} } as unknown as NodeJS.Process

export const SSO_PROVIDER_NAMES: Record<SSOProvider, string> = {
    'google-oauth2': 'Google',
    github: 'GitHub',
    gitlab: 'GitLab',
    saml: 'Single sign-on (SAML)',
}

export const DOMAIN_REGEX = /^([a-z0-9]+(-[a-z0-9]+)*\.)+[a-z]{2,}$/
export const SECURE_URL_REGEX = /^(?:http(s)?:\/\/)[\w.-]+(?:\.[\w.-]+)+[\w\-._~:/?#[\]@!$&'()*+,;=]+$/gi

export const CLOUD_HOSTNAMES = {
    [Region.US]: 'us.posthog.com',
    [Region.EU]: 'eu.posthog.com',
}

export const SESSION_RECORDINGS_PLAYLIST_FREE_COUNT = 5

export const GENERATED_DASHBOARD_PREFIX = 'Generated Dashboard'

export const ACTIVITY_PAGE_SIZE = 20
export const EVENT_DEFINITIONS_PER_PAGE = 50
export const PROPERTY_DEFINITIONS_PER_EVENT = 5
export const EVENT_PROPERTY_DEFINITIONS_PER_PAGE = 50
export const LOGS_PORTION_LIMIT = 50

export const SESSION_REPLAY_MINIMUM_DURATION_OPTIONS: LemonSelectOptions<number | null> = [
    {
        label: 'no minimum',
        value: null,
    },
    {
        label: '1',
        value: 1000,
    },
    {
        label: '2',
        value: 2000,
    },
    {
        label: '5',
        value: 5000,
    },
    {
        label: '10',
        value: 10000,
    },
    {
        label: '15',
        value: 15000,
    },
]

export const UNSUBSCRIBE_SURVEY_ID = '018b6e13-590c-0000-decb-c727a2b3f462'<|MERGE_RESOLUTION|>--- conflicted
+++ resolved
@@ -239,11 +239,8 @@
     REPLAY_HOGQL_FILTERS: 'replay-hogql-filters', // owner: @pauldambra #team-replay
     REPLAY_LIST_RECORDINGS_AS_QUERY: 'replay-list-recordings-as-query', // owner: @pauldambra #team-replay
     BILLING_SKIP_FORECASTING: 'billing-skip-forecasting', // owner: @zach
-<<<<<<< HEAD
     EXPERIMENT_STATS_V2: 'experiment-stats-v2', // owner: @danielbachhuber #team-experiments
-=======
     WEB_ANALYTICS_PERIOD_COMPARISON: 'web-analytics-period-comparison', // owner: @rafaeelaudibert #team-web-analytics
->>>>>>> 1becf9a7
 } as const
 export type FeatureFlagKey = (typeof FEATURE_FLAGS)[keyof typeof FEATURE_FLAGS]
 
