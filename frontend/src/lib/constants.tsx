import React from 'react'
import { AnnotationScope } from '../types'

// Sync these with the ChartDisplayType enum in types.ts
// ... and remove once all files have migrated to TypeScript
export const ACTIONS_LINE_GRAPH_LINEAR = 'ActionsLineGraph'
export const ACTIONS_LINE_GRAPH_CUMULATIVE = 'ActionsLineGraphCumulative'
export const ACTIONS_TABLE = 'ActionsTable'
export const ACTIONS_PIE_CHART = 'ActionsPie'
export const ACTIONS_BAR_CHART = 'ActionsBar'
export const ACTIONS_BAR_CHART_VALUE = 'ActionsBarValue'
export const PATHS_VIZ = 'PathsViz'
export const FUNNEL_VIZ = 'FunnelViz'

export enum OrganizationMembershipLevel {
    Member = 1,
    Admin = 8,
    Owner = 15,
}

/** See posthog/api/organization.py for details. */
export enum PluginsAccessLevel {
    None = 0,
    Config = 3,
    Install = 6,
    Root = 9,
}

export const organizationMembershipLevelToName = new Map<number, string>([
    [OrganizationMembershipLevel.Member, 'member'],
    [OrganizationMembershipLevel.Admin, 'administrator'],
    [OrganizationMembershipLevel.Owner, 'owner'],
])

export const annotationScopeToName = new Map<string, string>([
    [AnnotationScope.DashboardItem, 'dashboard item'],
    [AnnotationScope.Project, 'project'],
    [AnnotationScope.Organization, 'organization'],
])

export const PERSON_DISTINCT_ID_MAX_SIZE = 3

// Event constants
export const ACTION_TYPE = 'action_type'
export const EVENT_TYPE = 'event_type'

// TODO: Deprecated; should be removed once backend is updated
export enum ShownAsValue {
    VOLUME = 'Volume',
    STICKINESS = 'Stickiness',
    LIFECYCLE = 'Lifecycle',
}

// Retention constants
export const RETENTION_RECURRING = 'retention_recurring'
export const RETENTION_FIRST_TIME = 'retention_first_time'

// Properties constants
export const PROPERTY_MATH_TYPE = 'property'
export const EVENT_MATH_TYPE = 'event'
export const MATHS: Record<string, any> = {
    total: {
        name: 'Total count',
        description: (
            <>
                Total event count. Total number of times the event was performed by any user.
                <br />
                <br />
                <i>Example: If a user performs an event 3 times in the given period, it counts as 3.</i>
            </>
        ),
        onProperty: false,
        type: EVENT_MATH_TYPE,
    },
    dau: {
        name: 'Unique users',
        description: (
            <>
                Number of unique users who performed the event in the specified period.
                <br />
                <br />
                <i>
                    Example: If a single user performs an event 3 times in a given day/week/month, it counts only as 1.
                </i>
            </>
        ),
        onProperty: false,
        type: EVENT_MATH_TYPE,
    },
    weekly_active: {
        name: 'Weekly Active',
        description: (
            <>
                Users active in the past week (7 days).
                <br />
                This is a trailing count that aggregates distinct users in the past 7 days for each day in the time
                series
            </>
        ),
        onProperty: false,
        type: EVENT_MATH_TYPE,
    },
    monthly_active: {
        name: 'Monthly Active',
        description: (
            <>
                Users active in the past month (30 days).
                <br />
                This is a trailing count that aggregates distinct users in the past 30 days for each day in the time
                series
            </>
        ),
        onProperty: false,
        type: EVENT_MATH_TYPE,
    },
    avg: {
        name: 'Average',
        description: (
            <>
                Average of a property value within an event or action.
                <br />
                <br />
                For example 3 events captured with property <code>amount</code> equal to 10, 12 and 20, result in 14.
            </>
        ),
        onProperty: true,
        type: PROPERTY_MATH_TYPE,
    },
    sum: {
        name: 'Sum',
        description: (
            <>
                Sum of property values within an event or action.
                <br />
                <br />
                For example 3 events captured with property <code>amount</code> equal to 10, 12 and 20, result in 42.
            </>
        ),
        onProperty: true,
        type: PROPERTY_MATH_TYPE,
    },
    min: {
        name: 'Minimum',
        description: (
            <>
                Event property minimum.
                <br />
                <br />
                For example 3 events captured with property <code>amount</code> equal to 10, 12 and 20, result in 10.
            </>
        ),
        onProperty: true,
        type: PROPERTY_MATH_TYPE,
    },
    max: {
        name: 'Maximum',
        description: (
            <>
                Event property maximum.
                <br />
                <br />
                For example 3 events captured with property <code>amount</code> equal to 10, 12 and 20, result in 20.
            </>
        ),
        onProperty: true,
        type: PROPERTY_MATH_TYPE,
    },
    median: {
        name: 'Median',
        description: (
            <>
                Event property median (50th percentile).
                <br />
                <br />
                For example 100 events captured with property <code>amount</code> equal to 101..200, result in 150.
            </>
        ),
        onProperty: true,
        type: PROPERTY_MATH_TYPE,
    },
    p90: {
        name: '90th percentile',
        description: (
            <>
                Event property 90th percentile.
                <br />
                <br />
                For example 100 events captured with property <code>amount</code> equal to 101..200, result in 190.
            </>
        ),
        onProperty: true,
        type: 'property',
    },
    p95: {
        name: '95th percentile',
        description: (
            <>
                Event property 95th percentile.
                <br />
                <br />
                For example 100 events captured with property <code>amount</code> equal to 101..200, result in 195.
            </>
        ),
        onProperty: true,
        type: PROPERTY_MATH_TYPE,
    },
    p99: {
        name: '99th percentile',
        description: (
            <>
                Event property 90th percentile.
                <br />
                <br />
                For example 100 events captured with property <code>amount</code> equal to 101..200, result in 199.
            </>
        ),
        onProperty: true,
        type: PROPERTY_MATH_TYPE,
    },
}

export const WEBHOOK_SERVICES: Record<string, string> = {
    Slack: 'slack.com',
    Discord: 'discord.com',
    Teams: 'office.com',
}

export const FEATURE_FLAGS = {
    TEST_ENVIRONMENT: 'test-environment-3149',
    PAPERCUPS_ENABLED: 'papercups-enabled',
    INGESTION_GRID: 'ingestion-grid-exp-3',
    PROJECT_HOME: 'project-home-exp-5',
    TRAILING_WAU_MAU: '3638-trailing-wau-mau',
    EVENT_COLUMN_CONFIG: '4141-event-columns',
    NPS_PROMPT: '4562-nps',
    INGESTION_TAXONOMY: '4267-event-property-taxonomy',
    ENGAGEMENT_COHORTS: 'engagement-cohorts-4349',
    PLUGIN_METRICS: '4871-plugin-metrics',
    SESSIONS_TABLE: '4964-sessions-table', // Expand/collapse all in sessions table (performance consideration)
    TAXONOMIC_PROPERTY_FILTER: '4267-taxonomic-property-filter',
    INGESTION_HELP_BUTTON: '112-ingestion-help-button',
    SAVED_INSIGHTS: '3408-saved-insights',
<<<<<<< HEAD
    PLUGINS_UI_JOBS: 'plugins-ui-jobs',
=======
    MULTIVARIATE_SUPPORT: '5440-multivariate-support',
    FUNNEL_HORIZONTAL_UI: '5730-funnel-horizontal-ui',
>>>>>>> 6e4c9180
}

export const ENVIRONMENT_LOCAL_STORAGE_KEY = '$environment'

export enum Environments {
    PRODUCTION = 'production',
    TEST = 'test',
}

export const ENTITY_MATCH_TYPE = 'entities'
export const PROPERTY_MATCH_TYPE = 'properties'

export enum FunnelLayout {
    horizontal = 'horizontal',
    vertical = 'vertical',
}

export const BinCountAuto = 'auto'

export const ERROR_MESSAGES: Record<string, string> = {
    no_new_organizations:
        'Your email address is not associated with an account. Please ask your administrator for an invite.',
}

// Cohort types
export const COHORT_STATIC = 'static'
export const COHORT_DYNAMIC = 'dynamic'<|MERGE_RESOLUTION|>--- conflicted
+++ resolved
@@ -240,12 +240,9 @@
     TAXONOMIC_PROPERTY_FILTER: '4267-taxonomic-property-filter',
     INGESTION_HELP_BUTTON: '112-ingestion-help-button',
     SAVED_INSIGHTS: '3408-saved-insights',
-<<<<<<< HEAD
-    PLUGINS_UI_JOBS: 'plugins-ui-jobs',
-=======
     MULTIVARIATE_SUPPORT: '5440-multivariate-support',
     FUNNEL_HORIZONTAL_UI: '5730-funnel-horizontal-ui',
->>>>>>> 6e4c9180
+    PLUGINS_UI_JOBS: '5720-plugins-ui-jobs',
 }
 
 export const ENVIRONMENT_LOCAL_STORAGE_KEY = '$environment'
