--- conflicted
+++ resolved
@@ -257,11 +257,8 @@
     ACTIVE_HOURS_HEATMAP: 'active-hours-heatmap', // owner: @jabahamondes #team-web-analytics
     BILLING_FORECASTING_ISSUES: 'billing-forecasting-issues', // owner: @pato
     STARTUP_PROGRAM_INTENT: 'startup-program-intent', // owner: @pawel-cebula #team-billing
-<<<<<<< HEAD
     SHOW_NEW_EXPERIMENTATION_ENGINE_BANNER: 'show-new-experimentation-engine-banner', // owner: @andehen #team-experiments
-=======
     WEB_ANALYTICS_FRUSTRATING_PAGES_TILE: 'web-analytics-frustrating-pages-tile', // owner: @lricoy #team-web-analytics
->>>>>>> 16711c3e
 } as const
 export type FeatureFlagKey = (typeof FEATURE_FLAGS)[keyof typeof FEATURE_FLAGS]
 
