import { LemonSelectOptions } from '@posthog/lemon-ui'

import { AvailableFeature, ChartDisplayType, LicensePlan, Region, SSOProvider } from '../types'

/** Display types which don't allow grouping by unit of time. Sync with backend NON_TIME_SERIES_DISPLAY_TYPES. */
export const NON_TIME_SERIES_DISPLAY_TYPES = [
    ChartDisplayType.ActionsTable,
    ChartDisplayType.ActionsPie,
    ChartDisplayType.ActionsBarValue,
    ChartDisplayType.WorldMap,
    ChartDisplayType.BoldNumber,
]
/** Display types for which `breakdown` is hidden and ignored. Sync with backend NON_BREAKDOWN_DISPLAY_TYPES. */
export const NON_BREAKDOWN_DISPLAY_TYPES = [ChartDisplayType.BoldNumber]
/** Display types which only work with a single series. */
export const SINGLE_SERIES_DISPLAY_TYPES = [ChartDisplayType.WorldMap, ChartDisplayType.BoldNumber]

export const NON_VALUES_ON_SERIES_DISPLAY_TYPES = [
    ChartDisplayType.ActionsTable,
    ChartDisplayType.WorldMap,
    ChartDisplayType.BoldNumber,
]

/** Display types for which a percent stack view is available. */
export const PERCENT_STACK_VIEW_DISPLAY_TYPE = [
    ChartDisplayType.ActionsBar,
    ChartDisplayType.ActionsLineGraph,
    ChartDisplayType.ActionsAreaGraph,
    ChartDisplayType.ActionsPie,
]

export enum OrganizationMembershipLevel {
    Member = 1,
    Admin = 8,
    Owner = 15,
}

export enum TeamMembershipLevel {
    Member = 1,
    Admin = 8,
}

export type EitherMembershipLevel = OrganizationMembershipLevel | TeamMembershipLevel

/** See posthog/api/organization.py for details. */
export enum PluginsAccessLevel {
    None = 0,
    Config = 3,
    Install = 6,
    Root = 9,
}

/** Collaboration restriction level (which is a dashboard setting). Sync with DashboardPrivilegeLevel. */
export enum DashboardRestrictionLevel {
    EveryoneInProjectCanEdit = 21,
    OnlyCollaboratorsCanEdit = 37,
}

/** Collaboration privilege level (which is a user property). Sync with DashboardRestrictionLevel. */
export enum DashboardPrivilegeLevel {
    CanView = 21,
    CanEdit = 37,
    /** This is not a value that can be set in the DB – it's inferred. */
    _ProjectAdmin = 888,
    /** This is not a value that can be set in the DB – it's inferred. */
    _Owner = 999,
}

export const privilegeLevelToName: Record<DashboardPrivilegeLevel, string> = {
    [DashboardPrivilegeLevel.CanView]: 'can view',
    [DashboardPrivilegeLevel.CanEdit]: 'can edit',
    [DashboardPrivilegeLevel._Owner]: 'owner',
    [DashboardPrivilegeLevel._ProjectAdmin]: 'can edit',
}

// Persons
export const PERSON_DISTINCT_ID_MAX_SIZE = 3
// Sync with .../api/person.py and .../ingestion/hooks.ts
export const PERSON_DEFAULT_DISPLAY_NAME_PROPERTIES = [
    'email',
    'Email',
    'name',
    'Name',
    'username',
    'Username',
    'UserName',
]

// Feature Flags & Experiments
export const INSTANTLY_AVAILABLE_PROPERTIES = [
    '$geoip_city_name',
    '$geoip_country_name',
    '$geoip_country_code',
    '$geoip_continent_name',
    '$geoip_continent_code',
    '$geoip_postal_code',
    '$geoip_time_zone',
]

// Event constants
export const ACTION_TYPE = 'action_type'
export const EVENT_TYPE = 'event_type'
export const STALE_EVENT_SECONDS = 30 * 24 * 60 * 60 // 30 days

/** @deprecated: should be removed once backend is updated */
export enum ShownAsValue {
    VOLUME = 'Volume',
    STICKINESS = 'Stickiness',
    LIFECYCLE = 'Lifecycle',
}

// Retention constants
export const RETENTION_RECURRING = 'retention_recurring'
export const RETENTION_FIRST_TIME = 'retention_first_time'

export const WEBHOOK_SERVICES: Record<string, string> = {
    Slack: 'slack.com',
    Discord: 'discord.com',
    Teams: 'office.com',
}

// NOTE: Run `DEBUG=1 python manage.py sync_feature_flags` locally to sync these flags into your local project
// By default all flags are boolean but you can add `multivariate` to the comment to have it created as multivariate with "test" and "control" values

export const FEATURE_FLAGS = {
    // Cloud-only
    CLOUD_ANNOUNCEMENT: 'cloud-announcement',
    // Experiments / beta features
    FUNNELS_CUE_OPT_OUT: 'funnels-cue-opt-out-7301', // owner: @neilkakkar
    RETENTION_BREAKDOWN: 'retention-breakdown', // TODO: Dropped, remove
    SMOOTHING_INTERVAL: 'smoothing-interval', // owner: @timgl
    BILLING_LIMIT: 'billing-limit', // owner: @timgl
    KAFKA_INSPECTOR: 'kafka-inspector', // owner: @yakkomajuri
    HISTORICAL_EXPORTS_V2: 'historical-exports-v2', // owner @macobo
    PERSON_ON_EVENTS_ENABLED: 'person-on-events-enabled', //owner: @EDsCODE
    REGION_SELECT: 'region-select', // TODO: Rolled out, unflag
    INGESTION_WARNINGS_ENABLED: 'ingestion-warnings-enabled', // owner: @tiina303
    SESSION_RESET_ON_LOAD: 'session-reset-on-load', // owner: @benjackwhite
    DEBUG_REACT_RENDERS: 'debug-react-renders', // owner: @benjackwhite
    AUTO_ROLLBACK_FEATURE_FLAGS: 'auto-rollback-feature-flags', // owner: @EDsCODE
    ONBOARDING_V2_DEMO: 'onboarding-v2-demo', // owner: #team-growth
    ROLE_BASED_ACCESS: 'role-based-access', // owner: #team-experiments, @liyiy
    QUERY_RUNNING_TIME: 'query_running_time', // owner: @mariusandra
    QUERY_TIMINGS: 'query-timings', // owner: @mariusandra
    QUERY_ASYNC: 'query-async', // owner: @webjunkie
    POSTHOG_3000: 'posthog-3000', // owner: @Twixes multivariate
    POSTHOG_3000_NAV: 'posthog-3000-nav', // owner: @Twixes
    POSTHOG_3000_WELCOME_ANNOUNCEMENT: 'posthog-3000-welcome-announcement', // owner: #posthog-3000
    ENABLE_PROMPTS: 'enable-prompts', // owner: @lharries
    FEEDBACK_SCENE: 'feedback-scene', // owner: @lharries
    NOTEBOOKS: 'notebooks', // owner: #team-replay
<<<<<<< HEAD
    EARLY_ACCESS_FEATURE_SITE_BUTTON: 'early-access-feature-site-button', // owner: @neilkakkar
    HEDGEHOG_MODE: 'hedgehog-mode', // owner: @benjackwhite
=======
>>>>>>> a9c07cc8
    HEDGEHOG_MODE_DEBUG: 'hedgehog-mode-debug', // owner: @benjackwhite
    GENERIC_SIGNUP_BENEFITS: 'generic-signup-benefits', // experiment, owner: @raquelmsmith
    WEB_ANALYTICS: 'web-analytics', // owner @robbie-c #team-web-analytics
    HIGH_FREQUENCY_BATCH_EXPORTS: 'high-frequency-batch-exports', // owner: @tomasfarias
    // owner: team monitoring, only to be enabled for PostHog team testing
    EXCEPTION_AUTOCAPTURE: 'exception-autocapture',
    DATA_WAREHOUSE: 'data-warehouse', // owner: @EDsCODE
    DATA_WAREHOUSE_VIEWS: 'data-warehouse-views', // owner: @EDsCODE
    DATA_WAREHOUSE_EXTERNAL_LINK: 'data-warehouse-external-link', // owner: @EDsCODE
    FF_DASHBOARD_TEMPLATES: 'ff-dashboard-templates', // owner: @EDsCODE
    SHOW_PRODUCT_INTRO_EXISTING_PRODUCTS: 'show-product-intro-existing-products', // owner: @raquelmsmith
    ARTIFICIAL_HOG: 'artificial-hog', // owner: @Twixes
    CS_DASHBOARDS: 'cs-dashboards', // owner: @pauldambra
    PRODUCT_SPECIFIC_ONBOARDING: 'product-specific-onboarding', // owner: @raquelmsmith
    REDIRECT_SIGNUPS_TO_INSTANCE: 'redirect-signups-to-instance', // owner: @raquelmsmith
    APPS_AND_EXPORTS_UI: 'apps-and-exports-ui', // owner: @benjackwhite
    SESSION_REPLAY_CORS_PROXY: 'session-replay-cors-proxy', // owner: #team-replay
    HOGQL_INSIGHTS_LIFECYCLE: 'hogql-insights-lifecycle', // owner: @mariusandra
    HOGQL_INSIGHTS_RETENTION: 'hogql-insights-retention', // owner: @webjunkie
    HOGQL_INSIGHTS_TRENDS: 'hogql-insights-trends', // owner: @Gilbert09
    HOGQL_INSIGHT_LIVE_COMPARE: 'hogql-insight-live-compare', // owner: @mariusandra
    BI_VIZ: 'bi_viz', // owner: @Gilbert09
    WEBHOOKS_DENYLIST: 'webhooks-denylist', // owner: #team-pipeline
    SURVEYS_RESULTS_VISUALIZATIONS: 'surveys-results-visualizations', // owner: @jurajmajerik
    SURVEYS_PAYGATES: 'surveys-paygates',
    CONSOLE_RECORDING_SEARCH: 'console-recording-search', // owner: #team-replay
    PERSONS_HOGQL_QUERY: 'persons-hogql-query', // owner: @mariusandra
    PIPELINE_UI: 'pipeline-ui', // owner: #team-pipeline
    NOTEBOOK_CANVASES: 'notebook-canvases', // owner: #team-replay
    SESSION_RECORDING_SAMPLING: 'session-recording-sampling', // owner: #team-replay
    PERSON_FEED_CANVAS: 'person-feed-canvas', // owner: #project-canvas
    MULTI_PROJECT_FEATURE_FLAGS: 'multi-project-feature-flags', // owner: @jurajmajerik #team-feature-success
    NETWORK_PAYLOAD_CAPTURE: 'network-payload-capture', // owner: #team-replay
    FEATURE_FLAG_COHORT_CREATION: 'feature-flag-cohort-creation', // owner: @neilkakkar #team-feature-success
    INSIGHT_HORIZONTAL_CONTROLS: 'insight-horizontal-controls', // owner: @benjackwhite
    SCHEDULED_CHANGES_FEATURE_FLAGS: 'scheduled-changes-feature-flags', // owner: @jurajmajerik #team-feature-success
    ALWAYS_SHOW_SEEKBAR_PREVIEW: 'always-show-seekbar-preview', // owner: #team-replay
    SESSION_REPLAY_MOBILE: 'session-replay-mobile', // owner: #team-replay
    SESSION_REPLAY_IOS: 'session-replay-ios', // owner: #team-replay
    YEAR_IN_HOG: 'year-in-hog', // owner: #team-replay
} as const
export type FeatureFlagKey = (typeof FEATURE_FLAGS)[keyof typeof FEATURE_FLAGS]

/** Which self-hosted plan's features are available with Cloud's "Standard" plan (aka card attached). */
export const POSTHOG_CLOUD_STANDARD_PLAN = LicensePlan.Scale
export const FEATURE_MINIMUM_PLAN: Partial<Record<AvailableFeature, LicensePlan>> = {
    [AvailableFeature.ZAPIER]: LicensePlan.Scale,
    [AvailableFeature.ORGANIZATIONS_PROJECTS]: LicensePlan.Scale,
    [AvailableFeature.SOCIAL_SSO]: LicensePlan.Scale,
    [AvailableFeature.DASHBOARD_COLLABORATION]: LicensePlan.Scale,
    [AvailableFeature.INGESTION_TAXONOMY]: LicensePlan.Scale,
    [AvailableFeature.PATHS_ADVANCED]: LicensePlan.Scale,
    [AvailableFeature.CORRELATION_ANALYSIS]: LicensePlan.Scale,
    [AvailableFeature.GROUP_ANALYTICS]: LicensePlan.Scale,
    [AvailableFeature.MULTIVARIATE_FLAGS]: LicensePlan.Scale,
    [AvailableFeature.EXPERIMENTATION]: LicensePlan.Scale,
    [AvailableFeature.TAGGING]: LicensePlan.Scale,
    [AvailableFeature.BEHAVIORAL_COHORT_FILTERING]: LicensePlan.Scale,
    [AvailableFeature.WHITE_LABELLING]: LicensePlan.Scale,
    [AvailableFeature.DASHBOARD_PERMISSIONING]: LicensePlan.Enterprise,
    [AvailableFeature.PROJECT_BASED_PERMISSIONING]: LicensePlan.Enterprise,
    [AvailableFeature.SAML]: LicensePlan.Enterprise,
    [AvailableFeature.SSO_ENFORCEMENT]: LicensePlan.Enterprise,
    [AvailableFeature.SUBSCRIPTIONS]: LicensePlan.Scale,
    [AvailableFeature.APP_METRICS]: LicensePlan.Scale,
    [AvailableFeature.RECORDINGS_PLAYLISTS]: LicensePlan.Scale,
    [AvailableFeature.ROLE_BASED_ACCESS]: LicensePlan.Enterprise,
    [AvailableFeature.RECORDINGS_FILE_EXPORT]: LicensePlan.Scale,
    [AvailableFeature.RECORDINGS_PERFORMANCE]: LicensePlan.Scale,
    [AvailableFeature.SURVEYS_STYLING]: LicensePlan.Scale,
    [AvailableFeature.SURVEYS_MULTIPLE_QUESTIONS]: LicensePlan.Scale,
    [AvailableFeature.SURVEYS_TEXT_HTML]: LicensePlan.Scale,
}

export const ENTITY_MATCH_TYPE = 'entities'
export const PROPERTY_MATCH_TYPE = 'properties'

export enum FunnelLayout {
    horizontal = 'horizontal',
    vertical = 'vertical',
}

export const BIN_COUNT_AUTO = 'auto' as const

// Cohort types
export enum CohortTypeEnum {
    Static = 'static',
    Dynamic = 'dynamic',
}

/**
 * Mock Node.js `process`, which is required by VFile that is used by ReactMarkdown.
 * See https://github.com/remarkjs/react-markdown/issues/339.
 */
export const MOCK_NODE_PROCESS = { cwd: () => '', env: {} } as unknown as NodeJS.Process

export const SSO_PROVIDER_NAMES: Record<SSOProvider, string> = {
    'google-oauth2': 'Google',
    github: 'GitHub',
    gitlab: 'GitLab',
    saml: 'Single sign-on (SAML)',
}

export const DOMAIN_REGEX = /^([a-z0-9]+(-[a-z0-9]+)*\.)+[a-z]{2,}$/
export const SECURE_URL_REGEX = /^(?:http(s)?:\/\/)[\w.-]+(?:\.[\w.-]+)+[\w\-._~:/?#[\]@!$&'()*+,;=]+$/gi

export const CLOUD_HOSTNAMES = {
    [Region.US]: 'app.posthog.com',
    [Region.EU]: 'eu.posthog.com',
}

export const SESSION_RECORDINGS_PLAYLIST_FREE_COUNT = 5

// If _any_ item on a dashboard is older than this, dashboard is automatically reloaded
export const AUTO_REFRESH_DASHBOARD_THRESHOLD_HOURS = 20

export const GENERATED_DASHBOARD_PREFIX = 'Generated Dashboard'

export const ACTIVITY_PAGE_SIZE = 20
export const EVENT_DEFINITIONS_PER_PAGE = 50
export const PROPERTY_DEFINITIONS_PER_EVENT = 5
export const EVENT_PROPERTY_DEFINITIONS_PER_PAGE = 50
export const LOGS_PORTION_LIMIT = 50

export const SESSION_REPLAY_MINIMUM_DURATION_OPTIONS: LemonSelectOptions<number | null> = [
    {
        label: 'no minimum',
        value: null,
    },
    {
        label: '1',
        value: 1000,
    },
    {
        label: '2',
        value: 2000,
    },
    {
        label: '5',
        value: 5000,
    },
    {
        label: '10',
        value: 10000,
    },
    {
        label: '15',
        value: 15000,
    },
]<|MERGE_RESOLUTION|>--- conflicted
+++ resolved
@@ -149,11 +149,7 @@
     ENABLE_PROMPTS: 'enable-prompts', // owner: @lharries
     FEEDBACK_SCENE: 'feedback-scene', // owner: @lharries
     NOTEBOOKS: 'notebooks', // owner: #team-replay
-<<<<<<< HEAD
-    EARLY_ACCESS_FEATURE_SITE_BUTTON: 'early-access-feature-site-button', // owner: @neilkakkar
     HEDGEHOG_MODE: 'hedgehog-mode', // owner: @benjackwhite
-=======
->>>>>>> a9c07cc8
     HEDGEHOG_MODE_DEBUG: 'hedgehog-mode-debug', // owner: @benjackwhite
     GENERIC_SIGNUP_BENEFITS: 'generic-signup-benefits', // experiment, owner: @raquelmsmith
     WEB_ANALYTICS: 'web-analytics', // owner @robbie-c #team-web-analytics
