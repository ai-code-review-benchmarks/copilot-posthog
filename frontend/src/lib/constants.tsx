import { LemonSelectOptions } from '@posthog/lemon-ui'

import { ChartDisplayCategory, ChartDisplayType, Region, SSOProvider } from '../types'

// Sync with backend DISPLAY_TYPES_TO_CATEGORIES
export const DISPLAY_TYPES_TO_CATEGORIES: Record<ChartDisplayType, ChartDisplayCategory> = {
    [ChartDisplayType.ActionsLineGraph]: ChartDisplayCategory.TimeSeries,
    [ChartDisplayType.ActionsBar]: ChartDisplayCategory.TimeSeries,
    [ChartDisplayType.ActionsStackedBar]: ChartDisplayCategory.TimeSeries,
    [ChartDisplayType.ActionsAreaGraph]: ChartDisplayCategory.TimeSeries,
    [ChartDisplayType.ActionsLineGraphCumulative]: ChartDisplayCategory.CumulativeTimeSeries,
    [ChartDisplayType.BoldNumber]: ChartDisplayCategory.TotalValue,
    [ChartDisplayType.ActionsPie]: ChartDisplayCategory.TotalValue,
    [ChartDisplayType.ActionsBarValue]: ChartDisplayCategory.TotalValue,
    [ChartDisplayType.ActionsTable]: ChartDisplayCategory.TotalValue,
    [ChartDisplayType.WorldMap]: ChartDisplayCategory.TotalValue,
}
export const NON_TIME_SERIES_DISPLAY_TYPES = Object.entries(DISPLAY_TYPES_TO_CATEGORIES)
    .filter(([, category]) => category === ChartDisplayCategory.TotalValue)
    .map(([displayType]) => displayType as ChartDisplayType)

/** Display types for which `breakdown` is hidden and ignored. Sync with backend NON_BREAKDOWN_DISPLAY_TYPES. */
export const NON_BREAKDOWN_DISPLAY_TYPES = [ChartDisplayType.BoldNumber]
/** Display types which only work with a single series. */
export const SINGLE_SERIES_DISPLAY_TYPES = [ChartDisplayType.WorldMap, ChartDisplayType.BoldNumber]

export const NON_VALUES_ON_SERIES_DISPLAY_TYPES = [
    ChartDisplayType.ActionsTable,
    ChartDisplayType.WorldMap,
    ChartDisplayType.BoldNumber,
]

/** Display types for which a percent stack view is available. */
export const PERCENT_STACK_VIEW_DISPLAY_TYPE = [
    ChartDisplayType.ActionsBar,
    ChartDisplayType.ActionsAreaGraph,
    ChartDisplayType.ActionsPie,
]

export enum OrganizationMembershipLevel {
    Member = 1,
    Admin = 8,
    Owner = 15,
}

export enum TeamMembershipLevel {
    Member = 1,
    Admin = 8,
}

export type EitherMembershipLevel = OrganizationMembershipLevel | TeamMembershipLevel

/** See posthog/api/organization.py for details. */
export enum PluginsAccessLevel {
    None = 0,
    Config = 3,
    Install = 6,
    Root = 9,
}

/** Collaboration restriction level (which is a dashboard setting). Sync with DashboardPrivilegeLevel. */
export enum DashboardRestrictionLevel {
    EveryoneInProjectCanEdit = 21,
    OnlyCollaboratorsCanEdit = 37,
}

/** Collaboration privilege level (which is a user property). Sync with DashboardRestrictionLevel. */
export enum DashboardPrivilegeLevel {
    CanView = 21,
    CanEdit = 37,
    /** This is not a value that can be set in the DB – it's inferred. */
    _ProjectAdmin = 888,
    /** This is not a value that can be set in the DB – it's inferred. */
    _Owner = 999,
}

export const privilegeLevelToName: Record<DashboardPrivilegeLevel, string> = {
    [DashboardPrivilegeLevel.CanView]: 'can view',
    [DashboardPrivilegeLevel.CanEdit]: 'can edit',
    [DashboardPrivilegeLevel._Owner]: 'owner',
    [DashboardPrivilegeLevel._ProjectAdmin]: 'can edit',
}

// Persons
export const PERSON_DISTINCT_ID_MAX_SIZE = 3
// Sync with .../api/person.py and .../ingestion/hooks.ts
export const PERSON_DEFAULT_DISPLAY_NAME_PROPERTIES = [
    'email',
    'Email',
    'name',
    'Name',
    'username',
    'Username',
    'UserName',
]

// Feature Flags & Experiments
export const INSTANTLY_AVAILABLE_PROPERTIES = [
    '$geoip_city_name',
    '$geoip_country_name',
    '$geoip_country_code',
    '$geoip_continent_name',
    '$geoip_continent_code',
    '$geoip_postal_code',
    '$geoip_time_zone',
    // Person and group identifiers
    '$group_key',
    'distinct_id',
]
export const MAX_EXPERIMENT_VARIANTS = 10
export const EXPERIMENT_DEFAULT_DURATION = 14 // days

// Event constants
export const ACTION_TYPE = 'action_type'
export const EVENT_TYPE = 'event_type'
export const STALE_EVENT_SECONDS = 30 * 24 * 60 * 60 // 30 days

/** @deprecated: should be removed once backend is updated */
export enum ShownAsValue {
    VOLUME = 'Volume',
    STICKINESS = 'Stickiness',
    LIFECYCLE = 'Lifecycle',
}

// Retention constants
export const RETENTION_RECURRING = 'retention_recurring'
export const RETENTION_FIRST_TIME = 'retention_first_time'

export const WEBHOOK_SERVICES: Record<string, string> = {
    Slack: 'slack.com',
    Discord: 'discord.com',
    Teams: 'office.com',
}

// NOTE: Run `DEBUG=1 python manage.py sync_feature_flags` locally to sync these flags into your local project
// By default all flags are boolean but you can add `multivariate` to the comment to have it created as multivariate with "test" and "control" values

export const FEATURE_FLAGS = {
    // Experiments / beta features
    FUNNELS_CUE_OPT_OUT: 'funnels-cue-opt-out-7301', // owner: @neilkakkar
    KAFKA_INSPECTOR: 'kafka-inspector', // owner: @yakkomajuri
    HISTORICAL_EXPORTS_V2: 'historical-exports-v2', // owner @macobo
    INGESTION_WARNINGS_ENABLED: 'ingestion-warnings-enabled', // owner: @tiina303
    SESSION_RESET_ON_LOAD: 'session-reset-on-load', // owner: @benjackwhite
    DEBUG_REACT_RENDERS: 'debug-react-renders', // owner: @benjackwhite
    AUTO_ROLLBACK_FEATURE_FLAGS: 'auto-rollback-feature-flags', // owner: @EDsCODE
    ONBOARDING_V2_DEMO: 'onboarding-v2-demo', // owner: #team-growth
    QUERY_RUNNING_TIME: 'query_running_time', // owner: @mariusandra
    QUERY_TIMINGS: 'query-timings', // owner: @mariusandra
    QUERY_ASYNC: 'query-async', // owner: @webjunkie
    POSTHOG_3000_NAV: 'posthog-3000-nav', // owner: @Twixes
    HEDGEHOG_MODE: 'hedgehog-mode', // owner: @benjackwhite
    HEDGEHOG_MODE_DEBUG: 'hedgehog-mode-debug', // owner: @benjackwhite
    HIGH_FREQUENCY_BATCH_EXPORTS: 'high-frequency-batch-exports', // owner: @tomasfarias
    PERSON_BATCH_EXPORTS: 'person-batch-exports', // owner: @tomasfarias
    FF_DASHBOARD_TEMPLATES: 'ff-dashboard-templates', // owner: @EDsCODE
    ARTIFICIAL_HOG: 'artificial-hog', // owner: @Twixes
    CS_DASHBOARDS: 'cs-dashboards', // owner: @pauldambra
    PRODUCT_SPECIFIC_ONBOARDING: 'product-specific-onboarding', // owner: @raquelmsmith
    REDIRECT_SIGNUPS_TO_INSTANCE: 'redirect-signups-to-instance', // owner: @raquelmsmith
    APPS_AND_EXPORTS_UI: 'apps-and-exports-ui', // owner: @benjackwhite
    HOGQL_DASHBOARD_ASYNC: 'hogql-dashboard-async', // owner: @webjunkie
    WEBHOOKS_DENYLIST: 'webhooks-denylist', // owner: #team-pipeline
    PIPELINE_UI: 'pipeline-ui', // owner: #team-pipeline
    PERSON_FEED_CANVAS: 'person-feed-canvas', // owner: #project-canvas
    FEATURE_FLAG_COHORT_CREATION: 'feature-flag-cohort-creation', // owner: @neilkakkar #team-feature-success
    INSIGHT_HORIZONTAL_CONTROLS: 'insight-horizontal-controls', // owner: @benjackwhite
    SURVEYS_WIDGETS: 'surveys-widgets', // owner: #team-feature-success
    SURVEYS_EVENTS: 'surveys-events', // owner: #team-feature-success
    SURVEYS_ACTIONS: 'surveys-actions', // owner: #team-feature-success
    SURVEYS_RECURRING: 'surveys-recurring', // owner: #team-feature-success
    YEAR_IN_HOG: 'year-in-hog', // owner: #team-replay
    SESSION_REPLAY_EXPORT_MOBILE_DATA: 'session-replay-export-mobile-data', // owner: #team-replay
    DISCUSSIONS: 'discussions', // owner: #team-replay
    REDIRECT_INSIGHT_CREATION_PRODUCT_ANALYTICS_ONBOARDING: 'redirect-insight-creation-product-analytics-onboarding', // owner: @biancayang
    AI_SESSION_SUMMARY: 'ai-session-summary', // owner: #team-replay
    AI_SESSION_PERMISSIONS: 'ai-session-permissions', // owner: #team-replay
    PRODUCT_INTRO_PAGES: 'product-intro-pages', // owner: @raquelmsmith
    SESSION_REPLAY_DOCTOR: 'session-replay-doctor', // owner: #team-replay
    REPLAY_SIMILAR_RECORDINGS: 'session-replay-similar-recordings', // owner: #team-replay
    SAVED_NOT_PINNED: 'saved-not-pinned', // owner: #team-replay
    NEW_EXPERIMENTS_UI: 'new-experiments-ui', // owner: @jurajmajerik #team-feature-success
    REPLAY_ERROR_CLUSTERING: 'session-replay-error-clustering', // owner: #team-replay
    AUDIT_LOGS_ACCESS: 'audit-logs-access', // owner: #team-growth
    SUBSCRIBE_FROM_PAYGATE: 'subscribe-from-paygate', // owner: #team-growth
    HEATMAPS_UI: 'heatmaps-ui', // owner: @benjackwhite
    THEME: 'theme', // owner: @aprilfools
    PROXY_AS_A_SERVICE: 'proxy-as-a-service', // owner: #team-infrastructure
    SETTINGS_PERSONS_JOIN_MODE: 'settings-persons-join-mode', // owner: @robbie-c
    SETTINGS_PERSONS_ON_EVENTS_HIDDEN: 'settings-persons-on-events-hidden', // owner: @Twixes
    HOG: 'hog', // owner: @mariusandra
    HOG_FUNCTIONS_LINKED: 'hog-functions-linked', // owner: #team-cdp
    PERSONLESS_EVENTS_NOT_SUPPORTED: 'personless-events-not-supported', // owner: @raquelmsmith
    ALERTS: 'alerts', // owner: @anirudhpillai #team-product-analytics
    ERROR_TRACKING: 'error-tracking', // owner: #team-error-tracking
    ERROR_TRACKING_GROUP_ACTIONS: 'error-tracking-group-actions', // owner: #team-error-tracking
    SETTINGS_BOUNCE_RATE_PAGE_VIEW_MODE: 'settings-bounce-rate-page-view-mode', // owner: @robbie-c
    ONBOARDING_DASHBOARD_TEMPLATES: 'onboarding-dashboard-templates', // owner: @raquelmsmith
    MULTIPLE_BREAKDOWNS: 'multiple-breakdowns', // owner: @skoob13 #team-product-analytics
    WEB_ANALYTICS_LIVE_USER_COUNT: 'web-analytics-live-user-count', // owner: @robbie-c
    SETTINGS_SESSION_TABLE_VERSION: 'settings-session-table-version', // owner: @robbie-c
    INSIGHT_FUNNELS_USE_UDF: 'insight-funnels-use-udf', // owner: @aspicer #team-product-analytics
    INSIGHT_FUNNELS_USE_UDF_TRENDS: 'insight-funnels-use-udf-trends', // owner: @aspicer #team-product-analytics
    FIRST_TIME_FOR_USER_MATH: 'first-time-for-user-math', // owner: @skoob13 #team-product-analytics
    MULTITAB_EDITOR: 'multitab-editor', // owner: @EDsCODE #team-data-warehouse
    WEB_ANALYTICS_REPLAY: 'web-analytics-replay', // owner: @robbie-c
    BATCH_EXPORTS_POSTHOG_HTTP: 'posthog-http-batch-exports',
    EXPERIMENT_MAKE_DECISION: 'experiment-make-decision', // owner: @jurajmajerik #team-feature-success
    PURCHASE_CREDITS: 'purchase-credits', // owner: @zach
    DATA_MODELING: 'data-modeling', // owner: @EDsCODE #team-data-warehouse
    WEB_ANALYTICS_CONVERSION_GOALS: 'web-analytics-conversion-goals', // owner: @robbie-c
    WEB_ANALYTICS_LAST_CLICK: 'web-analytics-last-click', // owner: @robbie-c
    WEB_ANALYTICS_LCP_SCORE: 'web-analytics-lcp-score', // owner: @robbie-c
    HEDGEHOG_SKIN_SPIDERHOG: 'hedgehog-skin-spiderhog', // owner: @benjackwhite
    INSIGHT_VARIABLES: 'insight_variables', // owner: @Gilbert09 #team-data-warehouse
    WEB_EXPERIMENTS: 'web-experiments', // owner: @team-feature-success
    BIGQUERY_DWH: 'bigquery-dwh', // owner: @Gilbert09 #team-data-warehouse
    ENVIRONMENTS: 'environments', // owner: @Twixes #team-product-analytics
    BILLING_PAYMENT_ENTRY_IN_APP: 'billing-payment-entry-in-app', // owner: @zach
    LEGACY_ACTION_WEBHOOKS: 'legacy-action-webhooks', // owner: @mariusandra #team-cdp
    SESSION_REPLAY_URL_TRIGGER: 'session-replay-url-trigger', // owner: @richard-better #team-replay
<<<<<<< HEAD
    MESSAGING: 'messaging', // owner @mariusandra #team-cdp
=======
    REPLAY_TEMPLATES: 'replay-templates', // owner: @raquelmsmith #team-replay
>>>>>>> 9b9adec3
} as const
export type FeatureFlagKey = (typeof FEATURE_FLAGS)[keyof typeof FEATURE_FLAGS]

export const ENTITY_MATCH_TYPE = 'entities'
export const PROPERTY_MATCH_TYPE = 'properties'

export enum FunnelLayout {
    horizontal = 'horizontal',
    vertical = 'vertical',
}

export const BIN_COUNT_AUTO = 'auto' as const

// Cohort types
export enum CohortTypeEnum {
    Static = 'static',
    Dynamic = 'dynamic',
}

/**
 * Mock Node.js `process`, which is required by VFile that is used by ReactMarkdown.
 * See https://github.com/remarkjs/react-markdown/issues/339.
 */
export const MOCK_NODE_PROCESS = { cwd: () => '', env: {} } as unknown as NodeJS.Process

export const SSO_PROVIDER_NAMES: Record<SSOProvider, string> = {
    'google-oauth2': 'Google',
    github: 'GitHub',
    gitlab: 'GitLab',
    saml: 'Single sign-on (SAML)',
}

export const DOMAIN_REGEX = /^([a-z0-9]+(-[a-z0-9]+)*\.)+[a-z]{2,}$/
export const SECURE_URL_REGEX = /^(?:http(s)?:\/\/)[\w.-]+(?:\.[\w.-]+)+[\w\-._~:/?#[\]@!$&'()*+,;=]+$/gi

export const CLOUD_HOSTNAMES = {
    [Region.US]: 'us.posthog.com',
    [Region.EU]: 'eu.posthog.com',
}

export const SESSION_RECORDINGS_PLAYLIST_FREE_COUNT = 5

export const GENERATED_DASHBOARD_PREFIX = 'Generated Dashboard'

export const ACTIVITY_PAGE_SIZE = 20
export const EVENT_DEFINITIONS_PER_PAGE = 50
export const PROPERTY_DEFINITIONS_PER_EVENT = 5
export const EVENT_PROPERTY_DEFINITIONS_PER_PAGE = 50
export const LOGS_PORTION_LIMIT = 50

export const SESSION_REPLAY_MINIMUM_DURATION_OPTIONS: LemonSelectOptions<number | null> = [
    {
        label: 'no minimum',
        value: null,
    },
    {
        label: '1',
        value: 1000,
    },
    {
        label: '2',
        value: 2000,
    },
    {
        label: '5',
        value: 5000,
    },
    {
        label: '10',
        value: 10000,
    },
    {
        label: '15',
        value: 15000,
    },
]

export const UNSUBSCRIBE_SURVEY_ID = '018b6e13-590c-0000-decb-c727a2b3f462'<|MERGE_RESOLUTION|>--- conflicted
+++ resolved
@@ -219,11 +219,8 @@
     BILLING_PAYMENT_ENTRY_IN_APP: 'billing-payment-entry-in-app', // owner: @zach
     LEGACY_ACTION_WEBHOOKS: 'legacy-action-webhooks', // owner: @mariusandra #team-cdp
     SESSION_REPLAY_URL_TRIGGER: 'session-replay-url-trigger', // owner: @richard-better #team-replay
-<<<<<<< HEAD
+    REPLAY_TEMPLATES: 'replay-templates', // owner: @raquelmsmith #team-replay
     MESSAGING: 'messaging', // owner @mariusandra #team-cdp
-=======
-    REPLAY_TEMPLATES: 'replay-templates', // owner: @raquelmsmith #team-replay
->>>>>>> 9b9adec3
 } as const
 export type FeatureFlagKey = (typeof FEATURE_FLAGS)[keyof typeof FEATURE_FLAGS]
 
