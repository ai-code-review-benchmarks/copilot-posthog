import { urls } from 'scenes/urls'
import { AvailableFeature, ChartDisplayType, LicensePlan, Region, SSOProviders } from '../types'

/** Display types which don't allow grouping by unit of time. Sync with backend NON_TIME_SERIES_DISPLAY_TYPES. */
export const NON_TIME_SERIES_DISPLAY_TYPES = [
    ChartDisplayType.ActionsTable,
    ChartDisplayType.ActionsPie,
    ChartDisplayType.ActionsBarValue,
    ChartDisplayType.WorldMap,
    ChartDisplayType.BoldNumber,
]
/** Display types for which `breakdown` is hidden and ignored. Sync with backend NON_BREAKDOWN_DISPLAY_TYPES. */
export const NON_BREAKDOWN_DISPLAY_TYPES = [ChartDisplayType.BoldNumber]
/** Display types which only work with a single series. */
export const SINGLE_SERIES_DISPLAY_TYPES = [ChartDisplayType.WorldMap, ChartDisplayType.BoldNumber]

export enum OrganizationMembershipLevel {
    Member = 1,
    Admin = 8,
    Owner = 15,
}

export enum TeamMembershipLevel {
    Member = 1,
    Admin = 8,
}

/** See posthog/api/organization.py for details. */
export enum PluginsAccessLevel {
    None = 0,
    Config = 3,
    Install = 6,
    Root = 9,
}

/** Collaboration restriction level (which is a dashboard setting). Sync with DashboardPrivilegeLevel. */
export enum DashboardRestrictionLevel {
    EveryoneInProjectCanEdit = 21,
    OnlyCollaboratorsCanEdit = 37,
}

/** Collaboration privilege level (which is a user property). Sync with DashboardRestrictionLevel. */
export enum DashboardPrivilegeLevel {
    CanView = 21,
    CanEdit = 37,
    /** This is not a value that can be set in the DB – it's inferred. */
    _ProjectAdmin = 888,
    /** This is not a value that can be set in the DB – it's inferred. */
    _Owner = 999,
}

export const privilegeLevelToName: Record<DashboardPrivilegeLevel, string> = {
    [DashboardPrivilegeLevel.CanView]: 'can view',
    [DashboardPrivilegeLevel.CanEdit]: 'can edit',
    [DashboardPrivilegeLevel._Owner]: 'owner',
    [DashboardPrivilegeLevel._ProjectAdmin]: 'can edit',
}

// Persons
export const PERSON_DISTINCT_ID_MAX_SIZE = 3
export const PERSON_DEFAULT_DISPLAY_NAME_PROPERTIES = [
    'email',
    'Email',
    'name',
    'Name',
    'username',
    'Username',
    'UserName',
]

// Feature Flags & Experiments
export const INSTANTLY_AVAILABLE_PROPERTIES = [
    '$geoip_city_name',
    '$geoip_country_name',
    '$geoip_country_code',
    '$geoip_continent_name',
    '$geoip_continent_code',
    '$geoip_postal_code',
    '$geoip_time_zone',
]

// Event constants
export const ACTION_TYPE = 'action_type'
export const EVENT_TYPE = 'event_type'
export const STALE_EVENT_SECONDS = 30 * 24 * 60 * 60 // 30 days

// TODO: Deprecated; should be removed once backend is updated
export enum ShownAsValue {
    VOLUME = 'Volume',
    STICKINESS = 'Stickiness',
    LIFECYCLE = 'Lifecycle',
}

// Retention constants
export const RETENTION_RECURRING = 'retention_recurring'
export const RETENTION_FIRST_TIME = 'retention_first_time'

export const WEBHOOK_SERVICES: Record<string, string> = {
    Slack: 'slack.com',
    Discord: 'discord.com',
    Teams: 'office.com',
}

export const FEATURE_FLAGS = {
    // Cloud-only
    CLOUD_ANNOUNCEMENT: 'cloud-announcement',
    // Experiments / beta features
    BREAKDOWN_BY_MULTIPLE_PROPERTIES: '938-breakdown-by-multiple-properties', // owner: @pauldambra
    FUNNELS_CUE_OPT_OUT: 'funnels-cue-opt-out-7301', // owner: @neilkakkar
    RETENTION_BREAKDOWN: 'retention-breakdown', // owner: @hazzadous
    WEB_PERFORMANCE: 'hackathon-apm', //owner: @pauldambra
    NEW_INSIGHT_COHORTS: '7569-insight-cohorts', // owner: @EDsCODE
    SMOOTHING_INTERVAL: 'smoothing-interval', // owner: @timgl
    BILLING_LIMIT: 'billing-limit', // owner: @timgl
    KAFKA_INSPECTOR: 'kafka-inspector', // owner: @yakkomajuri
    BILLING_LOCK_EVERYTHING: 'billing-lock-everything', // owner @timgl
    HISTORICAL_EXPORTS_V2: 'historical-exports-v2', // owner @macobo
    PERSON_ON_EVENTS_ENABLED: 'person-on-events-enabled', //owner: @EDsCODE
    REGION_SELECT: 'region-select', //owner: @kappa90
    INGESTION_WARNINGS_ENABLED: 'ingestion-warnings-enabled', // owner: @tiina303
    HOG_BOOK: 'hog-book', // owner: @pauldambra
    SESSION_RESET_ON_LOAD: 'session-reset-on-load', // owner: @benjackwhite
    FEEDBACK_BUTTON: 'feedback-button', // owner: @luke
    RECORDINGS_ON_FEATURE_FLAGS: 'recordings-on-feature-flags', // owner: @EDsCODE
    EXPOSURES_ON_FEATURE_FLAGS: 'exposures-on-feature-flags', // owner: @EDsCODE
    AUTO_ROLLBACK_FEATURE_FLAGS: 'auto-rollback-feature-flags', // owner: @EDsCODE
    WEBSITE_ANALYTICS_TEMPLATE: 'website-analytics-template', // owner: @pauldambra
    ONBOARDING_V2_DEMO: 'onboarding-v2-demo', // owner: #team-growth
    FEATURE_FLAG_ROLLOUT_UX: 'feature-flag-rollout-ux', // owner: @neilkakkar
    ROLE_BASED_ACCESS: 'role-based-access', // owner: #team-experiments, @liyiy
    DASHBOARD_TEMPLATES: 'dashboard-templates', // owner @pauldambra
    DATA_EXPLORATION_LIVE_EVENTS: 'data-exploration-live-events', // owner @mariusandra
    YULE_HOG: 'yule-hog', // owner: @benjackwhite
    HOGQL_EXPRESSIONS: 'hogql_expressions', // owner @mariusandra
    QUERY_RUNNING_TIME: 'query_running_time', // owner: @mariusandra
<<<<<<< HEAD
    RECORDINGS_INSPECTOR_V2: 'recordings-inspector-v2', // owner: #team-session-recordings
=======
    RECORDINGS_INSPECTOR_PERFORMANCE: 'recordings-inspector-performance', // owner: #team-session-recordings
>>>>>>> 91b20b05
    DATA_EXPLORATION_INSIGHTS: 'data-exploration-insights', // owner @thmsobrmlr
    RECORDING_DEBUGGING: 'recording-debugging', // owner #team-session-recordings
    FF_JSON_PAYLOADS: 'ff-json-payloads', // owner @EDsCODE
    PERSON_GROUPS_PROPERTY_DEFINITIONS: 'person-groups-property-definitions', // owner: @macobo
    DATA_EXPLORATION_QUERIES_ON_DASHBOARDS: 'data-exploration-queries-on-dashboards', // owner: @pauldambra
}

/** Which self-hosted plan's features are available with Cloud's "Standard" plan (aka card attached). */
export const POSTHOG_CLOUD_STANDARD_PLAN = LicensePlan.Scale
export const FEATURE_MINIMUM_PLAN: Partial<Record<AvailableFeature, LicensePlan>> = {
    [AvailableFeature.ZAPIER]: LicensePlan.Scale,
    [AvailableFeature.ORGANIZATIONS_PROJECTS]: LicensePlan.Scale,
    [AvailableFeature.GOOGLE_LOGIN]: LicensePlan.Scale,
    [AvailableFeature.DASHBOARD_COLLABORATION]: LicensePlan.Scale,
    [AvailableFeature.INGESTION_TAXONOMY]: LicensePlan.Scale,
    [AvailableFeature.PATHS_ADVANCED]: LicensePlan.Scale,
    [AvailableFeature.CORRELATION_ANALYSIS]: LicensePlan.Scale,
    [AvailableFeature.GROUP_ANALYTICS]: LicensePlan.Scale,
    [AvailableFeature.MULTIVARIATE_FLAGS]: LicensePlan.Scale,
    [AvailableFeature.EXPERIMENTATION]: LicensePlan.Scale,
    [AvailableFeature.TAGGING]: LicensePlan.Scale,
    [AvailableFeature.BEHAVIORAL_COHORT_FILTERING]: LicensePlan.Scale,
    [AvailableFeature.WHITE_LABELLING]: LicensePlan.Scale,
    [AvailableFeature.DASHBOARD_PERMISSIONING]: LicensePlan.Enterprise,
    [AvailableFeature.PROJECT_BASED_PERMISSIONING]: LicensePlan.Enterprise,
    [AvailableFeature.SAML]: LicensePlan.Enterprise,
    [AvailableFeature.SSO_ENFORCEMENT]: LicensePlan.Enterprise,
    [AvailableFeature.SUBSCRIPTIONS]: LicensePlan.Scale,
    [AvailableFeature.APP_METRICS]: LicensePlan.Scale,
    [AvailableFeature.RECORDINGS_PLAYLISTS]: LicensePlan.Scale,
    [AvailableFeature.ROLE_BASED_ACCESS]: LicensePlan.Enterprise,
    [AvailableFeature.RECORDINGS_FILE_EXPORT]: LicensePlan.Scale,
    [AvailableFeature.RECORDINGS_PERFORMANCE]: LicensePlan.Scale,
}

export const ENTITY_MATCH_TYPE = 'entities'
export const PROPERTY_MATCH_TYPE = 'properties'

export enum FunnelLayout {
    horizontal = 'horizontal',
    vertical = 'vertical',
}

export const BIN_COUNT_AUTO = 'auto' as const

// Cohort types
export enum CohortTypeEnum {
    Static = 'static',
    Dynamic = 'dynamic',
}

/**
 * Mock Node.js `process`, which is required by VFile that is used by ReactMarkdown.
 * See https://github.com/remarkjs/react-markdown/issues/339.
 */
export const MOCK_NODE_PROCESS = { cwd: () => '', env: {} } as unknown as NodeJS.Process

export const SSO_PROVIDER_NAMES: Record<SSOProviders, string> = {
    'google-oauth2': 'Google',
    github: 'GitHub',
    gitlab: 'GitLab',
    saml: 'single sign-on (SAML)',
}

// TODO: Remove UPGRADE_LINK, as the billing page is now universal
export const UPGRADE_LINK = (cloud?: boolean): { url: string; target?: '_blank' } =>
    cloud ? { url: urls.organizationBilling() } : { url: 'https://posthog.com/pricing', target: '_blank' }

export const DOMAIN_REGEX = /^([a-z0-9]+(-[a-z0-9]+)*\.)+[a-z]{2,}$/
export const SECURE_URL_REGEX = /^(?:http(s)?:\/\/)[\w.-]+(?:\.[\w\.-]+)+[\w\-\._~:\/?#[\]@!\$&'\(\)\*\+,;=.]+$/gi

export const CLOUD_HOSTNAMES = {
    [Region.US]: 'app.posthog.com',
    [Region.EU]: 'eu.posthog.com',
}

export const SESSION_RECORDINGS_PLAYLIST_FREE_COUNT = 5

// If _any_ item on a dashboard is older than this, dashboard is automatically reloaded
export const AUTO_REFRESH_DASHBOARD_THRESHOLD_HOURS = 20<|MERGE_RESOLUTION|>--- conflicted
+++ resolved
@@ -133,11 +133,6 @@
     YULE_HOG: 'yule-hog', // owner: @benjackwhite
     HOGQL_EXPRESSIONS: 'hogql_expressions', // owner @mariusandra
     QUERY_RUNNING_TIME: 'query_running_time', // owner: @mariusandra
-<<<<<<< HEAD
-    RECORDINGS_INSPECTOR_V2: 'recordings-inspector-v2', // owner: #team-session-recordings
-=======
-    RECORDINGS_INSPECTOR_PERFORMANCE: 'recordings-inspector-performance', // owner: #team-session-recordings
->>>>>>> 91b20b05
     DATA_EXPLORATION_INSIGHTS: 'data-exploration-insights', // owner @thmsobrmlr
     RECORDING_DEBUGGING: 'recording-debugging', // owner #team-session-recordings
     FF_JSON_PAYLOADS: 'ff-json-payloads', // owner @EDsCODE
