--- conflicted
+++ resolved
@@ -232,11 +232,8 @@
     SELF_SERVE_CREDIT_OVERRIDE: 'self-serve-credit-override', // owner: @zach
     EXPERIMENTS_MIGRATION_DISABLE_UI: 'experiments-migration-disable-ui', // owner: @jurajmajerik #team-experiments
     CUSTOM_CSS_THEMES: 'custom-css-themes', // owner: @daibhin
-<<<<<<< HEAD
     EXPERIMENTS_MULTIPLE_METRICS: 'experiments-multiple-metrics', // owner: @jurajmajerik #team-experiments
-=======
     WEB_ANALYTICS_WARN_CUSTOM_EVENT_NO_SESSION: 'web-analytics-warn-custom-event-no-session', // owner: @robbie-c #team-web-analytics
->>>>>>> b1810ea7
 } as const
 export type FeatureFlagKey = (typeof FEATURE_FLAGS)[keyof typeof FEATURE_FLAGS]
 
