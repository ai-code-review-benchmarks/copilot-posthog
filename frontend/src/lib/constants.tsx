--- conflicted
+++ resolved
@@ -124,11 +124,6 @@
     BILLING_LOCK_EVERYTHING: 'billing-lock-everything', // owner @timgl
     CANCEL_RUNNING_QUERIES: 'cancel-running-queries', // owner @timgl
     IN_APP_PROMPTS_EXPERIMENT: 'IN_APP_PROMPTS_EXPERIMENT', // owner: @kappa90
-<<<<<<< HEAD
-    SESSION_RECORDINGS_PLAYER_V3: 'session-recording-player-v3', // owner: @alexkim205
-=======
-    ALLOW_CSV_EXPORT_COLUMN_CHOICE: 'allow-csv-export-column-choice', //owner: @pauldambra
->>>>>>> b1d8ecca
     HISTORICAL_EXPORTS_V2: 'historical-exports-v2', // owner @macobo
     ACTOR_ON_EVENTS_QUERYING: 'person-on-events-enabled', //owner: @EDsCODE
     FEATURE_FLAGS_UX: 'feature-flags-ux', //owner: @liyiy
