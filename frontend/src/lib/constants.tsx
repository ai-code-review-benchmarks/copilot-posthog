import { urls } from 'scenes/urls'
import { AvailableFeature, ChartDisplayType, LicensePlan, Region, SSOProvider } from '../types'

/** Display types which don't allow grouping by unit of time. Sync with backend NON_TIME_SERIES_DISPLAY_TYPES. */
export const NON_TIME_SERIES_DISPLAY_TYPES = [
    ChartDisplayType.ActionsTable,
    ChartDisplayType.ActionsPie,
    ChartDisplayType.ActionsBarValue,
    ChartDisplayType.WorldMap,
    ChartDisplayType.BoldNumber,
]
/** Display types for which `breakdown` is hidden and ignored. Sync with backend NON_BREAKDOWN_DISPLAY_TYPES. */
export const NON_BREAKDOWN_DISPLAY_TYPES = [ChartDisplayType.BoldNumber]
/** Display types which only work with a single series. */
export const SINGLE_SERIES_DISPLAY_TYPES = [ChartDisplayType.WorldMap, ChartDisplayType.BoldNumber]

export const NON_VALUES_ON_SERIES_DISPLAY_TYPES = [
    ChartDisplayType.ActionsTable,
    ChartDisplayType.WorldMap,
    ChartDisplayType.BoldNumber,
]

/** Display types for which a percent stack view is available. */
export const PERCENT_STACK_VIEW_DISPLAY_TYPE = [
    ChartDisplayType.ActionsBar,
    ChartDisplayType.ActionsLineGraph,
    ChartDisplayType.ActionsAreaGraph,
]

export enum OrganizationMembershipLevel {
    Member = 1,
    Admin = 8,
    Owner = 15,
}

export enum TeamMembershipLevel {
    Member = 1,
    Admin = 8,
}

/** See posthog/api/organization.py for details. */
export enum PluginsAccessLevel {
    None = 0,
    Config = 3,
    Install = 6,
    Root = 9,
}

/** Collaboration restriction level (which is a dashboard setting). Sync with DashboardPrivilegeLevel. */
export enum DashboardRestrictionLevel {
    EveryoneInProjectCanEdit = 21,
    OnlyCollaboratorsCanEdit = 37,
}

/** Collaboration privilege level (which is a user property). Sync with DashboardRestrictionLevel. */
export enum DashboardPrivilegeLevel {
    CanView = 21,
    CanEdit = 37,
    /** This is not a value that can be set in the DB – it's inferred. */
    _ProjectAdmin = 888,
    /** This is not a value that can be set in the DB – it's inferred. */
    _Owner = 999,
}

export const privilegeLevelToName: Record<DashboardPrivilegeLevel, string> = {
    [DashboardPrivilegeLevel.CanView]: 'can view',
    [DashboardPrivilegeLevel.CanEdit]: 'can edit',
    [DashboardPrivilegeLevel._Owner]: 'owner',
    [DashboardPrivilegeLevel._ProjectAdmin]: 'can edit',
}

// Persons
export const PERSON_DISTINCT_ID_MAX_SIZE = 3
// Sync with .../api/person.py and .../ingestion/hooks.ts
export const PERSON_DEFAULT_DISPLAY_NAME_PROPERTIES = [
    'email',
    'Email',
    'name',
    'Name',
    'username',
    'Username',
    'UserName',
]

// Feature Flags & Experiments
export const INSTANTLY_AVAILABLE_PROPERTIES = [
    '$geoip_city_name',
    '$geoip_country_name',
    '$geoip_country_code',
    '$geoip_continent_name',
    '$geoip_continent_code',
    '$geoip_postal_code',
    '$geoip_time_zone',
]

// Event constants
export const ACTION_TYPE = 'action_type'
export const EVENT_TYPE = 'event_type'
export const STALE_EVENT_SECONDS = 30 * 24 * 60 * 60 // 30 days

// TODO: Deprecated; should be removed once backend is updated
export enum ShownAsValue {
    VOLUME = 'Volume',
    STICKINESS = 'Stickiness',
    LIFECYCLE = 'Lifecycle',
}

// Retention constants
export const RETENTION_RECURRING = 'retention_recurring'
export const RETENTION_FIRST_TIME = 'retention_first_time'

export const WEBHOOK_SERVICES: Record<string, string> = {
    Slack: 'slack.com',
    Discord: 'discord.com',
    Teams: 'office.com',
}

export const FEATURE_FLAGS = {
    // Cloud-only
    CLOUD_ANNOUNCEMENT: 'cloud-announcement',
    // Experiments / beta features
    FUNNELS_CUE_OPT_OUT: 'funnels-cue-opt-out-7301', // owner: @neilkakkar
    RETENTION_BREAKDOWN: 'retention-breakdown', // TODO: Dropped, remove
    SMOOTHING_INTERVAL: 'smoothing-interval', // owner: @timgl
    BILLING_LIMIT: 'billing-limit', // owner: @timgl
    KAFKA_INSPECTOR: 'kafka-inspector', // owner: @yakkomajuri
    HISTORICAL_EXPORTS_V2: 'historical-exports-v2', // owner @macobo
    PERSON_ON_EVENTS_ENABLED: 'person-on-events-enabled', //owner: @EDsCODE
    REGION_SELECT: 'region-select', // TODO: Rolled out, unflag
    INGESTION_WARNINGS_ENABLED: 'ingestion-warnings-enabled', // owner: @tiina303
    SESSION_RESET_ON_LOAD: 'session-reset-on-load', // owner: @benjackwhite
    RECORDINGS_ON_FEATURE_FLAGS: 'recordings-on-feature-flags', // owner: @EDsCODE
    AUTO_ROLLBACK_FEATURE_FLAGS: 'auto-rollback-feature-flags', // owner: @EDsCODE
    ONBOARDING_V2_DEMO: 'onboarding-v2-demo', // owner: #team-growth
    FEATURE_FLAG_ROLLOUT_UX: 'feature-flag-rollout-ux', // owner: @neilkakkar
    ROLE_BASED_ACCESS: 'role-based-access', // owner: #team-experiments, @liyiy
    QUERY_RUNNING_TIME: 'query_running_time', // owner: @mariusandra
    QUERY_TIMINGS: 'query-timings', // owner: @mariusandra
    RECORDING_DEBUGGING: 'recording-debugging', // owner #team-monitoring
    POSTHOG_3000: 'posthog-3000', // owner: @Twixes
    ENABLE_PROMPTS: 'enable-prompts', // owner: @lharries
    FEEDBACK_SCENE: 'feedback-scene', // owner: @lharries
    NOTEBOOKS: 'notebooks', // owner: #team-monitoring
    EARLY_ACCESS_FEATURE: 'early-access-feature', // owner: @EDsCODE
    EARLY_ACCESS_FEATURE_SITE_BUTTON: 'early-access-feature-site-button', // owner: @neilkakkar
    HEDGEHOG_MODE_DEBUG: 'hedgehog-mode-debug', // owner: @benjackwhite
    AUTO_REDIRECT: 'auto-redirect', // owner: @lharries
    SESSION_RECORDING_BLOB_REPLAY: 'session-recording-blob-replay', // owner: #team-monitoring
    SURVEYS: 'surveys', // owner: @liyiy
    GENERIC_SIGNUP_BENEFITS: 'generic-signup-benefits', // experiment, owner: @raquelmsmith
    // owner: team monitoring, only to be enabled for PostHog team testing
    EXCEPTION_AUTOCAPTURE: 'exception-autocapture',
    DATA_WAREHOUSE: 'data-warehouse', // owner: @EDsCODE
    DATA_WAREHOUSE_VIEWS: 'data-warehouse-views', // owner: @EDsCODE
    FF_DASHBOARD_TEMPLATES: 'ff-dashboard-templates', // owner: @EDsCODE
    SHOW_PRODUCT_INTRO_EXISTING_PRODUCTS: 'show-product-intro-existing-products', // owner: @raquelmsmith
    ARTIFICIAL_HOG: 'artificial-hog', // owner: @Twixes
    REFERRAL_SOURCE_SELECT: 'referral-source-select', // owner: @raquelmsmith
    SURVEYS_MULTIPLE_CHOICE: 'surveys-multiple-choice', // owner: @liyiy
    CS_DASHBOARDS: 'cs-dashboards', // owner: @pauldambra
    NOTEBOOK_SETTINGS_WIDGETS: 'notebook-settings-widgets', // owner: #team-monitoring
    PRODUCT_SPECIFIC_ONBOARDING: 'product-specific-onboarding', // owner: @raquelmsmith
    REDIRECT_SIGNUPS_TO_INSTANCE: 'redirect-signups-to-instance', // owner: @raquelmsmith
    APPS_AND_EXPORTS_UI: 'apps-and-exports-ui', // owner: @benjackwhite
    SURVEY_NPS_RESULTS: 'survey-nps-results', // owner: @liyiy
    // owner: #team-monitoring
    SESSION_RECORDING_ALLOW_V1_SNAPSHOTS: 'session-recording-allow-v1-snapshots',
<<<<<<< HEAD
    SESSION_REPLAY_CORS_PROXY: 'session-replay-cors-proxy', // owner: #team-monitoring
=======
    HOGQL_INSIGHTS: 'hogql-insights', // owner: @mariusandra
    WEBHOOKS_DENYLIST: 'webhooks-denylist', // owner: #team-pipeline
>>>>>>> 35b0adfb
} as const
export type FeatureFlagKey = (typeof FEATURE_FLAGS)[keyof typeof FEATURE_FLAGS]

/** Which self-hosted plan's features are available with Cloud's "Standard" plan (aka card attached). */
export const POSTHOG_CLOUD_STANDARD_PLAN = LicensePlan.Scale
export const FEATURE_MINIMUM_PLAN: Partial<Record<AvailableFeature, LicensePlan>> = {
    [AvailableFeature.ZAPIER]: LicensePlan.Scale,
    [AvailableFeature.ORGANIZATIONS_PROJECTS]: LicensePlan.Scale,
    [AvailableFeature.GOOGLE_LOGIN]: LicensePlan.Scale,
    [AvailableFeature.DASHBOARD_COLLABORATION]: LicensePlan.Scale,
    [AvailableFeature.INGESTION_TAXONOMY]: LicensePlan.Scale,
    [AvailableFeature.PATHS_ADVANCED]: LicensePlan.Scale,
    [AvailableFeature.CORRELATION_ANALYSIS]: LicensePlan.Scale,
    [AvailableFeature.GROUP_ANALYTICS]: LicensePlan.Scale,
    [AvailableFeature.MULTIVARIATE_FLAGS]: LicensePlan.Scale,
    [AvailableFeature.EXPERIMENTATION]: LicensePlan.Scale,
    [AvailableFeature.TAGGING]: LicensePlan.Scale,
    [AvailableFeature.BEHAVIORAL_COHORT_FILTERING]: LicensePlan.Scale,
    [AvailableFeature.WHITE_LABELLING]: LicensePlan.Scale,
    [AvailableFeature.DASHBOARD_PERMISSIONING]: LicensePlan.Enterprise,
    [AvailableFeature.PROJECT_BASED_PERMISSIONING]: LicensePlan.Enterprise,
    [AvailableFeature.SAML]: LicensePlan.Enterprise,
    [AvailableFeature.SSO_ENFORCEMENT]: LicensePlan.Enterprise,
    [AvailableFeature.SUBSCRIPTIONS]: LicensePlan.Scale,
    [AvailableFeature.APP_METRICS]: LicensePlan.Scale,
    [AvailableFeature.RECORDINGS_PLAYLISTS]: LicensePlan.Scale,
    [AvailableFeature.ROLE_BASED_ACCESS]: LicensePlan.Enterprise,
    [AvailableFeature.RECORDINGS_FILE_EXPORT]: LicensePlan.Scale,
    [AvailableFeature.RECORDINGS_PERFORMANCE]: LicensePlan.Scale,
}

export const ENTITY_MATCH_TYPE = 'entities'
export const PROPERTY_MATCH_TYPE = 'properties'

export enum FunnelLayout {
    horizontal = 'horizontal',
    vertical = 'vertical',
}

export const BIN_COUNT_AUTO = 'auto' as const

// Cohort types
export enum CohortTypeEnum {
    Static = 'static',
    Dynamic = 'dynamic',
}

/**
 * Mock Node.js `process`, which is required by VFile that is used by ReactMarkdown.
 * See https://github.com/remarkjs/react-markdown/issues/339.
 */
export const MOCK_NODE_PROCESS = { cwd: () => '', env: {} } as unknown as NodeJS.Process

export const SSO_PROVIDER_NAMES: Record<SSOProvider, string> = {
    'google-oauth2': 'Google',
    github: 'GitHub',
    gitlab: 'GitLab',
    saml: 'Single sign-on (SAML)',
}

// TODO: Remove UPGRADE_LINK, as the billing page is now universal
export const UPGRADE_LINK = (cloud?: boolean): { url: string; target?: '_blank' } =>
    cloud ? { url: urls.organizationBilling() } : { url: 'https://posthog.com/pricing', target: '_blank' }

export const DOMAIN_REGEX = /^([a-z0-9]+(-[a-z0-9]+)*\.)+[a-z]{2,}$/
export const SECURE_URL_REGEX = /^(?:http(s)?:\/\/)[\w.-]+(?:\.[\w.-]+)+[\w\-._~:/?#[\]@!$&'()*+,;=]+$/gi

export const CLOUD_HOSTNAMES = {
    [Region.US]: 'app.posthog.com',
    [Region.EU]: 'eu.posthog.com',
}

export const SESSION_RECORDINGS_PLAYLIST_FREE_COUNT = 5

// If _any_ item on a dashboard is older than this, dashboard is automatically reloaded
export const AUTO_REFRESH_DASHBOARD_THRESHOLD_HOURS = 20

export const GENERATED_DASHBOARD_PREFIX = 'Generated Dashboard'<|MERGE_RESOLUTION|>--- conflicted
+++ resolved
@@ -165,12 +165,9 @@
     SURVEY_NPS_RESULTS: 'survey-nps-results', // owner: @liyiy
     // owner: #team-monitoring
     SESSION_RECORDING_ALLOW_V1_SNAPSHOTS: 'session-recording-allow-v1-snapshots',
-<<<<<<< HEAD
     SESSION_REPLAY_CORS_PROXY: 'session-replay-cors-proxy', // owner: #team-monitoring
-=======
     HOGQL_INSIGHTS: 'hogql-insights', // owner: @mariusandra
     WEBHOOKS_DENYLIST: 'webhooks-denylist', // owner: #team-pipeline
->>>>>>> 35b0adfb
 } as const
 export type FeatureFlagKey = (typeof FEATURE_FLAGS)[keyof typeof FEATURE_FLAGS]
 
