import { urls } from 'scenes/urls'
import { AvailableFeature, ChartDisplayType, LicensePlan, Region, SSOProviders } from '../types'

/** Display types which don't allow grouping by unit of time. Sync with backend NON_TIME_SERIES_DISPLAY_TYPES. */
export const NON_TIME_SERIES_DISPLAY_TYPES = [
    ChartDisplayType.ActionsTable,
    ChartDisplayType.ActionsPie,
    ChartDisplayType.ActionsBarValue,
    ChartDisplayType.WorldMap,
    ChartDisplayType.BoldNumber,
]
/** Display types for which `breakdown` is hidden and ignored. Sync with backend NON_BREAKDOWN_DISPLAY_TYPES. */
export const NON_BREAKDOWN_DISPLAY_TYPES = [ChartDisplayType.BoldNumber]
/** Display types which only work with a single series. */
export const SINGLE_SERIES_DISPLAY_TYPES = [ChartDisplayType.WorldMap, ChartDisplayType.BoldNumber]

export enum OrganizationMembershipLevel {
    Member = 1,
    Admin = 8,
    Owner = 15,
}

export enum TeamMembershipLevel {
    Member = 1,
    Admin = 8,
}

/** See posthog/api/organization.py for details. */
export enum PluginsAccessLevel {
    None = 0,
    Config = 3,
    Install = 6,
    Root = 9,
}

/** Collaboration restriction level (which is a dashboard setting). Sync with DashboardPrivilegeLevel. */
export enum DashboardRestrictionLevel {
    EveryoneInProjectCanEdit = 21,
    OnlyCollaboratorsCanEdit = 37,
}

/** Collaboration privilege level (which is a user property). Sync with DashboardRestrictionLevel. */
export enum DashboardPrivilegeLevel {
    CanView = 21,
    CanEdit = 37,
    /** This is not a value that can be set in the DB – it's inferred. */
    _ProjectAdmin = 888,
    /** This is not a value that can be set in the DB – it's inferred. */
    _Owner = 999,
}

export const privilegeLevelToName: Record<DashboardPrivilegeLevel, string> = {
    [DashboardPrivilegeLevel.CanView]: 'can view',
    [DashboardPrivilegeLevel.CanEdit]: 'can edit',
    [DashboardPrivilegeLevel._Owner]: 'owner',
    [DashboardPrivilegeLevel._ProjectAdmin]: 'can edit',
}

// Persons
export const PERSON_DISTINCT_ID_MAX_SIZE = 3
export const PERSON_DEFAULT_DISPLAY_NAME_PROPERTIES = [
    'email',
    'Email',
    'name',
    'Name',
    'username',
    'Username',
    'UserName',
]

// Feature Flags & Experiments
export const INSTANTLY_AVAILABLE_PROPERTIES = [
    '$geoip_city_name',
    '$geoip_country_name',
    '$geoip_country_code',
    '$geoip_continent_name',
    '$geoip_continent_code',
    '$geoip_postal_code',
    '$geoip_time_zone',
]

// Event constants
export const ACTION_TYPE = 'action_type'
export const EVENT_TYPE = 'event_type'
export const STALE_EVENT_SECONDS = 30 * 24 * 60 * 60 // 30 days

// TODO: Deprecated; should be removed once backend is updated
export enum ShownAsValue {
    VOLUME = 'Volume',
    STICKINESS = 'Stickiness',
    LIFECYCLE = 'Lifecycle',
}

// Retention constants
export const RETENTION_RECURRING = 'retention_recurring'
export const RETENTION_FIRST_TIME = 'retention_first_time'

export const WEBHOOK_SERVICES: Record<string, string> = {
    Slack: 'slack.com',
    Discord: 'discord.com',
    Teams: 'office.com',
}

export const FEATURE_FLAGS = {
    // Cloud-only
    CLOUD_ANNOUNCEMENT: 'cloud-announcement',
    NPS_PROMPT: '4562-nps', // owner: @marcushyett-ph
    // Experiments / beta features
    BREAKDOWN_BY_MULTIPLE_PROPERTIES: '938-breakdown-by-multiple-properties', // owner: @pauldambra
    FUNNELS_CUE_OPT_OUT: 'funnels-cue-opt-out-7301', // owner: @neilkakkar
    RETENTION_BREAKDOWN: 'retention-breakdown', // owner: @hazzadous
    WEB_PERFORMANCE: 'hackathon-apm', //owner: @pauldambra
    NEW_INSIGHT_COHORTS: '7569-insight-cohorts', // owner: @EDsCODE
    SMOOTHING_INTERVAL: 'smoothing-interval', // owner: @timgl
    BILLING_LIMIT: 'billing-limit', // owner: @timgl
    KAFKA_INSPECTOR: 'kafka-inspector', // owner: @yakkomajuri
    INSIGHT_EDITOR_PANELS: '8929-insight-editor-panels', // owner: @mariusandra
    BILLING_LOCK_EVERYTHING: 'billing-lock-everything', // owner @timgl
    CANCEL_RUNNING_QUERIES: 'cancel-running-queries', // owner @timgl
    HISTORICAL_EXPORTS_V2: 'historical-exports-v2', // owner @macobo
    ACTOR_ON_EVENTS_QUERYING: 'person-on-events-enabled', //owner: @EDsCODE
    REGION_SELECT: 'region-select', //owner: @kappa90
    INGESTION_WARNINGS_ENABLED: 'ingestion-warnings-enabled', // owner: @tiina303
    HOG_BOOK: 'hog-book', // owner: @pauldambra
    EVENT_COUNT_PER_ACTOR: 'event-count-per-actor', // owner: @Twixes
    SESSION_RESET_ON_LOAD: 'session-reset-on-load', // owner: @benjackwhite
    FEEDBACK_BUTTON: 'feedback-button', // owner: @luke
    RECORDINGS_ON_FEATURE_FLAGS: 'recordings-on-feature-flags', // owner: @EDsCODE
    EXPOSURES_ON_FEATURE_FLAGS: 'exposures-on-feature-flags', // owner: @EDsCODE
    AUTO_ROLLBACK_FEATURE_FLAGS: 'auto-rollback-feature-flags', // owner: @EDsCODE
    WEBSITE_ANALYTICS_TEMPLATE: 'website-analytics-template', // owner: @pauldambra
    VARIANT_OVERRIDES: 'variant-overrides', // owner: @neilkakkar
    ONBOARDING_V2_EXPERIMENT: 'onboarding-v2-experiment', // owner: #team-growth
<<<<<<< HEAD
    RECORDING_AUTOPLAY: 'recording-autoplay', // owner: #team-session-recordings
    FEATURE_FLAG_ROLLOUT_UX: 'feature-flag-rollout-ux', // owner: @neilkakkar
=======
>>>>>>> 6afb5dc3
    SIGNUP_PRODUCT_BENEFITS_EXPERIMENT: 'signup-product-benefits-experiment', // owner: #team-growth
    ROLE_BASED_ACCESS: 'role-based-access', // owner: #team-experiments, @liyiy
    SECONDARY_ONBOARDING_EXPERIMENT: 'secondary-onboarding-experiment', // owner: #team-growth
    DASHBOARD_TEMPLATES: 'dashboard-templates', // owner @pauldambra
    BILLING_FEATURES_EXPERIMENT: 'billing-features-experiment', // owner: #team-growth
    RECORDINGS_EXPORT: 'recordings-export', // owner: #team-session-recordings
}

/** Which self-hosted plan's features are available with Cloud's "Standard" plan (aka card attached). */
export const POSTHOG_CLOUD_STANDARD_PLAN = LicensePlan.Scale
export const FEATURE_MINIMUM_PLAN: Record<AvailableFeature, LicensePlan> = {
    [AvailableFeature.ZAPIER]: LicensePlan.Scale,
    [AvailableFeature.ORGANIZATIONS_PROJECTS]: LicensePlan.Scale,
    [AvailableFeature.GOOGLE_LOGIN]: LicensePlan.Scale,
    [AvailableFeature.DASHBOARD_COLLABORATION]: LicensePlan.Scale,
    [AvailableFeature.INGESTION_TAXONOMY]: LicensePlan.Scale,
    [AvailableFeature.PATHS_ADVANCED]: LicensePlan.Scale,
    [AvailableFeature.CORRELATION_ANALYSIS]: LicensePlan.Scale,
    [AvailableFeature.GROUP_ANALYTICS]: LicensePlan.Scale,
    [AvailableFeature.MULTIVARIATE_FLAGS]: LicensePlan.Scale,
    [AvailableFeature.EXPERIMENTATION]: LicensePlan.Scale,
    [AvailableFeature.TAGGING]: LicensePlan.Scale,
    [AvailableFeature.BEHAVIORAL_COHORT_FILTERING]: LicensePlan.Scale,
    [AvailableFeature.WHITE_LABELLING]: LicensePlan.Scale,
    [AvailableFeature.DASHBOARD_PERMISSIONING]: LicensePlan.Enterprise,
    [AvailableFeature.PROJECT_BASED_PERMISSIONING]: LicensePlan.Enterprise,
    [AvailableFeature.SAML]: LicensePlan.Enterprise,
    [AvailableFeature.SSO_ENFORCEMENT]: LicensePlan.Enterprise,
    [AvailableFeature.SUBSCRIPTIONS]: LicensePlan.Scale,
    [AvailableFeature.APP_METRICS]: LicensePlan.Scale,
    [AvailableFeature.RECORDINGS_PLAYLISTS]: LicensePlan.Scale,
    [AvailableFeature.ROLE_BASED_ACCESS]: LicensePlan.Enterprise,
    [AvailableFeature.RECORDINGS_FILE_EXPORT]: LicensePlan.Scale,
}

export const ENTITY_MATCH_TYPE = 'entities'
export const PROPERTY_MATCH_TYPE = 'properties'

export enum FunnelLayout {
    horizontal = 'horizontal',
    vertical = 'vertical',
}

export const BIN_COUNT_AUTO = 'auto' as const

// Cohort types
export enum CohortTypeEnum {
    Static = 'static',
    Dynamic = 'dynamic',
}

/**
 * Mock Node.js `process`, which is required by VFile that is used by ReactMarkdown.
 * See https://github.com/remarkjs/react-markdown/issues/339.
 */
export const MOCK_NODE_PROCESS = { cwd: () => '', env: {} } as unknown as NodeJS.Process

export const SSO_PROVIDER_NAMES: Record<SSOProviders, string> = {
    'google-oauth2': 'Google',
    github: 'GitHub',
    gitlab: 'GitLab',
    saml: 'single sign-on (SAML)',
}

// TODO: Support checking minimum plan required for specific feature and highlight the relevant plan in the
// pricing page (or billing page). Requires updating the pricing page to support this highlighting first.
export const UPGRADE_LINK = (cloud?: boolean): { url: string; target?: '_blank' } =>
    cloud ? { url: urls.organizationBilling() } : { url: 'https://posthog.com/pricing', target: '_blank' }

export const DOMAIN_REGEX = /^([a-z0-9]+(-[a-z0-9]+)*\.)+[a-z]{2,}$/
export const SECURE_URL_REGEX = /^(?:http(s)?:\/\/)[\w.-]+(?:\.[\w\.-]+)+[\w\-\._~:\/?#[\]@!\$&'\(\)\*\+,;=.]+$/gi

export const CLOUD_HOSTNAMES = {
    [Region.US]: 'app.posthog.com',
    [Region.EU]: 'eu.posthog.com',
}

export const SESSION_RECORDINGS_PLAYLIST_FREE_COUNT = 5

// If _any_ item on a dashboard is older than this, dashboard is automatically reloaded
export const AUTO_REFRESH_DASHBOARD_THRESHOLD_HOURS = 20<|MERGE_RESOLUTION|>--- conflicted
+++ resolved
@@ -131,11 +131,8 @@
     WEBSITE_ANALYTICS_TEMPLATE: 'website-analytics-template', // owner: @pauldambra
     VARIANT_OVERRIDES: 'variant-overrides', // owner: @neilkakkar
     ONBOARDING_V2_EXPERIMENT: 'onboarding-v2-experiment', // owner: #team-growth
-<<<<<<< HEAD
     RECORDING_AUTOPLAY: 'recording-autoplay', // owner: #team-session-recordings
     FEATURE_FLAG_ROLLOUT_UX: 'feature-flag-rollout-ux', // owner: @neilkakkar
-=======
->>>>>>> 6afb5dc3
     SIGNUP_PRODUCT_BENEFITS_EXPERIMENT: 'signup-product-benefits-experiment', // owner: #team-growth
     ROLE_BASED_ACCESS: 'role-based-access', // owner: #team-experiments, @liyiy
     SECONDARY_ONBOARDING_EXPERIMENT: 'secondary-onboarding-experiment', // owner: #team-growth
