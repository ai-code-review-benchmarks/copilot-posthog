--- conflicted
+++ resolved
@@ -210,12 +210,9 @@
     SESSION_REPLAY_ARTIFICIAL_LAG: 'artificial-lag-query-performance', // owner: #team-replay
     PROXY_AS_A_SERVICE: 'proxy-as-a-service', // owner: #team-infrastructure
     ENABLE_SESSION_REPLAY_PA_ONBOARDING: 'enable-session-replay-pa-onboarding', // owner: #team-growth
-<<<<<<< HEAD
-    HOG: 'hog', // owner: @mariusandra
-=======
     SESSION_REPLAY_NETWORK_VIEW: 'session-replay-network-view', // owner: #team-replay
     SETTINGS_PERSONS_JOIN_MODE: 'settings-persons-join-mode', // owner: @robbie-c
->>>>>>> 2cba1046
+    HOG: 'hog', // owner: @mariusandra
 } as const
 export type FeatureFlagKey = (typeof FEATURE_FLAGS)[keyof typeof FEATURE_FLAGS]
 
