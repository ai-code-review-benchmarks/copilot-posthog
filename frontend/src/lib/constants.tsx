import { LemonSelectOptions } from '@posthog/lemon-ui'

import { ChartDisplayCategory, ChartDisplayType, Region, SSOProvider } from '../types'

// Sync with backend DISPLAY_TYPES_TO_CATEGORIES
export const DISPLAY_TYPES_TO_CATEGORIES: Record<ChartDisplayType, ChartDisplayCategory> = {
    [ChartDisplayType.ActionsLineGraph]: ChartDisplayCategory.TimeSeries,
    [ChartDisplayType.ActionsBar]: ChartDisplayCategory.TimeSeries,
    [ChartDisplayType.ActionsStackedBar]: ChartDisplayCategory.TimeSeries,
    [ChartDisplayType.ActionsAreaGraph]: ChartDisplayCategory.TimeSeries,
    [ChartDisplayType.ActionsLineGraphCumulative]: ChartDisplayCategory.CumulativeTimeSeries,
    [ChartDisplayType.BoldNumber]: ChartDisplayCategory.TotalValue,
    [ChartDisplayType.ActionsPie]: ChartDisplayCategory.TotalValue,
    [ChartDisplayType.ActionsBarValue]: ChartDisplayCategory.TotalValue,
    [ChartDisplayType.ActionsTable]: ChartDisplayCategory.TotalValue,
    [ChartDisplayType.WorldMap]: ChartDisplayCategory.TotalValue,
}
export const NON_TIME_SERIES_DISPLAY_TYPES = Object.entries(DISPLAY_TYPES_TO_CATEGORIES)
    .filter(([, category]) => category === ChartDisplayCategory.TotalValue)
    .map(([displayType]) => displayType as ChartDisplayType)

/** Display types for which `breakdown` is hidden and ignored. Sync with backend NON_BREAKDOWN_DISPLAY_TYPES. */
export const NON_BREAKDOWN_DISPLAY_TYPES = [ChartDisplayType.BoldNumber]
/** Display types which only work with a single series. */
export const SINGLE_SERIES_DISPLAY_TYPES = [ChartDisplayType.WorldMap, ChartDisplayType.BoldNumber]

export const NON_VALUES_ON_SERIES_DISPLAY_TYPES = [
    ChartDisplayType.ActionsTable,
    ChartDisplayType.WorldMap,
    ChartDisplayType.BoldNumber,
]

/** Display types for which a percent stack view is available. */
export const PERCENT_STACK_VIEW_DISPLAY_TYPE = [
    ChartDisplayType.ActionsBar,
    ChartDisplayType.ActionsAreaGraph,
    ChartDisplayType.ActionsPie,
]

export enum OrganizationMembershipLevel {
    Member = 1,
    Admin = 8,
    Owner = 15,
}

export enum TeamMembershipLevel {
    Member = 1,
    Admin = 8,
}

export type EitherMembershipLevel = OrganizationMembershipLevel | TeamMembershipLevel

/** See posthog/api/organization.py for details. */
export enum PluginsAccessLevel {
    None = 0,
    Config = 3,
    Install = 6,
    Root = 9,
}

/** Collaboration restriction level (which is a dashboard setting). Sync with DashboardPrivilegeLevel. */
export enum DashboardRestrictionLevel {
    EveryoneInProjectCanEdit = 21,
    OnlyCollaboratorsCanEdit = 37,
}

/** Collaboration privilege level (which is a user property). Sync with DashboardRestrictionLevel. */
export enum DashboardPrivilegeLevel {
    CanView = 21,
    CanEdit = 37,
    /** This is not a value that can be set in the DB – it's inferred. */
    _ProjectAdmin = 888,
    /** This is not a value that can be set in the DB – it's inferred. */
    _Owner = 999,
}

export const privilegeLevelToName: Record<DashboardPrivilegeLevel, string> = {
    [DashboardPrivilegeLevel.CanView]: 'can view',
    [DashboardPrivilegeLevel.CanEdit]: 'can edit',
    [DashboardPrivilegeLevel._Owner]: 'owner',
    [DashboardPrivilegeLevel._ProjectAdmin]: 'can edit',
}

// Persons
export const PERSON_DISTINCT_ID_MAX_SIZE = 3
export const PERSON_DISPLAY_NAME_COLUMN_NAME = 'person_display_name -- Person '

// Sync with .../api/person.py and .../ingestion/hooks.ts
export const PERSON_DEFAULT_DISPLAY_NAME_PROPERTIES = [
    'email',
    'Email',
    'name',
    'Name',
    'username',
    'Username',
    'UserName',
]

// Feature Flags & Experiments
export const INSTANTLY_AVAILABLE_PROPERTIES = [
    '$geoip_city_name',
    '$geoip_country_name',
    '$geoip_country_code',
    '$geoip_continent_name',
    '$geoip_continent_code',
    '$geoip_postal_code',
    '$geoip_time_zone',
    // Person and group identifiers
    '$group_key',
    'distinct_id',
]
export const MAX_EXPERIMENT_VARIANTS = 20
export const EXPERIMENT_DEFAULT_DURATION = 14 // days

// Event constants
export const ACTION_TYPE = 'action_type'
export const EVENT_TYPE = 'event_type'
export const STALE_EVENT_SECONDS = 30 * 24 * 60 * 60 // 30 days

/**
 * @deprecated should be removed once backend is updated
 */
export enum ShownAsValue {
    VOLUME = 'Volume',
    STICKINESS = 'Stickiness',
    LIFECYCLE = 'Lifecycle',
}

// Retention constants
export const RETENTION_RECURRING = 'retention_recurring'
export const RETENTION_FIRST_TIME = 'retention_first_time'

export const WEBHOOK_SERVICES: Record<string, string> = {
    Slack: 'slack.com',
    Discord: 'discord.com',
    Teams: 'office.com',
}

// NOTE: Run `DEBUG=1 python manage.py sync_feature_flags` locally to sync these flags into your local project
// By default all flags are boolean but you can add `multivariate` to the comment to have it created as multivariate with "test" and "control" values

export const FEATURE_FLAGS = {
    // Experiments / beta features
    FUNNELS_CUE_OPT_OUT: 'funnels-cue-opt-out-7301', // owner: @neilkakkar
    HISTORICAL_EXPORTS_V2: 'historical-exports-v2', // owner @macobo
    INGESTION_WARNINGS_ENABLED: 'ingestion-warnings-enabled', // owner: @tiina303
    SESSION_RESET_ON_LOAD: 'session-reset-on-load', // owner: @benjackwhite
    DEBUG_REACT_RENDERS: 'debug-react-renders', // owner: @benjackwhite
    AUTO_ROLLBACK_FEATURE_FLAGS: 'auto-rollback-feature-flags', // owner: @EDsCODE
    ONBOARDING_V2_DEMO: 'onboarding-v2-demo', // owner: #team-growth
    QUERY_RUNNING_TIME: 'query_running_time', // owner: @mariusandra
    QUERY_TIMINGS: 'query-timings', // owner: @mariusandra
    HEDGEHOG_MODE: 'hedgehog-mode', // owner: @benjackwhite
    HEDGEHOG_MODE_DEBUG: 'hedgehog-mode-debug', // owner: @benjackwhite
    HIGH_FREQUENCY_BATCH_EXPORTS: 'high-frequency-batch-exports', // owner: @tomasfarias
    PERSON_BATCH_EXPORTS: 'person-batch-exports', // owner: @tomasfarias
    SESSIONS_BATCH_EXPORTS: 'sessions-batch-exports', // owner: @tomasfarias
    FF_DASHBOARD_TEMPLATES: 'ff-dashboard-templates', // owner: @EDsCODE
    ARTIFICIAL_HOG: 'artificial-hog', // owner: #team-max-ai
    FLOATING_ARTIFICIAL_HOG: 'floating-artificial-hog', // owner: #team-max-ai
    PRODUCT_SPECIFIC_ONBOARDING: 'product-specific-onboarding', // owner: @raquelmsmith
    REDIRECT_SIGNUPS_TO_INSTANCE: 'redirect-signups-to-instance', // owner: @raquelmsmith
    APPS_AND_EXPORTS_UI: 'apps-and-exports-ui', // owner: @benjackwhite
    HOGQL_DASHBOARD_ASYNC: 'hogql-dashboard-async', // owner: @webjunkie
    WEBHOOKS_DENYLIST: 'webhooks-denylist', // owner: #team-pipeline
    PIPELINE_UI: 'pipeline-ui', // owner: #team-pipeline
    PERSON_FEED_CANVAS: 'person-feed-canvas', // owner: #project-canvas
    FEATURE_FLAG_COHORT_CREATION: 'feature-flag-cohort-creation', // owner: @neilkakkar #team-feature-success
    INSIGHT_HORIZONTAL_CONTROLS: 'insight-horizontal-controls', // owner: @benjackwhite
    SURVEYS_ADAPTIVE_LIMITS: 'surveys-adaptive-limits', // owner: #team-surveys
    SURVEYS_ACTIONS: 'surveys-actions', // owner: #team-surveys
<<<<<<< HEAD
=======
    SURVEYS_CUSTOM_FONTS: 'surveys-custom-fonts', // owner: #team-surveys
    SURVEYS_NEW_QUESTION_VIZ: 'surveys-new-question-viz', // owner: #team-surveys
>>>>>>> 02521abc
    DISCUSSIONS: 'discussions', // owner: @daibhin @benjackwhite
    REDIRECT_INSIGHT_CREATION_PRODUCT_ANALYTICS_ONBOARDING: 'redirect-insight-creation-product-analytics-onboarding', // owner: @biancayang
    AI_SESSION_SUMMARY: 'ai-session-summary', // owner: #team-replay
    AI_SESSION_PERMISSIONS: 'ai-session-permissions', // owner: #team-replay
    SESSION_REPLAY_DOCTOR: 'session-replay-doctor', // owner: #team-replay
    AUDIT_LOGS_ACCESS: 'audit-logs-access', // owner: #team-growth
    SUBSCRIBE_FROM_PAYGATE: 'subscribe-from-paygate', // owner: #team-growth
    HEATMAPS_UI: 'heatmaps-ui', // owner: @benjackwhite
    THEME: 'theme', // owner: @aprilfools
    PROXY_AS_A_SERVICE: 'proxy-as-a-service', // owner: #team-infrastructure
    SETTINGS_PERSONS_JOIN_MODE: 'settings-persons-join-mode', // owner: @robbie-c
    SETTINGS_PERSONS_ON_EVENTS_HIDDEN: 'settings-persons-on-events-hidden', // owner: @Twixes
    HOG: 'hog', // owner: @mariusandra
    PERSONLESS_EVENTS_NOT_SUPPORTED: 'personless-events-not-supported', // owner: @raquelmsmith
    SETTINGS_BOUNCE_RATE_PAGE_VIEW_MODE: 'settings-bounce-rate-page-view-mode', // owner: @robbie-c
    ONBOARDING_DASHBOARD_TEMPLATES: 'onboarding-dashboard-templates', // owner: @raquelmsmith
    SETTINGS_SESSION_TABLE_VERSION: 'settings-session-table-version', // owner: @robbie-c
    INSIGHT_FUNNELS_USE_UDF: 'insight-funnels-use-udf', // owner: @aspicer #team-product-analytics
    INSIGHT_FUNNELS_USE_UDF_TRENDS: 'insight-funnels-use-udf-trends', // owner: @aspicer #team-product-analytics
    INSIGHT_FUNNELS_USE_UDF_TIME_TO_CONVERT: 'insight-funnels-use-udf-time-to-convert', // owner: @aspicer #team-product-analytics
    BATCH_EXPORTS_POSTHOG_HTTP: 'posthog-http-batch-exports',
    HEDGEHOG_SKIN_SPIDERHOG: 'hedgehog-skin-spiderhog', // owner: @benjackwhite
    WEB_EXPERIMENTS: 'web-experiments', // owner: @team-feature-success
    ENVIRONMENTS: 'environments', // owner: @Twixes #team-product-analytics
    REPLAY_TEMPLATES: 'replay-templates', // owner: @raquelmsmith #team-replay
    MESSAGING: 'messaging', // owner @haven #team-messaging
    INVITE_PROJECT_ACCESS: 'invite-project-access', // owner: @team-platform-features
    MESSAGING_EARLY_ACCESS: 'messaging-product', // owner @haven #team-messaging
    ENVIRONMENTS_ROLLBACK: 'environments-rollback', // owner: @yasen #team-platform
    AI_SURVEY_RESPONSE_SUMMARY: 'ai-survey-response-summary', // owner: #team-surveys
    SELF_SERVE_CREDIT_OVERRIDE: 'self-serve-credit-override', // owner: @zach
    CUSTOM_CSS_THEMES: 'custom-css-themes', // owner: @daibhin
    METALYTICS: 'metalytics', // owner: @surbhi
    REMOTE_CONFIG: 'remote-config', // owner: @benjackwhite
    SITE_DESTINATIONS: 'site-destinations', // owner: @mariusandra #team-cdp
    SITE_APP_FUNCTIONS: 'site-app-functions', // owner: @mariusandra #team-cdp
    HOG_TRANSFORMATIONS_CUSTOM_HOG_ENABLED: 'hog-transformation-custom-hog-code', // owner: #team-cdp
    REPLAY_HOGQL_FILTERS: 'replay-hogql-filters', // owner: @pauldambra #team-replay
    REPLAY_GROUPS_FILTERS: 'replay-groups-filters', // owner: @pauldambra #team-replay
    SUPPORT_MESSAGE_OVERRIDE: 'support-message-override', // owner: @abigail
    BILLING_SKIP_FORECASTING: 'billing-skip-forecasting', // owner: @zach
    CDP_ACTIVITY_LOG_NOTIFICATIONS: 'cdp-activity-log-notifications', // owner: #team-cdp
    COOKIELESS_SERVER_HASH_MODE_SETTING: 'cookieless-server-hash-mode-setting', // owner: @robbie-c #team-web-analytics
    INSIGHT_COLORS: 'insight-colors', // owner: @thmsobrmlr #team-product-analytics
    WEB_ANALYTICS_FOR_MOBILE: 'web-analytics-for-mobile', // owner: @robbie-c #team-web-analytics
    LLM_OBSERVABILITY: 'llm-observability', // owner: #team-ai-product-manager
    ONBOARDING_SESSION_REPLAY_SEPARATE_STEP: 'onboarding-session-replay-separate-step', // owner: @joshsny #team-growth
    EXPERIMENT_INTERVAL_TIMESERIES: 'experiments-interval-timeseries', // owner: @jurajmajerik #team-experiments
    EXPERIMENT_P_VALUE: 'experiment-p-value', // owner: @jurajmajerik #team-experiments
    EXPERIMENTAL_DASHBOARD_ITEM_RENDERING: 'experimental-dashboard-item-rendering', // owner: @thmsobrmlr #team-product-analytics
    RECORDINGS_AI_FILTER: 'recordings-ai-filter', // owner: @veryayskiy #team-replay
    PATHS_V2: 'paths-v2', // owner: @thmsobrmlr #team-product-analytics
    EXPERIMENTS_NEW_QUERY_RUNNER: 'experiments-new-query-runner', // owner: #team-experiments
    RECORDINGS_AI_REGEX: 'recordings-ai-regex', // owner: @veryayskiy #team-replay
    EXPERIMENTS_NEW_QUERY_RUNNER_AA_TEST: 'experiments-new-query-runner-aa-test', // #team-experiments
    ONBOARDING_DATA_WAREHOUSE_FOR_PRODUCT_ANALYTICS: 'onboarding-data-warehouse-for-product-analytics', // owner: @joshsny #team-growth
    DELAYED_LOADING_ANIMATION: 'delayed-loading-animation', // owner: @raquelmsmith
    SESSION_RECORDINGS_PLAYLIST_COUNT_COLUMN: 'session-recordings-playlist-count-column', // owner: @pauldambra #team-replay
    WEB_ANALYTICS_PAGE_REPORTS: 'web-analytics-page-reports', // owner: @lricoy #team-web-analytics
    REVENUE_ANALYTICS: 'revenue-analytics-beta', // owner: @rafaeelaudibert #team-revenue-analytics
    REVENUE_ANALYTICS_MRR: 'revenue-analytics-mrr', // owner: @rafaeelaudibert #team-revenue-analytics
    SUPPORT_FORM_IN_ONBOARDING: 'support-form-in-onboarding', // owner: @joshsny #team-growth
    CRM_BLOCKING_QUERIES: 'crm-blocking-queries', // owner: @danielbachhuber #team-crm
    CRM_ITERATION_ONE: 'crm-iteration-one', // owner: @danielbachhuber #team-crm
    RECORDINGS_SIMILAR_RECORDINGS: 'recordings-similar-recordings', // owner: @veryayskiy #team-replay
    RECORDINGS_BLOBBY_V2_REPLAY: 'recordings-blobby-v2-replay', // owner: @pl #team-cdp
    SETTINGS_SESSIONS_V2_JOIN: 'settings-sessions-v2-join', // owner: @robbie-c #team-web-analytics
    SAVE_INSIGHT_TASK: 'save-insight-task', // owner: @joshsny #team-growth
    DASHBOARD_COLORS: 'dashboard-colors', // owner: @thmsobrmlr #team-product-analytics
    ERROR_TRACKING_INTEGRATIONS: 'error-tracking-integrations', // owner: @david #team-error-tracking
    ERROR_TRACKING_ALERT_ROUTING: 'error-tracking-alert-routing', // owner: #team-error-tracking
    ERROR_TRACKING_SCENE_TOOL: 'error-tracking-scene-max-tool', // owner: @olly #team-error-tracking
    REPLAY_TRIGGER_TYPE_CHOICE: 'replay-trigger-type-choice', // owner: @pauldambra #team-replay
    POSTHOG_STORIES: 'posthog-stories', // owner: @jabahamondes #team-web-analytics
    ACTIVE_HOURS_HEATMAP: 'active-hours-heatmap', // owner: @jabahamondes #team-web-analytics
    CALENDAR_HEATMAP_INSIGHT: 'calendar-heatmap-insight', // owner: @jabahamondes #team-web-analytics
    WEB_ANALYTICS_MARKETING: 'marketing-analytics', // owner: @jabahamondes #team-web-analytics
    BILLING_FORECASTING_ISSUES: 'billing-forecasting-issues', // owner: @pato
    STARTUP_PROGRAM_INTENT: 'startup-program-intent', // owner: @pawel-cebula #team-billing
    SETTINGS_WEB_ANALYTICS_PRE_AGGREGATED_TABLES: 'web-analytics-pre-aggregated-tables', // owner: @lricoy #team-web-analytics
    WEB_ANALYTICS_FRUSTRATING_PAGES_TILE: 'web-analytics-frustrating-pages-tile', // owner: @lricoy #team-web-analytics
    ALWAYS_QUERY_BLOCKING: 'always-query-blocking', // owner: @timgl
    GET_HOG_TEMPLATES_FROM_DB: 'get-hog-templates-from-db', // owner: @meikel #team-
    SHOW_COMING_SOON_DESTINATIONS: 'show-coming-soon-destinations', // owner: @meikel #team-cdp
    BLOCKING_EXPORTS: 'blocking-exports', // owner: @aspicer #team-product-analytics
    LINKS: 'links', // owner: @marconlp #team-link
    GAME_CENTER: 'game-center', // owner: everybody
    USER_INTERVIEWS: 'user-interviews', // owner: @Twixes @jurajmajerik
    LOGS: 'logs', // owner: @david @frank @olly @ross
    CSP_REPORTING: 'mexicspo', // owner @pauldambra @lricoy @robbiec
    LLM_OBSERVABILITY_PLAYGROUND: 'llm-observability-playground', // owner: #team-llm-observability @peter-k
    USAGE_SPEND_DASHBOARDS: 'usage-spend-dashboards', // owner: @pawel-cebula #team-billing
    CDP_HOG_SOURCES: 'cdp-hog-sources', // owner #team-cdp
    CDP_HOG_INPUT_LIQUID: 'cdp-hog-input-liquid', // owner: #team-messaging
    REPLAY_SCREENSHOT: 'replay-screenshot', // owner: @veryayskiy #team-replay
    SCREENSHOT_EDITOR: 'screenshot-editor', // owner: @veryayskiy #team-replay
    ACTIVITY_OR_EXPLORE: 'activity-or-explore', // owner: @pauldambra #team-replay
    LINEAGE_DEPENDENCY_VIEW: 'lineage-dependency-view', // owner: @phixMe #team-data-warehouse
    TRACK_MEMORY_USAGE: 'track-memory-usage', // owner: @pauldambra #team-replay
    TAXONOMIC_EVENT_SORTING: 'taxonomic-event-sorting', // owner: @pauldambra #team-replay
    AI_HOG_FUNCTION_CREATION: 'ai-hog-function-creation', // owner: @meikel #team-cdp
    REPLAY_FILTERS_IN_PLAYLIST_MAX_AI: 'replay-filters-in-playlist-max-ai', // owner: @veryayskiy #team-replay
    REPLAY_ZEN_MODE: 'replay-zen-mode', // owner: @veryayskiy #team-replay
    REPLAY_EXCLUDE_FROM_HIDE_RECORDINGS_MENU: 'replay-exclude-from-hide-recordings-menu', // owner: @veryayskiy #team-replay
    USE_TEMPORAL_SUBSCRIPTIONS: 'use-temporal-subscriptions', // owner: @aspicer #team-product-analytics
    EXPERIMENTS_DEV_STATS_METHOD_TOGGLE: 'experiments-dev-stats-method-toggle', // owner: #team-experiments
    REPLAY_EXPORT_RAW_RECORDING: 'replay-export-raw-recording', // owner: @veryayskiy #team-replay
    NEW_BAYESIAN_STATS_METHOD: 'new-bayesian-stats-method', // owner: @andehen #team-experiments
    META_ADS_DWH: 'meta-ads-dwh', // owner: @EDsCODE #team-data-warehouse
    AA_TEST_BAYESIAN_LEGACY: 'aa-test-bayesian-legacy', // owner: #team-experiments
    AA_TEST_BAYESIAN_NEW: 'aa-test-bayesian-new', // owner: #team-experiments
    REPLAY_BULK_DELETE_SELECTED_RECORDINGS: 'replay-bulk-delete-selected-recordings', // owner: @veryayskiy #team-replay
    NEW_SCENE_LAYOUT: 'new-scene-layout', // owner: @adamleithp #team-devex
    EXPERIMENTS_AI_SUMMARY: 'experiments-ai-summary', // owner: @rodrigoi #team-experiments
    WEB_ANALYTICS_API: 'web-analytics-api', // owner: #team-web-analytics
    EXPERIMENTS_NEW_METRICS_TABLE: 'experiments-new-metrics-table', // owner: @andehen #team-experiments
} as const
export type FeatureFlagKey = (typeof FEATURE_FLAGS)[keyof typeof FEATURE_FLAGS]

export const PRODUCT_VISUAL_ORDER = {
    productAnalytics: 10,
    webAnalytics: 20,
    revenueAnalytics: 30,
    dashboards: 50,
    notebooks: 52,
    sessionReplay: 60,
    featureFlags: 70,
    experiments: 80,
    surveys: 90,
    aiChat: 100,
    llmObservability: 110,
    earlyAccessFeatures: 120,
    errorTracking: 130,
    sqlEditor: 135,
    dataPipeline: 140,
    // alphas
    messaging: 300,
    heatmaps: 310,
    links: 320,
    logs: 330,
    userInterviews: 340,
}

export const INSIGHT_VISUAL_ORDER = {
    trends: 10,
    funnel: 20,
    retention: 30,
    paths: 40,
    stickiness: 50,
    lifecycle: 60,
    calendarHeatmap: 70,
    sql: 80,
    hog: 90,
}

export const ENTITY_MATCH_TYPE = 'entities'
export const PROPERTY_MATCH_TYPE = 'properties'

export enum FunnelLayout {
    horizontal = 'horizontal',
    vertical = 'vertical',
}

export const BIN_COUNT_AUTO = 'auto' as const

export const RETENTION_MEAN_NONE = 'none' as const

// Cohort types
export enum CohortTypeEnum {
    Static = 'static',
    Dynamic = 'dynamic',
}

/**
 * Mock Node.js `process`, which is required by VFile that is used by ReactMarkdown.
 * See https://github.com/remarkjs/react-markdown/issues/339.
 */
export const MOCK_NODE_PROCESS = { cwd: () => '', env: {} } as unknown as NodeJS.Process

export const SSO_PROVIDER_NAMES: Record<SSOProvider, string> = {
    'google-oauth2': 'Google',
    github: 'GitHub',
    gitlab: 'GitLab',
    saml: 'Single sign-on (SAML)',
}

export const DOMAIN_REGEX = /^([a-z0-9]+(-[a-z0-9]+)*\.)+[a-z]{2,}$/
export const SECURE_URL_REGEX = /^(?:http(s)?:\/\/)[\w.-]+(?:\.[\w.-]+)+[\w\-._~:/?#[\]@!$&'()*+,;=]+$/gi

export const CLOUD_HOSTNAMES = {
    [Region.US]: 'us.posthog.com',
    [Region.EU]: 'eu.posthog.com',
}

export const SESSION_RECORDINGS_PLAYLIST_FREE_COUNT = 5

export const GENERATED_DASHBOARD_PREFIX = 'Generated Dashboard'

export const ACTIVITY_PAGE_SIZE = 20
export const EVENT_DEFINITIONS_PER_PAGE = 50
export const PROPERTY_DEFINITIONS_PER_EVENT = 5
export const EVENT_PROPERTY_DEFINITIONS_PER_PAGE = 50
export const LOGS_PORTION_LIMIT = 50

export const SESSION_REPLAY_MINIMUM_DURATION_OPTIONS: LemonSelectOptions<number | null> = [
    {
        label: 'no minimum',
        value: null,
    },
    {
        label: '1',
        value: 1000,
    },
    {
        label: '2',
        value: 2000,
    },
    {
        label: '5',
        value: 5000,
    },
    {
        label: '10',
        value: 10000,
    },
    {
        label: '15',
        value: 15000,
    },
    {
        label: '30',
        value: 30000,
    },
]

export const UNSUBSCRIBE_SURVEY_ID = '018b6e13-590c-0000-decb-c727a2b3f462'
export const SESSION_RECORDING_OPT_OUT_SURVEY_ID = '0194a763-9a13-0000-8088-32b52acf7156'
export const SESSION_RECORDING_OPT_OUT_SURVEY_ID_2 = '0195ec93-5f91-0000-15fa-55aaf5e0c562'

export const TAILWIND_BREAKPOINTS = {
    sm: 526,
    md: 768,
    lg: 992,
    xl: 1200,
    '2xl': 1600,
}<|MERGE_RESOLUTION|>--- conflicted
+++ resolved
@@ -169,11 +169,8 @@
     INSIGHT_HORIZONTAL_CONTROLS: 'insight-horizontal-controls', // owner: @benjackwhite
     SURVEYS_ADAPTIVE_LIMITS: 'surveys-adaptive-limits', // owner: #team-surveys
     SURVEYS_ACTIONS: 'surveys-actions', // owner: #team-surveys
-<<<<<<< HEAD
-=======
     SURVEYS_CUSTOM_FONTS: 'surveys-custom-fonts', // owner: #team-surveys
     SURVEYS_NEW_QUESTION_VIZ: 'surveys-new-question-viz', // owner: #team-surveys
->>>>>>> 02521abc
     DISCUSSIONS: 'discussions', // owner: @daibhin @benjackwhite
     REDIRECT_INSIGHT_CREATION_PRODUCT_ANALYTICS_ONBOARDING: 'redirect-insight-creation-product-analytics-onboarding', // owner: @biancayang
     AI_SESSION_SUMMARY: 'ai-session-summary', // owner: #team-replay
