--- conflicted
+++ resolved
@@ -275,13 +275,9 @@
     USAGE_SPEND_DASHBOARDS: 'usage-spend-dashboards', // owner: @pawel-cebula #team-billing
     SIMPLE_INFINITE_LIST_NUMERICAL_FILTER: 'simple-infinite-list-numerical-filter', // owner: @rafaeelaudibert #team-revenue-analytics
     REPLAY_SCREENSHOT: 'replay-screenshot', // owner: @veryayskiy #team-replay
-<<<<<<< HEAD
     SCREENSHOT_EDITOR: 'screenshot-editor', // owner: @veryayskiy #team-replay
     ACTIVITY_OR_EXPLORE: 'activity-or-explore', // owner: @pauldambra #team-replay
-=======
-    ACTIVITY_OR_EXPLORE: 'activity-or-explore', // owner: @pauldambra #team-replay,
     EXPERIMENTS_NEW_QUERY_RUNNER_FOR_USERS_ON_FREE_PLAN: 'experiments-new-query-runner-for-users-on-free-plan', // owner: #team-experiments
->>>>>>> 2fcc7a45
 } as const
 export type FeatureFlagKey = (typeof FEATURE_FLAGS)[keyof typeof FEATURE_FLAGS]
 
