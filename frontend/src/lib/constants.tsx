--- conflicted
+++ resolved
@@ -145,11 +145,8 @@
     FEEDBACK_SCENE: 'feedback-scene', // owner: @lharries
     RECORDINGS_LIST_V2: 'recordings-list-v2-enabled', // owner: #team-session-recordings
     HOGQL: 'hogql', // owner: #team-product-analytics
-<<<<<<< HEAD
+    NOTEBOOKS: 'notebooks', // owner: #team-session-recordings
     DATA_MANAGEMENT_HISTORY: 'data-management-history', // owner: @pauldambra
-=======
-    NOTEBOOKS: 'notebooks', // owner: #team-session-recordings
->>>>>>> bf0552b6
 }
 
 /** Which self-hosted plan's features are available with Cloud's "Standard" plan (aka card attached). */
