--- conflicted
+++ resolved
@@ -296,16 +296,13 @@
     CDP_NEW_PRICING: 'cdp-new-pricing', // owner: #team-messaging
     IMPROVED_COOKIELESS_MODE: 'improved-cookieless-mode', // owner: @robbie-c #team-web-analytics
     REPLAY_EXPORT_FULL_VIDEO: 'replay-export-full-video', // owner: @veryayskiy #team-replay
-<<<<<<< HEAD
     PLATFORM_START_TRIAL_CTA: 'platform-start-trial-cta', // owner: @a-lider #team-platform-features
-=======
     LLM_ANALYTICS_DATASETS: 'llm-analytics-datasets', // owner: #team-llm-analytics #team-max-ai
     AMPLITUDE_BATCH_IMPORT_OPTIONS: 'amplitude-batch-import-options', // owner: #team-ingestion
     MAX_DEEP_RESEARCH: 'max-deep-research', // owner: @kappa90 #team-max-ai
     NOTEBOOKS_COLLAPSIBLE_SECTIONS: 'notebooks-collapsible-sections', // owner: @daibhin @benjackwhite
     QUERY_EXECUTION_DETAILS: 'query-execution-details', // owner: @sakce
     PASSWORD_PROTECTED_SHARES: 'password-protected-shares', // owner: @aspicer
->>>>>>> a6da8390
 } as const
 export type FeatureFlagKey = (typeof FEATURE_FLAGS)[keyof typeof FEATURE_FLAGS]
 
