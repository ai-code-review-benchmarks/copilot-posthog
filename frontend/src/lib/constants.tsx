--- conflicted
+++ resolved
@@ -130,11 +130,8 @@
     EXPOSURES_ON_FEATURE_FLAGS: 'exposures-on-feature-flags', // owner: @EDsCODE
     AUTO_ROLLBACK_FEATURE_FLAGS: 'auto-rollback-feature-flags', // owner: @EDsCODE
     WEBSITE_ANALYTICS_TEMPLATE: 'website-analytics-template', // owner: @pauldambra
-<<<<<<< HEAD
-    ONBOARDING_V2: 'onboarding-v2', // owner: @kappa90
-=======
     RECORDING_PLAYLISTS: 'recording-playlists', // owner: #team-recordings
->>>>>>> 0d2d9811
+    ONBOARDING_V2: 'onboarding-v2', // owner: #team-growth
 }
 
 /** Which self-hosted plan's features are available with Cloud's "Standard" plan (aka card attached). */
