import { urls } from 'scenes/urls'
import { AvailableFeature, ChartDisplayType, LicensePlan, Region, SSOProvider } from '../types'

/** Display types which don't allow grouping by unit of time. Sync with backend NON_TIME_SERIES_DISPLAY_TYPES. */
export const NON_TIME_SERIES_DISPLAY_TYPES = [
    ChartDisplayType.ActionsTable,
    ChartDisplayType.ActionsPie,
    ChartDisplayType.ActionsBarValue,
    ChartDisplayType.WorldMap,
    ChartDisplayType.BoldNumber,
]
/** Display types for which `breakdown` is hidden and ignored. Sync with backend NON_BREAKDOWN_DISPLAY_TYPES. */
export const NON_BREAKDOWN_DISPLAY_TYPES = [ChartDisplayType.BoldNumber]
/** Display types which only work with a single series. */
export const SINGLE_SERIES_DISPLAY_TYPES = [ChartDisplayType.WorldMap, ChartDisplayType.BoldNumber]

export const NON_VALUES_ON_SERIES_DISPLAY_TYPES = [
    ChartDisplayType.ActionsTable,
    ChartDisplayType.WorldMap,
    ChartDisplayType.BoldNumber,
]
export enum OrganizationMembershipLevel {
    Member = 1,
    Admin = 8,
    Owner = 15,
}

export enum TeamMembershipLevel {
    Member = 1,
    Admin = 8,
}

/** See posthog/api/organization.py for details. */
export enum PluginsAccessLevel {
    None = 0,
    Config = 3,
    Install = 6,
    Root = 9,
}

/** Collaboration restriction level (which is a dashboard setting). Sync with DashboardPrivilegeLevel. */
export enum DashboardRestrictionLevel {
    EveryoneInProjectCanEdit = 21,
    OnlyCollaboratorsCanEdit = 37,
}

/** Collaboration privilege level (which is a user property). Sync with DashboardRestrictionLevel. */
export enum DashboardPrivilegeLevel {
    CanView = 21,
    CanEdit = 37,
    /** This is not a value that can be set in the DB – it's inferred. */
    _ProjectAdmin = 888,
    /** This is not a value that can be set in the DB – it's inferred. */
    _Owner = 999,
}

export const privilegeLevelToName: Record<DashboardPrivilegeLevel, string> = {
    [DashboardPrivilegeLevel.CanView]: 'can view',
    [DashboardPrivilegeLevel.CanEdit]: 'can edit',
    [DashboardPrivilegeLevel._Owner]: 'owner',
    [DashboardPrivilegeLevel._ProjectAdmin]: 'can edit',
}

// Persons
export const PERSON_DISTINCT_ID_MAX_SIZE = 3
export const PERSON_DEFAULT_DISPLAY_NAME_PROPERTIES = [
    'email',
    'Email',
    'name',
    'Name',
    'username',
    'Username',
    'UserName',
]

// Feature Flags & Experiments
export const INSTANTLY_AVAILABLE_PROPERTIES = [
    '$geoip_city_name',
    '$geoip_country_name',
    '$geoip_country_code',
    '$geoip_continent_name',
    '$geoip_continent_code',
    '$geoip_postal_code',
    '$geoip_time_zone',
]

// Event constants
export const ACTION_TYPE = 'action_type'
export const EVENT_TYPE = 'event_type'
export const STALE_EVENT_SECONDS = 30 * 24 * 60 * 60 // 30 days

// TODO: Deprecated; should be removed once backend is updated
export enum ShownAsValue {
    VOLUME = 'Volume',
    STICKINESS = 'Stickiness',
    LIFECYCLE = 'Lifecycle',
}

// Retention constants
export const RETENTION_RECURRING = 'retention_recurring'
export const RETENTION_FIRST_TIME = 'retention_first_time'

export const WEBHOOK_SERVICES: Record<string, string> = {
    Slack: 'slack.com',
    Discord: 'discord.com',
    Teams: 'office.com',
}

export const FEATURE_FLAGS = {
    // Cloud-only
    CLOUD_ANNOUNCEMENT: 'cloud-announcement',
    // Experiments / beta features
    BREAKDOWN_BY_MULTIPLE_PROPERTIES: '938-breakdown-by-multiple-properties', // owner: @pauldambra
    FUNNELS_CUE_OPT_OUT: 'funnels-cue-opt-out-7301', // owner: @neilkakkar
    RETENTION_BREAKDOWN: 'retention-breakdown', // owner: @hazzadous
    WEB_PERFORMANCE: 'hackathon-apm', //owner: @pauldambra
    NEW_INSIGHT_COHORTS: '7569-insight-cohorts', // owner: @EDsCODE
    SMOOTHING_INTERVAL: 'smoothing-interval', // owner: @timgl
    BILLING_LIMIT: 'billing-limit', // owner: @timgl
    KAFKA_INSPECTOR: 'kafka-inspector', // owner: @yakkomajuri
    HISTORICAL_EXPORTS_V2: 'historical-exports-v2', // owner @macobo
    PERSON_ON_EVENTS_ENABLED: 'person-on-events-enabled', //owner: @EDsCODE
    REGION_SELECT: 'region-select', //owner: @kappa90
    INGESTION_WARNINGS_ENABLED: 'ingestion-warnings-enabled', // owner: @tiina303
    HOG_BOOK: 'hog-book', // owner: @pauldambra
    SESSION_RESET_ON_LOAD: 'session-reset-on-load', // owner: @benjackwhite
    RECORDINGS_ON_FEATURE_FLAGS: 'recordings-on-feature-flags', // owner: @EDsCODE
    EXPOSURES_ON_FEATURE_FLAGS: 'exposures-on-feature-flags', // owner: @EDsCODE
    AUTO_ROLLBACK_FEATURE_FLAGS: 'auto-rollback-feature-flags', // owner: @EDsCODE
    ONBOARDING_V2_DEMO: 'onboarding-v2-demo', // owner: #team-growth
    FEATURE_FLAG_ROLLOUT_UX: 'feature-flag-rollout-ux', // owner: @neilkakkar
    ROLE_BASED_ACCESS: 'role-based-access', // owner: #team-experiments, @liyiy
    YULE_HOG: 'yule-hog', // owner: @benjackwhite
    QUERY_RUNNING_TIME: 'query_running_time', // owner: @mariusandra
    DATA_EXPLORATION_INSIGHTS: 'data-exploration-insights', // owner @thmsobrmlr
    RECORDING_DEBUGGING: 'recording-debugging', // owner #team-session-recordings
    REQUIRE_EMAIL_VERIFICATION: 'require-email-verification', // owner: @raquelmsmith
    SAMPLING: 'sampling', // owner: @yakkomajuri
    RECORDINGS_V2_RECORDER: 'recordings-v2-recorder', // owner: #team-session-recordings
    POSTHOG_3000: 'posthog-3000', // owner: @Twixes
    ENABLE_PROMPTS: 'enable-prompts', // owner: @lharries
    FEEDBACK_SCENE: 'feedback-scene', // owner: @lharries
    RECORDINGS_LIST_V2: 'recordings-list-v2-enabled', // owner: #team-session-recordings
    HOGQL: 'hogql', // owner: #team-product-analytics
    NOTEBOOKS: 'notebooks', // owner: #team-session-recordings
    ARUBUG: 'arubug', // owner: #team-arubug
    BILLING_BY_PRODUCTS: 'billing-by-products', // owner: @raquelmsmith
<<<<<<< HEAD
    AUTO_REDIRECT: 'auto-redirect', // owner: @lharries
=======
    RECORDINGS_DOM_EXPLORER: 'recordings-dom-explorer', // owner: #team-session-recordings
>>>>>>> 98676103
}

/** Which self-hosted plan's features are available with Cloud's "Standard" plan (aka card attached). */
export const POSTHOG_CLOUD_STANDARD_PLAN = LicensePlan.Scale
export const FEATURE_MINIMUM_PLAN: Partial<Record<AvailableFeature, LicensePlan>> = {
    [AvailableFeature.ZAPIER]: LicensePlan.Scale,
    [AvailableFeature.ORGANIZATIONS_PROJECTS]: LicensePlan.Scale,
    [AvailableFeature.GOOGLE_LOGIN]: LicensePlan.Scale,
    [AvailableFeature.DASHBOARD_COLLABORATION]: LicensePlan.Scale,
    [AvailableFeature.INGESTION_TAXONOMY]: LicensePlan.Scale,
    [AvailableFeature.PATHS_ADVANCED]: LicensePlan.Scale,
    [AvailableFeature.CORRELATION_ANALYSIS]: LicensePlan.Scale,
    [AvailableFeature.GROUP_ANALYTICS]: LicensePlan.Scale,
    [AvailableFeature.MULTIVARIATE_FLAGS]: LicensePlan.Scale,
    [AvailableFeature.EXPERIMENTATION]: LicensePlan.Scale,
    [AvailableFeature.TAGGING]: LicensePlan.Scale,
    [AvailableFeature.BEHAVIORAL_COHORT_FILTERING]: LicensePlan.Scale,
    [AvailableFeature.WHITE_LABELLING]: LicensePlan.Scale,
    [AvailableFeature.DASHBOARD_PERMISSIONING]: LicensePlan.Enterprise,
    [AvailableFeature.PROJECT_BASED_PERMISSIONING]: LicensePlan.Enterprise,
    [AvailableFeature.SAML]: LicensePlan.Enterprise,
    [AvailableFeature.SSO_ENFORCEMENT]: LicensePlan.Enterprise,
    [AvailableFeature.SUBSCRIPTIONS]: LicensePlan.Scale,
    [AvailableFeature.APP_METRICS]: LicensePlan.Scale,
    [AvailableFeature.RECORDINGS_PLAYLISTS]: LicensePlan.Scale,
    [AvailableFeature.ROLE_BASED_ACCESS]: LicensePlan.Enterprise,
    [AvailableFeature.RECORDINGS_FILE_EXPORT]: LicensePlan.Scale,
    [AvailableFeature.RECORDINGS_PERFORMANCE]: LicensePlan.Scale,
}

export const ENTITY_MATCH_TYPE = 'entities'
export const PROPERTY_MATCH_TYPE = 'properties'

export enum FunnelLayout {
    horizontal = 'horizontal',
    vertical = 'vertical',
}

export const BIN_COUNT_AUTO = 'auto' as const

// Cohort types
export enum CohortTypeEnum {
    Static = 'static',
    Dynamic = 'dynamic',
}

/**
 * Mock Node.js `process`, which is required by VFile that is used by ReactMarkdown.
 * See https://github.com/remarkjs/react-markdown/issues/339.
 */
export const MOCK_NODE_PROCESS = { cwd: () => '', env: {} } as unknown as NodeJS.Process

export const SSO_PROVIDER_NAMES: Record<SSOProvider, string> = {
    'google-oauth2': 'Google',
    github: 'GitHub',
    gitlab: 'GitLab',
    saml: 'Single sign-on (SAML)',
}

// TODO: Remove UPGRADE_LINK, as the billing page is now universal
export const UPGRADE_LINK = (cloud?: boolean): { url: string; target?: '_blank' } =>
    cloud ? { url: urls.organizationBilling() } : { url: 'https://posthog.com/pricing', target: '_blank' }

export const DOMAIN_REGEX = /^([a-z0-9]+(-[a-z0-9]+)*\.)+[a-z]{2,}$/
export const SECURE_URL_REGEX = /^(?:http(s)?:\/\/)[\w.-]+(?:\.[\w\.-]+)+[\w\-\._~:\/?#[\]@!\$&'\(\)\*\+,;=.]+$/gi

export const CLOUD_HOSTNAMES = {
    [Region.US]: 'app.posthog.com',
    [Region.EU]: 'eu.posthog.com',
}

export const SESSION_RECORDINGS_PLAYLIST_FREE_COUNT = 5

// If _any_ item on a dashboard is older than this, dashboard is automatically reloaded
export const AUTO_REFRESH_DASHBOARD_THRESHOLD_HOURS = 20<|MERGE_RESOLUTION|>--- conflicted
+++ resolved
@@ -145,11 +145,8 @@
     NOTEBOOKS: 'notebooks', // owner: #team-session-recordings
     ARUBUG: 'arubug', // owner: #team-arubug
     BILLING_BY_PRODUCTS: 'billing-by-products', // owner: @raquelmsmith
-<<<<<<< HEAD
+    RECORDINGS_DOM_EXPLORER: 'recordings-dom-explorer', // owner: #team-session-recordings
     AUTO_REDIRECT: 'auto-redirect', // owner: @lharries
-=======
-    RECORDINGS_DOM_EXPLORER: 'recordings-dom-explorer', // owner: #team-session-recordings
->>>>>>> 98676103
 }
 
 /** Which self-hosted plan's features are available with Cloud's "Standard" plan (aka card attached). */
