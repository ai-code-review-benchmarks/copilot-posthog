import { LemonSelectOptions } from '@posthog/lemon-ui'

import { ChartDisplayCategory, ChartDisplayType, Region, SSOProvider } from '../types'

// Sync with backend DISPLAY_TYPES_TO_CATEGORIES
export const DISPLAY_TYPES_TO_CATEGORIES: Record<ChartDisplayType, ChartDisplayCategory> = {
    [ChartDisplayType.ActionsLineGraph]: ChartDisplayCategory.TimeSeries,
    [ChartDisplayType.ActionsBar]: ChartDisplayCategory.TimeSeries,
    [ChartDisplayType.ActionsStackedBar]: ChartDisplayCategory.TimeSeries,
    [ChartDisplayType.ActionsAreaGraph]: ChartDisplayCategory.TimeSeries,
    [ChartDisplayType.ActionsLineGraphCumulative]: ChartDisplayCategory.CumulativeTimeSeries,
    [ChartDisplayType.BoldNumber]: ChartDisplayCategory.TotalValue,
    [ChartDisplayType.ActionsPie]: ChartDisplayCategory.TotalValue,
    [ChartDisplayType.ActionsBarValue]: ChartDisplayCategory.TotalValue,
    [ChartDisplayType.ActionsTable]: ChartDisplayCategory.TotalValue,
    [ChartDisplayType.WorldMap]: ChartDisplayCategory.TotalValue,
}
export const NON_TIME_SERIES_DISPLAY_TYPES = Object.entries(DISPLAY_TYPES_TO_CATEGORIES)
    .filter(([, category]) => category === ChartDisplayCategory.TotalValue)
    .map(([displayType]) => displayType as ChartDisplayType)

/** Display types for which `breakdown` is hidden and ignored. Sync with backend NON_BREAKDOWN_DISPLAY_TYPES. */
export const NON_BREAKDOWN_DISPLAY_TYPES = [ChartDisplayType.BoldNumber]
/** Display types which only work with a single series. */
export const SINGLE_SERIES_DISPLAY_TYPES = [ChartDisplayType.WorldMap, ChartDisplayType.BoldNumber]

export const NON_VALUES_ON_SERIES_DISPLAY_TYPES = [
    ChartDisplayType.ActionsTable,
    ChartDisplayType.WorldMap,
    ChartDisplayType.BoldNumber,
]

/** Display types for which a percent stack view is available. */
export const PERCENT_STACK_VIEW_DISPLAY_TYPE = [
    ChartDisplayType.ActionsBar,
    ChartDisplayType.ActionsAreaGraph,
    ChartDisplayType.ActionsPie,
]

export enum OrganizationMembershipLevel {
    Member = 1,
    Admin = 8,
    Owner = 15,
}

export enum TeamMembershipLevel {
    Member = 1,
    Admin = 8,
}

export type EitherMembershipLevel = OrganizationMembershipLevel | TeamMembershipLevel

/** See posthog/api/organization.py for details. */
export enum PluginsAccessLevel {
    None = 0,
    Config = 3,
    Install = 6,
    Root = 9,
}

/** Collaboration restriction level (which is a dashboard setting). Sync with DashboardPrivilegeLevel. */
export enum DashboardRestrictionLevel {
    EveryoneInProjectCanEdit = 21,
    OnlyCollaboratorsCanEdit = 37,
}

/** Collaboration privilege level (which is a user property). Sync with DashboardRestrictionLevel. */
export enum DashboardPrivilegeLevel {
    CanView = 21,
    CanEdit = 37,
    /** This is not a value that can be set in the DB – it's inferred. */
    _ProjectAdmin = 888,
    /** This is not a value that can be set in the DB – it's inferred. */
    _Owner = 999,
}

export const privilegeLevelToName: Record<DashboardPrivilegeLevel, string> = {
    [DashboardPrivilegeLevel.CanView]: 'can view',
    [DashboardPrivilegeLevel.CanEdit]: 'can edit',
    [DashboardPrivilegeLevel._Owner]: 'owner',
    [DashboardPrivilegeLevel._ProjectAdmin]: 'can edit',
}

// Persons
export const PERSON_DISTINCT_ID_MAX_SIZE = 3
// Sync with .../api/person.py and .../ingestion/hooks.ts
export const PERSON_DEFAULT_DISPLAY_NAME_PROPERTIES = [
    'email',
    'Email',
    'name',
    'Name',
    'username',
    'Username',
    'UserName',
]

// Feature Flags & Experiments
export const INSTANTLY_AVAILABLE_PROPERTIES = [
    '$geoip_city_name',
    '$geoip_country_name',
    '$geoip_country_code',
    '$geoip_continent_name',
    '$geoip_continent_code',
    '$geoip_postal_code',
    '$geoip_time_zone',
    // Person and group identifiers
    '$group_key',
    'distinct_id',
]
export const MAX_EXPERIMENT_VARIANTS = 10
export const EXPERIMENT_DEFAULT_DURATION = 14 // days

// Event constants
export const ACTION_TYPE = 'action_type'
export const EVENT_TYPE = 'event_type'
export const STALE_EVENT_SECONDS = 30 * 24 * 60 * 60 // 30 days

/** @deprecated: should be removed once backend is updated */
export enum ShownAsValue {
    VOLUME = 'Volume',
    STICKINESS = 'Stickiness',
    LIFECYCLE = 'Lifecycle',
}

// Retention constants
export const RETENTION_RECURRING = 'retention_recurring'
export const RETENTION_FIRST_TIME = 'retention_first_time'

export const WEBHOOK_SERVICES: Record<string, string> = {
    Slack: 'slack.com',
    Discord: 'discord.com',
    Teams: 'office.com',
}

// NOTE: Run `DEBUG=1 python manage.py sync_feature_flags` locally to sync these flags into your local project
// By default all flags are boolean but you can add `multivariate` to the comment to have it created as multivariate with "test" and "control" values

export const FEATURE_FLAGS = {
    // Experiments / beta features
    FUNNELS_CUE_OPT_OUT: 'funnels-cue-opt-out-7301', // owner: @neilkakkar
    KAFKA_INSPECTOR: 'kafka-inspector', // owner: @yakkomajuri
    HISTORICAL_EXPORTS_V2: 'historical-exports-v2', // owner @macobo
    INGESTION_WARNINGS_ENABLED: 'ingestion-warnings-enabled', // owner: @tiina303
    SESSION_RESET_ON_LOAD: 'session-reset-on-load', // owner: @benjackwhite
    DEBUG_REACT_RENDERS: 'debug-react-renders', // owner: @benjackwhite
    AUTO_ROLLBACK_FEATURE_FLAGS: 'auto-rollback-feature-flags', // owner: @EDsCODE
    ONBOARDING_V2_DEMO: 'onboarding-v2-demo', // owner: #team-growth
    QUERY_RUNNING_TIME: 'query_running_time', // owner: @mariusandra
    QUERY_TIMINGS: 'query-timings', // owner: @mariusandra
    QUERY_ASYNC: 'query-async', // owner: @webjunkie
    POSTHOG_3000_NAV: 'posthog-3000-nav', // owner: @Twixes
    HEDGEHOG_MODE: 'hedgehog-mode', // owner: @benjackwhite
    HEDGEHOG_MODE_DEBUG: 'hedgehog-mode-debug', // owner: @benjackwhite
    HIGH_FREQUENCY_BATCH_EXPORTS: 'high-frequency-batch-exports', // owner: @tomasfarias
    PERSON_BATCH_EXPORTS: 'person-batch-exports', // owner: @tomasfarias
    FF_DASHBOARD_TEMPLATES: 'ff-dashboard-templates', // owner: @EDsCODE
    ARTIFICIAL_HOG: 'artificial-hog', // owner: @Twixes
    CS_DASHBOARDS: 'cs-dashboards', // owner: @pauldambra
    PRODUCT_SPECIFIC_ONBOARDING: 'product-specific-onboarding', // owner: @raquelmsmith
    REDIRECT_SIGNUPS_TO_INSTANCE: 'redirect-signups-to-instance', // owner: @raquelmsmith
    APPS_AND_EXPORTS_UI: 'apps-and-exports-ui', // owner: @benjackwhite
    HOGQL_DASHBOARD_ASYNC: 'hogql-dashboard-async', // owner: @webjunkie
    WEBHOOKS_DENYLIST: 'webhooks-denylist', // owner: #team-pipeline
    PIPELINE_UI: 'pipeline-ui', // owner: #team-pipeline
    PERSON_FEED_CANVAS: 'person-feed-canvas', // owner: #project-canvas
    FEATURE_FLAG_COHORT_CREATION: 'feature-flag-cohort-creation', // owner: @neilkakkar #team-feature-success
    INSIGHT_HORIZONTAL_CONTROLS: 'insight-horizontal-controls', // owner: @benjackwhite
    SURVEYS_WIDGETS: 'surveys-widgets', // owner: #team-feature-success
    SURVEYS_EVENTS: 'surveys-events', // owner: #team-feature-success
    SURVEYS_ACTIONS: 'surveys-actions', // owner: #team-feature-success
    SURVEYS_RECURRING: 'surveys-recurring', // owner: #team-feature-success
    SURVEYS_ADAPTIVE_COLLECTION: 'surveys-recurring', // owner: #team-feature-success
    YEAR_IN_HOG: 'year-in-hog', // owner: #team-replay
    SESSION_REPLAY_EXPORT_MOBILE_DATA: 'session-replay-export-mobile-data', // owner: #team-replay
    DISCUSSIONS: 'discussions', // owner: #team-replay
    REDIRECT_INSIGHT_CREATION_PRODUCT_ANALYTICS_ONBOARDING: 'redirect-insight-creation-product-analytics-onboarding', // owner: @biancayang
    AI_SESSION_SUMMARY: 'ai-session-summary', // owner: #team-replay
    AI_SESSION_PERMISSIONS: 'ai-session-permissions', // owner: #team-replay
    PRODUCT_INTRO_PAGES: 'product-intro-pages', // owner: @raquelmsmith
    SQL_EDITOR: 'sql-editor', // owner: @EDsCODE #team-data-warehouse
    SESSION_REPLAY_DOCTOR: 'session-replay-doctor', // owner: #team-replay
    SAVED_NOT_PINNED: 'saved-not-pinned', // owner: #team-replay
    NEW_EXPERIMENTS_UI: 'new-experiments-ui', // owner: @jurajmajerik #team-feature-success
    AUDIT_LOGS_ACCESS: 'audit-logs-access', // owner: #team-growth
    SUBSCRIBE_FROM_PAYGATE: 'subscribe-from-paygate', // owner: #team-growth
    HEATMAPS_UI: 'heatmaps-ui', // owner: @benjackwhite
    THEME: 'theme', // owner: @aprilfools
    PROXY_AS_A_SERVICE: 'proxy-as-a-service', // owner: #team-infrastructure
    SETTINGS_PERSONS_JOIN_MODE: 'settings-persons-join-mode', // owner: @robbie-c
    SETTINGS_PERSONS_ON_EVENTS_HIDDEN: 'settings-persons-on-events-hidden', // owner: @Twixes
    HOG: 'hog', // owner: @mariusandra
    HOG_FUNCTIONS_LINKED: 'hog-functions-linked', // owner: #team-cdp
    PERSONLESS_EVENTS_NOT_SUPPORTED: 'personless-events-not-supported', // owner: @raquelmsmith
    ALERTS: 'alerts', // owner: @anirudhpillai #team-product-analytics
    ERROR_TRACKING: 'error-tracking', // owner: #team-error-tracking
    ERROR_TRACKING_GROUP_ACTIONS: 'error-tracking-group-actions', // owner: #team-error-tracking
    SETTINGS_BOUNCE_RATE_PAGE_VIEW_MODE: 'settings-bounce-rate-page-view-mode', // owner: @robbie-c
    ONBOARDING_DASHBOARD_TEMPLATES: 'onboarding-dashboard-templates', // owner: @raquelmsmith
    MULTIPLE_BREAKDOWNS: 'multiple-breakdowns', // owner: @skoob13 #team-product-analytics
    WEB_ANALYTICS_LIVE_USER_COUNT: 'web-analytics-live-user-count', // owner: @robbie-c
    SETTINGS_SESSION_TABLE_VERSION: 'settings-session-table-version', // owner: @robbie-c
    INSIGHT_FUNNELS_USE_UDF: 'insight-funnels-use-udf', // owner: @aspicer #team-product-analytics
    INSIGHT_FUNNELS_USE_UDF_TRENDS: 'insight-funnels-use-udf-trends', // owner: @aspicer #team-product-analytics
    FIRST_TIME_FOR_USER_MATH: 'first-time-for-user-math', // owner: @skoob13 #team-product-analytics
    MULTITAB_EDITOR: 'multitab-editor', // owner: @EDsCODE #team-data-warehouse
    WEB_ANALYTICS_REPLAY: 'web-analytics-replay', // owner: @robbie-c
    BATCH_EXPORTS_POSTHOG_HTTP: 'posthog-http-batch-exports',
    EXPERIMENT_MAKE_DECISION: 'experiment-make-decision', // owner: @jurajmajerik #team-feature-success
    DATA_MODELING: 'data-modeling', // owner: @EDsCODE #team-data-warehouse
    WEB_ANALYTICS_CONVERSION_GOALS: 'web-analytics-conversion-goals', // owner: @robbie-c
    WEB_ANALYTICS_LAST_CLICK: 'web-analytics-last-click', // owner: @robbie-c
    WEB_ANALYTICS_LCP_SCORE: 'web-analytics-lcp-score', // owner: @robbie-c
    HEDGEHOG_SKIN_SPIDERHOG: 'hedgehog-skin-spiderhog', // owner: @benjackwhite
    INSIGHT_VARIABLES: 'insight_variables', // owner: @Gilbert09 #team-data-warehouse
    WEB_EXPERIMENTS: 'web-experiments', // owner: @team-feature-success
    BIGQUERY_DWH: 'bigquery-dwh', // owner: @Gilbert09 #team-data-warehouse
    ENVIRONMENTS: 'environments', // owner: @Twixes #team-product-analytics
    BILLING_PAYMENT_ENTRY_IN_APP: 'billing-payment-entry-in-app', // owner: @zach
    LEGACY_ACTION_WEBHOOKS: 'legacy-action-webhooks', // owner: @mariusandra #team-cdp
    REPLAY_TEMPLATES: 'replay-templates', // owner: @raquelmsmith #team-replay
    EXPERIMENTS_HOGQL: 'experiments-hogql', // owner: @jurajmajerik #team-experiments
    ROLE_BASED_ACCESS_CONTROL: 'role-based-access-control', // owner: @zach
    MESSAGING: 'messaging', // owner @mariusandra #team-cdp
    SESSION_REPLAY_URL_BLOCKLIST: 'session-replay-url-blocklist', // owner: @richard-better #team-replay
    BILLING_TRIAL_FLOW: 'billing-trial-flow', // owner: @zach
    EDIT_DWH_SOURCE_CONFIG: 'edit_dwh_source_config', // owner: @Gilbert09 #team-data-warehouse
    AI_SURVEY_RESPONSE_SUMMARY: 'ai-survey-response-summary', // owner: @pauldambra
    CUSTOM_CHANNEL_TYPE_RULES: 'custom-channel-type-rules', // owner: @robbie-c #team-web-analytics
    SELF_SERVE_CREDIT_OVERRIDE: 'self-serve-credit-override', // owner: @zach
<<<<<<< HEAD
    EXPERIMENTS_MIGRATION_DISABLE_UI: 'experiments-migration-disable-ui', // owner: @jurajmajerik #team-experiments
    METALYTICS: 'metalytics', // owner: @surbhi
=======
    CUSTOM_CSS_THEMES: 'custom-css-themes', // owner: @daibhin
    EXPERIMENTS_MULTIPLE_METRICS: 'experiments-multiple-metrics', // owner: @jurajmajerik #team-experiments
    WEB_ANALYTICS_WARN_CUSTOM_EVENT_NO_SESSION: 'web-analytics-warn-custom-event-no-session', // owner: @robbie-c #team-web-analytics
    TWO_FACTOR_UI: 'two-factor-ui', // owner: @zach
    SITE_DESTINATIONS: 'site-destinations', // owner: @mariusandra #team-cdp
    SITE_APP_FUNCTIONS: 'site-app-functions', // owner: @mariusandra #team-cdp
    REPLAY_HOGQL_FILTERS: 'replay-hogql-filters', // owner: @pauldambra #team-replay
    REPLAY_LIST_RECORDINGS_AS_QUERY: 'replay-list-recordings-as-query', // owner: @pauldambra #team-replay
>>>>>>> f2a09b98
} as const
export type FeatureFlagKey = (typeof FEATURE_FLAGS)[keyof typeof FEATURE_FLAGS]

export const ENTITY_MATCH_TYPE = 'entities'
export const PROPERTY_MATCH_TYPE = 'properties'

export enum FunnelLayout {
    horizontal = 'horizontal',
    vertical = 'vertical',
}

export const BIN_COUNT_AUTO = 'auto' as const

// Cohort types
export enum CohortTypeEnum {
    Static = 'static',
    Dynamic = 'dynamic',
}

/**
 * Mock Node.js `process`, which is required by VFile that is used by ReactMarkdown.
 * See https://github.com/remarkjs/react-markdown/issues/339.
 */
export const MOCK_NODE_PROCESS = { cwd: () => '', env: {} } as unknown as NodeJS.Process

export const SSO_PROVIDER_NAMES: Record<SSOProvider, string> = {
    'google-oauth2': 'Google',
    github: 'GitHub',
    gitlab: 'GitLab',
    saml: 'Single sign-on (SAML)',
}

export const DOMAIN_REGEX = /^([a-z0-9]+(-[a-z0-9]+)*\.)+[a-z]{2,}$/
export const SECURE_URL_REGEX = /^(?:http(s)?:\/\/)[\w.-]+(?:\.[\w.-]+)+[\w\-._~:/?#[\]@!$&'()*+,;=]+$/gi

export const CLOUD_HOSTNAMES = {
    [Region.US]: 'us.posthog.com',
    [Region.EU]: 'eu.posthog.com',
}

export const SESSION_RECORDINGS_PLAYLIST_FREE_COUNT = 5

export const GENERATED_DASHBOARD_PREFIX = 'Generated Dashboard'

export const ACTIVITY_PAGE_SIZE = 20
export const EVENT_DEFINITIONS_PER_PAGE = 50
export const PROPERTY_DEFINITIONS_PER_EVENT = 5
export const EVENT_PROPERTY_DEFINITIONS_PER_PAGE = 50
export const LOGS_PORTION_LIMIT = 50

export const SESSION_REPLAY_MINIMUM_DURATION_OPTIONS: LemonSelectOptions<number | null> = [
    {
        label: 'no minimum',
        value: null,
    },
    {
        label: '1',
        value: 1000,
    },
    {
        label: '2',
        value: 2000,
    },
    {
        label: '5',
        value: 5000,
    },
    {
        label: '10',
        value: 10000,
    },
    {
        label: '15',
        value: 15000,
    },
]

export const UNSUBSCRIBE_SURVEY_ID = '018b6e13-590c-0000-decb-c727a2b3f462'<|MERGE_RESOLUTION|>--- conflicted
+++ resolved
@@ -227,11 +227,8 @@
     AI_SURVEY_RESPONSE_SUMMARY: 'ai-survey-response-summary', // owner: @pauldambra
     CUSTOM_CHANNEL_TYPE_RULES: 'custom-channel-type-rules', // owner: @robbie-c #team-web-analytics
     SELF_SERVE_CREDIT_OVERRIDE: 'self-serve-credit-override', // owner: @zach
-<<<<<<< HEAD
-    EXPERIMENTS_MIGRATION_DISABLE_UI: 'experiments-migration-disable-ui', // owner: @jurajmajerik #team-experiments
+    CUSTOM_CSS_THEMES: 'custom-css-themes', // owner: @daibhin
     METALYTICS: 'metalytics', // owner: @surbhi
-=======
-    CUSTOM_CSS_THEMES: 'custom-css-themes', // owner: @daibhin
     EXPERIMENTS_MULTIPLE_METRICS: 'experiments-multiple-metrics', // owner: @jurajmajerik #team-experiments
     WEB_ANALYTICS_WARN_CUSTOM_EVENT_NO_SESSION: 'web-analytics-warn-custom-event-no-session', // owner: @robbie-c #team-web-analytics
     TWO_FACTOR_UI: 'two-factor-ui', // owner: @zach
@@ -239,7 +236,6 @@
     SITE_APP_FUNCTIONS: 'site-app-functions', // owner: @mariusandra #team-cdp
     REPLAY_HOGQL_FILTERS: 'replay-hogql-filters', // owner: @pauldambra #team-replay
     REPLAY_LIST_RECORDINGS_AS_QUERY: 'replay-list-recordings-as-query', // owner: @pauldambra #team-replay
->>>>>>> f2a09b98
 } as const
 export type FeatureFlagKey = (typeof FEATURE_FLAGS)[keyof typeof FEATURE_FLAGS]
 
