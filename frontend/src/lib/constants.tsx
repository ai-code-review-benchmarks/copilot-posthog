import React from 'react'
import { AnnotationScope } from '../types'

export const ACTIONS_LINE_GRAPH_LINEAR = 'ActionsLineGraph'
export const ACTIONS_LINE_GRAPH_CUMULATIVE = 'ActionsLineGraphCumulative'
export const ACTIONS_TABLE = 'ActionsTable'
export const ACTIONS_PIE_CHART = 'ActionsPie'
export const ACTIONS_BAR_CHART = 'ActionsBar'
export const ACTIONS_BAR_CHART_VALUE = 'ActionsBarValue'
export const PATHS_VIZ = 'PathsViz'
export const FUNNEL_VIZ = 'FunnelViz'

export enum OrganizationMembershipLevel {
    Member = 1,
    Admin = 8,
    Owner = 15,
}

/** See posthog/api/organization.py for details. */
export enum PluginsAccessLevel {
    None = 0,
    Config = 3,
    Install = 6,
    Root = 9,
}

export const organizationMembershipLevelToName = new Map<number, string>([
    [OrganizationMembershipLevel.Member, 'member'],
    [OrganizationMembershipLevel.Admin, 'administrator'],
    [OrganizationMembershipLevel.Owner, 'owner'],
])

export const annotationScopeToName = new Map<string, string>([
    [AnnotationScope.DashboardItem, 'dashboard item'],
    [AnnotationScope.Project, 'project'],
    [AnnotationScope.Organization, 'organization'],
])

export const PERSON_DISTINCT_ID_MAX_SIZE = 3

// Event constants
export const PAGEVIEW = '$pageview'
export const AUTOCAPTURE = '$autocapture'
export const SCREEN = '$screen'
export const CUSTOM_EVENT = 'custom_event'

export const ACTION_TYPE = 'action_type'
export const EVENT_TYPE = 'event_type'

// TODO: Deprecated; should be removed once backend is updated
export enum ShownAsValue {
    VOLUME = 'Volume',
    STICKINESS = 'Stickiness',
    LIFECYCLE = 'Lifecycle',
}

// Retention constants
export const RETENTION_RECURRING = 'retention_recurring'
export const RETENTION_FIRST_TIME = 'retention_first_time'

// Properties constants
export const PROPERTY_MATH_TYPE = 'property'
export const EVENT_MATH_TYPE = 'event'
export const MATHS: Record<string, any> = {
    total: {
        name: 'Total count',
        description: (
            <>
                Total event count. Number of times the user performed the event.
                <br />
                <br />
                <i>Example: If a user performs an event 3 times in the given period, it counts as 3.</i>
            </>
        ),
        onProperty: false,
        type: EVENT_MATH_TYPE,
    },
    dau: {
        name: 'Unique users',
        description: (
            <>
                Number of unique users who performed the event in the specified period.
                <br />
                <br />
                <i>
                    Example: If a single user performs an event 3 times in a given day/week/month, it counts only as 1.
                </i>
            </>
        ),
        onProperty: false,
        type: EVENT_MATH_TYPE,
    },
    weekly_active: {
        name: 'Weekly Active',
        description: (
            <>
                Users active in the past week (7 days). This is a trailing count that aggregates distinct users in the
                past 7 days for each day in the time series
            </>
        ),
        onProperty: false,
        type: EVENT_MATH_TYPE,
    },
    monthly_active: {
        name: 'Monthly Active',
        description: (
            <>
                Users active in the past month (30 days).
                <br />
                This is a trailing count that aggregates distinct users in the past 30 days for each day in the time
                series
            </>
        ),
        onProperty: false,
        type: EVENT_MATH_TYPE,
    },
    avg: {
        name: 'Average',
        description: (
            <>
                Event property average.
                <br />
                <br />
                For example 3 events captured with property <code>amount</code> equal to 10, 12 and 20, result in 14.
            </>
        ),
        onProperty: true,
        type: PROPERTY_MATH_TYPE,
    },
    sum: {
        name: 'Sum',
        description: (
            <>
                Event property sum.
                <br />
                <br />
                For example 3 events captured with property <code>amount</code> equal to 10, 12 and 20, result in 42.
            </>
        ),
        onProperty: true,
        type: PROPERTY_MATH_TYPE,
    },
    min: {
        name: 'Minimum',
        description: (
            <>
                Event property minimum.
                <br />
                <br />
                For example 3 events captured with property <code>amount</code> equal to 10, 12 and 20, result in 10.
            </>
        ),
        onProperty: true,
        type: PROPERTY_MATH_TYPE,
    },
    max: {
        name: 'Maximum',
        description: (
            <>
                Event property maximum.
                <br />
                <br />
                For example 3 events captured with property <code>amount</code> equal to 10, 12 and 20, result in 20.
            </>
        ),
        onProperty: true,
        type: PROPERTY_MATH_TYPE,
    },
    median: {
        name: 'Median',
        description: (
            <>
                Event property median (50th percentile).
                <br />
                <br />
                For example 100 events captured with property <code>amount</code> equal to 101..200, result in 150.
            </>
        ),
        onProperty: true,
        type: PROPERTY_MATH_TYPE,
    },
    p90: {
        name: '90th percentile',
        description: (
            <>
                Event property 90th percentile.
                <br />
                <br />
                For example 100 events captured with property <code>amount</code> equal to 101..200, result in 190.
            </>
        ),
        onProperty: true,
        type: 'property',
    },
    p95: {
        name: '95th percentile',
        description: (
            <>
                Event property 95th percentile.
                <br />
                <br />
                For example 100 events captured with property <code>amount</code> equal to 101..200, result in 195.
            </>
        ),
        onProperty: true,
        type: PROPERTY_MATH_TYPE,
    },
    p99: {
        name: '99th percentile',
        description: (
            <>
                Event property 90th percentile.
                <br />
                <br />
                For example 100 events captured with property <code>amount</code> equal to 101..200, result in 199.
            </>
        ),
        onProperty: true,
        type: PROPERTY_MATH_TYPE,
    },
}

export const WEBHOOK_SERVICES: Record<string, string> = {
    Slack: 'slack.com',
    Discord: 'discord.com',
    Teams: 'office.com',
}

export const FEATURE_FLAGS: Record<string, string> = {
    INGESTION_GRID: 'ingestion-grid-exp-3',
    PROJECT_HOME: 'project-home-exp-5',
    QUERY_UX_V2: '4050-query-ui-optB',
    EVENT_COLUMN_CONFIG: '4141-event-columns',
    NPS_PROMPT: '4562-nps',
<<<<<<< HEAD
=======
    INGESTION_TAXONOMY: 'event-property-taxonomy',
    NEW_TOOLTIPS: '4156-tooltips-legends',
>>>>>>> d0c93fa5
}

export const ENVIRONMENT_LOCAL_STORAGE_KEY = '$environment'

export enum Environments {
    PRODUCTION = 'production',
    TEST = 'test',
}<|MERGE_RESOLUTION|>--- conflicted
+++ resolved
@@ -232,11 +232,8 @@
     QUERY_UX_V2: '4050-query-ui-optB',
     EVENT_COLUMN_CONFIG: '4141-event-columns',
     NPS_PROMPT: '4562-nps',
-<<<<<<< HEAD
-=======
     INGESTION_TAXONOMY: 'event-property-taxonomy',
     NEW_TOOLTIPS: '4156-tooltips-legends',
->>>>>>> d0c93fa5
 }
 
 export const ENVIRONMENT_LOCAL_STORAGE_KEY = '$environment'
