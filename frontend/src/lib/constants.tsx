import React from 'react'
import { AnnotationScope } from '../types'

// Sync these with the ChartDisplayType enum in types.ts
// ... and remove once all files have migrated to TypeScript
export const ACTIONS_LINE_GRAPH_LINEAR = 'ActionsLineGraph'
export const ACTIONS_LINE_GRAPH_CUMULATIVE = 'ActionsLineGraphCumulative'
export const ACTIONS_TABLE = 'ActionsTable'
export const ACTIONS_PIE_CHART = 'ActionsPie'
export const ACTIONS_BAR_CHART = 'ActionsBar'
export const ACTIONS_BAR_CHART_VALUE = 'ActionsBarValue'
export const PATHS_VIZ = 'PathsViz'
export const FUNNEL_VIZ = 'FunnelViz'

export enum OrganizationMembershipLevel {
    Member = 1,
    Admin = 8,
    Owner = 15,
}

/** See posthog/api/organization.py for details. */
export enum PluginsAccessLevel {
    None = 0,
    Config = 3,
    Install = 6,
    Root = 9,
}

export const organizationMembershipLevelToName = new Map<number, string>([
    [OrganizationMembershipLevel.Member, 'member'],
    [OrganizationMembershipLevel.Admin, 'administrator'],
    [OrganizationMembershipLevel.Owner, 'owner'],
])

export const annotationScopeToName = new Map<string, string>([
    [AnnotationScope.DashboardItem, 'dashboard item'],
    [AnnotationScope.Project, 'project'],
    [AnnotationScope.Organization, 'organization'],
])

export const PERSON_DISTINCT_ID_MAX_SIZE = 3

// Event constants
export const ACTION_TYPE = 'action_type'
export const EVENT_TYPE = 'event_type'

// TODO: Deprecated; should be removed once backend is updated
export enum ShownAsValue {
    VOLUME = 'Volume',
    STICKINESS = 'Stickiness',
    LIFECYCLE = 'Lifecycle',
}

// Retention constants
export const RETENTION_RECURRING = 'retention_recurring'
export const RETENTION_FIRST_TIME = 'retention_first_time'

// Properties constants
export const PROPERTY_MATH_TYPE = 'property'
export const EVENT_MATH_TYPE = 'event'
export const MATHS: Record<string, any> = {
    total: {
        name: 'Total count',
        description: (
            <>
                Total event count. Total number of times the event was performed by any user.
                <br />
                <br />
                <i>Example: If a user performs an event 3 times in the given period, it counts as 3.</i>
            </>
        ),
        onProperty: false,
        type: EVENT_MATH_TYPE,
    },
    dau: {
        name: 'Unique users',
        description: (
            <>
                Number of unique users who performed the event in the specified period.
                <br />
                <br />
                <i>
                    Example: If a single user performs an event 3 times in a given day/week/month, it counts only as 1.
                </i>
            </>
        ),
        onProperty: false,
        type: EVENT_MATH_TYPE,
    },
    weekly_active: {
        name: 'Weekly Active',
        description: (
            <>
                Users active in the past week (7 days).
                <br />
                This is a trailing count that aggregates distinct users in the past 7 days for each day in the time
                series
            </>
        ),
        onProperty: false,
        type: EVENT_MATH_TYPE,
    },
    monthly_active: {
        name: 'Monthly Active',
        description: (
            <>
                Users active in the past month (30 days).
                <br />
                This is a trailing count that aggregates distinct users in the past 30 days for each day in the time
                series
            </>
        ),
        onProperty: false,
        type: EVENT_MATH_TYPE,
    },
    avg: {
        name: 'Average',
        description: (
            <>
                Average of a property value within an event or action.
                <br />
                <br />
                For example 3 events captured with property <code>amount</code> equal to 10, 12 and 20, result in 14.
            </>
        ),
        onProperty: true,
        type: PROPERTY_MATH_TYPE,
    },
    sum: {
        name: 'Sum',
        description: (
            <>
                Sum of property values within an event or action.
                <br />
                <br />
                For example 3 events captured with property <code>amount</code> equal to 10, 12 and 20, result in 42.
            </>
        ),
        onProperty: true,
        type: PROPERTY_MATH_TYPE,
    },
    min: {
        name: 'Minimum',
        description: (
            <>
                Event property minimum.
                <br />
                <br />
                For example 3 events captured with property <code>amount</code> equal to 10, 12 and 20, result in 10.
            </>
        ),
        onProperty: true,
        type: PROPERTY_MATH_TYPE,
    },
    max: {
        name: 'Maximum',
        description: (
            <>
                Event property maximum.
                <br />
                <br />
                For example 3 events captured with property <code>amount</code> equal to 10, 12 and 20, result in 20.
            </>
        ),
        onProperty: true,
        type: PROPERTY_MATH_TYPE,
    },
    median: {
        name: 'Median',
        description: (
            <>
                Event property median (50th percentile).
                <br />
                <br />
                For example 100 events captured with property <code>amount</code> equal to 101..200, result in 150.
            </>
        ),
        onProperty: true,
        type: PROPERTY_MATH_TYPE,
    },
    p90: {
        name: '90th percentile',
        description: (
            <>
                Event property 90th percentile.
                <br />
                <br />
                For example 100 events captured with property <code>amount</code> equal to 101..200, result in 190.
            </>
        ),
        onProperty: true,
        type: 'property',
    },
    p95: {
        name: '95th percentile',
        description: (
            <>
                Event property 95th percentile.
                <br />
                <br />
                For example 100 events captured with property <code>amount</code> equal to 101..200, result in 195.
            </>
        ),
        onProperty: true,
        type: PROPERTY_MATH_TYPE,
    },
    p99: {
        name: '99th percentile',
        description: (
            <>
                Event property 90th percentile.
                <br />
                <br />
                For example 100 events captured with property <code>amount</code> equal to 101..200, result in 199.
            </>
        ),
        onProperty: true,
        type: PROPERTY_MATH_TYPE,
    },
}

export const WEBHOOK_SERVICES: Record<string, string> = {
    Slack: 'slack.com',
    Discord: 'discord.com',
    Teams: 'office.com',
}

export const FEATURE_FLAGS = {
    TEST_ENVIRONMENT: 'test-environment-3149',
    PAPERCUPS_ENABLED: 'papercups-enabled',
    INGESTION_GRID: 'ingestion-grid-exp-3',
    PROJECT_HOME: 'project-home-exp-5',
    TRAILING_WAU_MAU: '3638-trailing-wau-mau',
    EVENT_COLUMN_CONFIG: '4141-event-columns',
    NPS_PROMPT: '4562-nps',
    INGESTION_TAXONOMY: '4267-event-property-taxonomy',
    PLUGIN_METRICS: '4871-plugin-metrics',
    SESSIONS_TABLE: '4964-sessions-table', // Expand/collapse all in sessions table (performance consideration)
    INGESTION_HELP_BUTTON: '112-ingestion-help-button',
    SAVED_INSIGHTS: '3408-saved-insights',
    MULTIVARIATE_SUPPORT: '5440-multivariate-support',
    FUNNEL_HORIZONTAL_UI: '5730-funnel-horizontal-ui',
    PLUGINS_UI_JOBS: '5720-plugins-ui-jobs',
    DIVE_DASHBOARDS: 'hackathon-dive-dashboards',
    SPLIT_PERSON: '5898-split-persons',
    TOOLBAR_FEATURE_FLAGS: 'posthog-toolbar-feature-flags',
<<<<<<< HEAD
    REMOVE_SESSIONS: 'remove-sessions',
=======
    FUNNEL_VERTICAL_BREAKDOWN: '5733-funnel-vertical-breakdown',
>>>>>>> 492e8e25
}

export const ENVIRONMENT_LOCAL_STORAGE_KEY = '$environment'

export enum Environments {
    PRODUCTION = 'production',
    TEST = 'test',
}

export const ENTITY_MATCH_TYPE = 'entities'
export const PROPERTY_MATCH_TYPE = 'properties'

export enum FunnelLayout {
    horizontal = 'horizontal',
    vertical = 'vertical',
}

export const BinCountAuto = 'auto'

export const ERROR_MESSAGES: Record<string, string> = {
    no_new_organizations:
        'Your email address is not associated with an account. Please ask your administrator for an invite.',
}

// Cohort types
export const COHORT_STATIC = 'static'
export const COHORT_DYNAMIC = 'dynamic'<|MERGE_RESOLUTION|>--- conflicted
+++ resolved
@@ -244,11 +244,8 @@
     DIVE_DASHBOARDS: 'hackathon-dive-dashboards',
     SPLIT_PERSON: '5898-split-persons',
     TOOLBAR_FEATURE_FLAGS: 'posthog-toolbar-feature-flags',
-<<<<<<< HEAD
     REMOVE_SESSIONS: 'remove-sessions',
-=======
     FUNNEL_VERTICAL_BREAKDOWN: '5733-funnel-vertical-breakdown',
->>>>>>> 492e8e25
 }
 
 export const ENVIRONMENT_LOCAL_STORAGE_KEY = '$environment'
