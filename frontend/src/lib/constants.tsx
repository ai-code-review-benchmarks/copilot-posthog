--- conflicted
+++ resolved
@@ -118,10 +118,7 @@
     INSIGHT_SUBSCRIPTIONS: 'insight-subscriptions', // owner: @benjackwhite
     SIMPLIFY_ACTIONS: 'simplify-actions', // owner: @alexkim205,
     SESSION_ANALYSIS: 'session-analysis', // owner: @rcmarron
-<<<<<<< HEAD
     TOOLBAR_LAUNCH_SIDE_ACTION: 'toolbar-launch-side-action', // owner: @pauldambra,
-=======
->>>>>>> 9430c258
 }
 
 /** Which self-hosted plan's features are available with Cloud's "Standard" plan (aka card attached). */
