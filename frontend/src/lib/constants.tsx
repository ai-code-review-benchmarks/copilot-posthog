import { LemonSelectOptions } from '@posthog/lemon-ui'

import { ChartDisplayCategory, ChartDisplayType, Region, SSOProvider } from '../types'

// Sync with backend DISPLAY_TYPES_TO_CATEGORIES
export const DISPLAY_TYPES_TO_CATEGORIES: Record<ChartDisplayType, ChartDisplayCategory> = {
    [ChartDisplayType.ActionsLineGraph]: ChartDisplayCategory.TimeSeries,
    [ChartDisplayType.ActionsBar]: ChartDisplayCategory.TimeSeries,
    [ChartDisplayType.ActionsStackedBar]: ChartDisplayCategory.TimeSeries,
    [ChartDisplayType.ActionsAreaGraph]: ChartDisplayCategory.TimeSeries,
    [ChartDisplayType.ActionsLineGraphCumulative]: ChartDisplayCategory.CumulativeTimeSeries,
    [ChartDisplayType.BoldNumber]: ChartDisplayCategory.TotalValue,
    [ChartDisplayType.ActionsPie]: ChartDisplayCategory.TotalValue,
    [ChartDisplayType.ActionsBarValue]: ChartDisplayCategory.TotalValue,
    [ChartDisplayType.ActionsTable]: ChartDisplayCategory.TotalValue,
    [ChartDisplayType.WorldMap]: ChartDisplayCategory.TotalValue,
}
export const NON_TIME_SERIES_DISPLAY_TYPES = Object.entries(DISPLAY_TYPES_TO_CATEGORIES)
    .filter(([, category]) => category === ChartDisplayCategory.TotalValue)
    .map(([displayType]) => displayType as ChartDisplayType)

/** Display types for which `breakdown` is hidden and ignored. Sync with backend NON_BREAKDOWN_DISPLAY_TYPES. */
export const NON_BREAKDOWN_DISPLAY_TYPES = [ChartDisplayType.BoldNumber]
/** Display types which only work with a single series. */
export const SINGLE_SERIES_DISPLAY_TYPES = [ChartDisplayType.WorldMap, ChartDisplayType.BoldNumber]

export const NON_VALUES_ON_SERIES_DISPLAY_TYPES = [
    ChartDisplayType.ActionsTable,
    ChartDisplayType.WorldMap,
    ChartDisplayType.BoldNumber,
]

/** Display types for which a percent stack view is available. */
export const PERCENT_STACK_VIEW_DISPLAY_TYPE = [
    ChartDisplayType.ActionsBar,
    ChartDisplayType.ActionsAreaGraph,
    ChartDisplayType.ActionsPie,
]

export enum OrganizationMembershipLevel {
    Member = 1,
    Admin = 8,
    Owner = 15,
}

export enum TeamMembershipLevel {
    Member = 1,
    Admin = 8,
}

export type EitherMembershipLevel = OrganizationMembershipLevel | TeamMembershipLevel

/** See posthog/api/organization.py for details. */
export enum PluginsAccessLevel {
    None = 0,
    Config = 3,
    Install = 6,
    Root = 9,
}

/** Collaboration restriction level (which is a dashboard setting). Sync with DashboardPrivilegeLevel. */
export enum DashboardRestrictionLevel {
    EveryoneInProjectCanEdit = 21,
    OnlyCollaboratorsCanEdit = 37,
}

/** Collaboration privilege level (which is a user property). Sync with DashboardRestrictionLevel. */
export enum DashboardPrivilegeLevel {
    CanView = 21,
    CanEdit = 37,
    /** This is not a value that can be set in the DB – it's inferred. */
    _ProjectAdmin = 888,
    /** This is not a value that can be set in the DB – it's inferred. */
    _Owner = 999,
}

export const privilegeLevelToName: Record<DashboardPrivilegeLevel, string> = {
    [DashboardPrivilegeLevel.CanView]: 'can view',
    [DashboardPrivilegeLevel.CanEdit]: 'can edit',
    [DashboardPrivilegeLevel._Owner]: 'owner',
    [DashboardPrivilegeLevel._ProjectAdmin]: 'can edit',
}

// Persons
export const PERSON_DISTINCT_ID_MAX_SIZE = 3
export const PERSON_DISPLAY_NAME_COLUMN_NAME = 'person_display_name -- Person '

// Sync with .../api/person.py and .../ingestion/hooks.ts
export const PERSON_DEFAULT_DISPLAY_NAME_PROPERTIES = [
    'email',
    'Email',
    'name',
    'Name',
    'username',
    'Username',
    'UserName',
]

// Feature Flags & Experiments
export const INSTANTLY_AVAILABLE_PROPERTIES = [
    '$geoip_city_name',
    '$geoip_country_name',
    '$geoip_country_code',
    '$geoip_continent_name',
    '$geoip_continent_code',
    '$geoip_postal_code',
    '$geoip_time_zone',
    // Person and group identifiers
    '$group_key',
    'distinct_id',
]
export const MAX_EXPERIMENT_VARIANTS = 20
export const EXPERIMENT_DEFAULT_DURATION = 14 // days

// Event constants
export const ACTION_TYPE = 'action_type'
export const EVENT_TYPE = 'event_type'
export const STALE_EVENT_SECONDS = 30 * 24 * 60 * 60 // 30 days

/**
 * @deprecated should be removed once backend is updated
 */
export enum ShownAsValue {
    VOLUME = 'Volume',
    STICKINESS = 'Stickiness',
    LIFECYCLE = 'Lifecycle',
}

// Retention constants
export const RETENTION_RECURRING = 'retention_recurring'
export const RETENTION_FIRST_TIME = 'retention_first_time'

export const WEBHOOK_SERVICES: Record<string, string> = {
    Slack: 'slack.com',
    Discord: 'discord.com',
    Teams: 'office.com',
}

// NOTE: Run `DEBUG=1 python manage.py sync_feature_flags` locally to sync these flags into your local project
// By default all flags are boolean but you can add `multivariate` to the comment to have it created as multivariate with "test" and "control" values

export const FEATURE_FLAGS = {
    // Experiments / beta features
    FUNNELS_CUE_OPT_OUT: 'funnels-cue-opt-out-7301', // owner: @neilkakkar
    HISTORICAL_EXPORTS_V2: 'historical-exports-v2', // owner @macobo
    INGESTION_WARNINGS_ENABLED: 'ingestion-warnings-enabled', // owner: @tiina303
    SESSION_RESET_ON_LOAD: 'session-reset-on-load', // owner: @benjackwhite
    DEBUG_REACT_RENDERS: 'debug-react-renders', // owner: @benjackwhite
    AUTO_ROLLBACK_FEATURE_FLAGS: 'auto-rollback-feature-flags', // owner: @EDsCODE
    ONBOARDING_V2_DEMO: 'onboarding-v2-demo', // owner: #team-growth
    QUERY_RUNNING_TIME: 'query_running_time', // owner: @mariusandra
    QUERY_TIMINGS: 'query-timings', // owner: @mariusandra
    HEDGEHOG_MODE_DEBUG: 'hedgehog-mode-debug', // owner: @benjackwhite
    HIGH_FREQUENCY_BATCH_EXPORTS: 'high-frequency-batch-exports', // owner: @tomasfarias
    PERSON_BATCH_EXPORTS: 'person-batch-exports', // owner: @tomasfarias
    SESSIONS_BATCH_EXPORTS: 'sessions-batch-exports', // owner: @tomasfarias
    FF_DASHBOARD_TEMPLATES: 'ff-dashboard-templates', // owner: @EDsCODE
    ARTIFICIAL_HOG: 'artificial-hog', // owner: #team-max-ai
    FLOATING_ARTIFICIAL_HOG: 'floating-artificial-hog', // owner: #team-max-ai
    MAX_AI_INSIGHT_SEARCH: 'max-ai-insight-search', // owner: #team-max-ai
    PRODUCT_SPECIFIC_ONBOARDING: 'product-specific-onboarding', // owner: @raquelmsmith
    REDIRECT_SIGNUPS_TO_INSTANCE: 'redirect-signups-to-instance', // owner: @raquelmsmith
    HOGQL_DASHBOARD_ASYNC: 'hogql-dashboard-async', // owner: @webjunkie
    WEBHOOKS_DENYLIST: 'webhooks-denylist', // owner: #team-pipeline
    PIPELINE_UI: 'pipeline-ui', // owner: #team-pipeline
    PERSON_FEED_CANVAS: 'person-feed-canvas', // owner: #project-canvas
    FEATURE_FLAG_COHORT_CREATION: 'feature-flag-cohort-creation', // owner: @neilkakkar #team-feature-success
    INSIGHT_HORIZONTAL_CONTROLS: 'insight-horizontal-controls', // owner: #team-product-analytics
    SURVEYS_ADAPTIVE_LIMITS: 'surveys-adaptive-limits', // owner: #team-surveys
    SURVEY_EMPTY_STATE_V2: 'survey-empty-states-v2', // owner: #team-surveys
    SURVEYS_ACTIONS: 'surveys-actions', // owner: #team-surveys
    EXTERNAL_SURVEYS: 'external-surveys', // owner: #team-surveys
    DISCUSSIONS: 'discussions', // owner: @daibhin @benjackwhite
    REDIRECT_INSIGHT_CREATION_PRODUCT_ANALYTICS_ONBOARDING: 'redirect-insight-creation-product-analytics-onboarding', // owner: @biancayang
    AI_SESSION_SUMMARY: 'ai-session-summary', // owner: #team-replay
    AI_SESSION_PERMISSIONS: 'ai-session-permissions', // owner: #team-replay
    SESSION_REPLAY_DOCTOR: 'session-replay-doctor', // owner: #team-replay
    AUDIT_LOGS_ACCESS: 'audit-logs-access', // owner: #team-growth
    SUBSCRIBE_FROM_PAYGATE: 'subscribe-from-paygate', // owner: #team-growth
    HEATMAPS_UI: 'heatmaps-ui', // owner: @benjackwhite
    THEME: 'theme', // owner: @aprilfools
    PROXY_AS_A_SERVICE: 'proxy-as-a-service', // owner: #team-infrastructure
    SETTINGS_PERSONS_JOIN_MODE: 'settings-persons-join-mode', // owner: @robbie-c
    SETTINGS_PERSONS_ON_EVENTS_HIDDEN: 'settings-persons-on-events-hidden', // owner: @Twixes
    HOG: 'hog', // owner: @mariusandra
    PERSONLESS_EVENTS_NOT_SUPPORTED: 'personless-events-not-supported', // owner: @raquelmsmith
    SETTINGS_BOUNCE_RATE_PAGE_VIEW_MODE: 'settings-bounce-rate-page-view-mode', // owner: @robbie-c
    ONBOARDING_DASHBOARD_TEMPLATES: 'onboarding-dashboard-templates', // owner: @raquelmsmith
    SETTINGS_SESSION_TABLE_VERSION: 'settings-session-table-version', // owner: @robbie-c
    INSIGHT_FUNNELS_USE_UDF: 'insight-funnels-use-udf', // owner: @aspicer #team-product-analytics
    INSIGHT_FUNNELS_USE_UDF_TRENDS: 'insight-funnels-use-udf-trends', // owner: @aspicer #team-product-analytics
    INSIGHT_FUNNELS_USE_UDF_TIME_TO_CONVERT: 'insight-funnels-use-udf-time-to-convert', // owner: @aspicer #team-product-analytics
    QUERY_CACHE_USE_S3: 'query-cache-use-s3', // owner: @aspicer #team-product-analytics
    DASHBOARD_THREADS: 'dashboard-threads', // owner: @aspicer #team-product-analytics
    BATCH_EXPORTS_POSTHOG_HTTP: 'posthog-http-batch-exports',
    HEDGEHOG_SKIN_SPIDERHOG: 'hedgehog-skin-spiderhog', // owner: @benjackwhite
    WEB_EXPERIMENTS: 'web-experiments', // owner: @team-feature-success
    ENVIRONMENTS: 'environments', // owner: #team-platform-features
    REPLAY_TEMPLATES: 'replay-templates', // owner: @raquelmsmith #team-replay
    MESSAGING: 'messaging', // owner @haven #team-messaging
    MESSAGING_EARLY_ACCESS: 'messaging-product', // owner @haven #team-messaging
    ENVIRONMENTS_ROLLBACK: 'environments-rollback', // owner: @yasen-posthog #team-platform-features
    SELF_SERVE_CREDIT_OVERRIDE: 'self-serve-credit-override', // owner: @zach
    CUSTOM_CSS_THEMES: 'custom-css-themes', // owner: @daibhin
    METALYTICS: 'metalytics', // owner: @surbhi
    REMOTE_CONFIG: 'remote-config', // owner: @benjackwhite
    REPLAY_HOGQL_FILTERS: 'replay-hogql-filters', // owner: @pauldambra #team-replay
    REPLAY_GROUPS_FILTERS: 'replay-groups-filters', // owner: @pauldambra #team-replay
    SUPPORT_MESSAGE_OVERRIDE: 'support-message-override', // owner: @abigail
    BILLING_SKIP_FORECASTING: 'billing-skip-forecasting', // owner: @zach
    CDP_ACTIVITY_LOG_NOTIFICATIONS: 'cdp-activity-log-notifications', // owner: #team-cdp
    COOKIELESS_SERVER_HASH_MODE_SETTING: 'cookieless-server-hash-mode-setting', // owner: @robbie-c #team-web-analytics
    INSIGHT_COLORS: 'insight-colors', // owner: @thmsobrmlr #team-product-analytics
    WEB_ANALYTICS_FOR_MOBILE: 'web-analytics-for-mobile', // owner: @robbie-c #team-web-analytics
    LLM_OBSERVABILITY: 'llm-observability', // owner: #team-ai-product-manager
    ONBOARDING_SESSION_REPLAY_SEPARATE_STEP: 'onboarding-session-replay-separate-step', // owner: @joshsny #team-growth
    EXPERIMENT_INTERVAL_TIMESERIES: 'experiments-interval-timeseries', // owner: @jurajmajerik #team-experiments
    EXPERIMENTAL_DASHBOARD_ITEM_RENDERING: 'experimental-dashboard-item-rendering', // owner: @thmsobrmlr #team-product-analytics
    PATHS_V2: 'paths-v2', // owner: @thmsobrmlr #team-product-analytics
    ONBOARDING_DATA_WAREHOUSE_FOR_PRODUCT_ANALYTICS: 'onboarding-data-warehouse-for-product-analytics', // owner: @joshsny #team-growth
    DELAYED_LOADING_ANIMATION: 'delayed-loading-animation', // owner: @raquelmsmith
    SESSION_RECORDINGS_PLAYLIST_COUNT_COLUMN: 'session-recordings-playlist-count-column', // owner: @pauldambra #team-replay
    WEB_ANALYTICS_PAGE_REPORTS: 'web-analytics-page-reports', // owner: @lricoy #team-web-analytics
    REVENUE_ANALYTICS: 'revenue-analytics-beta', // owner: @rafaeelaudibert #team-revenue-analytics
    SUPPORT_FORM_IN_ONBOARDING: 'support-form-in-onboarding', // owner: @joshsny #team-growth
    CRM_ITERATION_ONE: 'crm-iteration-one', // owner: @arthurdedeus #team-crm
    CRM_USAGE_METRICS: 'crm-usage-metrics', // owner: @arthurdedeus #team-crm
    TOGGLE_PROPERTY_ARRAYS: 'toggle-property-arrays', // owner: @arthurdedeus #team-crm
    RECORDINGS_SIMILAR_RECORDINGS: 'recordings-similar-recordings', // owner: @veryayskiy #team-replay
    RECORDINGS_BLOBBY_V2_REPLAY: 'recordings-blobby-v2-replay', // owner: @pl #team-cdp
    RECORDINGS_BLOBBY_V2_LTS_REPLAY: 'use-blob-v2-lts', // owner: @pauldambra #team-replay
    SETTINGS_SESSIONS_V2_JOIN: 'settings-sessions-v2-join', // owner: @robbie-c #team-web-analytics
    SAVE_INSIGHT_TASK: 'save-insight-task', // owner: @joshsny #team-growth
    DASHBOARD_COLORS: 'dashboard-colors', // owner: @thmsobrmlr #team-product-analytics
    ERROR_TRACKING_ALERT_ROUTING: 'error-tracking-alert-routing', // owner: #team-error-tracking
    ERROR_TRACKING_SCENE_TOOL: 'error-tracking-scene-max-tool', // owner: @olly #team-error-tracking
    ERROR_TRACKING_ISSUE_CORRELATION: 'error-tracking-issue-correlation', // owner: @david #team-error-tracking
    REPLAY_TRIGGER_TYPE_CHOICE: 'replay-trigger-type-choice', // owner: @pauldambra #team-replay
    POSTHOG_STORIES: 'posthog-stories', // owner: @jabahamondes #team-web-analytics
    ACTIVE_HOURS_HEATMAP: 'active-hours-heatmap', // owner: @jabahamondes #team-web-analytics
    CALENDAR_HEATMAP_INSIGHT: 'calendar-heatmap-insight', // owner: @jabahamondes #team-web-analytics
    WEB_ANALYTICS_MARKETING: 'marketing-analytics', // owner: @jabahamondes #team-web-analytics
    BILLING_FORECASTING_ISSUES: 'billing-forecasting-issues', // owner: @pato
    STARTUP_PROGRAM_INTENT: 'startup-program-intent', // owner: @pawel-cebula #team-billing
    SETTINGS_WEB_ANALYTICS_PRE_AGGREGATED_TABLES: 'web-analytics-pre-aggregated-tables', // owner: @lricoy #team-web-analytics
    WEB_ANALYTICS_FRUSTRATING_PAGES_TILE: 'web-analytics-frustrating-pages-tile', // owner: @lricoy #team-web-analytics
    ALWAYS_QUERY_BLOCKING: 'always-query-blocking', // owner: @timgl
    GET_HOG_TEMPLATES_FROM_DB: 'get-hog-templates-from-db', // owner: @meikel #team-
    BLOCKING_EXPORTS: 'blocking-exports', // owner: @aspicer #team-product-analytics
    LINKS: 'links', // owner: @marconlp #team-link
    GAME_CENTER: 'game-center', // owner: everybody
    USER_INTERVIEWS: 'user-interviews', // owner: @Twixes @jurajmajerik
    LOGS: 'logs', // owner: @david @frank @olly @ross
    CSP_REPORTING: 'mexicspo', // owner @pauldambra @lricoy @robbiec
    LLM_OBSERVABILITY_PLAYGROUND: 'llm-observability-playground', // owner: #team-llm-observability @peter-k
    USAGE_SPEND_DASHBOARDS: 'usage-spend-dashboards', // owner: @pawel-cebula #team-billing
    CDP_HOG_SOURCES: 'cdp-hog-sources', // owner #team-cdp
    CDP_PERSON_UPDATES: 'cdp-person-updates', // owner: #team-cdp
    SCREENSHOT_EDITOR: 'screenshot-editor', // owner: @veryayskiy #team-replay
    ACTIVITY_OR_EXPLORE: 'activity-or-explore', // owner: @pauldambra #team-replay
    LINEAGE_DEPENDENCY_VIEW: 'lineage-dependency-view', // owner: @phixMe #team-data-warehouse
    TRACK_MEMORY_USAGE: 'track-memory-usage', // owner: @pauldambra #team-replay
    TAXONOMIC_EVENT_SORTING: 'taxonomic-event-sorting', // owner: @pauldambra #team-replay
    REPLAY_FILTERS_IN_PLAYLIST_MAX_AI: 'replay-filters-in-playlist-max-ai', // owner: @veryayskiy #team-replay
    REPLAY_EXCLUDE_FROM_HIDE_RECORDINGS_MENU: 'replay-exclude-from-hide-recordings-menu', // owner: @veryayskiy #team-replay
    USE_TEMPORAL_SUBSCRIPTIONS: 'use-temporal-subscriptions', // owner: @aspicer #team-product-analytics
    EXPERIMENTS_DEV_STATS_METHOD_TOGGLE: 'experiments-dev-stats-method-toggle', // owner: #team-experiments
    META_ADS_DWH: 'meta-ads-dwh', // owner: @EDsCODE #team-data-warehouse
    AA_TEST_BAYESIAN_LEGACY: 'aa-test-bayesian-legacy', // owner: #team-experiments
    AA_TEST_BAYESIAN_NEW: 'aa-test-bayesian-new', // owner: #team-experiments
    NEW_SCENE_LAYOUT: 'new-scene-layout', // owner: @adamleithp #team-devex
    EXPERIMENTS_AI_SUMMARY: 'experiments-ai-summary', // owner: @rodrigoi #team-experiments
    WEB_ANALYTICS_API: 'web-analytics-api', // owner: #team-web-analytics
    MEMBERS_CAN_USE_PERSONAL_API_KEYS: 'members-can-use-personal-api-keys', // owner: @yasen-posthog #team-platform-features
    FLAG_EVALUATION_RUNTIMES: 'flag-evaluation-runtimes', // owner: @dylan #team-feature-flags
    PATH_CLEANING_FILTER_TABLE_UI: 'path-cleaning-filter-table-ui', // owner: @lricoy #team-web-analytics
    REPLAY_SETTINGS_HELP: 'replay-settings-help', // owner: @veryayskiy #team-replay
    EDITOR_DRAFTS: 'editor-drafts', // owner: @EDsCODE #team-data-warehouse
    DATA_WAREHOUSE_SCENE: 'data-warehouse-scene', // owner: @naumaanh #team-data-warehouse
    MAX_BILLING_CONTEXT: 'max-billing-context', // owner: @pawel-cebula #team-billing
    SCENE_TABS: 'scene-tabs', // owner @mariusandra #team-devex
    FEATURE_FLAGS_FLAG_DEPENDENCY: 'feature-flags-flag-dependency', // owner: @haacked #team-feature-flags
    LLM_OBSERVABILITY_SHOW_INPUT_OUTPUT: 'llm-observability-show-input-output', // owner: #team-llm-observability
    MAX_SESSION_SUMMARIZATION: 'max-session-summarization', // owner: #team-max-ai
    EXPERIMENTS_RATIO_METRIC: 'experiments-ratio-metric', // owner: @andehen #team-experiments
<<<<<<< HEAD
    CDP_NEW_PRICING: 'cdp-new-pricing', // owner: #team-messaging
=======
    COMMENT_TEXT_FILTERING: 'comment-text-filtering', // owner: @pauldambra #team-replay
>>>>>>> a758a807
} as const
export type FeatureFlagKey = (typeof FEATURE_FLAGS)[keyof typeof FEATURE_FLAGS]

export const PRODUCT_VISUAL_ORDER = {
    productAnalytics: 10,
    webAnalytics: 20,
    revenueAnalytics: 30,
    dashboards: 50,
    notebooks: 52,
    sessionReplay: 60,
    featureFlags: 70,
    experiments: 80,
    surveys: 90,
    aiChat: 100,
    llmObservability: 110,
    earlyAccessFeatures: 120,
    errorTracking: 130,
    sqlEditor: 135,
    dataPipeline: 140,
    // alphas
    messaging: 300,
    heatmaps: 310,
    links: 320,
    logs: 330,
    userInterviews: 340,
}

export const INSIGHT_VISUAL_ORDER = {
    trends: 10,
    funnel: 20,
    retention: 30,
    paths: 40,
    stickiness: 50,
    lifecycle: 60,
    calendarHeatmap: 70,
    sql: 80,
    hog: 90,
}

export const ENTITY_MATCH_TYPE = 'entities'
export const PROPERTY_MATCH_TYPE = 'properties'

export enum FunnelLayout {
    horizontal = 'horizontal',
    vertical = 'vertical',
}

export const BIN_COUNT_AUTO = 'auto' as const

export const RETENTION_MEAN_NONE = 'none' as const

// Cohort types
export enum CohortTypeEnum {
    Static = 'static',
    Dynamic = 'dynamic',
}

/**
 * Mock Node.js `process`, which is required by VFile that is used by ReactMarkdown.
 * See https://github.com/remarkjs/react-markdown/issues/339.
 */
export const MOCK_NODE_PROCESS = { cwd: () => '', env: {} } as unknown as NodeJS.Process

export const SSO_PROVIDER_NAMES: Record<SSOProvider, string> = {
    'google-oauth2': 'Google',
    github: 'GitHub',
    gitlab: 'GitLab',
    saml: 'Single sign-on (SAML)',
}

export const DOMAIN_REGEX = /^([a-z0-9]+(-[a-z0-9]+)*\.)+[a-z]{2,}$/
export const SECURE_URL_REGEX = /^(?:http(s)?:\/\/)[\w.-]+(?:\.[\w.-]+)+[\w\-._~:/?#[\]@!$&'()*+,;=]+$/gi

export const CLOUD_HOSTNAMES = {
    [Region.US]: 'us.posthog.com',
    [Region.EU]: 'eu.posthog.com',
}

export const SESSION_RECORDINGS_PLAYLIST_FREE_COUNT = 5

export const GENERATED_DASHBOARD_PREFIX = 'Generated Dashboard'

export const ACTIVITY_PAGE_SIZE = 20
export const EVENT_DEFINITIONS_PER_PAGE = 50
export const PROPERTY_DEFINITIONS_PER_EVENT = 5
export const EVENT_PROPERTY_DEFINITIONS_PER_PAGE = 50
export const LOGS_PORTION_LIMIT = 50

export const SESSION_REPLAY_MINIMUM_DURATION_OPTIONS: LemonSelectOptions<number | null> = [
    {
        label: 'no minimum',
        value: null,
    },
    {
        label: '1',
        value: 1000,
    },
    {
        label: '2',
        value: 2000,
    },
    {
        label: '5',
        value: 5000,
    },
    {
        label: '10',
        value: 10000,
    },
    {
        label: '15',
        value: 15000,
    },
    {
        label: '30',
        value: 30000,
    },
]

export const UNSUBSCRIBE_SURVEY_ID = '018b6e13-590c-0000-decb-c727a2b3f462'
export const SESSION_RECORDING_OPT_OUT_SURVEY_ID = '01985c68-bd25-0000-b7e3-f1ccc987e979'

export const TAILWIND_BREAKPOINTS = {
    sm: 526,
    md: 768,
    lg: 992,
    xl: 1200,
    '2xl': 1600,
}

export const INSIGHT_ALERT_FIRING_SUB_TEMPLATE_ID = 'insight-alert-firing'
export const INSIGHT_ALERT_DESTINATION_LOGIC_KEY = 'insightAlertDestination'
export const INSIGHT_ALERT_FIRING_EVENT_ID = '$insight_alert_firing'<|MERGE_RESOLUTION|>--- conflicted
+++ resolved
@@ -283,11 +283,8 @@
     LLM_OBSERVABILITY_SHOW_INPUT_OUTPUT: 'llm-observability-show-input-output', // owner: #team-llm-observability
     MAX_SESSION_SUMMARIZATION: 'max-session-summarization', // owner: #team-max-ai
     EXPERIMENTS_RATIO_METRIC: 'experiments-ratio-metric', // owner: @andehen #team-experiments
-<<<<<<< HEAD
     CDP_NEW_PRICING: 'cdp-new-pricing', // owner: #team-messaging
-=======
     COMMENT_TEXT_FILTERING: 'comment-text-filtering', // owner: @pauldambra #team-replay
->>>>>>> a758a807
 } as const
 export type FeatureFlagKey = (typeof FEATURE_FLAGS)[keyof typeof FEATURE_FLAGS]
 
