<<<<<<< HEAD
import { urls } from 'scenes/urls'

=======
>>>>>>> 897a4584
import { AvailableFeature, ChartDisplayType, LicensePlan, Region, SSOProvider } from '../types'

/** Display types which don't allow grouping by unit of time. Sync with backend NON_TIME_SERIES_DISPLAY_TYPES. */
export const NON_TIME_SERIES_DISPLAY_TYPES = [
    ChartDisplayType.ActionsTable,
    ChartDisplayType.ActionsPie,
    ChartDisplayType.ActionsBarValue,
    ChartDisplayType.WorldMap,
    ChartDisplayType.BoldNumber,
]
/** Display types for which `breakdown` is hidden and ignored. Sync with backend NON_BREAKDOWN_DISPLAY_TYPES. */
export const NON_BREAKDOWN_DISPLAY_TYPES = [ChartDisplayType.BoldNumber]
/** Display types which only work with a single series. */
export const SINGLE_SERIES_DISPLAY_TYPES = [ChartDisplayType.WorldMap, ChartDisplayType.BoldNumber]

export const NON_VALUES_ON_SERIES_DISPLAY_TYPES = [
    ChartDisplayType.ActionsTable,
    ChartDisplayType.WorldMap,
    ChartDisplayType.BoldNumber,
]

/** Display types for which a percent stack view is available. */
export const PERCENT_STACK_VIEW_DISPLAY_TYPE = [
    ChartDisplayType.ActionsBar,
    ChartDisplayType.ActionsLineGraph,
    ChartDisplayType.ActionsAreaGraph,
    ChartDisplayType.ActionsPie,
]

export enum OrganizationMembershipLevel {
    Member = 1,
    Admin = 8,
    Owner = 15,
}

export enum TeamMembershipLevel {
    Member = 1,
    Admin = 8,
}

export type EitherMembershipLevel = OrganizationMembershipLevel | TeamMembershipLevel

/** See posthog/api/organization.py for details. */
export enum PluginsAccessLevel {
    None = 0,
    Config = 3,
    Install = 6,
    Root = 9,
}

/** Collaboration restriction level (which is a dashboard setting). Sync with DashboardPrivilegeLevel. */
export enum DashboardRestrictionLevel {
    EveryoneInProjectCanEdit = 21,
    OnlyCollaboratorsCanEdit = 37,
}

/** Collaboration privilege level (which is a user property). Sync with DashboardRestrictionLevel. */
export enum DashboardPrivilegeLevel {
    CanView = 21,
    CanEdit = 37,
    /** This is not a value that can be set in the DB – it's inferred. */
    _ProjectAdmin = 888,
    /** This is not a value that can be set in the DB – it's inferred. */
    _Owner = 999,
}

export const privilegeLevelToName: Record<DashboardPrivilegeLevel, string> = {
    [DashboardPrivilegeLevel.CanView]: 'can view',
    [DashboardPrivilegeLevel.CanEdit]: 'can edit',
    [DashboardPrivilegeLevel._Owner]: 'owner',
    [DashboardPrivilegeLevel._ProjectAdmin]: 'can edit',
}

// Persons
export const PERSON_DISTINCT_ID_MAX_SIZE = 3
// Sync with .../api/person.py and .../ingestion/hooks.ts
export const PERSON_DEFAULT_DISPLAY_NAME_PROPERTIES = [
    'email',
    'Email',
    'name',
    'Name',
    'username',
    'Username',
    'UserName',
]

// Feature Flags & Experiments
export const INSTANTLY_AVAILABLE_PROPERTIES = [
    '$geoip_city_name',
    '$geoip_country_name',
    '$geoip_country_code',
    '$geoip_continent_name',
    '$geoip_continent_code',
    '$geoip_postal_code',
    '$geoip_time_zone',
]

// Event constants
export const ACTION_TYPE = 'action_type'
export const EVENT_TYPE = 'event_type'
export const STALE_EVENT_SECONDS = 30 * 24 * 60 * 60 // 30 days

/** @deprecated: should be removed once backend is updated */
export enum ShownAsValue {
    VOLUME = 'Volume',
    STICKINESS = 'Stickiness',
    LIFECYCLE = 'Lifecycle',
}

// Retention constants
export const RETENTION_RECURRING = 'retention_recurring'
export const RETENTION_FIRST_TIME = 'retention_first_time'

export const WEBHOOK_SERVICES: Record<string, string> = {
    Slack: 'slack.com',
    Discord: 'discord.com',
    Teams: 'office.com',
}

export const FEATURE_FLAGS = {
    // Cloud-only
    CLOUD_ANNOUNCEMENT: 'cloud-announcement',
    // Experiments / beta features
    FUNNELS_CUE_OPT_OUT: 'funnels-cue-opt-out-7301', // owner: @neilkakkar
    RETENTION_BREAKDOWN: 'retention-breakdown', // TODO: Dropped, remove
    SMOOTHING_INTERVAL: 'smoothing-interval', // owner: @timgl
    BILLING_LIMIT: 'billing-limit', // owner: @timgl
    KAFKA_INSPECTOR: 'kafka-inspector', // owner: @yakkomajuri
    HISTORICAL_EXPORTS_V2: 'historical-exports-v2', // owner @macobo
    PERSON_ON_EVENTS_ENABLED: 'person-on-events-enabled', //owner: @EDsCODE
    REGION_SELECT: 'region-select', // TODO: Rolled out, unflag
    INGESTION_WARNINGS_ENABLED: 'ingestion-warnings-enabled', // owner: @tiina303
    SESSION_RESET_ON_LOAD: 'session-reset-on-load', // owner: @benjackwhite
    DEBUG_REACT_RENDERS: 'debug-react-renders', // owner: @benjackwhite
    AUTO_ROLLBACK_FEATURE_FLAGS: 'auto-rollback-feature-flags', // owner: @EDsCODE
    ONBOARDING_V2_DEMO: 'onboarding-v2-demo', // owner: #team-growth
    ROLE_BASED_ACCESS: 'role-based-access', // owner: #team-experiments, @liyiy
    QUERY_RUNNING_TIME: 'query_running_time', // owner: @mariusandra
    QUERY_TIMINGS: 'query-timings', // owner: @mariusandra
    QUERY_ASYNC: 'query-async', // owner: @webjunkie
    POSTHOG_3000: 'posthog-3000', // owner: @Twixes
    POSTHOG_3000_NAV: 'posthog-3000-nav', // owner: @Twixes
    ENABLE_PROMPTS: 'enable-prompts', // owner: @lharries
    FEEDBACK_SCENE: 'feedback-scene', // owner: @lharries
    NOTEBOOKS: 'notebooks', // owner: #team-monitoring
    EARLY_ACCESS_FEATURE_SITE_BUTTON: 'early-access-feature-site-button', // owner: @neilkakkar
    HEDGEHOG_MODE_DEBUG: 'hedgehog-mode-debug', // owner: @benjackwhite
    GENERIC_SIGNUP_BENEFITS: 'generic-signup-benefits', // experiment, owner: @raquelmsmith
    WEB_ANALYTICS: 'web-analytics', // owner @robbie-c #team-web-analytics
    HIGH_FREQUENCY_BATCH_EXPORTS: 'high-frequency-batch-exports', // owner: @tomasfarias
    // owner: team monitoring, only to be enabled for PostHog team testing
    EXCEPTION_AUTOCAPTURE: 'exception-autocapture',
    DATA_WAREHOUSE: 'data-warehouse', // owner: @EDsCODE
    DATA_WAREHOUSE_VIEWS: 'data-warehouse-views', // owner: @EDsCODE
    DATA_WAREHOUSE_EXTERNAL_LINK: 'data-warehouse-external-link', // owner: @EDsCODE
    FF_DASHBOARD_TEMPLATES: 'ff-dashboard-templates', // owner: @EDsCODE
    SHOW_PRODUCT_INTRO_EXISTING_PRODUCTS: 'show-product-intro-existing-products', // owner: @raquelmsmith
    ARTIFICIAL_HOG: 'artificial-hog', // owner: @Twixes
    CS_DASHBOARDS: 'cs-dashboards', // owner: @pauldambra
    PRODUCT_SPECIFIC_ONBOARDING: 'product-specific-onboarding', // owner: @raquelmsmith
    REDIRECT_SIGNUPS_TO_INSTANCE: 'redirect-signups-to-instance', // owner: @raquelmsmith
    APPS_AND_EXPORTS_UI: 'apps-and-exports-ui', // owner: @benjackwhite
    SESSION_REPLAY_CORS_PROXY: 'session-replay-cors-proxy', // owner: #team-monitoring
    HOGQL_INSIGHTS: 'hogql-insights', // owner: @mariusandra
    HOGQL_INSIGHT_LIVE_COMPARE: 'hogql-insight-live-compare', // owner: @mariusandra
    WEBHOOKS_DENYLIST: 'webhooks-denylist', // owner: #team-pipeline
    SURVEYS_MULTIPLE_QUESTIONS: 'surveys-multiple-questions', // owner: @liyiy
    SURVEYS_RESULTS_VISUALIZATIONS: 'surveys-results-visualizations', // owner: @jurajmajerik
    SURVEYS_PAYGATES: 'surveys-paygates',
    CONSOLE_RECORDING_SEARCH: 'console-recording-search', // owner: #team-monitoring
    PERSONS_HOGQL_QUERY: 'persons-hogql-query', // owner: @mariusandra
    CMD_K_SEARCH: 'cmd-k-search', // owner: @thmsobrmlr
    PIPELINE_UI: 'pipeline-ui', // owner: #team-pipeline
    NOTEBOOK_CANVASES: 'notebook-canvases', // owner: #team-monitoring
    SESSION_RECORDING_SAMPLING: 'session-recording-sampling', // owner: #team-monitoring
    PERSON_FEED_CANVAS: 'person-feed-canvas', // owner: #project-canvas
    MULTI_PROJECT_FEATURE_FLAGS: 'multi-project-feature-flags', // owner: @jurajmajerik #team-feature-success
    NETWORK_PAYLOAD_CAPTURE: 'network-payload-capture', // owner: #team-monitoring
    INSIGHT_HORIZONTAL_CONTROLS: 'insight-horizontal-controls', // owner: @benjackwhite
} as const
export type FeatureFlagKey = (typeof FEATURE_FLAGS)[keyof typeof FEATURE_FLAGS]

/** Which self-hosted plan's features are available with Cloud's "Standard" plan (aka card attached). */
export const POSTHOG_CLOUD_STANDARD_PLAN = LicensePlan.Scale
export const FEATURE_MINIMUM_PLAN: Partial<Record<AvailableFeature, LicensePlan>> = {
    [AvailableFeature.ZAPIER]: LicensePlan.Scale,
    [AvailableFeature.ORGANIZATIONS_PROJECTS]: LicensePlan.Scale,
    [AvailableFeature.SOCIAL_SSO]: LicensePlan.Scale,
    [AvailableFeature.DASHBOARD_COLLABORATION]: LicensePlan.Scale,
    [AvailableFeature.INGESTION_TAXONOMY]: LicensePlan.Scale,
    [AvailableFeature.PATHS_ADVANCED]: LicensePlan.Scale,
    [AvailableFeature.CORRELATION_ANALYSIS]: LicensePlan.Scale,
    [AvailableFeature.GROUP_ANALYTICS]: LicensePlan.Scale,
    [AvailableFeature.MULTIVARIATE_FLAGS]: LicensePlan.Scale,
    [AvailableFeature.EXPERIMENTATION]: LicensePlan.Scale,
    [AvailableFeature.TAGGING]: LicensePlan.Scale,
    [AvailableFeature.BEHAVIORAL_COHORT_FILTERING]: LicensePlan.Scale,
    [AvailableFeature.WHITE_LABELLING]: LicensePlan.Scale,
    [AvailableFeature.DASHBOARD_PERMISSIONING]: LicensePlan.Enterprise,
    [AvailableFeature.PROJECT_BASED_PERMISSIONING]: LicensePlan.Enterprise,
    [AvailableFeature.SAML]: LicensePlan.Enterprise,
    [AvailableFeature.SSO_ENFORCEMENT]: LicensePlan.Enterprise,
    [AvailableFeature.SUBSCRIPTIONS]: LicensePlan.Scale,
    [AvailableFeature.APP_METRICS]: LicensePlan.Scale,
    [AvailableFeature.RECORDINGS_PLAYLISTS]: LicensePlan.Scale,
    [AvailableFeature.ROLE_BASED_ACCESS]: LicensePlan.Enterprise,
    [AvailableFeature.RECORDINGS_FILE_EXPORT]: LicensePlan.Scale,
    [AvailableFeature.RECORDINGS_PERFORMANCE]: LicensePlan.Scale,
    [AvailableFeature.SURVEYS_STYLING]: LicensePlan.Scale,
    [AvailableFeature.SURVEYS_MULTIPLE_QUESTIONS]: LicensePlan.Scale,
    [AvailableFeature.SURVEYS_TEXT_HTML]: LicensePlan.Scale,
}

export const ENTITY_MATCH_TYPE = 'entities'
export const PROPERTY_MATCH_TYPE = 'properties'

export enum FunnelLayout {
    horizontal = 'horizontal',
    vertical = 'vertical',
}

export const BIN_COUNT_AUTO = 'auto' as const

// Cohort types
export enum CohortTypeEnum {
    Static = 'static',
    Dynamic = 'dynamic',
}

/**
 * Mock Node.js `process`, which is required by VFile that is used by ReactMarkdown.
 * See https://github.com/remarkjs/react-markdown/issues/339.
 */
export const MOCK_NODE_PROCESS = { cwd: () => '', env: {} } as unknown as NodeJS.Process

export const SSO_PROVIDER_NAMES: Record<SSOProvider, string> = {
    'google-oauth2': 'Google',
    github: 'GitHub',
    gitlab: 'GitLab',
    saml: 'Single sign-on (SAML)',
}

export const DOMAIN_REGEX = /^([a-z0-9]+(-[a-z0-9]+)*\.)+[a-z]{2,}$/
export const SECURE_URL_REGEX = /^(?:http(s)?:\/\/)[\w.-]+(?:\.[\w.-]+)+[\w\-._~:/?#[\]@!$&'()*+,;=]+$/gi

export const CLOUD_HOSTNAMES = {
    [Region.US]: 'app.posthog.com',
    [Region.EU]: 'eu.posthog.com',
}

export const SESSION_RECORDINGS_PLAYLIST_FREE_COUNT = 5

// If _any_ item on a dashboard is older than this, dashboard is automatically reloaded
export const AUTO_REFRESH_DASHBOARD_THRESHOLD_HOURS = 20

export const GENERATED_DASHBOARD_PREFIX = 'Generated Dashboard'

export const ACTIVITY_PAGE_SIZE = 20
export const EVENT_DEFINITIONS_PER_PAGE = 50
export const PROPERTY_DEFINITIONS_PER_EVENT = 5
export const EVENT_PROPERTY_DEFINITIONS_PER_PAGE = 50
export const LOGS_PORTION_LIMIT = 50<|MERGE_RESOLUTION|>--- conflicted
+++ resolved
@@ -1,8 +1,3 @@
-<<<<<<< HEAD
-import { urls } from 'scenes/urls'
-
-=======
->>>>>>> 897a4584
 import { AvailableFeature, ChartDisplayType, LicensePlan, Region, SSOProvider } from '../types'
 
 /** Display types which don't allow grouping by unit of time. Sync with backend NON_TIME_SERIES_DISPLAY_TYPES. */
