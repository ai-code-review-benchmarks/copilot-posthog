--- conflicted
+++ resolved
@@ -299,11 +299,8 @@
     IMPROVED_COOKIELESS_MODE: 'improved-cookieless-mode', // owner: @robbie-c #team-web-analytics
     REPLAY_EXPORT_SHORT_VIDEO: 'replay-export-short-video', // owner: @veryayskiy #team-replay
     REPLAY_EXPORT_FULL_VIDEO: 'replay-export-full-video', // owner: @veryayskiy #team-replay
-<<<<<<< HEAD
     LLM_OBSERVABILITY_DATASETS: 'llm-analytics-datasets', // owner: #team-llm-analytics #team-max-ai
-=======
     AMPLITUDE_BATCH_IMPORT_OPTIONS: 'amplitude-batch-import-options', // owner: #team-ingestion
->>>>>>> 1fb2c954
 } as const
 export type FeatureFlagKey = (typeof FEATURE_FLAGS)[keyof typeof FEATURE_FLAGS]
 
