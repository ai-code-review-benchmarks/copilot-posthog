import { LemonSelectOptions } from '@posthog/lemon-ui'

import { ChartDisplayCategory, ChartDisplayType, Region, SSOProvider } from '../types'

// Sync with backend DISPLAY_TYPES_TO_CATEGORIES
export const DISPLAY_TYPES_TO_CATEGORIES: Record<ChartDisplayType, ChartDisplayCategory> = {
    [ChartDisplayType.ActionsLineGraph]: ChartDisplayCategory.TimeSeries,
    [ChartDisplayType.ActionsBar]: ChartDisplayCategory.TimeSeries,
    [ChartDisplayType.ActionsAreaGraph]: ChartDisplayCategory.TimeSeries,
    [ChartDisplayType.ActionsLineGraphCumulative]: ChartDisplayCategory.CumulativeTimeSeries,
    [ChartDisplayType.BoldNumber]: ChartDisplayCategory.TotalValue,
    [ChartDisplayType.ActionsPie]: ChartDisplayCategory.TotalValue,
    [ChartDisplayType.ActionsBarValue]: ChartDisplayCategory.TotalValue,
    [ChartDisplayType.ActionsTable]: ChartDisplayCategory.TotalValue,
    [ChartDisplayType.WorldMap]: ChartDisplayCategory.TotalValue,
}
export const NON_TIME_SERIES_DISPLAY_TYPES = Object.entries(DISPLAY_TYPES_TO_CATEGORIES)
    .filter(([, category]) => category === ChartDisplayCategory.TotalValue)
    .map(([displayType]) => displayType as ChartDisplayType)

/** Display types for which `breakdown` is hidden and ignored. Sync with backend NON_BREAKDOWN_DISPLAY_TYPES. */
export const NON_BREAKDOWN_DISPLAY_TYPES = [ChartDisplayType.BoldNumber]
/** Display types which only work with a single series. */
export const SINGLE_SERIES_DISPLAY_TYPES = [ChartDisplayType.WorldMap, ChartDisplayType.BoldNumber]

export const NON_VALUES_ON_SERIES_DISPLAY_TYPES = [
    ChartDisplayType.ActionsTable,
    ChartDisplayType.WorldMap,
    ChartDisplayType.BoldNumber,
]

/** Display types for which a percent stack view is available. */
export const PERCENT_STACK_VIEW_DISPLAY_TYPE = [
    ChartDisplayType.ActionsBar,
    ChartDisplayType.ActionsAreaGraph,
    ChartDisplayType.ActionsPie,
]

export enum OrganizationMembershipLevel {
    Member = 1,
    Admin = 8,
    Owner = 15,
}

export enum TeamMembershipLevel {
    Member = 1,
    Admin = 8,
}

export type EitherMembershipLevel = OrganizationMembershipLevel | TeamMembershipLevel

/** See posthog/api/organization.py for details. */
export enum PluginsAccessLevel {
    None = 0,
    Config = 3,
    Install = 6,
    Root = 9,
}

/** Collaboration restriction level (which is a dashboard setting). Sync with DashboardPrivilegeLevel. */
export enum DashboardRestrictionLevel {
    EveryoneInProjectCanEdit = 21,
    OnlyCollaboratorsCanEdit = 37,
}

/** Collaboration privilege level (which is a user property). Sync with DashboardRestrictionLevel. */
export enum DashboardPrivilegeLevel {
    CanView = 21,
    CanEdit = 37,
    /** This is not a value that can be set in the DB – it's inferred. */
    _ProjectAdmin = 888,
    /** This is not a value that can be set in the DB – it's inferred. */
    _Owner = 999,
}

export const privilegeLevelToName: Record<DashboardPrivilegeLevel, string> = {
    [DashboardPrivilegeLevel.CanView]: 'can view',
    [DashboardPrivilegeLevel.CanEdit]: 'can edit',
    [DashboardPrivilegeLevel._Owner]: 'owner',
    [DashboardPrivilegeLevel._ProjectAdmin]: 'can edit',
}

// Persons
export const PERSON_DISTINCT_ID_MAX_SIZE = 3
// Sync with .../api/person.py and .../ingestion/hooks.ts
export const PERSON_DEFAULT_DISPLAY_NAME_PROPERTIES = [
    'email',
    'Email',
    'name',
    'Name',
    'username',
    'Username',
    'UserName',
]

// Feature Flags & Experiments
export const INSTANTLY_AVAILABLE_PROPERTIES = [
    '$geoip_city_name',
    '$geoip_country_name',
    '$geoip_country_code',
    '$geoip_continent_name',
    '$geoip_continent_code',
    '$geoip_postal_code',
    '$geoip_time_zone',
    // Person and group identifiers
    '$group_key',
    'distinct_id',
]
export const MAX_EXPERIMENT_VARIANTS = 10
export const EXPERIMENT_DEFAULT_DURATION = 14 // days

// Event constants
export const ACTION_TYPE = 'action_type'
export const EVENT_TYPE = 'event_type'
export const STALE_EVENT_SECONDS = 30 * 24 * 60 * 60 // 30 days

/** @deprecated: should be removed once backend is updated */
export enum ShownAsValue {
    VOLUME = 'Volume',
    STICKINESS = 'Stickiness',
    LIFECYCLE = 'Lifecycle',
}

// Retention constants
export const RETENTION_RECURRING = 'retention_recurring'
export const RETENTION_FIRST_TIME = 'retention_first_time'

export const WEBHOOK_SERVICES: Record<string, string> = {
    Slack: 'slack.com',
    Discord: 'discord.com',
    Teams: 'office.com',
}

// NOTE: Run `DEBUG=1 python manage.py sync_feature_flags` locally to sync these flags into your local project
// By default all flags are boolean but you can add `multivariate` to the comment to have it created as multivariate with "test" and "control" values

export const FEATURE_FLAGS = {
    // Experiments / beta features
    FUNNELS_CUE_OPT_OUT: 'funnels-cue-opt-out-7301', // owner: @neilkakkar
    BILLING_LIMIT: 'billing-limit', // owner: @timgl
    KAFKA_INSPECTOR: 'kafka-inspector', // owner: @yakkomajuri
    HISTORICAL_EXPORTS_V2: 'historical-exports-v2', // owner @macobo
    PERSON_ON_EVENTS_ENABLED: 'person-on-events-enabled', //owner: @EDsCODE
    INGESTION_WARNINGS_ENABLED: 'ingestion-warnings-enabled', // owner: @tiina303
    SESSION_RESET_ON_LOAD: 'session-reset-on-load', // owner: @benjackwhite
    DEBUG_REACT_RENDERS: 'debug-react-renders', // owner: @benjackwhite
    AUTO_ROLLBACK_FEATURE_FLAGS: 'auto-rollback-feature-flags', // owner: @EDsCODE
    ONBOARDING_V2_DEMO: 'onboarding-v2-demo', // owner: #team-growth
    QUERY_RUNNING_TIME: 'query_running_time', // owner: @mariusandra
    QUERY_TIMINGS: 'query-timings', // owner: @mariusandra
    QUERY_ASYNC: 'query-async', // owner: @webjunkie
    POSTHOG_3000_NAV: 'posthog-3000-nav', // owner: @Twixes
    HEDGEHOG_MODE: 'hedgehog-mode', // owner: @benjackwhite
    HEDGEHOG_MODE_DEBUG: 'hedgehog-mode-debug', // owner: @benjackwhite
    WEB_ANALYTICS: 'web-analytics', // owner @robbie-c #team-web-analytics
    WEB_ANALYTICS_SAMPLING: 'web-analytics-sampling', // owner @robbie-c #team-web-analytics
    HIGH_FREQUENCY_BATCH_EXPORTS: 'high-frequency-batch-exports', // owner: @tomasfarias
    // owner: #team-replay, only to be enabled for PostHog team testing
    EXCEPTION_AUTOCAPTURE: 'exception-autocapture',
    DATA_WAREHOUSE: 'data-warehouse', // owner: @EDsCODE
    DATA_WAREHOUSE_POSTGRES_IMPORT: 'data-warehouse-postgres-import', // owner: @EDsCODE
    FF_DASHBOARD_TEMPLATES: 'ff-dashboard-templates', // owner: @EDsCODE
    SHOW_PRODUCT_INTRO_EXISTING_PRODUCTS: 'show-product-intro-existing-products', // owner: @raquelmsmith
    ARTIFICIAL_HOG: 'artificial-hog', // owner: @Twixes
    CS_DASHBOARDS: 'cs-dashboards', // owner: @pauldambra
    PRODUCT_SPECIFIC_ONBOARDING: 'product-specific-onboarding', // owner: @raquelmsmith
    REDIRECT_SIGNUPS_TO_INSTANCE: 'redirect-signups-to-instance', // owner: @raquelmsmith
    APPS_AND_EXPORTS_UI: 'apps-and-exports-ui', // owner: @benjackwhite
    HOGQL_INSIGHTS: 'hogql-insights-preview', // owner: @mariusandra
    HOGQL_INSIGHT_LIVE_COMPARE: 'hogql-insight-live-compare', // owner: @mariusandra
    BI_VIZ: 'bi_viz', // owner: @Gilbert09
    WEBHOOKS_DENYLIST: 'webhooks-denylist', // owner: #team-pipeline
    PERSONS_HOGQL_QUERY: 'persons-hogql-query', // owner: @mariusandra
    PIPELINE_UI: 'pipeline-ui', // owner: #team-pipeline
    PERSON_FEED_CANVAS: 'person-feed-canvas', // owner: #project-canvas
    FEATURE_FLAG_COHORT_CREATION: 'feature-flag-cohort-creation', // owner: @neilkakkar #team-feature-success
    INSIGHT_HORIZONTAL_CONTROLS: 'insight-horizontal-controls', // owner: @benjackwhite
    SURVEYS_WIDGETS: 'surveys-widgets', // owner: @liyiy
    YEAR_IN_HOG: 'year-in-hog', // owner: #team-replay
    SESSION_REPLAY_EXPORT_MOBILE_DATA: 'session-replay-export-mobile-data', // owner: #team-replay
    DISCUSSIONS: 'discussions', // owner: #team-replay
    REDIRECT_INSIGHT_CREATION_PRODUCT_ANALYTICS_ONBOARDING: 'redirect-insight-creation-product-analytics-onboarding', // owner: @biancayang
    AI_SESSION_SUMMARY: 'ai-session-summary', // owner: #team-replay
    AI_SESSION_PERMISSIONS: 'ai-session-permissions', // owner: #team-replay
    PRODUCT_INTRO_PAGES: 'product-intro-pages', // owner: @raquelmsmith
    DATANODE_CONCURRENCY_LIMIT: 'datanode-concurrency-limit', // owner: @robbie-c
    SESSION_REPLAY_DOCTOR: 'session-replay-doctor', // owner: #team-replay
    REPLAY_SIMILAR_RECORDINGS: 'session-replay-similar-recordings', // owner: #team-replay
    SAVED_NOT_PINNED: 'saved-not-pinned', // owner: #team-replay
    NEW_EXPERIMENTS_UI: 'new-experiments-ui', // owner: @jurajmajerik #team-feature-success
    SESSION_REPLAY_FILTER_ORDERING: 'session-replay-filter-ordering', // owner: #team-replay
    REPLAY_ERROR_CLUSTERING: 'session-replay-error-clustering', // owner: #team-replay
    AUDIT_LOGS_ACCESS: 'audit-logs-access', // owner: #team-growth
    SUBSCRIBE_FROM_PAYGATE: 'subscribe-from-paygate', // owner: #team-growth
    REVERSE_PROXY_ONBOARDING: 'reverse-proxy-onboarding', // owner: @zlwaterfield
    SESSION_REPLAY_MOBILE_ONBOARDING: 'session-replay-mobile-onboarding', // owner: #team-replay
    EMAIL_VERIFICATION_TICKET_SUBMISSION: 'email-verification-ticket-submission', // owner: #team-growth
    HEATMAPS_UI: 'heatmaps-ui', // owner: @benjackwhite
    THEME: 'theme', // owner: @aprilfools
    SESSION_TABLE_PROPERTY_FILTERS: 'session-table-property-filters', // owner: @robbie-c
    PLUGINS_FILTERING: 'plugins-filtering', // owner: @benjackwhite
    SESSION_REPLAY_HOG_QL_FILTERING: 'session-replay-hogql-filtering', // owner: #team-replay
    INSIGHT_LOADING_BAR: 'insight-loading-bar', // owner: @aspicer
    SESSION_REPLAY_ARTIFICIAL_LAG: 'artificial-lag-query-performance', // owner: #team-replay
    PROXY_AS_A_SERVICE: 'proxy-as-a-service', // owner: #team-infrastructure
<<<<<<< HEAD
    LIVE_EVENTS: 'live-events', // owner: @zach or @jams
    ENABLE_SESSION_REPLAY_PA_ONBOARDING: 'enable-session-replay-pa-onboarding', // owner: #team-growth
=======
>>>>>>> 9f5551ac
    SESSION_REPLAY_NETWORK_VIEW: 'session-replay-network-view', // owner: #team-replay
    SETTINGS_PERSONS_JOIN_MODE: 'settings-persons-join-mode', // owner: @robbie-c
    HOG: 'hog', // owner: @mariusandra
    PERSONLESS_EVENTS_NOT_SUPPORTED: 'personless-events-not-supported', // owner: @raquelmsmith
} as const
export type FeatureFlagKey = (typeof FEATURE_FLAGS)[keyof typeof FEATURE_FLAGS]

export const ENTITY_MATCH_TYPE = 'entities'
export const PROPERTY_MATCH_TYPE = 'properties'

export enum FunnelLayout {
    horizontal = 'horizontal',
    vertical = 'vertical',
}

export const BIN_COUNT_AUTO = 'auto' as const

// Cohort types
export enum CohortTypeEnum {
    Static = 'static',
    Dynamic = 'dynamic',
}

/**
 * Mock Node.js `process`, which is required by VFile that is used by ReactMarkdown.
 * See https://github.com/remarkjs/react-markdown/issues/339.
 */
export const MOCK_NODE_PROCESS = { cwd: () => '', env: {} } as unknown as NodeJS.Process

export const SSO_PROVIDER_NAMES: Record<SSOProvider, string> = {
    'google-oauth2': 'Google',
    github: 'GitHub',
    gitlab: 'GitLab',
    saml: 'Single sign-on (SAML)',
}

export const DOMAIN_REGEX = /^([a-z0-9]+(-[a-z0-9]+)*\.)+[a-z]{2,}$/
export const SECURE_URL_REGEX = /^(?:http(s)?:\/\/)[\w.-]+(?:\.[\w.-]+)+[\w\-._~:/?#[\]@!$&'()*+,;=]+$/gi

export const CLOUD_HOSTNAMES = {
    [Region.US]: 'us.posthog.com',
    [Region.EU]: 'eu.posthog.com',
}

export const SESSION_RECORDINGS_PLAYLIST_FREE_COUNT = 5

// If _any_ item on a dashboard is older than this, dashboard is automatically reloaded
export const AUTO_REFRESH_DASHBOARD_THRESHOLD_HOURS = 20

export const GENERATED_DASHBOARD_PREFIX = 'Generated Dashboard'

export const ACTIVITY_PAGE_SIZE = 20
export const EVENT_DEFINITIONS_PER_PAGE = 50
export const PROPERTY_DEFINITIONS_PER_EVENT = 5
export const EVENT_PROPERTY_DEFINITIONS_PER_PAGE = 50
export const LOGS_PORTION_LIMIT = 50

export const SESSION_REPLAY_MINIMUM_DURATION_OPTIONS: LemonSelectOptions<number | null> = [
    {
        label: 'no minimum',
        value: null,
    },
    {
        label: '1',
        value: 1000,
    },
    {
        label: '2',
        value: 2000,
    },
    {
        label: '5',
        value: 5000,
    },
    {
        label: '10',
        value: 10000,
    },
    {
        label: '15',
        value: 15000,
    },
]

export const UNSUBSCRIBE_SURVEY_ID = '018b6e13-590c-0000-decb-c727a2b3f462'<|MERGE_RESOLUTION|>--- conflicted
+++ resolved
@@ -203,11 +203,7 @@
     INSIGHT_LOADING_BAR: 'insight-loading-bar', // owner: @aspicer
     SESSION_REPLAY_ARTIFICIAL_LAG: 'artificial-lag-query-performance', // owner: #team-replay
     PROXY_AS_A_SERVICE: 'proxy-as-a-service', // owner: #team-infrastructure
-<<<<<<< HEAD
     LIVE_EVENTS: 'live-events', // owner: @zach or @jams
-    ENABLE_SESSION_REPLAY_PA_ONBOARDING: 'enable-session-replay-pa-onboarding', // owner: #team-growth
-=======
->>>>>>> 9f5551ac
     SESSION_REPLAY_NETWORK_VIEW: 'session-replay-network-view', // owner: #team-replay
     SETTINGS_PERSONS_JOIN_MODE: 'settings-persons-join-mode', // owner: @robbie-c
     HOG: 'hog', // owner: @mariusandra
