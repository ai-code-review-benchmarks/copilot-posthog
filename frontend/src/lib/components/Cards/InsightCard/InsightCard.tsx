--- conflicted
+++ resolved
@@ -51,7 +51,6 @@
 import { ExportButton } from 'lib/components/ExportButton/ExportButton'
 import { BoldNumber } from 'scenes/insights/views/BoldNumber'
 import { SpinnerOverlay } from '../../Spinner/Spinner'
-<<<<<<< HEAD
 import {
     isFunnelsFilter,
     isPathsFilter,
@@ -59,10 +58,8 @@
     isStickinessFilter,
     isTrendsFilter,
 } from 'scenes/insights/sharedUtils'
-=======
 import { CardMeta, Resizeable } from 'lib/components/Cards/Card'
 import { DashboardPrivilegeLevel } from 'lib/constants'
->>>>>>> fd6be186
 
 // TODO: Add support for Retention to InsightDetails
 export const INSIGHT_TYPES_WHERE_DETAILS_UNSUPPORTED: InsightType[] = [InsightType.RETENTION]
