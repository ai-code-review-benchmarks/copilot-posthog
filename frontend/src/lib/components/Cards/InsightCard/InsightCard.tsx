import clsx from 'clsx'
import { BindLogic, useActions, useValues } from 'kea'
import { capitalizeFirstLetter } from 'lib/utils'
import React, { useEffect, useState } from 'react'
import { Layout } from 'react-grid-layout'
import {
    FunnelInvalidExclusionState,
    FunnelSingleStepState,
    InsightEmptyState,
    InsightErrorState,
    InsightTimeoutState,
} from 'scenes/insights/EmptyStates'
import { insightLogic } from 'scenes/insights/insightLogic'
import { urls } from 'scenes/urls'
import { dashboardsModel } from '~/models/dashboardsModel'
import {
    ChartDisplayType,
    ChartParams,
    DashboardPlacement,
    DashboardTile,
    DashboardType,
    ExporterFormat,
    FilterType,
    InsightColor,
    InsightLogicProps,
    InsightModel,
    InsightType,
} from '~/types'
import { Splotch, SplotchColor } from 'lib/lemon-ui/Splotch'
import { LemonButton, LemonButtonWithDropdown } from 'lib/lemon-ui/LemonButton'
import { LemonDivider } from 'lib/lemon-ui/LemonDivider'
import { Link } from 'lib/lemon-ui/Link'
import { ObjectTags } from 'lib/components/ObjectTags/ObjectTags'
import { ResizeHandle1D, ResizeHandle2D } from '../handles'
import './InsightCard.scss'
import { InsightDetails } from './InsightDetails'
import { funnelLogic } from 'scenes/funnels/funnelLogic'
import { ActionsHorizontalBar, ActionsLineGraph, ActionsPie } from 'scenes/trends/viz'
import { DashboardInsightsTable } from 'scenes/insights/views/InsightsTable/DashboardInsightsTable'
import { Funnel } from 'scenes/funnels/Funnel'
import { RetentionContainer } from 'scenes/retention/RetentionContainer'
import { Paths } from 'scenes/paths/Paths'
import { eventUsageLogic } from 'lib/utils/eventUsageLogic'
import { summariseInsight } from 'scenes/insights/utils'
import { groupsModel } from '~/models/groupsModel'
import { cohortsModel } from '~/models/cohortsModel'
import { mathsLogic } from 'scenes/trends/mathsLogic'
import { WorldMap } from 'scenes/insights/views/WorldMap'
import { AlertMessage } from 'lib/lemon-ui/AlertMessage'
import { UserActivityIndicator } from '../../UserActivityIndicator/UserActivityIndicator'
import { ExportButton } from 'lib/components/ExportButton/ExportButton'
import { BoldNumber } from 'scenes/insights/views/BoldNumber'
import { SpinnerOverlay } from 'lib/lemon-ui/Spinner/Spinner'
import {
    isFilterWithDisplay,
    isFunnelsFilter,
    isPathsFilter,
    isRetentionFilter,
    isTrendsFilter,
} from 'scenes/insights/sharedUtils'
import { CardMeta, Resizeable } from 'lib/components/Cards/CardMeta'
import { DashboardPrivilegeLevel, FEATURE_FLAGS } from 'lib/constants'
import { Query } from '~/queries/Query/Query'
import { PieChartFilled } from '@ant-design/icons'
import { Tooltip } from 'lib/lemon-ui/Tooltip'
import { QueriesUnsupportedHere } from 'lib/components/Cards/InsightCard/QueriesUnsupportedHere'
import { featureFlagLogic } from 'lib/logic/featureFlagLogic'
import { TopHeading } from 'lib/components/Cards/InsightCard/TopHeading'

type DisplayedType = ChartDisplayType | 'RetentionContainer' | 'FunnelContainer' | 'PathsContainer'

const displayMap: Record<
    DisplayedType,
    {
        className: string
        element: (props: ChartParams) => JSX.Element | null
    }
> = {
    ActionsLineGraph: {
        className: 'graph',
        element: ActionsLineGraph,
    },
    ActionsLineGraphCumulative: {
        className: 'graph',
        element: ActionsLineGraph,
    },
    ActionsAreaGraph: {
        className: 'graph',
        element: ActionsLineGraph,
    },
    ActionsBar: {
        className: 'bar',
        element: ActionsLineGraph,
    },
    ActionsBarValue: {
        className: 'bar',
        element: ActionsHorizontalBar,
    },
    ActionsTable: {
        className: 'table',
        element: DashboardInsightsTable,
    },
    ActionsPie: {
        className: 'pie',
        element: ActionsPie,
    },
    FunnelContainer: {
        className: 'funnel',
        element: Funnel,
    },
    RetentionContainer: {
        className: 'retention',
        element: RetentionContainer,
    },
    PathsContainer: {
        className: 'paths-viz',
        element: Paths,
    },
    WorldMap: {
        className: 'world-map',
        element: WorldMap,
    },
    BoldNumber: {
        className: 'bold-number',
        element: BoldNumber,
    },
}

function getDisplayedType(filters: Partial<FilterType>): DisplayedType {
    return isRetentionFilter(filters)
        ? 'RetentionContainer'
        : isPathsFilter(filters)
        ? 'PathsContainer'
        : isFunnelsFilter(filters)
        ? 'FunnelContainer'
        : isFilterWithDisplay(filters)
        ? filters.display || ChartDisplayType.ActionsLineGraph
        : ChartDisplayType.ActionsLineGraph
}

export interface InsightCardProps extends Resizeable, React.HTMLAttributes<HTMLDivElement> {
    /** Insight to display. */
    insight: InsightModel
    /** id of the dashboard the card is on (when the card is being displayed on a dashboard) **/
    dashboardId?: DashboardType['id']
    /** Whether the insight is loading. */
    loading?: boolean
    /** Whether an error occurred on the server. */
    apiErrored?: boolean
    /** Whether the card should be highlighted with a blue border. */
    highlighted?: boolean
    /** Whether loading timed out. */
    timedOut?: boolean
    /** Whether the editing controls should be enabled or not. */
    showEditingControls?: boolean
    /** Whether the  controls for showing details should be enabled or not. */
    showDetailsControls?: boolean
    /** Layout of the card on a grid. */
    layout?: Layout
    ribbonColor?: InsightColor | null
    updateColor?: (newColor: DashboardTile['color']) => void
    removeFromDashboard?: () => void
    deleteWithUndo?: () => void
    refresh?: () => void
    rename?: () => void
    duplicate?: () => void
    moveToDashboard?: (dashboard: DashboardType) => void
    /** buttons to add to the "more" menu on the card**/
    moreButtons?: JSX.Element | null
    placement: DashboardPlacement | 'SavedInsightGrid'
}

interface InsightMetaProps
    extends Pick<
        InsightCardProps,
        | 'insight'
        | 'ribbonColor'
        | 'updateColor'
        | 'removeFromDashboard'
        | 'deleteWithUndo'
        | 'refresh'
        | 'rename'
        | 'duplicate'
        | 'dashboardId'
        | 'moveToDashboard'
        | 'showEditingControls'
        | 'showDetailsControls'
        | 'moreButtons'
    > {
    /**
     * Optional callback to update height of the primary InsightMeta div. Allow for coordinating InsightViz height
     * with InsightMeta in a way that makes it possible for meta to overlay viz in expanded (InsightDetails) state.
     */
    setPrimaryHeight?: (primaryHeight: number | undefined) => void
    areDetailsShown?: boolean
    setAreDetailsShown?: React.Dispatch<React.SetStateAction<boolean>>
}

function InsightMeta({
    insight,
    ribbonColor,
    dashboardId,
    updateColor,
    removeFromDashboard,
    deleteWithUndo,
    refresh,
    rename,
    duplicate,
    moveToDashboard,
    setPrimaryHeight,
    areDetailsShown,
    setAreDetailsShown,
    showEditingControls = true,
    showDetailsControls = true,
    moreButtons,
}: InsightMetaProps): JSX.Element {
    const { short_id, name, dashboards } = insight
    const { exporterResourceParams, insightProps } = useValues(insightLogic)
    const { reportDashboardItemRefreshed } = useActions(eventUsageLogic)
    const { aggregationLabel } = useValues(groupsModel)
    const { cohortsById } = useValues(cohortsModel)
    const { nameSortedDashboards } = useValues(dashboardsModel)
    const { mathDefinitions } = useValues(mathsLogic)
    const { featureFlags } = useValues(featureFlagLogic)

    const otherDashboards: DashboardType[] = nameSortedDashboards.filter(
        (d: DashboardType) => !dashboards?.includes(d.id)
    )
    const editable = insight.effective_privilege_level >= DashboardPrivilegeLevel.CanEdit

    // not all interactions are currently implemented for queries
    const allInteractionsAllowed = !insight.query

    const summary = summariseInsight(
        !!featureFlags[FEATURE_FLAGS.DATA_EXPLORATION_INSIGHTS],
        insight.query,
        aggregationLabel,
        cohortsById,
        mathDefinitions,
        insight.filters
    )

    return (
        <CardMeta
            setPrimaryHeight={setPrimaryHeight}
            ribbonColor={ribbonColor}
            showEditingControls={showEditingControls}
            showDetailsControls={showDetailsControls}
            setAreDetailsShown={setAreDetailsShown}
            areDetailsShown={areDetailsShown}
            className={'border-b'}
            topHeading={<TopHeading insight={insight} />}
            meta={
                <>
                    <Link to={urls.insightView(short_id)}>
                        <h4 title={name} data-attr="insight-card-title">
                            {name || <i>{summary}</i>}
                        </h4>
                    </Link>

                    {!!insight.description && <div className="CardMeta__description">{insight.description}</div>}
                    {insight.tags && insight.tags.length > 0 && <ObjectTags tags={insight.tags} staticOnly />}
                    <UserActivityIndicator at={insight.last_modified_at} by={insight.last_modified_by} />
                </>
            }
            metaDetails={<InsightDetails insight={insight} />}
            samplingNotice={
                insight.filters.sampling_factor && insight.filters.sampling_factor < 1 ? (
                    <Tooltip
                        title={`Insight contains data sampled at a ${100 * insight.filters.sampling_factor}% rate`}
                    >
                        <PieChartFilled className="mr-2" style={{ color: 'var(--primary-light)' }} />
                    </Tooltip>
                ) : null
            }
            moreButtons={
                <>
                    {allInteractionsAllowed && (
                        <>
                            <LemonButton status="stealth" to={urls.insightView(short_id)} fullWidth>
                                View
                            </LemonButton>
                            {refresh && (
                                <LemonButton
                                    status="stealth"
                                    onClick={() => {
                                        refresh()
                                        reportDashboardItemRefreshed(insight)
                                    }}
                                    fullWidth
                                >
                                    Refresh
                                </LemonButton>
                            )}
                        </>
                    )}
                    {editable && updateColor && (
                        <LemonButtonWithDropdown
                            status="stealth"
                            dropdown={{
                                overlay: Object.values(InsightColor).map((availableColor) => (
                                    <LemonButton
                                        key={availableColor}
                                        active={availableColor === (ribbonColor || InsightColor.White)}
                                        status="stealth"
                                        onClick={() => updateColor(availableColor)}
                                        icon={
                                            availableColor !== InsightColor.White ? (
                                                <Splotch color={availableColor as string as SplotchColor} />
                                            ) : null
                                        }
                                        fullWidth
                                    >
                                        {availableColor !== InsightColor.White
                                            ? capitalizeFirstLetter(availableColor)
                                            : 'No color'}
                                    </LemonButton>
                                )),
                                placement: 'right-start',
                                fallbackPlacements: ['left-start'],
                                actionable: true,
                                closeParentPopoverOnClickInside: true,
                            }}
                            fullWidth
                        >
                            Set color
                        </LemonButtonWithDropdown>
                    )}
                    {editable && moveToDashboard && otherDashboards.length > 0 && (
                        <LemonButtonWithDropdown
                            status="stealth"
                            dropdown={{
                                overlay: otherDashboards.map((otherDashboard) => (
                                    <LemonButton
                                        key={otherDashboard.id}
                                        status="stealth"
                                        onClick={() => {
                                            moveToDashboard(otherDashboard)
                                        }}
                                        fullWidth
                                    >
                                        {otherDashboard.name || <i>Untitled</i>}
                                    </LemonButton>
                                )),
                                placement: 'right-start',
                                fallbackPlacements: ['left-start'],
                                actionable: true,
                                closeParentPopoverOnClickInside: true,
                            }}
                            fullWidth
                        >
                            Move to
                        </LemonButtonWithDropdown>
                    )}
                    <LemonDivider />
                    {editable && allInteractionsAllowed && (
                        <LemonButton status="stealth" to={urls.insightEdit(short_id)} fullWidth>
                            Edit
                        </LemonButton>
                    )}
                    {editable && (
                        <LemonButton status="stealth" onClick={rename} fullWidth>
                            Rename
                        </LemonButton>
                    )}
                    <LemonButton
                        status="stealth"
                        onClick={duplicate}
                        fullWidth
                        data-attr={
                            dashboardId ? 'duplicate-insight-from-dashboard' : 'duplicate-insight-from-card-list-view'
                        }
                    >
                        Duplicate
                    </LemonButton>
                    <LemonDivider />
                    {exporterResourceParams ? (
                        <ExportButton
                            fullWidth
                            items={[
                                {
                                    export_format: ExporterFormat.PNG,
                                    insight: insight.id,
                                    dashboard: insightProps.dashboardId,
                                },
                                {
                                    export_format: ExporterFormat.CSV,
                                    export_context: exporterResourceParams,
                                },
                            ]}
                        />
                    ) : null}
                    {moreButtons && (
                        <>
                            <LemonDivider />
                            {moreButtons}
                        </>
                    )}
                    {editable && (
                        <>
                            <LemonDivider />
                            {removeFromDashboard ? (
                                <LemonButton status="danger" onClick={removeFromDashboard} fullWidth>
                                    Remove from dashboard
                                </LemonButton>
                            ) : allInteractionsAllowed ? (
                                <LemonButton status="danger" onClick={deleteWithUndo} fullWidth>
                                    Delete insight
                                </LemonButton>
                            ) : null}
                        </>
                    )}
                </>
            }
        />
    )
}

<<<<<<< HEAD
export function TopHeading({ insight }: { insight: InsightModel }): JSX.Element {
    const { filters, query } = insight

    let insightType: InsightTypeMetadata

    // check the query first because the backend still adds defaults to empty filters :/
    if (!!query?.kind) {
        insightType = QUERY_TYPES_METADATA[query.kind]
    } else if (!!filters.insight) {
        insightType = INSIGHT_TYPES_METADATA[filters.insight]
    } else {
        // maintain the existing default
        insightType = INSIGHT_TYPES_METADATA[InsightType.TRENDS]
    }

    let { date_from, date_to } = filters
    if (!!query) {
        const queryDateRange = dateRangeFor(query)
        if (!!queryDateRange) {
            date_from = queryDateRange.date_from
            date_to = queryDateRange.date_to
        }
    }

    const defaultDateRange = query == undefined || isInsightQueryNode(query) ? 'Last 7 days' : null
    return (
        <>
            <span title={insightType?.description}>{insightType?.name}</span> •{' '}
            {dateFilterToText(date_from, date_to, defaultDateRange)}
        </>
    )
}

=======
>>>>>>> 9e78e805
function VizComponentFallback(): JSX.Element {
    return <AlertMessage type="warning">Unknown insight display type</AlertMessage>
}

export interface InsightVizProps
    extends Pick<InsightCardProps, 'insight' | 'loading' | 'apiErrored' | 'timedOut' | 'style'> {
    tooFewFunnelSteps?: boolean
    invalidFunnelExclusion?: boolean
    empty?: boolean
    setAreDetailsShown?: React.Dispatch<React.SetStateAction<boolean>>
}

export function InsightViz({
    insight,
    loading,
    setAreDetailsShown,
    style,
    apiErrored,
    timedOut,
    empty,
    tooFewFunnelSteps,
    invalidFunnelExclusion,
}: InsightVizProps): JSX.Element {
    const displayedType = getDisplayedType(insight.filters)
    const VizComponent = displayMap[displayedType]?.element || VizComponentFallback

    useEffect(() => {
        // If displaying a BoldNumber Trends insight, we need to fire the window resize event
        // Without this, the value is only autosized before `metaPrimaryHeight` is determined, so it's wrong
        // With this, autosizing runs again after `metaPrimaryHeight` is ready
        if (
            // `display` should be ignored in non-Trends insight
            isTrendsFilter(insight.filters) &&
            insight.filters.display === ChartDisplayType.BoldNumber
        ) {
            window.dispatchEvent(new Event('resize'))
        }
    }, [style?.height])

    return (
        <div
            className="InsightViz"
            // eslint-disable-next-line react/forbid-dom-props
            style={style}
            onClick={
                setAreDetailsShown
                    ? () => {
                          setAreDetailsShown?.(false)
                      }
                    : undefined
            }
        >
            {loading && !timedOut && <SpinnerOverlay />}
            {tooFewFunnelSteps ? (
                <FunnelSingleStepState actionable={false} />
            ) : invalidFunnelExclusion ? (
                <FunnelInvalidExclusionState />
            ) : empty ? (
                <InsightEmptyState />
            ) : timedOut ? (
                <InsightTimeoutState
                    isLoading={!!loading}
                    insightProps={{ dashboardItemId: undefined }}
                    insightType={insight.filters.insight}
                />
            ) : apiErrored && !loading ? (
                <InsightErrorState excludeDetail />
            ) : (
                !apiErrored && <VizComponent inCardView={true} showPersonsModal={false} />
            )}
        </div>
    )
}

function InsightCardInternal(
    {
        insight,
        dashboardId,
        ribbonColor,
        loading,
        apiErrored,
        timedOut,
        highlighted,
        showResizeHandles,
        canResizeWidth,
        showEditingControls,
        showDetailsControls,
        updateColor,
        removeFromDashboard,
        deleteWithUndo,
        refresh,
        rename,
        duplicate,
        moveToDashboard,
        className,
        children,
        moreButtons,
        placement,
        ...divProps
    }: InsightCardProps,
    ref: React.Ref<HTMLDivElement>
): JSX.Element {
    const insightLogicProps: InsightLogicProps = {
        dashboardItemId: insight.short_id,
        dashboardId: dashboardId,
        cachedInsight: insight,
        doNotLoad: true,
    }

    const { timedOutQueryId, erroredQueryId, insightLoading, isUsingDashboardQueryTiles } = useValues(
        insightLogic(insightLogicProps)
    )
    const { isFunnelWithEnoughSteps, hasFunnelResults, areExclusionFiltersValid } = useValues(
        funnelLogic(insightLogicProps)
    )

    let tooFewFunnelSteps = false
    let invalidFunnelExclusion = false
    let empty = false
    if (insight.filters.insight === InsightType.FUNNELS) {
        if (!isFunnelWithEnoughSteps) {
            tooFewFunnelSteps = true
        } else if (!areExclusionFiltersValid) {
            invalidFunnelExclusion = true
        }
        if (!hasFunnelResults) {
            empty = true
        }
    }
    if (insightLoading) {
        loading = true
    }
    if (!!erroredQueryId) {
        apiErrored = true
    }
    if (!!timedOutQueryId) {
        timedOut = true
    }

    const [metaPrimaryHeight, setMetaPrimaryHeight] = useState<number | undefined>(undefined)
    const [areDetailsShown, setAreDetailsShown] = useState(false)

    const exportedAndCached = placement == DashboardPlacement.Export && !!insight.result
    const sharedAndCached = placement == DashboardPlacement.Public && !!insight.result
    const canMakeQueryAPICalls =
        placement === 'SavedInsightGrid' ||
        [DashboardPlacement.Dashboard, DashboardPlacement.ProjectHomepage, DashboardPlacement.FeatureFlag].includes(
            placement
        )

    return (
        <div
            className={clsx('InsightCard border', highlighted && 'InsightCard--highlighted', className)}
            data-attr="insight-card"
            {...divProps}
            ref={ref}
        >
            <BindLogic logic={insightLogic} props={insightLogicProps}>
                <InsightMeta
                    insight={insight}
                    ribbonColor={ribbonColor}
                    dashboardId={dashboardId}
                    updateColor={updateColor}
                    removeFromDashboard={removeFromDashboard}
                    deleteWithUndo={deleteWithUndo}
                    refresh={refresh}
                    rename={rename}
                    duplicate={duplicate}
                    moveToDashboard={moveToDashboard}
                    setPrimaryHeight={setMetaPrimaryHeight}
                    areDetailsShown={areDetailsShown}
                    setAreDetailsShown={setAreDetailsShown}
                    showEditingControls={showEditingControls}
                    showDetailsControls={showDetailsControls}
                    moreButtons={moreButtons}
                />
                {!!insight.query ? (
                    <div
                        className="InsightViz p-2"
                        // eslint-disable-next-line react/forbid-dom-props
                        style={
                            metaPrimaryHeight
                                ? {
                                      height: `calc(100% - ${metaPrimaryHeight}px - 2rem /* margins */ - 1px /* border */)`,
                                  }
                                : undefined
                        }
                    >
                        {exportedAndCached || sharedAndCached ? (
                            <Query query={insight.query} cachedResults={insight.result} />
                        ) : isUsingDashboardQueryTiles && canMakeQueryAPICalls ? (
                            <Query query={insight.query} />
                        ) : (
                            <QueriesUnsupportedHere />
                        )}
                    </div>
                ) : (
                    <InsightViz
                        insight={insight}
                        loading={loading}
                        apiErrored={apiErrored}
                        timedOut={timedOut}
                        empty={empty}
                        tooFewFunnelSteps={tooFewFunnelSteps}
                        invalidFunnelExclusion={invalidFunnelExclusion}
                        style={
                            metaPrimaryHeight
                                ? {
                                      height: `calc(100% - ${metaPrimaryHeight}px - 2rem /* margins */ - 1px /* border */)`,
                                  }
                                : undefined
                        }
                        setAreDetailsShown={setAreDetailsShown}
                    />
                )}
            </BindLogic>
            {showResizeHandles && (
                <>
                    {canResizeWidth ? <ResizeHandle1D orientation="vertical" /> : null}
                    <ResizeHandle1D orientation="horizontal" />
                    {canResizeWidth ? <ResizeHandle2D /> : null}
                </>
            )}
            {children /* Extras, such as resize handles */}
        </div>
    )
}
export const InsightCard = React.forwardRef(InsightCardInternal) as typeof InsightCardInternal<|MERGE_RESOLUTION|>--- conflicted
+++ resolved
@@ -416,42 +416,6 @@
     )
 }
 
-<<<<<<< HEAD
-export function TopHeading({ insight }: { insight: InsightModel }): JSX.Element {
-    const { filters, query } = insight
-
-    let insightType: InsightTypeMetadata
-
-    // check the query first because the backend still adds defaults to empty filters :/
-    if (!!query?.kind) {
-        insightType = QUERY_TYPES_METADATA[query.kind]
-    } else if (!!filters.insight) {
-        insightType = INSIGHT_TYPES_METADATA[filters.insight]
-    } else {
-        // maintain the existing default
-        insightType = INSIGHT_TYPES_METADATA[InsightType.TRENDS]
-    }
-
-    let { date_from, date_to } = filters
-    if (!!query) {
-        const queryDateRange = dateRangeFor(query)
-        if (!!queryDateRange) {
-            date_from = queryDateRange.date_from
-            date_to = queryDateRange.date_to
-        }
-    }
-
-    const defaultDateRange = query == undefined || isInsightQueryNode(query) ? 'Last 7 days' : null
-    return (
-        <>
-            <span title={insightType?.description}>{insightType?.name}</span> •{' '}
-            {dateFilterToText(date_from, date_to, defaultDateRange)}
-        </>
-    )
-}
-
-=======
->>>>>>> 9e78e805
 function VizComponentFallback(): JSX.Element {
     return <AlertMessage type="warning">Unknown insight display type</AlertMessage>
 }
