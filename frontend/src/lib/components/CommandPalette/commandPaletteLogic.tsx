import {
    IconApps,
    IconCalculator,
    IconChat,
    IconCheck,
    IconCursor,
    IconDashboard,
    IconDatabase,
    IconDay,
    IconExternal,
    IconEye,
    IconFunnels,
    IconGear,
    IconGithub,
    IconGraph,
    IconHogQL,
    IconHome,
    IconKeyboard,
    IconLaptop,
    IconLeave,
    IconLifecycle,
    IconList,
    IconLive,
    IconNight,
    IconNotebook,
    IconPageChart,
    IconPeople,
    IconPeopleFilled,
    IconPieChart,
    IconRetention,
    IconRewindPlay,
    IconRocket,
    IconServer,
    IconStickiness,
    IconTestTube,
    IconThoughtBubble,
    IconToggle,
    IconToolbar,
    IconTrends,
    IconUnlock,
    IconUserPaths,
} from '@posthog/icons'
import { Parser } from 'expr-eval'
import Fuse from 'fuse.js'
import { actions, connect, events, kea, listeners, path, reducers, selectors } from 'kea'
import { router } from 'kea-router'
import api from 'lib/api'
import { FEATURE_FLAGS } from 'lib/constants'
import { IconFlare } from 'lib/lemon-ui/icons'
import { ProfilePicture } from 'lib/lemon-ui/ProfilePicture'
import { featureFlagLogic } from 'lib/logic/featureFlagLogic'
import { isMobile, isURL, uniqueBy } from 'lib/utils'
import { copyToClipboard } from 'lib/utils/copyToClipboard'
import posthog from 'posthog-js'
import { newDashboardLogic } from 'scenes/dashboard/newDashboardLogic'
import { insightTypeURL } from 'scenes/insights/utils'
import { preflightLogic } from 'scenes/PreflightCheck/preflightLogic'
import { teamLogic } from 'scenes/teamLogic'
import { urls } from 'scenes/urls'
import { userLogic } from 'scenes/userLogic'

import { dashboardsModel } from '~/models/dashboardsModel'
import { DashboardType, InsightType } from '~/types'

import { personalAPIKeysLogic } from '../../../scenes/settings/user/personalAPIKeysLogic'
import { hedgehogbuddyLogic } from '../HedgehogBuddy/hedgehogbuddyLogic'
import type { commandPaletteLogicType } from './commandPaletteLogicType'
import { openCHQueriesDebugModal } from './DebugCHQueries'

// If CommandExecutor returns CommandFlow, flow will be entered
export type CommandExecutor = () => CommandFlow | void

export interface CommandResultTemplate {
    icon: any // any, because Ant Design icons are some weird ForwardRefExoticComponent type
    display: string
    synonyms?: string[]
    prefixApplied?: string
    executor?: CommandExecutor | true // true means "just clear input"
    guarantee?: boolean // show result always and first, regardless of fuzzy search
}

export interface CommandResult extends CommandResultTemplate {
    source: Command | CommandFlow
}

export interface CommandResultDisplayable extends CommandResult {
    index: number
}

export type CommandResolver = (
    argument?: string,
    prefixApplied?: string
) => CommandResultTemplate[] | CommandResultTemplate | null

export interface Command {
    key: string // Unique command identification key
    prefixes?: string[] // Command prefixes, e.g. "go to". Prefix-less case is dynamic base command (e.g. Dashboard)
    resolver: CommandResolver | CommandResultTemplate[] | CommandResultTemplate // Resolver based on arguments (prefix excluded)
    scope: string
}

export interface CommandFlow {
    icon?: any
    instruction?: string
    resolver: CommandResolver | CommandResultTemplate[] | CommandResultTemplate
    scope?: string
    previousFlow?: CommandFlow | null
}

export interface CommandRegistrations {
    [commandKey: string]: Command
}

export type RegExpCommandPairs = [RegExp | null, Command][]

const RESULTS_MAX = 5

const GLOBAL_COMMAND_SCOPE = 'global'

function resolveCommand(source: Command | CommandFlow, argument?: string, prefixApplied?: string): CommandResult[] {
    // run resolver or use ready-made results
    let results = source.resolver instanceof Function ? source.resolver(argument, prefixApplied) : source.resolver
    if (!results) {
        return []
    } // skip if no result
    if (!Array.isArray(results)) {
        results = [results]
    } // work with a single result and with an array of results
    const resultsWithCommand: CommandResult[] = results.map((result) => {
        return { ...result, source }
    })
    return resultsWithCommand
}

export const commandPaletteLogic = kea<commandPaletteLogicType>([
    path(['lib', 'components', 'CommandPalette', 'commandPaletteLogic']),
    connect({
<<<<<<< HEAD
        actions: [personalAPIKeysLogic, ['createKey'], userLogic, ['updateUser'], router, ['push']],
        values: [teamLogic, ['currentTeam'], userLogic, ['user'], featureFlagLogic, ['featureFlags']],
=======
        actions: [
            personalAPIKeysLogic,
            ['createKey'],
            router,
            ['push'],
            themeLogic,
            ['overrideTheme'],
            hedgehogbuddyLogic,
            ['setHedgehogModeEnabled'],
        ],
        values: [
            teamLogic,
            ['currentTeam'],
            userLogic,
            ['user'],
            featureFlagLogic,
            ['featureFlags'],
            hedgehogbuddyLogic,
            ['hedgehogModeEnabled'],
        ],
>>>>>>> e6425142
        logic: [preflightLogic],
    }),
    actions({
        hidePalette: true,
        showPalette: true,
        togglePalette: true,
        setInput: (input: string) => ({ input }),
        onArrowUp: true,
        onArrowDown: (maxIndex: number) => ({ maxIndex }),
        onMouseEnterResult: (index: number) => ({ index }),
        onMouseLeaveResult: true,
        executeResult: (result: CommandResult) => ({ result }),
        activateFlow: (flow: CommandFlow | null) => ({ flow }),
        backFlow: true,
        registerCommand: (command: Command) => ({ command }),
        deregisterCommand: (commandKey: string) => ({ commandKey }),
        setCustomCommand: (commandKey: string) => ({ commandKey }),
        deregisterScope: (scope: string) => ({ scope }),
    }),
    reducers({
        isPaletteShown: [
            false,
            {
                hidePalette: () => false,
                showPalette: () => true,
                togglePalette: (previousState) => !previousState,
            },
        ],
        keyboardResultIndex: [
            0,
            {
                setInput: () => 0,
                executeResult: () => 0,
                activateFlow: () => 0,
                backFlow: () => 0,
                onArrowUp: (previousIndex) => (previousIndex > 0 ? previousIndex - 1 : 0),
                onArrowDown: (previousIndex, { maxIndex }) => (previousIndex < maxIndex ? previousIndex + 1 : maxIndex),
            },
        ],
        hoverResultIndex: [
            null as number | null,
            {
                activateFlow: () => null,
                backFlow: () => null,
                onMouseEnterResult: (_, { index }) => index,
                onMouseLeaveResult: () => null,
                onArrowUp: () => null,
                onArrowDown: () => null,
            },
        ],
        input: [
            '',
            {
                setInput: (_, { input }) => input,
                activateFlow: () => '',
                backFlow: () => '',
                executeResult: () => '',
            },
        ],
        activeFlow: [
            null as CommandFlow | null,
            {
                activateFlow: (currentFlow, { flow }) =>
                    flow ? { ...flow, scope: flow.scope ?? currentFlow?.scope, previousFlow: currentFlow } : null,
                backFlow: (currentFlow) => currentFlow?.previousFlow ?? null,
            },
        ],
        rawCommandRegistrations: [
            {} as CommandRegistrations,
            {
                registerCommand: (commands, { command }) => {
                    return { ...commands, [command.key]: command }
                },
                deregisterCommand: (commands, { commandKey }) => {
                    const { [commandKey]: _discard, ...cleanedCommands } = commands
                    return cleanedCommands
                },
            },
        ],
    }),
    selectors({
        isUsingCmdKSearch: [
            (selectors) => [selectors.featureFlags],
            (featureFlags) => featureFlags[FEATURE_FLAGS.POSTHOG_3000],
        ],
        isSqueak: [
            (selectors) => [selectors.input],
            (input: string) => {
                return input.trim().toLowerCase() === 'squeak'
            },
        ],
        activeResultIndex: [
            (selectors) => [selectors.keyboardResultIndex, selectors.hoverResultIndex],
            (keyboardResultIndex: number, hoverResultIndex: number | null) => {
                return hoverResultIndex ?? keyboardResultIndex
            },
        ],
        commandRegistrations: [
            (selectors) => [
                selectors.rawCommandRegistrations,
                selectors.isUsingCmdKSearch,
                dashboardsModel.selectors.nameSortedDashboards,
                teamLogic.selectors.currentTeam,
            ],
            (
                rawCommandRegistrations: CommandRegistrations,
                isUsingCmdKSearch,
                dashboards: DashboardType[]
            ): CommandRegistrations => {
                if (isUsingCmdKSearch) {
                    // do not add dashboards to commands, as they can be navigated to via search
                    return rawCommandRegistrations
                }

                return {
                    ...rawCommandRegistrations,
                    custom_dashboards: {
                        key: 'custom_dashboards',
                        resolver: dashboards.map((dashboard: DashboardType) => ({
                            key: `dashboard_${dashboard.id}`,
                            icon: IconPageChart,
                            display: `Go to dashboard: ${dashboard.name}`,
                            executor: () => {
                                const { push } = router.actions
                                push(urls.dashboard(dashboard.id))
                            },
                        })),
                        scope: GLOBAL_COMMAND_SCOPE,
                    },
                }
            },
        ],
        regexpCommandPairs: [
            (selectors) => [selectors.commandRegistrations],
            (commandRegistrations: CommandRegistrations) => {
                const array: RegExpCommandPairs = []
                for (const command of Object.values(commandRegistrations)) {
                    if (command.prefixes) {
                        array.push([new RegExp(`^\\s*(${command.prefixes.join('|')})(?:\\s+(.*)|$)`, 'i'), command])
                    } else {
                        array.push([null, command])
                    }
                }
                return array
            },
        ],
        commandSearchResults: [
            (selectors) => [
                selectors.isPaletteShown,
                selectors.regexpCommandPairs,
                selectors.input,
                selectors.activeFlow,
                selectors.isSqueak,
            ],
            (
                isPaletteShown: boolean,
                regexpCommandPairs: RegExpCommandPairs,
                argument: string,
                activeFlow: CommandFlow | null,
                isSqueak: boolean
            ) => {
                if (!isPaletteShown || isSqueak) {
                    return []
                }
                if (activeFlow) {
                    return resolveCommand(activeFlow, argument)
                }
                let directResults: CommandResult[] = []
                let prefixedResults: CommandResult[] = []
                for (const [regexp, command] of regexpCommandPairs) {
                    if (regexp) {
                        const match = argument.match(regexp)
                        if (match && match[1]) {
                            prefixedResults = [...prefixedResults, ...resolveCommand(command, match[2], match[1])]
                        }
                    }
                    directResults = [...directResults, ...resolveCommand(command, argument)]
                }
                const allResults = directResults.concat(prefixedResults)
                let fusableResults: CommandResult[] = []
                let guaranteedResults: CommandResult[] = []
                for (const result of allResults) {
                    if (result.guarantee) {
                        guaranteedResults.push(result)
                    } else {
                        fusableResults.push(result)
                    }
                }
                fusableResults = uniqueBy(fusableResults, (result) => result.display)
                guaranteedResults = uniqueBy(guaranteedResults, (result) => result.display)
                const fusedResults = argument
                    ? new Fuse(fusableResults, {
                          keys: ['display', 'synonyms'],
                      })
                          .search(argument)
                          .slice(0, RESULTS_MAX)
                          .map((result) => result.item)
                    : fusableResults.slice(0, RESULTS_MAX)
                return guaranteedResults.concat(fusedResults)
            },
        ],
        commandSearchResultsGrouped: [
            (selectors) => [selectors.commandSearchResults, selectors.activeFlow],
            (commandSearchResults: CommandResult[], activeFlow: CommandFlow | null) => {
                const resultsGrouped: {
                    [scope: string]: CommandResult[]
                } = {}
                if (activeFlow) {
                    resultsGrouped[activeFlow.scope ?? '?'] = []
                }
                for (const result of commandSearchResults) {
                    const scope: string = result.source.scope ?? '?'
                    if (!(scope in resultsGrouped)) {
                        resultsGrouped[scope] = []
                    } // Ensure there's an array to push to
                    resultsGrouped[scope].push({ ...result })
                }
                let rollingGroupIndex = 0
                let rollingResultIndex = 0
                const resultsGroupedInOrder: [string, CommandResultDisplayable[]][] = []
                for (const [group, results] of Object.entries(resultsGrouped)) {
                    resultsGroupedInOrder.push([group, []])
                    for (const result of results) {
                        resultsGroupedInOrder[rollingGroupIndex][1].push({ ...result, index: rollingResultIndex++ })
                    }
                    rollingGroupIndex++
                }
                return resultsGroupedInOrder
            },
        ],
    }),
    listeners(({ actions, values }) => ({
        showPalette: () => {
            posthog.capture('palette shown', { isMobile: isMobile() })
        },
        togglePalette: () => {
            if (values.isPaletteShown) {
                posthog.capture('palette shown', { isMobile: isMobile() })
            }
        },
        executeResult: ({ result }: { result: CommandResult }) => {
            if (result.executor === true) {
                actions.activateFlow(null)
                actions.hidePalette()
            } else {
                const possibleFlow = result.executor?.() || null
                actions.activateFlow(possibleFlow)
                if (!possibleFlow) {
                    actions.hidePalette()
                }
            }
            // Capture command execution, without useless data
            const { icon, index, ...cleanedResult }: Record<string, any> = result
            const { resolver, ...cleanedCommand } = cleanedResult.source
            cleanedResult.source = cleanedCommand
            cleanedResult.isMobile = isMobile()
            posthog.capture('palette command executed', cleanedResult)
        },
        deregisterScope: ({ scope }) => {
            for (const command of Object.values(values.commandRegistrations)) {
                if (command.scope === scope) {
                    actions.deregisterCommand(command.key)
                }
            }
        },
        setInput: async ({ input }, breakpoint) => {
            await breakpoint(300)
            if (input.length > 8) {
                const response = await api.persons.list({ search: input })
                const person = response.results[0]
                if (person) {
                    actions.registerCommand({
                        key: `person-${person.distinct_ids[0]}`,
                        resolver: [
                            {
                                icon: IconPeopleFilled,
                                display: `View person ${input}`,
                                executor: () => {
                                    const { push } = router.actions
                                    push(urls.personByDistinctId(person.distinct_ids[0]))
                                },
                            },
                        ],
                        scope: GLOBAL_COMMAND_SCOPE,
                    })
                }
            }
        },
    })),
    events(({ actions, values }) => ({
        afterMount: () => {
            const { push } = actions

            const goTo: Command = {
                key: 'go-to',
                scope: GLOBAL_COMMAND_SCOPE,
                prefixes: ['open', 'visit'],
                resolver: [
                    {
                        icon: IconDashboard,
                        display: 'Go to Dashboards',
                        executor: () => {
                            push(urls.dashboards())
                        },
                    },
                    {
                        icon: IconHome,
                        display: 'Go to Project homepage',
                        executor: () => {
                            push(urls.projectHomepage())
                        },
                    },
                    {
                        icon: IconGraph,
                        display: 'Go to Insights',
                        executor: () => {
                            push(urls.savedInsights())
                        },
                    },
                    {
                        icon: IconTrends,
                        display: 'Create a new Trend insight',
                        executor: () => {
                            // TODO: Don't reset insight on change
                            push(urls.insightNew({ insight: InsightType.TRENDS }))
                        },
                    },
                    {
                        icon: IconFunnels,
                        display: 'Create a new Funnel insight',
                        executor: () => {
                            // TODO: Don't reset insight on change
                            push(urls.insightNew({ insight: InsightType.FUNNELS }))
                        },
                    },
                    {
                        icon: IconRetention,
                        display: 'Create a new Retention insight',
                        executor: () => {
                            // TODO: Don't reset insight on change
                            push(urls.insightNew({ insight: InsightType.RETENTION }))
                        },
                    },
                    {
                        icon: IconUserPaths,
                        display: 'Create a new Paths insight',
                        executor: () => {
                            // TODO: Don't reset insight on change
                            push(urls.insightNew({ insight: InsightType.PATHS }))
                        },
                    },
                    {
                        icon: IconStickiness,
                        display: 'Create a new Stickiness insight',
                        executor: () => {
                            // TODO: Don't reset insight on change
                            push(urls.insightNew({ insight: InsightType.STICKINESS }))
                        },
                    },
                    {
                        icon: IconLifecycle,
                        display: 'Create a new Lifecycle insight',
                        executor: () => {
                            // TODO: Don't reset insight on change
                            push(urls.insightNew({ insight: InsightType.LIFECYCLE }))
                        },
                    },
                    {
                        icon: IconHogQL,
                        display: 'Create a new HogQL insight',
                        synonyms: ['hogql', 'sql'],
                        executor: () => {
                            // TODO: Don't reset insight on change
                            push(insightTypeURL(Boolean(values.featureFlags[FEATURE_FLAGS.BI_VIZ]))[InsightType.SQL])
                        },
                    },
                    {
                        icon: IconNotebook,
                        display: 'Go to Notebooks',
                        executor: () => {
                            push(urls.notebooks())
                        },
                    },
                    {
                        icon: IconLive,
                        display: 'Go to Events explorer',
                        executor: () => {
                            push(urls.events())
                        },
                    },
                    {
                        icon: IconDatabase,
                        display: 'Go to Data management',
                        synonyms: ['events'],
                        executor: () => {
                            push(urls.eventDefinitions())
                        },
                    },
                    {
                        icon: IconCursor,
                        display: 'Go to Actions',
                        executor: () => {
                            push(urls.actions())
                        },
                    },
                    {
                        icon: IconList,
                        display: 'Go to Properties',
                        executor: () => {
                            push(urls.propertyDefinitions())
                        },
                    },
                    {
                        icon: IconThoughtBubble,
                        display: 'Go to Annotations',
                        executor: () => {
                            push(urls.annotations())
                        },
                    },
                    {
                        icon: IconPeople,
                        display: 'Go to Persons',
                        synonyms: ['people'],
                        executor: () => {
                            push(urls.persons())
                        },
                    },
                    {
                        icon: IconPeople,
                        display: 'Go to Cohorts',
                        executor: () => {
                            push(urls.cohorts())
                        },
                    },
                    ...(values.featureFlags[FEATURE_FLAGS.WEB_ANALYTICS]
                        ? [
                              {
                                  icon: IconPieChart,
                                  display: 'Go to Web analytics',
                                  executor: () => {
                                      push(urls.webAnalytics())
                                  },
                              },
                          ]
                        : []),
                    ...(values.featureFlags[FEATURE_FLAGS.DATA_WAREHOUSE]
                        ? [
                              {
                                  icon: IconServer,
                                  display: 'Go to Data warehouse',
                                  executor: () => {
                                      push(urls.dataWarehouse())
                                  },
                              },
                          ]
                        : []),
                    {
                        display: 'Go to Session replay',
                        icon: IconRewindPlay,
                        executor: () => {
                            push(urls.replay())
                        },
                    },
                    {
                        display: 'Go to Surveys',
                        icon: IconChat,
                        executor: () => {
                            push(urls.surveys())
                        },
                    },
                    {
                        icon: IconToggle,
                        display: 'Go to Feature flags',
                        executor: () => {
                            push(urls.featureFlags())
                        },
                    },
                    {
                        icon: IconTestTube,
                        display: 'Go to A/B testing',
                        executor: () => {
                            push(urls.experiments())
                        },
                    },
                    {
                        icon: IconRocket,
                        display: 'Go to Early access features',
                        executor: () => {
                            push(urls.earlyAccessFeatures())
                        },
                    },
                    {
                        icon: IconApps,
                        display: 'Go to Apps',
                        synonyms: ['integrations'],
                        executor: () => {
                            push(urls.projectApps())
                        },
                    },
                    {
                        icon: IconToolbar,
                        display: 'Go to Toolbar',
                        executor: () => {
                            push(urls.toolbarLaunch())
                        },
                    },
                    {
                        icon: IconGear,
                        display: 'Go to Project settings',
                        executor: () => {
                            push(urls.settings('project'))
                        },
                    },
                    {
                        icon: IconGear,
                        display: 'Go to Organization settings',
                        executor: () => {
                            push(urls.settings('organization'))
                        },
                    },
                    {
                        icon: () => (
                            <ProfilePicture name={values.user?.first_name} email={values.user?.email} size="xs" />
                        ),
                        display: 'Go to User settings',
                        synonyms: ['account', 'profile'],
                        executor: () => {
                            push(urls.settings('user'))
                        },
                    },
                    {
                        icon: IconLeave,
                        display: 'Log out',
                        executor: () => {
                            userLogic.actions.logout()
                        },
                    },
                ],
            }

            const debugClickhouseQueries: Command = {
                key: 'debug-clickhouse-queries',
                scope: GLOBAL_COMMAND_SCOPE,
                resolver:
                    userLogic.values.user?.is_staff ||
                    userLogic.values.user?.is_impersonated ||
                    preflightLogic.values.preflight?.is_debug ||
                    preflightLogic.values.preflight?.instance_preferences?.debug_queries
                        ? {
                              icon: IconDatabase,
                              display: 'Debug ClickHouse Queries',
                              executor: () => openCHQueriesDebugModal(),
                          }
                        : [],
            }

            const debugCopySessionRecordingURL: Command = {
                key: 'debug-copy-session-recording-url',
                scope: GLOBAL_COMMAND_SCOPE,
                resolver: {
                    icon: IconRewindPlay,
                    display: 'Debug: Copy the session recording link to clipboard',
                    executor: () => {
                        const url = posthog.get_session_replay_url({ withTimestamp: true, timestampLookBack: 30 })
                        void copyToClipboard(url, 'Current session recording link to clipboard')
                    },
                },
            }

            const calculator: Command = {
                key: 'calculator',
                scope: GLOBAL_COMMAND_SCOPE,
                resolver: (argument) => {
                    // don't try evaluating if there's no argument or if it's a plain number already
                    if (!argument || !isNaN(+argument)) {
                        return null
                    }
                    try {
                        const result = +Parser.evaluate(argument)
                        return isNaN(result)
                            ? null
                            : {
                                  icon: IconCalculator,
                                  display: `= ${result}`,
                                  guarantee: true,
                                  executor: () => {
                                      void copyToClipboard(result.toString(), 'calculation result')
                                  },
                              }
                    } catch {
                        return null
                    }
                },
            }

            const openUrls: Command = {
                key: 'open-urls',
                scope: GLOBAL_COMMAND_SCOPE,
                prefixes: ['open', 'visit'],
                resolver: (argument) => {
                    const results: CommandResultTemplate[] = (teamLogic.values.currentTeam?.app_urls ?? []).map(
                        (url: string) => ({
                            icon: IconExternal,
                            display: `Open ${url}`,
                            synonyms: [`Visit ${url}`],
                            executor: () => {
                                open(url)
                            },
                        })
                    )
                    if (argument && isURL(argument)) {
                        results.push({
                            icon: IconExternal,
                            display: `Open ${argument}`,
                            synonyms: [`Visit ${argument}`],
                            executor: () => {
                                open(argument)
                            },
                        })
                    }
                    results.push({
                        icon: IconExternal,
                        display: 'Open PostHog Docs',
                        synonyms: ['technical documentation'],
                        executor: () => {
                            open('https://posthog.com/docs')
                        },
                    })
                    return results
                },
            }

            const createPersonalApiKey: Command = {
                key: 'create-personal-api-key',
                scope: GLOBAL_COMMAND_SCOPE,
                resolver: {
                    icon: IconUnlock,
                    display: 'Create Personal API Key',
                    executor: () => ({
                        instruction: 'Give your key a label',
                        icon: IconKeyboard,
                        scope: 'Creating Personal API Key',
                        resolver: (argument) => {
                            if (argument?.length) {
                                return {
                                    icon: IconUnlock,
                                    display: `Create Key "${argument}"`,
                                    executor: () => {
                                        personalAPIKeysLogic.actions.createKey(argument)
                                        push(urls.settings('user'), {}, 'personal-api-keys')
                                    },
                                }
                            }
                            return null
                        },
                    }),
                },
            }

            const createDashboard: Command = {
                key: 'create-dashboard',
                scope: GLOBAL_COMMAND_SCOPE,
                resolver: {
                    icon: IconDashboard,
                    display: 'Create Dashboard',
                    executor: () => ({
                        instruction: 'Name your new dashboard',
                        icon: IconKeyboard,
                        scope: 'Creating Dashboard',
                        resolver: (argument) => {
                            if (argument?.length) {
                                return {
                                    icon: IconDashboard,
                                    display: `Create Dashboard "${argument}"`,
                                    executor: () => {
                                        newDashboardLogic.actions.addDashboard({ name: argument })
                                    },
                                }
                            }
                            return null
                        },
                    }),
                },
            }

            const shareFeedback: Command = {
                key: 'share-feedback',
                scope: GLOBAL_COMMAND_SCOPE,
                resolver: {
                    icon: IconThoughtBubble,
                    display: 'Share Feedback',
                    synonyms: ['send opinion', 'ask question', 'message posthog', 'github issue'],
                    executor: () => ({
                        scope: 'Sharing Feedback',
                        resolver: [
                            {
                                display: 'Send Message Directly to PostHog',
                                icon: IconThoughtBubble,
                                executor: () => ({
                                    instruction: "What's on your mind?",
                                    icon: IconThoughtBubble,
                                    resolver: (argument) => ({
                                        icon: IconThoughtBubble,
                                        display: 'Send',
                                        executor: !argument?.length
                                            ? undefined
                                            : () => {
                                                  posthog.capture('palette feedback', { message: argument })
                                                  return {
                                                      resolver: {
                                                          icon: IconCheck,
                                                          display: 'Message Sent!',
                                                          executor: true,
                                                      },
                                                  }
                                              },
                                    }),
                                }),
                            },
                            {
                                icon: IconGithub,
                                display: 'Create GitHub Issue',
                                executor: () => {
                                    open('https://github.com/PostHog/posthog/issues/new/choose')
                                },
                            },
                        ],
                    }),
                },
            }

            const toggleTheme: Command = {
                key: 'toggle-theme',
                scope: GLOBAL_COMMAND_SCOPE,
                resolver: {
                    icon: IconEye,
                    display: 'Switch theme',
                    synonyms: ['toggle theme', 'dark mode', 'light mode'],
                    executor: () => ({
                        scope: 'Switch theme',
                        resolver: [
                            {
                                icon: IconDay,
                                display: 'Light mode',
                                executor: () => {
                                    actions.updateUser({ theme_mode: 'light' })
                                },
                            },
                            {
                                icon: IconNight,
                                display: 'Dark mode',
                                executor: () => {
                                    actions.updateUser({ theme_mode: 'dark' })
                                },
                            },
                            {
                                icon: IconLaptop,
                                display: 'Sync with system preferences',
                                executor: () => {
                                    actions.updateUser({ theme_mode: null })
                                },
                            },
                        ],
                    }),
                },
            }

            const toggleHedgehogMode: Command = {
                key: 'toggle-hedgehog-mode',
                scope: GLOBAL_COMMAND_SCOPE,
                resolver: {
                    icon: IconFlare,
                    display: `${values.hedgehogModeEnabled ? 'Disable' : 'Enable'} hedgehog mode`,
                    synonyms: ['buddy', 'toggle', 'max'],
                    executor: () => {
                        actions.setHedgehogModeEnabled(!values.hedgehogModeEnabled)
                    },
                },
            }

            actions.registerCommand(goTo)
            actions.registerCommand(openUrls)
            actions.registerCommand(debugClickhouseQueries)
            actions.registerCommand(calculator)
            actions.registerCommand(createPersonalApiKey)
            actions.registerCommand(createDashboard)
            actions.registerCommand(shareFeedback)
            actions.registerCommand(debugCopySessionRecordingURL)
            if (values.featureFlags[FEATURE_FLAGS.POSTHOG_3000]) {
                actions.registerCommand(toggleTheme)
                actions.registerCommand(toggleHedgehogMode)
            }
        },
        beforeUnmount: () => {
            actions.deregisterCommand('go-to')
            actions.deregisterCommand('open-urls')
            actions.deregisterCommand('debug-clickhouse-queries')
            actions.deregisterCommand('calculator')
            actions.deregisterCommand('create-personal-api-key')
            actions.deregisterCommand('create-dashboard')
            actions.deregisterCommand('share-feedback')
            actions.deregisterCommand('debug-copy-session-recording-url')
            actions.deregisterCommand('toggle-theme')
            actions.deregisterCommand('toggle-hedgehog-mode')
        },
    })),
])<|MERGE_RESOLUTION|>--- conflicted
+++ resolved
@@ -135,17 +135,13 @@
 export const commandPaletteLogic = kea<commandPaletteLogicType>([
     path(['lib', 'components', 'CommandPalette', 'commandPaletteLogic']),
     connect({
-<<<<<<< HEAD
-        actions: [personalAPIKeysLogic, ['createKey'], userLogic, ['updateUser'], router, ['push']],
-        values: [teamLogic, ['currentTeam'], userLogic, ['user'], featureFlagLogic, ['featureFlags']],
-=======
         actions: [
             personalAPIKeysLogic,
             ['createKey'],
             router,
             ['push'],
-            themeLogic,
-            ['overrideTheme'],
+            userLogic,
+            ['updateUser'],
             hedgehogbuddyLogic,
             ['setHedgehogModeEnabled'],
         ],
@@ -159,7 +155,6 @@
             hedgehogbuddyLogic,
             ['hedgehogModeEnabled'],
         ],
->>>>>>> e6425142
         logic: [preflightLogic],
     }),
     actions({
