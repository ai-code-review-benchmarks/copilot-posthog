import { Command, CommandResultTemplate, useCommands } from './commandLogic'
import { useActions } from 'kea'
import { router } from 'kea-router'
import {
    FundOutlined,
    RiseOutlined,
    ContainerOutlined,
    AimOutlined,
    SyncOutlined,
    ClockCircleOutlined,
    UserOutlined,
    UsergroupAddOutlined,
    ExperimentOutlined,
    SettingOutlined,
    MessageOutlined,
    TeamOutlined,
    BookOutlined,
    FunnelPlotOutlined,
    GatewayOutlined,
    InteractionOutlined,
} from '@ant-design/icons'
import { useMemo } from 'react'

export function GlobalCommands(): null {
    const { push } = useActions(router)

    const results: CommandResultTemplate[] = [
        {
            key: 'dashboards',
            icon: FundOutlined,
            display: 'Go to Dashboards',
            executor: () => {
                push('/dashboard')
            },
        },
<<<<<<< HEAD
        {
            key: 'insights',
            icon: RiseOutlined,
            display: 'Go to insights page',
            executor: () => {
                push('/insights')
            },
        },
        {
            key: 'events',
            icon: ContainerOutlined,
            display: 'Go to Events',
            executor: () => {
                push('/events')
            },
=======
    },
    {
        key: 'insights',
        icon: RiseOutlined,
        display: 'Go to Insights',
        executor: ({ push }) => {
            push('/insights')
        },
    },
    {
        key: 'trends',
        icon: RiseOutlined,
        display: 'Go to Trends',
        executor: ({ push }) => {
            // TODO: Fix me
            push('/insights?insight=TRENDS')
        },
    },
    {
        key: 'sessions',
        icon: ClockCircleOutlined,
        display: 'Go to Sessions',
        executor: ({ push }) => {
            // TODO: Fix me
            push('/insights?insight=SESSIONS')
        },
    },
    {
        key: 'funnels',
        icon: FunnelPlotOutlined,
        display: 'Go to Funnels',
        executor: ({ push }) => {
            // TODO: Fix me
            push('/insights?insight=FUNNELS')
        },
    },
    {
        key: 'retention',
        icon: GatewayOutlined,
        display: 'Go to Retention',
        executor: ({ push }) => {
            // TODO: Fix me
            push('/insights?insight=RETENTION')
        },
    },
    {
        key: 'user_paths',
        icon: InteractionOutlined,
        display: 'Go to User Paths',
        executor: ({ push }) => {
            // TODO: Fix me
            push('/insights?insight=PATHS')
        },
    },
    {
        key: 'events',
        icon: ContainerOutlined,
        display: 'Go to Events',
        executor: ({ push }) => {
            push('/events')
>>>>>>> b63edbac
        },
        {
            key: 'actions',
            icon: AimOutlined,
            display: 'Go to Actions',
            executor: () => {
                push('/actions')
            },
        },
        {
            key: 'actions/live',
            icon: SyncOutlined,
            display: 'Go to Live Actions',
            executor: () => {
                push('/actions/live')
            },
        },
        {
            key: 'sessions',
            icon: ClockCircleOutlined,
            display: 'Go to Live Sessions',
            executor: () => {
                push('/sessions')
            },
        },
<<<<<<< HEAD
        {
            key: 'people',
            icon: UserOutlined,
            display: 'Go to people page',
            synonyms: ['people'],
            executor: () => {
                push('/people')
            },
=======
    },
    {
        key: 'people',
        icon: UserOutlined,
        display: 'Go to People',
        synonyms: ['people'],
        executor: ({ push }) => {
            push('/people')
>>>>>>> b63edbac
        },
        {
            key: 'cohorts',
            icon: UsergroupAddOutlined,
            display: 'Go to Cohorts',
            executor: () => {
                push('/people/cohorts')
            },
        },
        {
            key: 'experiments/feature_flags',
            icon: ExperimentOutlined,
            display: 'Go to Experiments',
            synonyms: ['feature flags', 'a/b test'],
            executor: () => {
                push('/experiments/feature_flags')
            },
        },
<<<<<<< HEAD
        {
            key: 'setup',
            icon: SettingOutlined,
            display: 'go to Setup',
            synonyms: ['settings', 'configuration'],
            executor: () => {
                push('/setup')
            },
=======
    },
    {
        key: 'setup',
        icon: SettingOutlined,
        display: 'Go to Setup',
        synonyms: ['settings', 'configuration'],
        executor: ({ push }) => {
            push('/setup')
>>>>>>> b63edbac
        },
        {
            key: 'annotations',
            icon: MessageOutlined,
            display: 'Go to Annotations',
            executor: () => {
                push('/annotations')
            },
        },
        {
            key: 'team',
            icon: TeamOutlined,
            display: 'Go to Team',
            executor: () => {
                push('/team')
            },
        },
<<<<<<< HEAD
        {
            key: 'docs',
            icon: BookOutlined,
            display: 'go to documentation',
            synonyms: ['technical docs'],
            executor: () => {
                window.open('https://posthog.com/docs')
            },
=======
    },
    {
        key: 'docs',
        icon: BookOutlined,
        display: 'Go to Documentation',
        synonyms: ['technical docs'],
        executor: () => {
            window.open('https://posthog.com/docs')
>>>>>>> b63edbac
        },
    ]

    const globalCommands: Command[] = useMemo(
        () => [
            {
                key: 'global',
                prefixes: [],
                resolver: results,
            },
        ],
        []
    )

    useCommands(globalCommands)

    return null
}<|MERGE_RESOLUTION|>--- conflicted
+++ resolved
@@ -33,13 +33,57 @@
                 push('/dashboard')
             },
         },
-<<<<<<< HEAD
         {
             key: 'insights',
             icon: RiseOutlined,
-            display: 'Go to insights page',
+            display: 'Go to Insights',
             executor: () => {
                 push('/insights')
+            },
+        },
+        {
+            key: 'trends',
+            icon: RiseOutlined,
+            display: 'Go to Trends',
+            executor: () => {
+                // TODO: Fix me
+                push('/insights?insight=TRENDS')
+            },
+        },
+        {
+            key: 'sessions',
+            icon: ClockCircleOutlined,
+            display: 'Go to Sessions',
+            executor: () => {
+                // TODO: Fix me
+                push('/insights?insight=SESSIONS')
+            },
+        },
+        {
+            key: 'funnels',
+            icon: FunnelPlotOutlined,
+            display: 'Go to Funnels',
+            executor: () => {
+                // TODO: Fix me
+                push('/insights?insight=FUNNELS')
+            },
+        },
+        {
+            key: 'retention',
+            icon: GatewayOutlined,
+            display: 'Go to Retention',
+            executor: () => {
+                // TODO: Fix me
+                push('/insights?insight=RETENTION')
+            },
+        },
+        {
+            key: 'user_paths',
+            icon: InteractionOutlined,
+            display: 'Go to User Paths',
+            executor: () => {
+                // TODO: Fix me
+                push('/insights?insight=PATHS')
             },
         },
         {
@@ -49,68 +93,6 @@
             executor: () => {
                 push('/events')
             },
-=======
-    },
-    {
-        key: 'insights',
-        icon: RiseOutlined,
-        display: 'Go to Insights',
-        executor: ({ push }) => {
-            push('/insights')
-        },
-    },
-    {
-        key: 'trends',
-        icon: RiseOutlined,
-        display: 'Go to Trends',
-        executor: ({ push }) => {
-            // TODO: Fix me
-            push('/insights?insight=TRENDS')
-        },
-    },
-    {
-        key: 'sessions',
-        icon: ClockCircleOutlined,
-        display: 'Go to Sessions',
-        executor: ({ push }) => {
-            // TODO: Fix me
-            push('/insights?insight=SESSIONS')
-        },
-    },
-    {
-        key: 'funnels',
-        icon: FunnelPlotOutlined,
-        display: 'Go to Funnels',
-        executor: ({ push }) => {
-            // TODO: Fix me
-            push('/insights?insight=FUNNELS')
-        },
-    },
-    {
-        key: 'retention',
-        icon: GatewayOutlined,
-        display: 'Go to Retention',
-        executor: ({ push }) => {
-            // TODO: Fix me
-            push('/insights?insight=RETENTION')
-        },
-    },
-    {
-        key: 'user_paths',
-        icon: InteractionOutlined,
-        display: 'Go to User Paths',
-        executor: ({ push }) => {
-            // TODO: Fix me
-            push('/insights?insight=PATHS')
-        },
-    },
-    {
-        key: 'events',
-        icon: ContainerOutlined,
-        display: 'Go to Events',
-        executor: ({ push }) => {
-            push('/events')
->>>>>>> b63edbac
         },
         {
             key: 'actions',
@@ -136,25 +118,14 @@
                 push('/sessions')
             },
         },
-<<<<<<< HEAD
         {
             key: 'people',
             icon: UserOutlined,
-            display: 'Go to people page',
+            display: 'Go to People',
             synonyms: ['people'],
             executor: () => {
                 push('/people')
             },
-=======
-    },
-    {
-        key: 'people',
-        icon: UserOutlined,
-        display: 'Go to People',
-        synonyms: ['people'],
-        executor: ({ push }) => {
-            push('/people')
->>>>>>> b63edbac
         },
         {
             key: 'cohorts',
@@ -173,25 +144,14 @@
                 push('/experiments/feature_flags')
             },
         },
-<<<<<<< HEAD
         {
             key: 'setup',
             icon: SettingOutlined,
-            display: 'go to Setup',
+            display: 'Go to Setup',
             synonyms: ['settings', 'configuration'],
             executor: () => {
                 push('/setup')
             },
-=======
-    },
-    {
-        key: 'setup',
-        icon: SettingOutlined,
-        display: 'Go to Setup',
-        synonyms: ['settings', 'configuration'],
-        executor: ({ push }) => {
-            push('/setup')
->>>>>>> b63edbac
         },
         {
             key: 'annotations',
@@ -209,25 +169,14 @@
                 push('/team')
             },
         },
-<<<<<<< HEAD
         {
             key: 'docs',
             icon: BookOutlined,
-            display: 'go to documentation',
+            display: 'Go to Documentation',
             synonyms: ['technical docs'],
             executor: () => {
                 window.open('https://posthog.com/docs')
             },
-=======
-    },
-    {
-        key: 'docs',
-        icon: BookOutlined,
-        display: 'Go to Documentation',
-        synonyms: ['technical docs'],
-        executor: () => {
-            window.open('https://posthog.com/docs')
->>>>>>> b63edbac
         },
     ]
 
