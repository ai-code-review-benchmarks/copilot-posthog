<<<<<<< HEAD
import React, { useRef, useEffect, useState } from 'react'
import { Select, Button } from 'antd'
import { useValues, useActions } from 'kea'
import * as dayjs from 'dayjs'
import { dateFilterLogic } from './dateFilterLogic'
=======
import React, { useState } from 'react'
import { Select } from 'antd'
import moment, { Moment } from 'moment'
>>>>>>> 3536f189
import { dateMapping, isDate, dateFilterToText } from 'lib/utils'
import { DateFilterRange } from 'lib/components/DateFilter/DateFilterRange'

<<<<<<< HEAD
import dayjsGenerateConfig from 'rc-picker/lib/generate/dayjs'
import generatePicker from 'antd/es/date-picker/generatePicker'

const DatePicker = generatePicker<dayjs.Dayjs>(dayjsGenerateConfig)

interface Props {
=======
export interface DateFilterProps {
>>>>>>> 3536f189
    defaultValue: string
    showCustom?: boolean
    bordered?: boolean
    makeLabel?: (key: string) => React.ReactNode
    style?: React.CSSProperties
    onChange?: (fromDate: string, toDate: string) => void
    disabled?: boolean
    getPopupContainer?: (props: any) => HTMLElement
}

interface RawDateFilterProps extends DateFilterProps {
    dateFrom?: string | Moment
    dateTo?: string | Moment
}

export function DateFilter({
    bordered,
    defaultValue,
    showCustom,
    style,
    disabled,
    makeLabel,
    onChange,
    getPopupContainer,
    dateFrom,
    dateTo,
}: RawDateFilterProps): JSX.Element {
    const [rangeDateFrom, setRangeDateFrom] = useState(
        dateFrom && isDate.test(dateFrom as string) ? dayjs(dateFrom) : undefined
    )
    const [rangeDateTo, setRangeDateTo] = useState(dateTo && isDate.test(dateTo as string) ? dayjs(dateTo) : undefined)
    const [dateRangeOpen, setDateRangeOpen] = useState(false)
    const [open, setOpen] = useState(false)

    function onClickOutside(): void {
        setOpen(false)
        setDateRangeOpen(false)
    }

    function setDate(fromDate: string, toDate: string): void {
        onChange?.(fromDate, toDate)
    }

    function _onChange(v: string): void {
        if (v === 'Date range') {
            if (open) {
                setOpen(false)
                setDateRangeOpen(true)
            }
        } else {
            setDate(dateMapping[v][0], dateMapping[v][1])
        }
    }

    function onBlur(): void {
        if (dateRangeOpen) {
            return
        }
        onClickOutside()
    }

    function onClick(): void {
        if (dateRangeOpen) {
            return
        }
        setOpen(!open)
    }

    function dropdownOnClick(e: React.MouseEvent): void {
        e.preventDefault()
        setOpen(true)
        setDateRangeOpen(false)
        document.getElementById('daterange_selector')?.focus()
    }

    function onApplyClick(): void {
        onClickOutside()
        setDate(dayjs(rangeDateFrom).format('YYYY-MM-DD'), dayjs(rangeDateTo).format('YYYY-MM-DD'))
    }

    return (
        <Select
            data-attr="date-filter"
            bordered={bordered}
            id="daterange_selector"
            value={dateFilterToText(dateFrom, dateTo, defaultValue)}
            onChange={_onChange}
            style={{
                marginRight: 4,
                ...style,
            }}
            open={open || dateRangeOpen}
            onBlur={onBlur}
            onClick={onClick}
            listHeight={440}
            dropdownMatchSelectWidth={false}
            disabled={disabled}
            optionLabelProp={makeLabel ? 'label' : undefined}
            getPopupContainer={getPopupContainer}
            dropdownRender={(menu: React.ReactElement) => {
                if (dateRangeOpen) {
                    return (
                        <DateFilterRange
                            getPopupContainer={getPopupContainer}
                            onClick={dropdownOnClick}
                            onDateFromChange={(date) => setRangeDateFrom(date)}
                            onDateToChange={(date) => setRangeDateTo(date)}
                            onApplyClick={onApplyClick}
                            onClickOutside={onClickOutside}
                            rangeDateFrom={rangeDateFrom}
                            rangeDateTo={rangeDateTo}
                        />
                    )
                } else {
                    return menu
                }
            }}
        >
            {[
                ...Object.entries(dateMapping).map(([key]) => {
                    if (key === 'Custom' && !showCustom) {
                        return null
                    }
                    return (
                        <Select.Option key={key} value={key} label={makeLabel ? makeLabel(key) : undefined}>
                            {key}
                        </Select.Option>
                    )
                }),

                <Select.Option key={'Date range'} value={'Date range'}>
                    {'Date range'}
                </Select.Option>,
            ]}
        </Select>
    )
<<<<<<< HEAD
}

function DatePickerDropdown(props: {
    onClickOutside: () => void
    onClick: (e: React.MouseEvent) => void
    onDateFromChange: (date: dayjs.Dayjs | undefined) => void
    onDateToChange: (date: dayjs.Dayjs | undefined) => void
    onApplyClick: () => void
    rangeDateFrom: string | dayjs.Dayjs | undefined
    rangeDateTo: string | dayjs.Dayjs | undefined
}): JSX.Element {
    const dropdownRef = useRef<HTMLDivElement | null>(null)
    const [calendarOpen, setCalendarOpen] = useState(false)

    const onClickOutside = (event: MouseEvent): void => {
        if ((!event.target || !dropdownRef.current?.contains(event.target as any)) && !calendarOpen) {
            props.onClickOutside()
        }
    }

    useEffect(() => {
        document.addEventListener('mousedown', onClickOutside)
        return () => {
            document.removeEventListener('mousedown', onClickOutside)
        }
    }, [calendarOpen])

    return (
        <div ref={dropdownRef}>
            <a
                style={{
                    margin: '0 1rem',
                    color: 'rgba(0, 0, 0, 0.2)',
                    fontWeight: 700,
                }}
                href="#"
                onClick={props.onClick}
            >
                &lt;
            </a>
            <hr style={{ margin: '0.5rem 0' }} />
            <div style={{ padding: '0 1rem' }}>
                <label className="secondary">From date</label>
                <br />
                <DatePicker.RangePicker
                    defaultValue={[
                        props.rangeDateFrom
                            ? dayjs.isDayjs(props.rangeDateFrom)
                                ? props.rangeDateFrom
                                : dayjs(props.rangeDateFrom)
                            : null,
                        props.rangeDateTo
                            ? dayjs.isDayjs(props.rangeDateTo)
                                ? props.rangeDateTo
                                : dayjs(props.rangeDateTo)
                            : null,
                    ]}
                    onOpenChange={(open) => {
                        setCalendarOpen(open)
                    }}
                    onChange={(dates) => {
                        if (dates && dates.length === 2) {
                            props.onDateFromChange(dates[0] || undefined)
                            props.onDateToChange(dates[1] || undefined)
                        }
                    }}
                    popupStyle={{ zIndex: 999999 }}
                />
                <br />
                <Button
                    type="default"
                    disabled={!props.rangeDateTo || !props.rangeDateFrom}
                    style={{ marginTop: '1rem', marginBottom: '1rem' }}
                    onClick={props.onApplyClick}
                >
                    Apply filter
                </Button>
            </div>
        </div>
    )
=======
>>>>>>> 3536f189
}<|MERGE_RESOLUTION|>--- conflicted
+++ resolved
@@ -1,244 +1,23 @@
-<<<<<<< HEAD
-import React, { useRef, useEffect, useState } from 'react'
-import { Select, Button } from 'antd'
+import React from 'react'
 import { useValues, useActions } from 'kea'
-import * as dayjs from 'dayjs'
 import { dateFilterLogic } from './dateFilterLogic'
-=======
-import React, { useState } from 'react'
-import { Select } from 'antd'
-import moment, { Moment } from 'moment'
->>>>>>> 3536f189
-import { dateMapping, isDate, dateFilterToText } from 'lib/utils'
-import { DateFilterRange } from 'lib/components/DateFilter/DateFilterRange'
+import { DateFilterProps, DateFilter as DateFilterComponent } from 'lib/components/DateFilter/DateFilter'
 
-<<<<<<< HEAD
-import dayjsGenerateConfig from 'rc-picker/lib/generate/dayjs'
-import generatePicker from 'antd/es/date-picker/generatePicker'
-
-const DatePicker = generatePicker<dayjs.Dayjs>(dayjsGenerateConfig)
-
-interface Props {
-=======
-export interface DateFilterProps {
->>>>>>> 3536f189
-    defaultValue: string
-    showCustom?: boolean
-    bordered?: boolean
-    makeLabel?: (key: string) => React.ReactNode
-    style?: React.CSSProperties
-    onChange?: (fromDate: string, toDate: string) => void
-    disabled?: boolean
-    getPopupContainer?: (props: any) => HTMLElement
-}
-
-interface RawDateFilterProps extends DateFilterProps {
-    dateFrom?: string | Moment
-    dateTo?: string | Moment
-}
-
-export function DateFilter({
-    bordered,
-    defaultValue,
-    showCustom,
-    style,
-    disabled,
-    makeLabel,
-    onChange,
-    getPopupContainer,
-    dateFrom,
-    dateTo,
-}: RawDateFilterProps): JSX.Element {
-    const [rangeDateFrom, setRangeDateFrom] = useState(
-        dateFrom && isDate.test(dateFrom as string) ? dayjs(dateFrom) : undefined
-    )
-    const [rangeDateTo, setRangeDateTo] = useState(dateTo && isDate.test(dateTo as string) ? dayjs(dateTo) : undefined)
-    const [dateRangeOpen, setDateRangeOpen] = useState(false)
-    const [open, setOpen] = useState(false)
-
-    function onClickOutside(): void {
-        setOpen(false)
-        setDateRangeOpen(false)
-    }
-
-    function setDate(fromDate: string, toDate: string): void {
-        onChange?.(fromDate, toDate)
-    }
-
-    function _onChange(v: string): void {
-        if (v === 'Date range') {
-            if (open) {
-                setOpen(false)
-                setDateRangeOpen(true)
-            }
-        } else {
-            setDate(dateMapping[v][0], dateMapping[v][1])
-        }
-    }
-
-    function onBlur(): void {
-        if (dateRangeOpen) {
-            return
-        }
-        onClickOutside()
-    }
-
-    function onClick(): void {
-        if (dateRangeOpen) {
-            return
-        }
-        setOpen(!open)
-    }
-
-    function dropdownOnClick(e: React.MouseEvent): void {
-        e.preventDefault()
-        setOpen(true)
-        setDateRangeOpen(false)
-        document.getElementById('daterange_selector')?.focus()
-    }
-
-    function onApplyClick(): void {
-        onClickOutside()
-        setDate(dayjs(rangeDateFrom).format('YYYY-MM-DD'), dayjs(rangeDateTo).format('YYYY-MM-DD'))
-    }
+export function DateFilter(props: DateFilterProps): JSX.Element {
+    const {
+        dates: { dateFrom, dateTo },
+    } = useValues(dateFilterLogic)
+    const { setDates } = useActions(dateFilterLogic)
 
     return (
-        <Select
-            data-attr="date-filter"
-            bordered={bordered}
-            id="daterange_selector"
-            value={dateFilterToText(dateFrom, dateTo, defaultValue)}
-            onChange={_onChange}
-            style={{
-                marginRight: 4,
-                ...style,
+        <DateFilterComponent
+            {...props}
+            dateFrom={dateFrom}
+            dateTo={dateTo}
+            onChange={(dateFrom, dateTo) => {
+                setDates(dateFrom, dateTo)
+                props.onChange?.(dateFrom, dateTo)
             }}
-            open={open || dateRangeOpen}
-            onBlur={onBlur}
-            onClick={onClick}
-            listHeight={440}
-            dropdownMatchSelectWidth={false}
-            disabled={disabled}
-            optionLabelProp={makeLabel ? 'label' : undefined}
-            getPopupContainer={getPopupContainer}
-            dropdownRender={(menu: React.ReactElement) => {
-                if (dateRangeOpen) {
-                    return (
-                        <DateFilterRange
-                            getPopupContainer={getPopupContainer}
-                            onClick={dropdownOnClick}
-                            onDateFromChange={(date) => setRangeDateFrom(date)}
-                            onDateToChange={(date) => setRangeDateTo(date)}
-                            onApplyClick={onApplyClick}
-                            onClickOutside={onClickOutside}
-                            rangeDateFrom={rangeDateFrom}
-                            rangeDateTo={rangeDateTo}
-                        />
-                    )
-                } else {
-                    return menu
-                }
-            }}
-        >
-            {[
-                ...Object.entries(dateMapping).map(([key]) => {
-                    if (key === 'Custom' && !showCustom) {
-                        return null
-                    }
-                    return (
-                        <Select.Option key={key} value={key} label={makeLabel ? makeLabel(key) : undefined}>
-                            {key}
-                        </Select.Option>
-                    )
-                }),
-
-                <Select.Option key={'Date range'} value={'Date range'}>
-                    {'Date range'}
-                </Select.Option>,
-            ]}
-        </Select>
+        />
     )
-<<<<<<< HEAD
-}
-
-function DatePickerDropdown(props: {
-    onClickOutside: () => void
-    onClick: (e: React.MouseEvent) => void
-    onDateFromChange: (date: dayjs.Dayjs | undefined) => void
-    onDateToChange: (date: dayjs.Dayjs | undefined) => void
-    onApplyClick: () => void
-    rangeDateFrom: string | dayjs.Dayjs | undefined
-    rangeDateTo: string | dayjs.Dayjs | undefined
-}): JSX.Element {
-    const dropdownRef = useRef<HTMLDivElement | null>(null)
-    const [calendarOpen, setCalendarOpen] = useState(false)
-
-    const onClickOutside = (event: MouseEvent): void => {
-        if ((!event.target || !dropdownRef.current?.contains(event.target as any)) && !calendarOpen) {
-            props.onClickOutside()
-        }
-    }
-
-    useEffect(() => {
-        document.addEventListener('mousedown', onClickOutside)
-        return () => {
-            document.removeEventListener('mousedown', onClickOutside)
-        }
-    }, [calendarOpen])
-
-    return (
-        <div ref={dropdownRef}>
-            <a
-                style={{
-                    margin: '0 1rem',
-                    color: 'rgba(0, 0, 0, 0.2)',
-                    fontWeight: 700,
-                }}
-                href="#"
-                onClick={props.onClick}
-            >
-                &lt;
-            </a>
-            <hr style={{ margin: '0.5rem 0' }} />
-            <div style={{ padding: '0 1rem' }}>
-                <label className="secondary">From date</label>
-                <br />
-                <DatePicker.RangePicker
-                    defaultValue={[
-                        props.rangeDateFrom
-                            ? dayjs.isDayjs(props.rangeDateFrom)
-                                ? props.rangeDateFrom
-                                : dayjs(props.rangeDateFrom)
-                            : null,
-                        props.rangeDateTo
-                            ? dayjs.isDayjs(props.rangeDateTo)
-                                ? props.rangeDateTo
-                                : dayjs(props.rangeDateTo)
-                            : null,
-                    ]}
-                    onOpenChange={(open) => {
-                        setCalendarOpen(open)
-                    }}
-                    onChange={(dates) => {
-                        if (dates && dates.length === 2) {
-                            props.onDateFromChange(dates[0] || undefined)
-                            props.onDateToChange(dates[1] || undefined)
-                        }
-                    }}
-                    popupStyle={{ zIndex: 999999 }}
-                />
-                <br />
-                <Button
-                    type="default"
-                    disabled={!props.rangeDateTo || !props.rangeDateFrom}
-                    style={{ marginTop: '1rem', marginBottom: '1rem' }}
-                    onClick={props.onApplyClick}
-                >
-                    Apply filter
-                </Button>
-            </div>
-        </div>
-    )
-=======
->>>>>>> 3536f189
 }