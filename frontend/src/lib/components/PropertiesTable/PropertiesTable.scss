.properties-table-key {
    display: flex;
    min-width: 8rem;
    max-width: 24rem;
}

.property-value-type {
    align-items: center;
<<<<<<< HEAD
    width: fit-content;
    height: 1.25rem;
    padding: 0.125rem 0.25rem;
    font-size: 0.625rem;
    font-weight: 500;
    color: var(--muted-alt);
=======
    background: var(--mid);
    border-radius: var(--radius);
    border: 1px solid var(--border-light);
    color: var(--muted-alt);
    cursor: default;
    display: flex;
    font-size: 0.625rem;
    font-weight: 500;
    height: 1.25rem;
    letter-spacing: 0.25px;
    padding: 0.125rem 0.25rem;
>>>>>>> 266c3ff5
    text-transform: uppercase;
    letter-spacing: 0.25px;
    white-space: nowrap;
<<<<<<< HEAD
    cursor: default;
    background: var(--mid);
    border: 1px solid var(--border-light);
    border-radius: var(--radius);
=======
    width: fit-content;

    .posthog-3000 & {
        background: none;
        border-radius: calc(var(--radius) * 0.75);
        border-style: solid;
        border-width: 1px;
        font-family: var(--font-mono);
        font-size: 0.688rem;
        padding: 0.075rem 0.25rem;
    }
>>>>>>> 266c3ff5

    &:not(:first-child) {
        margin-left: 0.25rem;
    }
}

.properties-table-value {
<<<<<<< HEAD
    display: flex;
    align-items: center;
    min-width: 12rem;
    max-width: fit-content;
=======
    align-items: center;
    display: flex;
    max-width: fit-content;
    min-width: 12rem;
>>>>>>> 266c3ff5

    .value-link {
        > * {
            vertical-align: middle;
        }

        > svg {
            margin-left: 0.25rem;
            font-size: 1rem;
        }
    }

    .editable {
        text-decoration: underline dotted;
        text-decoration-color: var(--primary-3000);
        cursor: pointer;

        .posthog-3000 & {
            border: 1px solid transparent;
            border-radius: calc(var(--radius) * 0.75);
            margin-left: -0.25rem;
            padding: 0.125rem 0.25rem;
            text-decoration: none;

            &:hover {
                background: var(--bg-light);
                border: 1px solid var(--border-light);
            }
        }
    }
}<|MERGE_RESOLUTION|>--- conflicted
+++ resolved
@@ -5,48 +5,31 @@
 }
 
 .property-value-type {
+    display: flex;
     align-items: center;
-<<<<<<< HEAD
     width: fit-content;
     height: 1.25rem;
     padding: 0.125rem 0.25rem;
     font-size: 0.625rem;
     font-weight: 500;
     color: var(--muted-alt);
-=======
-    background: var(--mid);
-    border-radius: var(--radius);
-    border: 1px solid var(--border-light);
-    color: var(--muted-alt);
-    cursor: default;
-    display: flex;
-    font-size: 0.625rem;
-    font-weight: 500;
-    height: 1.25rem;
-    letter-spacing: 0.25px;
-    padding: 0.125rem 0.25rem;
->>>>>>> 266c3ff5
     text-transform: uppercase;
     letter-spacing: 0.25px;
     white-space: nowrap;
-<<<<<<< HEAD
     cursor: default;
     background: var(--mid);
     border: 1px solid var(--border-light);
     border-radius: var(--radius);
-=======
-    width: fit-content;
 
     .posthog-3000 & {
+        padding: 0.075rem 0.25rem;
+        font-family: var(--font-mono);
+        font-size: 0.688rem;
         background: none;
-        border-radius: calc(var(--radius) * 0.75);
         border-style: solid;
         border-width: 1px;
-        font-family: var(--font-mono);
-        font-size: 0.688rem;
-        padding: 0.075rem 0.25rem;
+        border-radius: calc(var(--radius) * 0.75);
     }
->>>>>>> 266c3ff5
 
     &:not(:first-child) {
         margin-left: 0.25rem;
@@ -54,17 +37,10 @@
 }
 
 .properties-table-value {
-<<<<<<< HEAD
     display: flex;
     align-items: center;
     min-width: 12rem;
     max-width: fit-content;
-=======
-    align-items: center;
-    display: flex;
-    max-width: fit-content;
-    min-width: 12rem;
->>>>>>> 266c3ff5
 
     .value-link {
         > * {
@@ -83,11 +59,11 @@
         cursor: pointer;
 
         .posthog-3000 & {
+            padding: 0.125rem 0.25rem;
+            margin-left: -0.25rem;
+            text-decoration: none;
             border: 1px solid transparent;
             border-radius: calc(var(--radius) * 0.75);
-            margin-left: -0.25rem;
-            padding: 0.125rem 0.25rem;
-            text-decoration: none;
 
             &:hover {
                 background: var(--bg-light);
