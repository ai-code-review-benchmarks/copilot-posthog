--- conflicted
+++ resolved
@@ -29,16 +29,12 @@
         },
     }),
     urlToAction: ({ actions }) => ({
-<<<<<<< HEAD
-        '/insights': (_, { display, insight }) => {
-            if (display) actions.setChartFilter(display)
-            else if (insight === ViewType.RETENTION) actions.setChartFilter(ACTIONS_TABLE)
-=======
         '/insights': (_, { display }) => {
             if (display) {
                 actions.setChartFilter(display)
+            } else if (insight === ViewType.RETENTION) {
+                actions.setChartFilter(ACTIONS_TABLE)
             }
->>>>>>> 23f129e0
         },
     }),
 })