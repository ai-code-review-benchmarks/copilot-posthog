import './DefinitionPopup.scss'
import React from 'react'
import clsx from 'clsx'
import { definitionPopupLogic, DefinitionPopupState } from 'lib/components/DefinitionPopup/definitionPopupLogic'
import { useActions, useValues } from 'kea'
import { TaxonomicFilterGroupType } from 'lib/components/TaxonomicFilter/types'
import { getKeyMapping } from 'lib/components/PropertyKeyInfo'
import { KeyMapping, UserBasicType } from '~/types'
import { Owner } from 'scenes/events/Owner'
import { dayjs } from 'lib/dayjs'
import { humanFriendlyDuration } from 'lib/utils'
<<<<<<< HEAD
import { Divider, DividerProps, Select } from 'antd'
import { membersLogic } from 'scenes/organization/Settings/membersLogic'
=======
import { ObjectTags } from 'lib/components/ObjectTags'
import { Divider, DividerProps, Typography } from 'antd'
import { ActionPopupInfo } from 'lib/components/DefinitionPopup/ActionPopupInfo'
import { CohortPopupInfo } from 'lib/components/DefinitionPopup/CohortPopupInfo'
import { LockOutlined } from '@ant-design/icons'
>>>>>>> 954bdd17
import { Link } from 'lib/components/Link'
import { Tooltip } from 'lib/components/Tooltip'

interface DefinitionPopupProps {
    children: React.ReactNode
}

// Wrapper
function Wrapper({ children }: DefinitionPopupProps): JSX.Element {
    const { state } = useValues(definitionPopupLogic)
    return <div className={clsx('definition-popup', state)}>{children}</div>
}

interface HeaderProps {
    title: React.ReactNode
    headerTitle: React.ReactNode
    editHeaderTitle: React.ReactNode
    icon: React.ReactNode
    hideEdit?: boolean
    hideView?: boolean
    onEdit?: () => void
    onView?: () => void
}

function Header({
    title,
    headerTitle,
    editHeaderTitle,
    icon,
    hideEdit = false,
    hideView = false,
    onEdit: _onEdit,
    onView: _onView,
}: HeaderProps): JSX.Element {
    const { state, viewFullDetailUrl, hasTaxonomyFeatures } = useValues(definitionPopupLogic)
    const { setPopupState } = useActions(definitionPopupLogic)
    const onEdit = (): void => {
        if (hasTaxonomyFeatures) {
            setPopupState(DefinitionPopupState.Edit)
            _onEdit?.()
        }
    }
    const onView = (): void => {
        setPopupState(DefinitionPopupState.View)
        _onView?.()
    }

    return (
        <div className="definition-popup-header">
            <div className="definition-popup-header-row">
                <div className="definition-popup-header-row-title">
                    {state === DefinitionPopupState.Edit ? editHeaderTitle : headerTitle}
                </div>
                {state === DefinitionPopupState.View && (
                    <div className="definition-popup-header-row-buttons click-outside-block">
                        {!hideEdit &&
                            (hasTaxonomyFeatures ? (
                                <a onClick={onEdit}>Edit</a>
                            ) : (
                                <Tooltip title="Creating and editing definitions require a premium license">
                                    <a onClick={onEdit} className="definition-popup-disabled-button">
                                        Edit
                                    </a>
                                </Tooltip>
                            ))}
                        {!hideView && (
                            <Link target="_blank" to={viewFullDetailUrl} onClick={onView}>
                                View
                            </Link>
                        )}
                    </div>
                )}
            </div>
            <div className="definition-popup-title">
                {icon} {title}
            </div>
        </div>
    )
}

function Description({ description }: { description: React.ReactNode }): JSX.Element {
    return <div className="definition-popup-description">{description}</div>
}

function DescriptionEmpty(): JSX.Element {
    const { singularType } = useValues(definitionPopupLogic)
    return <div className="definition-popup-description empty">There is no description for this {singularType}</div>
}

function Example({ value }: { value: string }): JSX.Element {
    const { type } = useValues(definitionPopupLogic)
    let data: KeyMapping | null = null

    if (
        // NB: also update "selectedItemHasPopup" below
        type === TaxonomicFilterGroupType.Events ||
        type === TaxonomicFilterGroupType.EventProperties ||
        type === TaxonomicFilterGroupType.PersonProperties ||
        type === TaxonomicFilterGroupType.GroupsPrefix
    ) {
        data = getKeyMapping(value, 'event')
    } else if (type === TaxonomicFilterGroupType.Elements) {
        data = getKeyMapping(value, 'element')
    }

    return data?.examples?.[0] ? (
        <div className="definition-popup-examples">Example: {data?.examples?.join(', ')}</div>
    ) : (
        <></>
    )
}

function TimeMeta({
    createdAt,
    createdBy,
    updatedAt,
    updatedBy,
}: {
    createdAt?: string
    createdBy?: UserBasicType
    updatedAt?: string
    updatedBy?: UserBasicType
}): JSX.Element {
    // If updatedAt doesn't exist, fallback on showing creator
    if (updatedAt) {
        const secondsAgo = dayjs.duration(dayjs().diff(dayjs.utc(updatedAt))).asSeconds()
        return (
            <div className="definition-popup-timemeta">
                Last modified {secondsAgo < 5 ? 'a few seconds' : humanFriendlyDuration(secondsAgo, 1)} ago{' '}
                {updatedBy && (
                    <>
                        <span className="definition-popup-timemeta-spacer">by</span>{' '}
                        <Owner user={updatedBy} style={{ fontWeight: 600, paddingLeft: 4 }} />
                    </>
                )}
            </div>
        )
    }
    if (createdAt) {
        const secondsAgo = dayjs.duration(dayjs().diff(dayjs.utc(createdAt))).asSeconds()
        return (
            <div className="definition-popup-timemeta">
                Created {secondsAgo < 5 ? 'a few seconds' : humanFriendlyDuration(secondsAgo, 1)} ago{' '}
                {updatedBy && (
                    <>
                        <span className="definition-popup-timemeta-spacer">by</span>{' '}
                        <Owner user={createdBy} style={{ fontWeight: 600, paddingLeft: 4 }} />
                    </>
                )}
            </div>
        )
    }
    return <></>
}

function HorizontalLine({ children, ...props }: DividerProps): JSX.Element {
    return (
        <Divider className="definition-popup-divider" {...props}>
            {children}
        </Divider>
    )
}

interface GridProps {
    children: React.ReactNode
    cols?: number
}

function Grid({ children, cols }: GridProps): JSX.Element {
    return (
        <div className="definition-popup-grid" style={{ gridTemplateColumns: `repeat(${cols}, auto)` }}>
            {children}
        </div>
    )
}

function Section({ children }: GridProps): JSX.Element {
    return <Grid cols={1}>{children}</Grid>
}

function Card({
    title,
    value,
    alignItems = 'baseline',
}: {
    title: string | JSX.Element
    value: React.ReactNode
    alignItems?: 'baseline' | 'center' | 'end'
}): JSX.Element {
    return (
        <div className="definition-popup-grid-card" style={{ alignItems }}>
            <div className="definition-popup-grid-card-title">{title}</div>
            <div className="definition-popup-grid-card-content">{value}</div>
        </div>
    )
}

<<<<<<< HEAD
function OwnerDropdown(): JSX.Element {
    const { members } = useValues(membersLogic)
    const { localDefinition } = useValues(definitionPopupLogic)
    const { setLocalDefinition } = useActions(definitionPopupLogic)
=======
function Type({ propertyType }: { propertyType: PropertyDefinition['property_type'] | null }): JSX.Element {
    return propertyType ? (
        <div className="definition-popup-grid-card">
            <div className="property-value-type">{propertyType}</div>
        </div>
    ) : (
        <></>
    )
}

function Footer({
    name,
    propertyType,
}: {
    name: string | null | undefined
    propertyType: PropertyDefinition['property_type'] | null
}): JSX.Element {
    return (
        <Grid cols={2}>
            <Card
                title="Sent as"
                value={
                    <>
                        <Typography.Text
                            ellipsis={true}
                            title={name ?? undefined} // because Text can cope with undefined but not null ¯\_(ツ)_/¯
                            style={{ fontFamily: 'monaco', fontSize: 12, maxWidth: '20em' }}
                        >
                            {name !== '' ? name : <i>(empty string)</i>}
                        </Typography.Text>
                    </>
                }
            />
            <Card title={<>&nbsp;</>} value={<DefinitionPopup.Type propertyType={propertyType} />} alignItems={'end'} />
        </Grid>
    )
}

DefinitionPopup.Description = Description
DefinitionPopup.DescriptionEmpty = DescriptionEmpty
DefinitionPopup.Example = Example
DefinitionPopup.Type = Type
DefinitionPopup.TimeMeta = TimeMeta
DefinitionPopup.HorizontalLine = HorizontalLine
DefinitionPopup.Grid = Grid
DefinitionPopup.Section = Section
DefinitionPopup.Card = Card
DefinitionPopup.Footer = Footer

const formatTimeFromNow = (day?: string): string => (day ? dayjs.utc(day).fromNow() : '-')

function TaxonomyIntroductionSection(): JSX.Element {
    const Lock = (): JSX.Element => (
        <div
            style={{
                height: '100%',
                width: '100%',
                overflow: 'hidden',
                textOverflow: 'ellipsis',
                color: 'var(--text-muted)',
            }}
        >
            <LockOutlined style={{ marginRight: 6, color: 'var(--warning)' }} />
        </div>
    )

    return (
        <>
            <Grid cols={2}>
                <Card title="First seen" value={<Lock />} />
                <Card title="Last seen" value={<Lock />} />
                <Card title="30 day volume" value={<Lock />} />
                <Card title="30 day queries" value={<Lock />} />
            </Grid>
            <Section>
                <Link
                    to="https://posthog.com/docs/user-guides"
                    target="_blank"
                    data-attr="taxonomy-learn-more"
                    style={{ fontWeight: 600, marginTop: 8 }}
                >
                    Learn more about Taxonomy
                    <IconOpenInNew style={{ marginLeft: 8 }} />
                </Link>
            </Section>
        </>
    )
}

const renderRestOfDefinition = (
    item: EventDefinition | PropertyDefinition | CohortType | ActionType | PersonProperty,
    listGroupType: TaxonomicFilterGroupType,
    hasTaxonomyFeatures: boolean = false
): JSX.Element => {
    if ([TaxonomicFilterGroupType.Events, TaxonomicFilterGroupType.CustomEvents].includes(listGroupType)) {
        const _item = item as EventDefinition
        return (
            <>
                {hasTaxonomyFeatures ? (
                    <Grid cols={2}>
                        <Card title="First seen" value={formatTimeFromNow(_item.created_at)} />
                        <Card title="Last seen" value={formatTimeFromNow(_item.last_seen_at)} />
                        <Card title="30 day volume" value={_item.volume_30_day ?? '-'} />
                        <Card title="30 day queries" value={_item.query_usage_30_day ?? '-'} />
                    </Grid>
                ) : (
                    <TaxonomyIntroductionSection />
                )}
                <HorizontalLine />
                <DefinitionPopup.Footer name={item.name} propertyType={(item as PropertyDefinition)?.property_type} />
            </>
        )
    }
    if ([TaxonomicFilterGroupType.Actions].includes(listGroupType)) {
        const _item = item as ActionType
        return (
            <>
                <ActionPopupInfo entity={_item} />
                {(_item?.steps?.length || 0) > 0 && <HorizontalLine />}
                <Grid cols={2}>
                    <Card title="First seen" value={formatTimeFromNow(_item.created_at)} />
                </Grid>
            </>
        )
    }
    if (
        [TaxonomicFilterGroupType.EventProperties, TaxonomicFilterGroupType.PersonProperties].includes(listGroupType) ||
        listGroupType.startsWith(TaxonomicFilterGroupType.GroupsPrefix)
    ) {
        const _item = item as PropertyDefinition
        return (
            <>
                <Grid cols={2}>
                    <Card title="First seen" value={formatTimeFromNow(_item.created_at)} />
                    <Card title="Last seen" value={formatTimeFromNow(_item.last_seen_at)} />
                    <Card title="30 day volume" value={_item.volume_30_day ?? '-'} />
                    <Card title="30 day queries" value={_item.query_usage_30_day ?? '-'} />
                </Grid>
                <HorizontalLine />
                <DefinitionPopup.Footer name={_item.name} propertyType={_item.property_type} />
            </>
        )
    }
    if ([TaxonomicFilterGroupType.Cohorts, TaxonomicFilterGroupType.CohortsWithAllUsers].includes(listGroupType)) {
        const _item = item as CohortType
        if (listGroupType === TaxonomicFilterGroupType.CohortsWithAllUsers) {
            return (
                <Grid cols={2}>
                    <Card title="Persons" value={_item.count ?? 0} />
                    <Card title="Last calculated" value={formatTimeFromNow(_item.last_calculation)} />
                </Grid>
            )
        }
        if (!_item.is_static) {
            return (
                <>
                    <Grid cols={2}>
                        <Card title="Persons" value={_item.count ?? 0} />
                        <Card title="Last calculated" value={formatTimeFromNow(_item.last_calculation)} />
                    </Grid>
                    {(_item.groups?.length || 0 > 0) && <HorizontalLine />}
                    <CohortPopupInfo entity={_item} />
                </>
            )
        }
        return (
            <Grid cols={2}>
                <Card title="Persons" value={_item.count ?? 0} />
                <Card title="Last calculated" value={formatTimeFromNow(_item.last_calculation)} />
            </Grid>
        )
    }
    if ([TaxonomicFilterGroupType.Elements].includes(listGroupType)) {
        const _item = item as SimpleOption
        return (
            <Section>
                <Card
                    title="Sent as"
                    value={<span style={{ fontFamily: 'monaco', fontSize: 12 }}>{_item.name}</span>}
                />
            </Section>
        )
    }
    return <></>
}

export const renderItemPopup = (
    item: EventDefinition | PropertyDefinition | CohortType | ActionType | PersonProperty,
    listGroupType: TaxonomicFilterGroupType,
    group: TaxonomicFilterGroup,
    hasTaxonomyFeatures: boolean
): React.ReactNode => {
    // Supports all types specified in selectedItemHasPopup
    const value = group.getValue(item)

    if (!value) {
        return
    }
>>>>>>> 954bdd17

    return (
        <Select
            className={'definition-popup-owner-select definition-popup-edit-form-value'}
            placeholder={<Owner user={'owner' in localDefinition ? localDefinition?.owner : null} />}
            style={{ minWidth: 200 }}
            dropdownClassName="owner-option"
            onChange={(val) => {
                const newOwner = members.find((mem) => mem.user.id === val)?.user
                if (newOwner) {
                    setLocalDefinition({ owner: newOwner })
                } else {
                    setLocalDefinition({ owner: null })
                }
            }}
        >
            <Select.Option key="no-owner" value={-1}>
                <Owner user={null} />
            </Select.Option>
            {members.map((member) => (
                <Select.Option key={member.user.id} value={member.user.id}>
                    <Owner user={member.user} />
                </Select.Option>
            ))}
        </Select>
    )
}

export const DefinitionPopup = {
    Wrapper,
    Header,
    Description,
    DescriptionEmpty,
    Example,
    TimeMeta,
    HorizontalLine,
    Grid,
    Section,
    Card,
    OwnerDropdown,
}<|MERGE_RESOLUTION|>--- conflicted
+++ resolved
@@ -5,20 +5,12 @@
 import { useActions, useValues } from 'kea'
 import { TaxonomicFilterGroupType } from 'lib/components/TaxonomicFilter/types'
 import { getKeyMapping } from 'lib/components/PropertyKeyInfo'
-import { KeyMapping, UserBasicType } from '~/types'
+import { KeyMapping, UserBasicType, PropertyDefinition } from '~/types'
 import { Owner } from 'scenes/events/Owner'
 import { dayjs } from 'lib/dayjs'
 import { humanFriendlyDuration } from 'lib/utils'
-<<<<<<< HEAD
 import { Divider, DividerProps, Select } from 'antd'
 import { membersLogic } from 'scenes/organization/Settings/membersLogic'
-=======
-import { ObjectTags } from 'lib/components/ObjectTags'
-import { Divider, DividerProps, Typography } from 'antd'
-import { ActionPopupInfo } from 'lib/components/DefinitionPopup/ActionPopupInfo'
-import { CohortPopupInfo } from 'lib/components/DefinitionPopup/CohortPopupInfo'
-import { LockOutlined } from '@ant-design/icons'
->>>>>>> 954bdd17
 import { Link } from 'lib/components/Link'
 import { Tooltip } from 'lib/components/Tooltip'
 
@@ -216,211 +208,20 @@
     )
 }
 
-<<<<<<< HEAD
+function Type({ propertyType }: { propertyType: PropertyDefinition['property_type'] | null }): JSX.Element {
+    return propertyType ? (
+        <div className="definition-popup-grid-card">
+            <div className="property-value-type">{propertyType}</div>
+        </div>
+    ) : (
+        <></>
+    )
+}
+
 function OwnerDropdown(): JSX.Element {
     const { members } = useValues(membersLogic)
     const { localDefinition } = useValues(definitionPopupLogic)
     const { setLocalDefinition } = useActions(definitionPopupLogic)
-=======
-function Type({ propertyType }: { propertyType: PropertyDefinition['property_type'] | null }): JSX.Element {
-    return propertyType ? (
-        <div className="definition-popup-grid-card">
-            <div className="property-value-type">{propertyType}</div>
-        </div>
-    ) : (
-        <></>
-    )
-}
-
-function Footer({
-    name,
-    propertyType,
-}: {
-    name: string | null | undefined
-    propertyType: PropertyDefinition['property_type'] | null
-}): JSX.Element {
-    return (
-        <Grid cols={2}>
-            <Card
-                title="Sent as"
-                value={
-                    <>
-                        <Typography.Text
-                            ellipsis={true}
-                            title={name ?? undefined} // because Text can cope with undefined but not null ¯\_(ツ)_/¯
-                            style={{ fontFamily: 'monaco', fontSize: 12, maxWidth: '20em' }}
-                        >
-                            {name !== '' ? name : <i>(empty string)</i>}
-                        </Typography.Text>
-                    </>
-                }
-            />
-            <Card title={<>&nbsp;</>} value={<DefinitionPopup.Type propertyType={propertyType} />} alignItems={'end'} />
-        </Grid>
-    )
-}
-
-DefinitionPopup.Description = Description
-DefinitionPopup.DescriptionEmpty = DescriptionEmpty
-DefinitionPopup.Example = Example
-DefinitionPopup.Type = Type
-DefinitionPopup.TimeMeta = TimeMeta
-DefinitionPopup.HorizontalLine = HorizontalLine
-DefinitionPopup.Grid = Grid
-DefinitionPopup.Section = Section
-DefinitionPopup.Card = Card
-DefinitionPopup.Footer = Footer
-
-const formatTimeFromNow = (day?: string): string => (day ? dayjs.utc(day).fromNow() : '-')
-
-function TaxonomyIntroductionSection(): JSX.Element {
-    const Lock = (): JSX.Element => (
-        <div
-            style={{
-                height: '100%',
-                width: '100%',
-                overflow: 'hidden',
-                textOverflow: 'ellipsis',
-                color: 'var(--text-muted)',
-            }}
-        >
-            <LockOutlined style={{ marginRight: 6, color: 'var(--warning)' }} />
-        </div>
-    )
-
-    return (
-        <>
-            <Grid cols={2}>
-                <Card title="First seen" value={<Lock />} />
-                <Card title="Last seen" value={<Lock />} />
-                <Card title="30 day volume" value={<Lock />} />
-                <Card title="30 day queries" value={<Lock />} />
-            </Grid>
-            <Section>
-                <Link
-                    to="https://posthog.com/docs/user-guides"
-                    target="_blank"
-                    data-attr="taxonomy-learn-more"
-                    style={{ fontWeight: 600, marginTop: 8 }}
-                >
-                    Learn more about Taxonomy
-                    <IconOpenInNew style={{ marginLeft: 8 }} />
-                </Link>
-            </Section>
-        </>
-    )
-}
-
-const renderRestOfDefinition = (
-    item: EventDefinition | PropertyDefinition | CohortType | ActionType | PersonProperty,
-    listGroupType: TaxonomicFilterGroupType,
-    hasTaxonomyFeatures: boolean = false
-): JSX.Element => {
-    if ([TaxonomicFilterGroupType.Events, TaxonomicFilterGroupType.CustomEvents].includes(listGroupType)) {
-        const _item = item as EventDefinition
-        return (
-            <>
-                {hasTaxonomyFeatures ? (
-                    <Grid cols={2}>
-                        <Card title="First seen" value={formatTimeFromNow(_item.created_at)} />
-                        <Card title="Last seen" value={formatTimeFromNow(_item.last_seen_at)} />
-                        <Card title="30 day volume" value={_item.volume_30_day ?? '-'} />
-                        <Card title="30 day queries" value={_item.query_usage_30_day ?? '-'} />
-                    </Grid>
-                ) : (
-                    <TaxonomyIntroductionSection />
-                )}
-                <HorizontalLine />
-                <DefinitionPopup.Footer name={item.name} propertyType={(item as PropertyDefinition)?.property_type} />
-            </>
-        )
-    }
-    if ([TaxonomicFilterGroupType.Actions].includes(listGroupType)) {
-        const _item = item as ActionType
-        return (
-            <>
-                <ActionPopupInfo entity={_item} />
-                {(_item?.steps?.length || 0) > 0 && <HorizontalLine />}
-                <Grid cols={2}>
-                    <Card title="First seen" value={formatTimeFromNow(_item.created_at)} />
-                </Grid>
-            </>
-        )
-    }
-    if (
-        [TaxonomicFilterGroupType.EventProperties, TaxonomicFilterGroupType.PersonProperties].includes(listGroupType) ||
-        listGroupType.startsWith(TaxonomicFilterGroupType.GroupsPrefix)
-    ) {
-        const _item = item as PropertyDefinition
-        return (
-            <>
-                <Grid cols={2}>
-                    <Card title="First seen" value={formatTimeFromNow(_item.created_at)} />
-                    <Card title="Last seen" value={formatTimeFromNow(_item.last_seen_at)} />
-                    <Card title="30 day volume" value={_item.volume_30_day ?? '-'} />
-                    <Card title="30 day queries" value={_item.query_usage_30_day ?? '-'} />
-                </Grid>
-                <HorizontalLine />
-                <DefinitionPopup.Footer name={_item.name} propertyType={_item.property_type} />
-            </>
-        )
-    }
-    if ([TaxonomicFilterGroupType.Cohorts, TaxonomicFilterGroupType.CohortsWithAllUsers].includes(listGroupType)) {
-        const _item = item as CohortType
-        if (listGroupType === TaxonomicFilterGroupType.CohortsWithAllUsers) {
-            return (
-                <Grid cols={2}>
-                    <Card title="Persons" value={_item.count ?? 0} />
-                    <Card title="Last calculated" value={formatTimeFromNow(_item.last_calculation)} />
-                </Grid>
-            )
-        }
-        if (!_item.is_static) {
-            return (
-                <>
-                    <Grid cols={2}>
-                        <Card title="Persons" value={_item.count ?? 0} />
-                        <Card title="Last calculated" value={formatTimeFromNow(_item.last_calculation)} />
-                    </Grid>
-                    {(_item.groups?.length || 0 > 0) && <HorizontalLine />}
-                    <CohortPopupInfo entity={_item} />
-                </>
-            )
-        }
-        return (
-            <Grid cols={2}>
-                <Card title="Persons" value={_item.count ?? 0} />
-                <Card title="Last calculated" value={formatTimeFromNow(_item.last_calculation)} />
-            </Grid>
-        )
-    }
-    if ([TaxonomicFilterGroupType.Elements].includes(listGroupType)) {
-        const _item = item as SimpleOption
-        return (
-            <Section>
-                <Card
-                    title="Sent as"
-                    value={<span style={{ fontFamily: 'monaco', fontSize: 12 }}>{_item.name}</span>}
-                />
-            </Section>
-        )
-    }
-    return <></>
-}
-
-export const renderItemPopup = (
-    item: EventDefinition | PropertyDefinition | CohortType | ActionType | PersonProperty,
-    listGroupType: TaxonomicFilterGroupType,
-    group: TaxonomicFilterGroup,
-    hasTaxonomyFeatures: boolean
-): React.ReactNode => {
-    // Supports all types specified in selectedItemHasPopup
-    const value = group.getValue(item)
-
-    if (!value) {
-        return
-    }
->>>>>>> 954bdd17
 
     return (
         <Select
@@ -461,4 +262,5 @@
     Section,
     Card,
     OwnerDropdown,
+    Type,
 }