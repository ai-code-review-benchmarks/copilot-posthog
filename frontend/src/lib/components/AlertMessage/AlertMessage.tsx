--- conflicted
+++ resolved
@@ -22,16 +22,12 @@
             </div>
             <div className="AlertMessage__text">{children}</div>
             {onClose && (
-<<<<<<< HEAD
-                <LemonButton type="tertiary" className="ml-05" icon={<IconClose />} onClick={() => onClose()} />
-=======
                 <LemonButton
                     type="tertiary"
                     className="AlertMessage__close"
                     icon={<IconClose />}
                     onClick={() => onClose()}
                 />
->>>>>>> cc8ad0aa
             )}
         </div>
     )
