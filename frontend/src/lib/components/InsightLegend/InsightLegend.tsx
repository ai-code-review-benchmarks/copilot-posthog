import './InsightLegend.scss'
import React from 'react'
import { Button } from 'antd'
import { useActions, useValues } from 'kea'
import { IconLegend } from 'lib/components/icons'
import { insightLogic } from 'scenes/insights/insightLogic'
import { trendsLogic } from 'scenes/trends/trendsLogic'
import { InsightLabel } from 'lib/components/InsightLabel'
import { getSeriesColor } from 'lib/colors'
import { LemonCheckbox } from 'lib/components/LemonCheckbox'
import { formatCompareLabel } from 'scenes/insights/views/InsightsTable/InsightsTable'
import { ChartDisplayType, FilterType, InsightType } from '~/types'
import clsx from 'clsx'
import { formatAggregationAxisValue } from 'scenes/insights/aggregationAxisFormat'

export interface InsightLegendProps extends Pick<React.HTMLAttributes<HTMLDivElement>, 'className'> {
    readOnly?: boolean
    horizontal?: boolean
    inCardView?: boolean
}

const legendToggleDenyList = [
    ChartDisplayType.WorldMap,
    ChartDisplayType.ActionsTable,
    ChartDisplayType.BoldNumber,
    ChartDisplayType.ActionsBarValue,
]

const shouldHideLegend = (filters: Partial<FilterType>, activeView: InsightType): boolean =>
    (filters.display && legendToggleDenyList.includes(filters.display)) || activeView === InsightType.STICKINESS

export function InsightLegendButton(): JSX.Element | null {
    const { filters, activeView } = useValues(insightLogic)
    const { toggleInsightLegend } = useActions(insightLogic)

    if (shouldHideLegend(filters, activeView)) {
        return null
    }

    return (
        <Button className="InsightLegendButton" onClick={toggleInsightLegend}>
            <IconLegend />
            <span className="InsightLegendButton-title">{filters.show_legend ? 'Hide' : 'Show'} legend</span>
        </Button>
    )
}

<<<<<<< HEAD
export function InsightLegend({
    horizontal,
    className,
    inCardView,
    readOnly = false,
}: InsightLegendProps): JSX.Element {
    const { insightProps, filters, highlightedSeries } = useValues(insightLogic)
=======
export function InsightLegend({ horizontal, inCardView, readOnly = false }: InsightLegendProps): JSX.Element | null {
    const { insightProps, filters, activeView } = useValues(insightLogic)
>>>>>>> e014cfc1
    const logic = trendsLogic(insightProps)
    const { indexedResults, hiddenLegendKeys } = useValues(logic)
    const { toggleVisibility } = useActions(logic)

    if (shouldHideLegend(filters, activeView)) {
        return null
    }

    return (
        <div
            className={clsx('InsightLegendMenu', className, {
                'InsightLegendMenu--horizontal': horizontal,
                'InsightLegendMenu--readonly': readOnly,
                'InsightLegendMenu--in-card-view': inCardView,
            })}
        >
            <div className="InsightLegendMenu-scroll">
                {indexedResults &&
<<<<<<< HEAD
                    indexedResults
                        .sort((a, b) => b.aggregated_value - a.aggregated_value)
                        .map((item, index) => {
                            const highlightStyle: Record<string, any> =
                                highlightedSeries === index
                                    ? {
                                          style: { backgroundColor: getSeriesColor(item.id, false, true) },
                                      }
                                    : {}

                            return (
                                <div
                                    key={item.id}
                                    className={clsx('InsightLegendMenu-item p-2 w-full flex flex-row')}
                                    {...highlightStyle}
                                >
                                    <LemonCheckbox
                                        className="text-xs mr-4"
                                        color={getSeriesColor(item.id, !!filters.compare)}
                                        checked={!hiddenLegendKeys[index]}
                                        onChange={() => toggleVisibility(index)}
                                        fullWidth
                                        label={
                                            <InsightLabel
                                                key={item.id}
                                                seriesColor={getSeriesColor(item.id, !!filters.compare)}
                                                action={item.action}
                                                fallbackName={item.breakdown_value === '' ? 'None' : item.label}
                                                hasMultipleSeries={indexedResults.length > 1}
                                                breakdownValue={
                                                    item.breakdown_value === ''
                                                        ? 'None'
                                                        : item.breakdown_value?.toString()
                                                }
                                                compareValue={filters.compare ? formatCompareLabel(item) : undefined}
                                                pillMidEllipsis={item?.filter?.breakdown === '$current_url'} // TODO: define set of breakdown values that would benefit from mid ellipsis truncation
                                                hideIcon
                                            />
                                        }
                                    />
                                    {filters.display === ChartDisplayType.ActionsPie && (
                                        <div className={'text-muted'}>
                                            {formatAggregationAxisValue(filters, item.aggregated_value)}
                                        </div>
                                    )}
                                </div>
                            )
                        })}
=======
                    indexedResults.map((item, index) => {
                        return (
                            <div key={item.id} className="InsightLegendMenu-item p-2 w-full flex flex-row">
                                <LemonCheckbox
                                    className="text-xs mr-4"
                                    color={getSeriesColor(item.id, !!filters.compare)}
                                    checked={!hiddenLegendKeys[index]}
                                    onChange={() => toggleVisibility(index)}
                                    fullWidth
                                    label={
                                        <InsightLabel
                                            key={item.id}
                                            seriesColor={getSeriesColor(item.id, !!filters.compare)}
                                            action={item.action}
                                            fallbackName={item.breakdown_value === '' ? 'None' : item.label}
                                            hasMultipleSeries={indexedResults.length > 1}
                                            breakdownValue={
                                                item.breakdown_value === '' ? 'None' : item.breakdown_value?.toString()
                                            }
                                            compareValue={filters.compare ? formatCompareLabel(item) : undefined}
                                            pillMidEllipsis={item?.filter?.breakdown === '$current_url'} // TODO: define set of breakdown values that would benefit from mid ellipsis truncation
                                            hideIcon
                                        />
                                    }
                                />
                                {filters.display === ChartDisplayType.ActionsPie && (
                                    <div className={'text-muted'}>
                                        {formatAggregationAxisValue(filters, item.aggregated_value)}
                                    </div>
                                )}
                            </div>
                        )
                    })}
>>>>>>> e014cfc1
            </div>
        </div>
    )
}<|MERGE_RESOLUTION|>--- conflicted
+++ resolved
@@ -13,7 +13,7 @@
 import clsx from 'clsx'
 import { formatAggregationAxisValue } from 'scenes/insights/aggregationAxisFormat'
 
-export interface InsightLegendProps extends Pick<React.HTMLAttributes<HTMLDivElement>, 'className'> {
+export interface InsightLegendProps {
     readOnly?: boolean
     horizontal?: boolean
     inCardView?: boolean
@@ -45,18 +45,8 @@
     )
 }
 
-<<<<<<< HEAD
-export function InsightLegend({
-    horizontal,
-    className,
-    inCardView,
-    readOnly = false,
-}: InsightLegendProps): JSX.Element {
-    const { insightProps, filters, highlightedSeries } = useValues(insightLogic)
-=======
 export function InsightLegend({ horizontal, inCardView, readOnly = false }: InsightLegendProps): JSX.Element | null {
-    const { insightProps, filters, activeView } = useValues(insightLogic)
->>>>>>> e014cfc1
+    const { insightProps, filters, highlightedSeries, activeView } = useValues(insightLogic)
     const logic = trendsLogic(insightProps)
     const { indexedResults, hiddenLegendKeys } = useValues(logic)
     const { toggleVisibility } = useActions(logic)
@@ -67,7 +57,7 @@
 
     return (
         <div
-            className={clsx('InsightLegendMenu', className, {
+            className={clsx('InsightLegendMenu', {
                 'InsightLegendMenu--horizontal': horizontal,
                 'InsightLegendMenu--readonly': readOnly,
                 'InsightLegendMenu--in-card-view': inCardView,
@@ -75,18 +65,16 @@
         >
             <div className="InsightLegendMenu-scroll">
                 {indexedResults &&
-<<<<<<< HEAD
-                    indexedResults
-                        .sort((a, b) => b.aggregated_value - a.aggregated_value)
-                        .map((item, index) => {
-                            const highlightStyle: Record<string, any> =
-                                highlightedSeries === index
-                                    ? {
-                                          style: { backgroundColor: getSeriesColor(item.id, false, true) },
-                                      }
-                                    : {}
+                    indexedResults.map((item, index) => {
+                        const highlightStyle: Record<string, any> =
+                            highlightedSeries === index
+                                ? {
+                                      style: { backgroundColor: getSeriesColor(item.id, false, true) },
+                                  }
+                                : {}
 
-                            return (
+                        return (
+                            <div key={item.id} className="InsightLegendMenu-item p-2 w-full flex flex-row">
                                 <div
                                     key={item.id}
                                     className={clsx('InsightLegendMenu-item p-2 w-full flex flex-row')}
@@ -122,43 +110,9 @@
                                         </div>
                                     )}
                                 </div>
-                            )
-                        })}
-=======
-                    indexedResults.map((item, index) => {
-                        return (
-                            <div key={item.id} className="InsightLegendMenu-item p-2 w-full flex flex-row">
-                                <LemonCheckbox
-                                    className="text-xs mr-4"
-                                    color={getSeriesColor(item.id, !!filters.compare)}
-                                    checked={!hiddenLegendKeys[index]}
-                                    onChange={() => toggleVisibility(index)}
-                                    fullWidth
-                                    label={
-                                        <InsightLabel
-                                            key={item.id}
-                                            seriesColor={getSeriesColor(item.id, !!filters.compare)}
-                                            action={item.action}
-                                            fallbackName={item.breakdown_value === '' ? 'None' : item.label}
-                                            hasMultipleSeries={indexedResults.length > 1}
-                                            breakdownValue={
-                                                item.breakdown_value === '' ? 'None' : item.breakdown_value?.toString()
-                                            }
-                                            compareValue={filters.compare ? formatCompareLabel(item) : undefined}
-                                            pillMidEllipsis={item?.filter?.breakdown === '$current_url'} // TODO: define set of breakdown values that would benefit from mid ellipsis truncation
-                                            hideIcon
-                                        />
-                                    }
-                                />
-                                {filters.display === ChartDisplayType.ActionsPie && (
-                                    <div className={'text-muted'}>
-                                        {formatAggregationAxisValue(filters, item.aggregated_value)}
-                                    </div>
-                                )}
                             </div>
                         )
                     })}
->>>>>>> e014cfc1
             </div>
         </div>
     )
