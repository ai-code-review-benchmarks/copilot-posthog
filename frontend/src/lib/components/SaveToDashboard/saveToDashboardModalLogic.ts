--- conflicted
+++ resolved
@@ -24,15 +24,6 @@
         }
         return insight.short_id
     },
-<<<<<<< HEAD
-    key: ({ id }) => id || 'none',
-    connect: () => [
-        newDashboardLogic,
-        dashboardsModel,
-        eventUsageLogic,
-        prompt({ key: `saveToDashboardModalLogic-new-dashboard` }),
-    ],
-=======
     connect: (props: SaveToDashboardModalLogicProps) => ({
         logic: [
             newDashboardLogic,
@@ -42,7 +33,6 @@
         ],
         actions: [insightLogic({ dashboardItemId: props.insight.short_id }), ['updateInsight']],
     }),
->>>>>>> 8fe02102
     actions: {
         addNewDashboard: true,
         setDashboardId: (id: number) => ({ id }),
