import React from 'react'
import { ExporterFormat } from '~/types'
import { LemonButton, LemonButtonProps, LemonButtonWithPopup } from '../LemonButton'
import { LemonDivider } from '../LemonDivider'
import { triggerExport } from './exporter'

export interface ExportButtonItemResource {
    method?: 'GET' | 'POST'
    path: string
    body?: any
    filename?: string
}

export interface ExportButtonItem {
    title?: string
    format: ExporterFormat
<<<<<<< HEAD
    resource?: ExportButtonItemResource
    insightId?: number
    dashboardId?: number
=======
    resource: ExportButtonItemResource
    dashboard?: number
    insight?: number
>>>>>>> 7e54e832
}

export interface ExportButtonProps extends Pick<LemonButtonProps, 'icon' | 'type' | 'fullWidth'> {
    items: ExportButtonItem[]
}

export function ExportButton({ items, ...buttonProps }: ExportButtonProps): JSX.Element {
    return (
        <LemonButtonWithPopup
            type="stealth"
            data-attr="export-button"
            {...buttonProps}
            popup={{
                actionable: true,
                placement: 'right-start',
                overlay: (
                    <>
                        <h5>File type</h5>
                        <LemonDivider />
                        {items.map((item, i) => (
                            <LemonButton
                                key={`${item.format}-${i}`}
                                fullWidth
                                type="stealth"
                                onClick={() =>
                                    triggerExport({
                                        export_format: item.format,
                                        export_context: item.resource,
<<<<<<< HEAD
                                        dashboard: item.dashboardId,
                                        insight: item.insightId,
=======
                                        dashboard: item.dashboard,
                                        insight: item.insight,
>>>>>>> 7e54e832
                                    })
                                }
                                data-attr={`export-button-${item.format.split('/').pop()}`}
                            >
                                {item.title ? item.title : `.${item.format.split('/').pop()}`}
                            </LemonButton>
                        ))}
                    </>
                ),
            }}
        >
            Export
        </LemonButtonWithPopup>
    )
}<|MERGE_RESOLUTION|>--- conflicted
+++ resolved
@@ -14,15 +14,9 @@
 export interface ExportButtonItem {
     title?: string
     format: ExporterFormat
-<<<<<<< HEAD
-    resource?: ExportButtonItemResource
-    insightId?: number
-    dashboardId?: number
-=======
     resource: ExportButtonItemResource
     dashboard?: number
     insight?: number
->>>>>>> 7e54e832
 }
 
 export interface ExportButtonProps extends Pick<LemonButtonProps, 'icon' | 'type' | 'fullWidth'> {
@@ -51,13 +45,8 @@
                                     triggerExport({
                                         export_format: item.format,
                                         export_context: item.resource,
-<<<<<<< HEAD
-                                        dashboard: item.dashboardId,
-                                        insight: item.insightId,
-=======
                                         dashboard: item.dashboard,
                                         insight: item.insight,
->>>>>>> 7e54e832
                                     })
                                 }
                                 data-attr={`export-button-${item.format.split('/').pop()}`}
