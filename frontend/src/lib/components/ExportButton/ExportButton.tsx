--- conflicted
+++ resolved
@@ -21,9 +21,21 @@
     items: ExportButtonItem[]
 }
 
-<<<<<<< HEAD
 export const ExportButton: React.FunctionComponent<ExportButtonProps & React.RefAttributes<HTMLButtonElement>> =
     forwardRef(function ExportButton({ items, ...buttonProps }, ref): JSX.Element {
+        useMountedLogic(sidePanelLogic)
+        useMountedLogic(sidePanelExportsLogic)
+
+        const { actions } = sidePanelLogic
+        const { loadExports } = sidePanelExportsLogic.actions
+
+        const onExportClick = async (triggerExportProps: TriggerExportProps): Promise<void> => {
+            actions.openSidePanel(SidePanelTab.Exports)
+            loadExports()
+            await triggerExport(triggerExportProps)
+            loadExports()
+        }
+
         return (
             <LemonButtonWithDropdown
                 ref={ref}
@@ -39,36 +51,6 @@
                             <LemonDivider />
                             {items.map(({ title, ...triggerExportProps }, i) => {
                                 const exportFormatExtension = triggerExportProps.export_format.split('/').pop()
-=======
-export function ExportButton({ items, ...buttonProps }: ExportButtonProps): JSX.Element {
-    useMountedLogic(sidePanelLogic)
-    useMountedLogic(sidePanelExportsLogic)
-
-    const { actions } = sidePanelLogic
-    const { loadExports } = sidePanelExportsLogic.actions
-
-    const onExportClick = async (triggerExportProps: TriggerExportProps): Promise<void> => {
-        actions.openSidePanel(SidePanelTab.Exports)
-        loadExports()
-        await triggerExport(triggerExportProps)
-        loadExports()
-    }
-
-    return (
-        <LemonButtonWithDropdown
-            data-attr="export-button"
-            {...buttonProps}
-            dropdown={{
-                actionable: true,
-                placement: 'right-start',
-                closeParentPopoverOnClickInside: true,
-                overlay: (
-                    <>
-                        <h5>File type</h5>
-                        <LemonDivider />
-                        {items.map(({ title, ...triggerExportProps }, i) => {
-                            const exportFormatExtension = triggerExportProps.export_format.split('/').pop()
->>>>>>> 9069a04b
 
                                 let target: string
                                 let exportBody: string = ''
@@ -85,12 +67,11 @@
                                     target = 'unknown'
                                 }
 
-<<<<<<< HEAD
                                 return (
                                     <LemonButton
                                         key={i}
                                         fullWidth
-                                        onClick={() => void triggerExport(triggerExportProps)}
+                                        onClick={() => void onExportClick(triggerExportProps)}
                                         data-attr={`export-button-${exportFormatExtension}`}
                                         data-ph-capture-attribute-export-target={target}
                                         data-ph-capture-attribute-export-body={
@@ -108,29 +89,4 @@
                 Export
             </LemonButtonWithDropdown>
         )
-    })
-=======
-                            return (
-                                <LemonButton
-                                    key={i}
-                                    fullWidth
-                                    onClick={() => void onExportClick(triggerExportProps)}
-                                    data-attr={`export-button-${exportFormatExtension}`}
-                                    data-ph-capture-attribute-export-target={target}
-                                    data-ph-capture-attribute-export-body={
-                                        exportBody.length ? JSON.stringify(exportBody) : null
-                                    }
-                                >
-                                    {title ? title : `.${exportFormatExtension}`}
-                                </LemonButton>
-                            )
-                        })}
-                    </>
-                ),
-            }}
-        >
-            Export
-        </LemonButtonWithDropdown>
-    )
-}
->>>>>>> 9069a04b
+    })