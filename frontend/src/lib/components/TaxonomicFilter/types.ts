import { LogicWrapper } from 'kea'
<<<<<<< HEAD
import { CohortType, EventDefinition, PropertyFilterValue } from '~/types'
import Fuse from 'fuse.js'
=======
>>>>>>> 2b3eb62e

export interface TaxonomicFilterProps {
    groupType?: TaxonomicFilterGroupType
    value?: TaxonomicFilterValue
    onChange?: (groupType: TaxonomicFilterGroupType, value: TaxonomicFilterValue, item: any) => void
    onClose?: () => void
    groupTypes?: TaxonomicFilterGroupType[]
    taxonomicFilterLogicKey?: string
}

export type TaxonomicFilterValue = string | number

export interface TaxonomicFilterLogicProps extends TaxonomicFilterProps {
    taxonomicFilterLogicKey: string
}

export interface TaxonomicFilterGroup {
    name: string
    type: TaxonomicFilterGroupType
    endpoint?: string
    options?: Record<string, any>[]
    logic?: LogicWrapper
    value?: string
    getName: (object: any) => string
    getValue: (object: any) => TaxonomicFilterValue
}

export enum TaxonomicFilterGroupType {
    Actions = 'actions',
    Cohorts = 'cohorts',
    CohortsWithAllUsers = 'cohorts_with_all',
    Elements = 'elements',
    Events = 'events',
    EventProperties = 'event_properties',
    PersonProperties = 'person_properties',
}

export interface InfiniteListLogicProps extends TaxonomicFilterLogicProps {
    listGroupType: TaxonomicFilterGroupType
}

export interface ListStorage {
    results: (EventDefinition | CohortType)[]
    searchQuery?: string // Query used for the results currently in state
    count: number
    queryChanged?: boolean
    first?: boolean
}

export interface LoaderOptions {
    offset: number
    limit: number
}

export type ListFuse = Fuse<{
    name: string
    item: EventDefinition | CohortType
}> // local alias for typegen<|MERGE_RESOLUTION|>--- conflicted
+++ resolved
@@ -1,9 +1,6 @@
 import { LogicWrapper } from 'kea'
-<<<<<<< HEAD
-import { CohortType, EventDefinition, PropertyFilterValue } from '~/types'
+import { CohortType, EventDefinition } from '~/types'
 import Fuse from 'fuse.js'
-=======
->>>>>>> 2b3eb62e
 
 export interface TaxonomicFilterProps {
     groupType?: TaxonomicFilterGroupType
