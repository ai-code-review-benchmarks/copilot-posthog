import './InfiniteList.scss'
import '../../lemon-ui/Popover/Popover.scss'

import { IconArchive } from '@posthog/icons'
import { LemonTag } from '@posthog/lemon-ui'
import clsx from 'clsx'
import { BindLogic, useActions, useValues } from 'kea'
import { ControlledDefinitionPopover } from 'lib/components/DefinitionPopover/DefinitionPopoverContents'
import { definitionPopoverLogic } from 'lib/components/DefinitionPopover/definitionPopoverLogic'
import { PropertyKeyInfo } from 'lib/components/PropertyKeyInfo'
import { taxonomicFilterLogic } from 'lib/components/TaxonomicFilter/taxonomicFilterLogic'
import {
    TaxonomicDefinitionTypes,
    TaxonomicFilterGroup,
    TaxonomicFilterGroupType,
} from 'lib/components/TaxonomicFilter/types'
import { dayjs } from 'lib/dayjs'
import { LemonSkeleton } from 'lib/lemon-ui/LemonSkeleton'
import { Spinner } from 'lib/lemon-ui/Spinner/Spinner'
import { Tooltip } from 'lib/lemon-ui/Tooltip'
import { pluralize } from 'lib/utils'
import { isDefinitionStale } from 'lib/utils/definitions'
import { useState } from 'react'
import { AutoSizer } from 'react-virtualized/dist/es/AutoSizer'
import { List, ListRowProps, ListRowRenderer } from 'react-virtualized/dist/es/List'

import { EventDefinition, PropertyDefinition } from '~/types'

import { infiniteListLogic, NO_ITEM_SELECTED } from './infiniteListLogic'

export interface InfiniteListProps {
    popupAnchorElement: HTMLDivElement | null
}

const staleIndicator = (parsedLastSeen: dayjs.Dayjs | null): JSX.Element => {
    return (
        <Tooltip
            title={
                <>
                    This event was last seen <b>{parsedLastSeen ? parsedLastSeen.fromNow() : 'a while ago'}</b>.
                </>
            }
        >
            <LemonTag>Stale</LemonTag>
        </Tooltip>
    )
}

const unusedIndicator = (eventNames: string[]): JSX.Element => {
    return (
        <Tooltip
            title={
                <>
                    This property has not been seen on{' '}
                    <span>
                        {eventNames ? (
                            <>
                                the event{eventNames.length > 1 ? 's' : ''}{' '}
                                {eventNames.map((e, index) => (
                                    <>
                                        {index === 0 ? '' : index === eventNames.length - 1 ? ' and ' : ', '}
                                        <strong>"{e}"</strong>
                                    </>
                                ))}
                            </>
                        ) : (
                            'this event'
                        )}
                    </span>
                    , but has been seen on other events.
                </>
            }
        >
            <LemonTag>Not seen</LemonTag>
        </Tooltip>
    )
}

const renderItemContents = ({
    item,
    listGroupType,
    group,
    eventNames,
}: {
    item: TaxonomicDefinitionTypes
    listGroupType: TaxonomicFilterGroupType
    group: TaxonomicFilterGroup
    eventNames: string[]
}): JSX.Element | string => {
    const parsedLastSeen = (item as EventDefinition).last_seen_at ? dayjs((item as EventDefinition).last_seen_at) : null
    const isStale =
        listGroupType === TaxonomicFilterGroupType.Events && 'id' in item && isDefinitionStale(item as EventDefinition)

    const isUnusedEventProperty =
        (listGroupType === TaxonomicFilterGroupType.NumericalEventProperties ||
            listGroupType === TaxonomicFilterGroupType.EventProperties ||
            listGroupType === TaxonomicFilterGroupType.EventFeatureFlags) &&
        (item as PropertyDefinition).is_seen_on_filtered_events !== null &&
        !(item as PropertyDefinition).is_seen_on_filtered_events

    const icon = <div className="taxonomic-list-row-contents-icon">{group.getIcon?.(item)}</div>

    return listGroupType === TaxonomicFilterGroupType.EventProperties ||
        listGroupType === TaxonomicFilterGroupType.EventFeatureFlags ||
        listGroupType === TaxonomicFilterGroupType.NumericalEventProperties ||
        listGroupType === TaxonomicFilterGroupType.PersonProperties ||
        listGroupType === TaxonomicFilterGroupType.Events ||
        listGroupType === TaxonomicFilterGroupType.CustomEvents ||
        listGroupType === TaxonomicFilterGroupType.Metadata ||
        listGroupType === TaxonomicFilterGroupType.SessionProperties ||
        listGroupType.startsWith(TaxonomicFilterGroupType.GroupsPrefix) ? (
        <>
            <div className={clsx('taxonomic-list-row-contents', isStale && 'text-muted')}>
                {icon}
                <PropertyKeyInfo
                    value={item.name ?? ''}
                    disablePopover
                    disableIcon
                    className="w-full"
                    type={listGroupType}
                />
            </div>
            {isStale && staleIndicator(parsedLastSeen)}
            {isUnusedEventProperty && unusedIndicator(eventNames)}
        </>
    ) : (
        <div className="taxonomic-list-row-contents">
            {listGroupType === TaxonomicFilterGroupType.Elements ? (
                <PropertyKeyInfo value={item.name ?? ''} disablePopover className="w-full" type={listGroupType} />
            ) : (
                <>
                    {group.getIcon ? icon : null}
                    <span className="truncate" title={group.getName?.(item) || item.name || ''}>
                        {group.getName?.(item) || item.name || ''}
                    </span>
                </>
            )}
        </div>
    )
}

const selectedItemHasPopover = (
    item?: TaxonomicDefinitionTypes,
    listGroupType?: TaxonomicFilterGroupType,
    group?: TaxonomicFilterGroup
): boolean => {
    return (
        // NB: also update "renderItemContents" above
        !!item &&
        !!group?.getValue?.(item) &&
        !!listGroupType &&
        ([
            TaxonomicFilterGroupType.Actions,
            TaxonomicFilterGroupType.Elements,
            TaxonomicFilterGroupType.Events,
            TaxonomicFilterGroupType.DataWarehouse,
            TaxonomicFilterGroupType.DataWarehouseProperties,
            TaxonomicFilterGroupType.DataWarehousePersonProperties,
            TaxonomicFilterGroupType.CustomEvents,
            TaxonomicFilterGroupType.EventProperties,
            TaxonomicFilterGroupType.EventFeatureFlags,
            TaxonomicFilterGroupType.NumericalEventProperties,
            TaxonomicFilterGroupType.PersonProperties,
            TaxonomicFilterGroupType.Cohorts,
            TaxonomicFilterGroupType.CohortsWithAllUsers,
            TaxonomicFilterGroupType.Metadata,
            TaxonomicFilterGroupType.SessionProperties,
        ].includes(listGroupType) ||
            listGroupType.startsWith(TaxonomicFilterGroupType.GroupsPrefix))
    )
}

const canSelectItem = (listGroupType?: TaxonomicFilterGroupType): boolean => {
    return !!listGroupType && ![TaxonomicFilterGroupType.DataWarehouse].includes(listGroupType)
}

export function InfiniteList({ popupAnchorElement }: InfiniteListProps): JSX.Element {
    const { mouseInteractionsEnabled, activeTab, searchQuery, value, groupType, eventNames } =
        useValues(taxonomicFilterLogic)
    const { selectItem } = useActions(taxonomicFilterLogic)
    const {
        isLoading,
        results,
        index,
        listGroupType,
        group,
        selectedItem,
        selectedItemInView,
        isExpandable,
        totalResultCount,
        totalListCount,
        expandedCount,
        showPopover,
<<<<<<< HEAD
        items,
=======
        hasRemoteDataSource,
>>>>>>> 6c882002
    } = useValues(infiniteListLogic)
    const { onRowsRendered, setIndex, expand, updateRemoteItem } = useActions(infiniteListLogic)
    const [highlightedItemElement, setHighlightedItemElement] = useState<HTMLDivElement | null>(null)
    const isActiveTab = listGroupType === activeTab

    // Only show empty state if:
    // 1. There are no results
    // 2. We're not currently loading
    // 3. We have a search query (otherwise if hasRemoteDataSource=true, we're just waiting for data)
    const showEmptyState = totalListCount === 0 && !isLoading && (!!searchQuery || !hasRemoteDataSource)

    const renderItem: ListRowRenderer = ({ index: rowIndex, style }: ListRowProps): JSX.Element | null => {
        const item = results[rowIndex]
        const itemValue = item ? group?.getValue?.(item) : null
        const isSelected = listGroupType === groupType && itemValue === value
        const isHighlighted = rowIndex === index && isActiveTab

        const commonDivProps: React.HTMLProps<HTMLDivElement> = {
            key: `item_${rowIndex}`,
            className: clsx(
                'taxonomic-list-row',
                rowIndex === index && mouseInteractionsEnabled && 'hover',
                isSelected && 'selected'
            ),
            onMouseOver: () => (mouseInteractionsEnabled ? setIndex(rowIndex) : setIndex(NO_ITEM_SELECTED)),
            // if the popover is not enabled then don't leave the row selected when the mouse leaves it
            onMouseLeave: () => (mouseInteractionsEnabled && !showPopover ? setIndex(NO_ITEM_SELECTED) : null),
            style: style,
            ref: isHighlighted
                ? (element) => {
                      setHighlightedItemElement(element && popupAnchorElement ? popupAnchorElement : element)
                  }
                : null,
        }

<<<<<<< HEAD
        return item && group ? (
            <div
                {...commonDivProps}
                data-attr={`prop-filter-${listGroupType}-${rowIndex}`}
                onClick={() => {
                    return (
                        canSelectItem(listGroupType) && selectItem(group, itemValue ?? null, item, items.originalQuery)
                    )
                }}
            >
                {renderItemContents({
                    item,
                    listGroupType,
                    group,
                    eventNames,
                })}
            </div>
        ) : !item && rowIndex === totalListCount - 1 && isExpandable && !isLoading ? (
            <div
                {...commonDivProps}
                className={`${commonDivProps.className} expand-row`}
                data-attr={`expand-list-${listGroupType}`}
                onClick={expand}
            >
                {group.expandLabel?.({ count: totalResultCount, expandedCount }) ??
                    `See ${expandedCount - totalResultCount} more ${pluralize(
                        expandedCount - totalResultCount,
                        'row',
                        'rows',
                        false
                    )}`}
            </div>
        ) : (
=======
        // If there's an item to render
        if (item && group) {
            return (
                <div
                    {...commonDivProps}
                    data-attr={`prop-filter-${listGroupType}-${rowIndex}`}
                    onClick={() => {
                        return canSelectItem(listGroupType) && selectItem(group, itemValue ?? null, item)
                    }}
                >
                    {renderItemContents({
                        item,
                        listGroupType,
                        group,
                        eventNames,
                    })}
                </div>
            )
        }

        // Check if this row should be the "show more" expand row:
        // - !item: No actual item data exists at this index
        // - rowIndex === totalListCount - 1: This is the last row in the visible list
        // - isExpandable: There are more items available to load/show
        // - !isLoading: We're not currently in the middle of loading data
        const isExpandRow = !item && rowIndex === totalListCount - 1 && isExpandable && !isLoading
        if (isExpandRow) {
            return (
                <div
                    {...commonDivProps}
                    className={clsx(commonDivProps.className, 'expand-row')}
                    data-attr={`expand-list-${listGroupType}`}
                    onClick={expand}
                >
                    {group.expandLabel?.({ count: totalResultCount, expandedCount }) ??
                        `See ${expandedCount - totalResultCount} more ${pluralize(
                            expandedCount - totalResultCount,
                            'row',
                            'rows',
                            false
                        )}`}
                </div>
            )
        }

        // Otherwise show a skeleton loader
        return (
>>>>>>> 6c882002
            <div
                {...commonDivProps}
                className={clsx(commonDivProps.className, 'skeleton-row')}
                data-attr={`prop-skeleton-${listGroupType}-${rowIndex}`}
            >
                <div className="taxonomic-list-row-contents">
                    <div className="taxonomic-list-row-contents-icon">
                        <Spinner className="h-4 w-4" speed="0.8s" />
                    </div>
                    <LemonSkeleton className="h-4 flex-1" />
                </div>
            </div>
        )
    }

    return (
        <div className={clsx('taxonomic-infinite-list', showEmptyState && 'empty-infinite-list', 'h-full')}>
            {showEmptyState ? (
                <div className="no-infinite-results flex flex-col deprecated-space-y-1 items-center">
                    <IconArchive className="text-5xl text-tertiary" />
                    <span>
                        {searchQuery ? (
                            <>
                                No results for "<strong>{searchQuery}</strong>"
                            </>
                        ) : (
                            'No results'
                        )}
                    </span>
                </div>
            ) : isLoading &&
              (!results ||
                  results.length === 0 ||
                  (results.length === 1 && (!results[0].id || results[0].id === ''))) ? (
                <div className="flex items-center justify-center h-full">
                    <Spinner className="text-3xl" />
                </div>
            ) : (
                <AutoSizer>
                    {({ height, width }) => (
                        <List
                            width={width}
                            height={height}
                            rowCount={Math.max(results.length || (isLoading ? 7 : 0), totalListCount || 0)}
                            overscanRowCount={100}
                            rowHeight={36} // LemonRow heights
                            rowRenderer={renderItem}
                            onRowsRendered={onRowsRendered}
                            scrollToIndex={index}
                        />
                    )}
                </AutoSizer>
            )}
            {isActiveTab &&
            selectedItemHasPopover(selectedItem, listGroupType, group) &&
            showPopover &&
            selectedItem ? (
                <BindLogic
                    logic={definitionPopoverLogic}
                    props={{
                        type: listGroupType,
                        updateRemoteItem,
                    }}
                >
                    <ControlledDefinitionPopover
                        visible={selectedItemInView}
                        item={selectedItem}
                        group={group}
                        highlightedItemElement={highlightedItemElement}
                    />
                </BindLogic>
            ) : null}
        </div>
    )
}<|MERGE_RESOLUTION|>--- conflicted
+++ resolved
@@ -191,11 +191,8 @@
         totalListCount,
         expandedCount,
         showPopover,
-<<<<<<< HEAD
         items,
-=======
         hasRemoteDataSource,
->>>>>>> 6c882002
     } = useValues(infiniteListLogic)
     const { onRowsRendered, setIndex, expand, updateRemoteItem } = useActions(infiniteListLogic)
     const [highlightedItemElement, setHighlightedItemElement] = useState<HTMLDivElement | null>(null)
@@ -231,41 +228,6 @@
                 : null,
         }
 
-<<<<<<< HEAD
-        return item && group ? (
-            <div
-                {...commonDivProps}
-                data-attr={`prop-filter-${listGroupType}-${rowIndex}`}
-                onClick={() => {
-                    return (
-                        canSelectItem(listGroupType) && selectItem(group, itemValue ?? null, item, items.originalQuery)
-                    )
-                }}
-            >
-                {renderItemContents({
-                    item,
-                    listGroupType,
-                    group,
-                    eventNames,
-                })}
-            </div>
-        ) : !item && rowIndex === totalListCount - 1 && isExpandable && !isLoading ? (
-            <div
-                {...commonDivProps}
-                className={`${commonDivProps.className} expand-row`}
-                data-attr={`expand-list-${listGroupType}`}
-                onClick={expand}
-            >
-                {group.expandLabel?.({ count: totalResultCount, expandedCount }) ??
-                    `See ${expandedCount - totalResultCount} more ${pluralize(
-                        expandedCount - totalResultCount,
-                        'row',
-                        'rows',
-                        false
-                    )}`}
-            </div>
-        ) : (
-=======
         // If there's an item to render
         if (item && group) {
             return (
@@ -273,7 +235,7 @@
                     {...commonDivProps}
                     data-attr={`prop-filter-${listGroupType}-${rowIndex}`}
                     onClick={() => {
-                        return canSelectItem(listGroupType) && selectItem(group, itemValue ?? null, item)
+                        return canSelectItem(listGroupType) && selectItem(group, itemValue ?? null, item, items.originalQuery)
                     }}
                 >
                     {renderItemContents({
@@ -313,7 +275,6 @@
 
         // Otherwise show a skeleton loader
         return (
->>>>>>> 6c882002
             <div
                 {...commonDivProps}
                 className={clsx(commonDivProps.className, 'skeleton-row')}
