.taxonomic-filter {
    display: flex;
    flex-direction: column;
    width: 550px;
    max-width: calc(100vw - 40px);
    background: var(--bg-light);

    &.force-minimum-width {
        min-width: 300px;
    }

    &.one-taxonomic-tab {
        .taxonomic-infinite-list {
            margin-top: 10px;
        }
    }

    .taxonomic-group-title {
        display: flex;
        align-items: stretch;
        width: 100%;
        padding-top: 10px;
        padding-left: 10px;
        font-size: 12px;
        font-weight: 600;
        line-height: 12px;
        color: var(--muted);
        text-transform: uppercase;

        &.with-border {
            border-top: 1px solid var(--border-light);
        }
    }

    .taxonomic-pills {
        padding-left: 10px;
        margin-top: 8px;
        margin-bottom: 8px;
<<<<<<< HEAD
        padding-left: 10px;
=======

        .ant-tag {
            margin-right: 2px;
            margin-bottom: 2px;
            color: var(--link);
            cursor: pointer;
            background: var(--side);
            border-color: var(--side);
            transition: none;

            .posthog-3000 & {
                font-weight: 500;
                color: var(--default);

                &:not(.taxonomic-pill-active) {
                    opacity: 0.7;
                }

                &:hover {
                    opacity: 1;
                }
            }

            &.taxonomic-count-zero {
                color: var(--muted);
                cursor: not-allowed;
            }

            &.taxonomic-pill-active {
                color: #fff;
                background: var(--link);
                border-color: var(--link);
            }
        }
>>>>>>> 7ff2199d
    }
}<|MERGE_RESOLUTION|>--- conflicted
+++ resolved
@@ -36,43 +36,5 @@
         padding-left: 10px;
         margin-top: 8px;
         margin-bottom: 8px;
-<<<<<<< HEAD
-        padding-left: 10px;
-=======
-
-        .ant-tag {
-            margin-right: 2px;
-            margin-bottom: 2px;
-            color: var(--link);
-            cursor: pointer;
-            background: var(--side);
-            border-color: var(--side);
-            transition: none;
-
-            .posthog-3000 & {
-                font-weight: 500;
-                color: var(--default);
-
-                &:not(.taxonomic-pill-active) {
-                    opacity: 0.7;
-                }
-
-                &:hover {
-                    opacity: 1;
-                }
-            }
-
-            &.taxonomic-count-zero {
-                color: var(--muted);
-                cursor: not-allowed;
-            }
-
-            &.taxonomic-pill-active {
-                color: #fff;
-                background: var(--link);
-                border-color: var(--link);
-            }
-        }
->>>>>>> 7ff2199d
     }
 }