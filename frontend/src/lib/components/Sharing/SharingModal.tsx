--- conflicted
+++ resolved
@@ -9,13 +9,10 @@
 import { copyToClipboard } from 'lib/utils'
 import { IconCopy, IconLock } from '../icons'
 import { CodeSnippet, Language } from 'scenes/ingestion/frameworks/CodeSnippet'
-<<<<<<< HEAD
 import { DashboardCollaboration } from 'scenes/dashboard/DashboardCollaborators'
-=======
 import { VerticalForm } from 'lib/forms/VerticalForm'
 import { Field } from 'lib/forms/Field'
 import { Tooltip } from 'lib/components/Tooltip'
->>>>>>> c09feb5c
 
 export interface SharingModalProps extends SharingBaseProps {
     dashboardId?: number
@@ -45,7 +42,6 @@
     const resource = dashboardId ? 'dashboard' : 'insight'
 
     return (
-<<<<<<< HEAD
         <div className="mt-05">
             {dashboardId ? (
                 <div className="mb">
@@ -55,15 +51,6 @@
             ) : undefined}
 
             <h4>Share or embed {resource}</h4>
-=======
-        <>
-            <header className="border-bottom pb-05">
-                <h4 className="mt-05">
-                    Share or embed {resource}
-                    {name ? ` ${name}` : ''}
-                </h4>
-            </header>
->>>>>>> c09feb5c
 
             <div>
                 {!sharingConfiguration && sharingConfigurationLoading ? (
