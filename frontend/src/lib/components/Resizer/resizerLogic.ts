--- conflicted
+++ resolved
@@ -1,12 +1,8 @@
 import { actions, beforeUnmount, kea, key, listeners, path, props, reducers, selectors } from 'kea'
+import { subscriptions } from 'kea-subscriptions'
 import posthog from 'posthog-js'
 
 import type { resizerLogicType } from './resizerLogicType'
-<<<<<<< HEAD
-import posthog from 'posthog-js'
-import { subscriptions } from 'kea-subscriptions'
-=======
->>>>>>> becc5127
 
 export type ResizerEvent = {
     originX: number
