import { useMountedLogic } from 'kea'

import { searchBarLogic } from './searchBarLogic'
<<<<<<< HEAD
import SearchInput from './SearchInput'
import SearchResults from './SearchResults'
import SearchTabs from './SearchTabs'
=======

import { SearchInput } from './SearchInput'
import { SearchResults } from './SearchResults'
import { SearchTabs } from './SearchTabs'
>>>>>>> 43d93286

export const SearchBar = (): JSX.Element => {
    useMountedLogic(searchBarLogic) // load initial results

    return (
        <div className="flex flex-col h-full">
            <SearchInput />
            <SearchResults />
            <SearchTabs />
        </div>
    )
}<|MERGE_RESOLUTION|>--- conflicted
+++ resolved
@@ -1,16 +1,9 @@
 import { useMountedLogic } from 'kea'
 
 import { searchBarLogic } from './searchBarLogic'
-<<<<<<< HEAD
-import SearchInput from './SearchInput'
-import SearchResults from './SearchResults'
-import SearchTabs from './SearchTabs'
-=======
-
 import { SearchInput } from './SearchInput'
 import { SearchResults } from './SearchResults'
 import { SearchTabs } from './SearchTabs'
->>>>>>> 43d93286
 
 export const SearchBar = (): JSX.Element => {
     useMountedLogic(searchBarLogic) // load initial results
