--- conflicted
+++ resolved
@@ -1,14 +1,8 @@
 import { useValues } from 'kea'
 
 import { actionBarLogic } from './actionBarLogic'
-<<<<<<< HEAD
-import ActionInput from './ActionInput'
-import ActionResults from './ActionResults'
-=======
-
 import { ActionInput } from './ActionInput'
 import { ActionResults } from './ActionResults'
->>>>>>> 43d93286
 
 export const ActionBar = (): JSX.Element => {
     const { activeFlow } = useValues(actionBarLogic)
