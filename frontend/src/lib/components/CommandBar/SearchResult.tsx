import { LemonSkeleton } from '@posthog/lemon-ui'
import clsx from 'clsx'
import { useActions, useValues } from 'kea'
import { capitalizeFirstLetter } from 'lib/utils'
import { useLayoutEffect, useRef } from 'react'
import { useSummarizeInsight } from 'scenes/insights/summarizeInsight'
import { Notebook } from 'scenes/notebooks/Notebook/Notebook'
import { JSONContent } from 'scenes/notebooks/Notebook/utils'
import { groupDisplayId } from 'scenes/persons/GroupActorDisplay'

import { navigation3000Logic } from '~/layout/navigation-3000/navigationLogic'
import { getQueryFromInsightLike } from '~/queries/nodes/InsightViz/utils'

import { tabToName } from './constants'
import { searchBarLogic } from './searchBarLogic'
import { SearchResult as ResultType } from './types'

type SearchResultProps = {
    result: ResultType
    resultIndex: number
    focused: boolean
}

export const SearchResult = ({ result, resultIndex, focused }: SearchResultProps): JSX.Element => {
    const { aggregationLabel } = useValues(searchBarLogic)
    const { setActiveResultIndex, openResult } = useActions(searchBarLogic)
    const { mobileLayout } = useValues(navigation3000Logic)
    const { hideNavOnMobile } = useActions(navigation3000Logic)

    const ref = useRef<HTMLDivElement | null>(null)

    useLayoutEffect(() => {
        if (focused) {
            // :HACKY: This uses the non-standard scrollIntoViewIfNeeded api
            // to improve scroll behaviour. Change to scrollIntoView({ scrollMode: 'if-needed' })
            // once available.
            if ((ref.current as any)?.scrollIntoViewIfNeeded) {
                ;(ref.current as any).scrollIntoViewIfNeeded(false)
            } else {
                ref.current?.scrollIntoView({
                    block: 'nearest',
                })
            }
        }
    }, [focused])

    return (
        <>
            <div
                className={clsx(
                    'w-full px-2 hover:bg-primary border-l-4 border-b cursor-pointer',
                    focused ? 'bg-surface-secondary border-l-accent-primary' : 'bg-surface-primary'
                )}
                onClick={() => {
                    if (mobileLayout) {
                        hideNavOnMobile()
                    }
                    openResult(resultIndex)
                }}
                onMouseOver={() => {
                    setActiveResultIndex(resultIndex)
                }}
                ref={ref}
            >
<<<<<<< HEAD
                <div className="px-2 py-3 w-full flex flex-col gap-0.5 items-start">
=======
                <div className="px-2 py-3 w-full deprecated-space-y-0_5 flex flex-col items-start">
>>>>>>> d247f6a3
                    <span className="text-muted-3000 text-xs">
                        {result.type !== 'group'
                            ? tabToName[result.type]
                            : `${capitalizeFirstLetter(aggregationLabel(result.extra_fields.group_type_index).plural)}`}
                    </span>
                    <span className="text-text-3000 font-bold">
                        <ResultName result={result} />
                    </span>
                </div>
            </div>
        </>
    )
}

export const SearchResultSkeleton = (): JSX.Element => (
<<<<<<< HEAD
    <div className="px-5 py-4 w-full flex flex-col gap-1.5 items-start bg-surface-primary border-b">
=======
    <div className="px-5 py-4 w-full deprecated-space-y-1_5 flex flex-col items-start bg-surface-primary border-b">
>>>>>>> d247f6a3
        <LemonSkeleton className="w-16 opacity-75 h-3" />
        <LemonSkeleton className="w-40 h-3.5" />
    </div>
)

type ResultNameProps = {
    result: ResultType
}

export const ResultName = ({ result }: ResultNameProps): JSX.Element | null => {
    const summarizeInsight = useSummarizeInsight()

    const { type, extra_fields } = result
    if (type === 'insight') {
        const query = getQueryFromInsightLike(extra_fields)
        return extra_fields.name ? <span>{extra_fields.name}</span> : <i>{summarizeInsight(query)}</i>
    } else if (type === 'feature_flag') {
        return <span>{extra_fields.key}</span>
    } else if (type === 'notebook') {
        return <span>{extra_fields.title}</span>
    } else if (type === 'group') {
        return <span>{groupDisplayId(extra_fields.group_key, extra_fields.group_properties)}</span>
    }
    return <span>{extra_fields.name}</span>
}

export const ResultDescription = ({ result }: ResultNameProps): JSX.Element | null => {
    const { result_id, type, extra_fields } = result
    if (type === 'feature_flag') {
        return extra_fields.name && extra_fields.name !== extra_fields.key ? (
            <span>{extra_fields.name}</span>
        ) : (
            <i>No description.</i>
        )
    } else if (type === 'notebook') {
        return (
            <Notebook
                shortId={result_id}
                mode="notebook"
                editable={false}
                initialContent={extra_fields.content as JSONContent}
            />
        )
    }
    return 'description' in extra_fields ? <span>{extra_fields.description}</span> : <i>No description.</i>
}<|MERGE_RESOLUTION|>--- conflicted
+++ resolved
@@ -62,11 +62,7 @@
                 }}
                 ref={ref}
             >
-<<<<<<< HEAD
-                <div className="px-2 py-3 w-full flex flex-col gap-0.5 items-start">
-=======
                 <div className="px-2 py-3 w-full deprecated-space-y-0_5 flex flex-col items-start">
->>>>>>> d247f6a3
                     <span className="text-muted-3000 text-xs">
                         {result.type !== 'group'
                             ? tabToName[result.type]
@@ -82,11 +78,7 @@
 }
 
 export const SearchResultSkeleton = (): JSX.Element => (
-<<<<<<< HEAD
-    <div className="px-5 py-4 w-full flex flex-col gap-1.5 items-start bg-surface-primary border-b">
-=======
     <div className="px-5 py-4 w-full deprecated-space-y-1_5 flex flex-col items-start bg-surface-primary border-b">
->>>>>>> d247f6a3
         <LemonSkeleton className="w-16 opacity-75 h-3" />
         <LemonSkeleton className="w-40 h-3.5" />
     </div>
