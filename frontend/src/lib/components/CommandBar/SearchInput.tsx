import { useActions, useValues } from 'kea'

import { LemonInput } from '@posthog/lemon-ui'
import { KeyboardShortcut } from '~/layout/navigation-3000/components/KeyboardShortcut'

import { searchBarLogic } from './searchBarLogic'
import { forwardRef, Ref } from 'react'

import { teamLogic } from 'scenes/teamLogic'
import { isMac } from 'lib/utils'

export const SearchInput = forwardRef(function _SearchInput(_, ref: Ref<HTMLInputElement>): JSX.Element {
    const { currentTeam } = useValues(teamLogic)
    const { searchQuery } = useValues(searchBarLogic)
    const { setSearchQuery } = useActions(searchBarLogic)

    const modifierKey = isMac() ? '⌘' : '^'
    const placeholder = `Search or press ${modifierKey}⇧K to go to commands…`

    return (
        <div className="border-b">
            <LemonInput
                ref={ref}
                type="search"
                size="small"
                className="CommandBar__input"
                fullWidth
<<<<<<< HEAD
                suffix={<KeyboardShortcut escape muted />}
                placeholder={placeholder}
=======
                suffix={<KeyboardShortcut escape />}
>>>>>>> d056580b
                autoFocus
                value={searchQuery}
                onChange={setSearchQuery}
                placeholder={currentTeam ? `Search the ${currentTeam.name} project…` : 'Search…'}
            />
        </div>
    )
})<|MERGE_RESOLUTION|>--- conflicted
+++ resolved
@@ -15,7 +15,9 @@
     const { setSearchQuery } = useActions(searchBarLogic)
 
     const modifierKey = isMac() ? '⌘' : '^'
-    const placeholder = `Search or press ${modifierKey}⇧K to go to commands…`
+    const placeholder = currentTeam
+        ? `Search the ${currentTeam.name} project or press ${modifierKey}⇧K to go to commands…`
+        : `Search or press ${modifierKey}⇧K to go to commands…`
 
     return (
         <div className="border-b">
@@ -25,16 +27,11 @@
                 size="small"
                 className="CommandBar__input"
                 fullWidth
-<<<<<<< HEAD
-                suffix={<KeyboardShortcut escape muted />}
+                suffix={<KeyboardShortcut escape />}
                 placeholder={placeholder}
-=======
-                suffix={<KeyboardShortcut escape />}
->>>>>>> d056580b
                 autoFocus
                 value={searchQuery}
                 onChange={setSearchQuery}
-                placeholder={currentTeam ? `Search the ${currentTeam.name} project…` : 'Search…'}
             />
         </div>
     )
