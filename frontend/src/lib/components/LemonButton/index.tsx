import clsx from 'clsx'
import React from 'react'
import { IconArrowDropDown } from '../icons'
import { LemonRow, LemonRowProps, LemonRowPropsBase } from '../LemonRow'
import { Link } from '../Link'
import { Popup, PopupProps } from '../Popup/Popup'
import './LemonButton.scss'

<<<<<<< HEAD
export interface LemonButtonProps extends Omit<LemonRowProps<'button'>, 'tag'> {
    type?: 'default' | 'primary' | 'stealth'
    block?: boolean
=======
export type LemonButtonPopup = Pick<PopupProps, 'overlay' | 'visible' | 'onClickOutside' | 'sameWidth'>

export interface LemonButtonPropsBase extends Omit<LemonRowPropsBase<'button'>, 'tag' | 'type' | 'ref'> {
    type?: 'default' | 'primary' | 'stealth' | 'highlighted'
    /** URL to link to. */
    to?: string
    popup?: LemonButtonPopup
>>>>>>> a4002962
}

/** Note that a LemonButton can be compact OR have a sideIcon, but not both at once. */
export type LemonButtonProps =
    | (LemonButtonPropsBase & {
          sideIcon?: null
          compact?: boolean
      })
    | (LemonButtonPropsBase & {
          sideIcon?: React.ReactElement | null
          compact?: false
      })

/** Styled button. */
<<<<<<< HEAD
export function LemonButton({
    children,
    icon,
    type = 'default',
    align,
    block,
    ...buttonProps
}: LemonButtonProps): JSX.Element {
    return (
        <LemonRow
            tag="button"
            className={clsx('LemonButton', type !== 'default' && `LemonButton--${type}`, block && 'LemonButton--block')}
            icon={icon}
            type="button"
            align={align}
            {...buttonProps}
        >
=======
function LemonButtonInternal(
    { children, type = 'default', className, popup, to, ...buttonProps }: LemonButtonProps,
    ref: React.Ref<JSX.IntrinsicElements['button']>
): JSX.Element {
    const rowProps: LemonRowProps<'button'> = {
        tag: 'button',
        className: clsx('LemonButton', type !== 'default' && `LemonButton--${type}`, className),
        type: 'button',
        ...buttonProps,
    }
    if (popup && !rowProps.compact && !rowProps.sideIcon) {
        rowProps.sideIcon = <IconArrowDropDown />
    }
    let workingButton = (
        <LemonRow {...rowProps} ref={ref}>
>>>>>>> a4002962
            {children}
        </LemonRow>
    )
    if (to) {
        workingButton = <Link to={to}>{workingButton}</Link>
    }
    if (popup) {
        workingButton = (
            <Popup
                visible={popup.visible}
                onClickOutside={popup.onClickOutside}
                overlay={popup.overlay}
                sameWidth={popup.sameWidth}
            >
                {workingButton}
            </Popup>
        )
    }
    return workingButton
}
export const LemonButton = React.forwardRef(LemonButtonInternal)

export type SideAction = Pick<LemonButtonProps, 'onClick' | 'popup' | 'to' | 'icon' | 'type' | 'tooltip'>

/** A LemonButtonWithSideAction can neither be compact nor have a sideIcon - instead it has a clickable sideAction. */
export interface LemonButtonWithSideActionProps extends LemonButtonPropsBase {
    sideAction: SideAction
}

/**
 * Styled button with a side action on the right.
 * We can't use `LemonRow`'s `sideIcon` prop because putting `onClick` on it clashes with the parent`s `onClick`.
 */
export function LemonButtonWithSideAction({ sideAction, ...buttonProps }: LemonButtonWithSideActionProps): JSX.Element {
    return (
        <div className="LemonButtonWithSideAction">
            <LemonButton {...buttonProps} />
            <LemonButton className="side-button" compact {...sideAction} />
        </div>
    )
}<|MERGE_RESOLUTION|>--- conflicted
+++ resolved
@@ -6,11 +6,6 @@
 import { Popup, PopupProps } from '../Popup/Popup'
 import './LemonButton.scss'
 
-<<<<<<< HEAD
-export interface LemonButtonProps extends Omit<LemonRowProps<'button'>, 'tag'> {
-    type?: 'default' | 'primary' | 'stealth'
-    block?: boolean
-=======
 export type LemonButtonPopup = Pick<PopupProps, 'overlay' | 'visible' | 'onClickOutside' | 'sameWidth'>
 
 export interface LemonButtonPropsBase extends Omit<LemonRowPropsBase<'button'>, 'tag' | 'type' | 'ref'> {
@@ -18,7 +13,6 @@
     /** URL to link to. */
     to?: string
     popup?: LemonButtonPopup
->>>>>>> a4002962
 }
 
 /** Note that a LemonButton can be compact OR have a sideIcon, but not both at once. */
@@ -33,25 +27,6 @@
       })
 
 /** Styled button. */
-<<<<<<< HEAD
-export function LemonButton({
-    children,
-    icon,
-    type = 'default',
-    align,
-    block,
-    ...buttonProps
-}: LemonButtonProps): JSX.Element {
-    return (
-        <LemonRow
-            tag="button"
-            className={clsx('LemonButton', type !== 'default' && `LemonButton--${type}`, block && 'LemonButton--block')}
-            icon={icon}
-            type="button"
-            align={align}
-            {...buttonProps}
-        >
-=======
 function LemonButtonInternal(
     { children, type = 'default', className, popup, to, ...buttonProps }: LemonButtonProps,
     ref: React.Ref<JSX.IntrinsicElements['button']>
@@ -67,7 +42,6 @@
     }
     let workingButton = (
         <LemonRow {...rowProps} ref={ref}>
->>>>>>> a4002962
             {children}
         </LemonRow>
     )
