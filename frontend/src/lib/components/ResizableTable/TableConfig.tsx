import { Button, Card, Col, Input, Row, Space } from 'antd'
import React, { useEffect, useState } from 'react'
import { SettingOutlined, SaveOutlined, SearchOutlined, ClearOutlined } from '@ant-design/icons'
import './TableConfig.scss'
import { useActions, useValues } from 'kea'
import { tableConfigLogic } from './tableConfigLogic'
import Modal from 'antd/lib/modal/Modal'
import VirtualizedList, { ListRowProps } from 'react-virtualized/dist/commonjs/List'
import { AutoSizer } from 'react-virtualized'
import { PropertyKeyInfo } from '../PropertyKeyInfo'
import Checkbox from 'antd/lib/checkbox/Checkbox'
import Fuse from 'fuse.js'

interface TableConfigInterface {
    exportUrl?: string
    selectedColumns?: string[] // Allows column visibility customization
    availableColumns?: string[] // List of all available columns (should include selectedColumns too for simplicity)
    immutableColumns?: string[] // List of columns that cannot be removed
    defaultColumns?: string[] // To enable resetting to default
    onColumnUpdate?: (selectedColumns: string[]) => void
    saving?: boolean // Whether the saving routine is in process (i.e. loading indicators should be shown)
}

export function TableConfig({
    selectedColumns,
    availableColumns,
    onColumnUpdate,
    ...props
}: TableConfigInterface): JSX.Element {
    const { state } = useValues(tableConfigLogic)
    const { setState } = useActions(tableConfigLogic)
    const columnConfiguratorEnabled = false // to be resolved by issue #1534
    return (
        <>
            <div className="table-options">
                <div className="rhs-actions">
                    <Space align="baseline">
                        {columnConfiguratorEnabled && selectedColumns && availableColumns && onColumnUpdate && (
                            <>
                                <Button
                                    data-attr="events-table-column-selector"
                                    onClick={() => setState('columnConfig')}
                                    icon={<SettingOutlined />}
                                />
<<<<<<< HEAD
                            )}
                        </>
                    )}
                    {exportUrl && (
                        <Tooltip title="Export up to 10,000 latest events." placement="left">
                            <Button icon={<DownloadOutlined />} href={exportUrl} />
                        </Tooltip>
                    )}
=======
                                {state === 'columnConfig' && (
                                    <ColumnConfigurator
                                        allColumns={availableColumns}
                                        currentSelection={selectedColumns}
                                        onClose={() => setState(null)}
                                        onColumnUpdate={onColumnUpdate}
                                        {...props}
                                    />
                                )}
                            </>
                        )}
                    </Space>
>>>>>>> 03d989bc
                </div>
            </div>
        </>
    )
}

interface ColumnConfiguratorInterface {
    currentSelection: string[] // List of currently selected columns
    allColumns: string[] // List of all possible columns
    immutableColumns?: string[]
    onClose: () => void
    onColumnUpdate: (selectedColumns: string[]) => void
    saving?: boolean
    defaultColumns?: string[]
}

function ColumnConfigurator({
    currentSelection,
    allColumns,
    immutableColumns,
    onClose,
    onColumnUpdate,
    saving,
    defaultColumns,
}: ColumnConfiguratorInterface): JSX.Element {
    const [selectableColumns, setSelectableColumns] = useState([] as string[]) // Stores the actual state of columns that could be selected
    const [selectedColumns, setSelectedColumns] = useState([] as string[]) // Stores the actual state of columns that **are** selected
    const [scrollSelectedToIndex, setScrollSelectedToIndex] = useState(0)
    const [searchTerm, setSearchTerm] = useState('')

    const selectedColumnsDisplay = searchTerm
        ? new Fuse(selectedColumns, {
              threshold: 0.3,
          })
              .search(searchTerm)
              .map(({ item }) => item)
        : selectedColumns

    const selectableColumnsDisplay = searchTerm
        ? new Fuse(selectableColumns, {
              threshold: 0.3,
          })
              .search(searchTerm)
              .map(({ item }) => item)
        : selectableColumns

    useEffect(() => {
        setSelectedColumns(currentSelection)
        setSelectableColumns(allColumns.filter((column) => !currentSelection.includes(column)))
    }, [currentSelection, allColumns])

    const selectColumn = (column: string): void => {
        setSelectedColumns([...selectedColumns, column])
        setSelectableColumns(selectableColumns.filter((item) => item != column))
        setScrollSelectedToIndex(selectedColumns.length)
    }

    const unSelectColumn = (column: string): void => {
        setSelectedColumns(selectedColumns.filter((item) => item != column))
        setSelectableColumns([...selectableColumns, column])
    }

    const resetColumns = (): void => {
        if (defaultColumns) {
            setSelectedColumns(defaultColumns)
            setSelectableColumns(allColumns.filter((column) => !currentSelection.includes(column)))
        }
    }

    function RenderAvailableColumn({ index, style, key }: ListRowProps): JSX.Element {
        const disabled = saving
        return (
            <div
                className={`column-display-item${disabled ? ' disabled' : ''}`}
                style={style}
                key={key}
                onClick={() => !disabled && selectColumn(selectableColumnsDisplay[index])}
            >
                <Checkbox style={{ marginRight: 8 }} checked={false} disabled={disabled} />
                {<PropertyKeyInfo value={selectableColumnsDisplay[index]} />}
            </div>
        )
    }

    function RenderSelectedColumn({ index, style, key }: ListRowProps): JSX.Element {
        const disabled = immutableColumns?.includes(selectedColumnsDisplay[index]) || saving

        return (
            <div
                className={`column-display-item${disabled ? ' disabled' : ''}`}
                style={style}
                key={key}
                onClick={() => !disabled && unSelectColumn(selectedColumnsDisplay[index])}
            >
                <Checkbox style={{ marginRight: 8 }} checked disabled={disabled} />
                {<PropertyKeyInfo value={selectedColumnsDisplay[index]} />}
            </div>
        )
    }

    return (
        <Modal
            centered
            visible
            title="Toggle column visibility"
            confirmLoading={saving}
            onOk={() => onColumnUpdate(selectedColumns)}
            width={700}
            className="column-configurator-modal"
            okButtonProps={{
                // @ts-ignore
                'data-attr': 'items-selector-confirm',
                loading: saving,
                icon: <SaveOutlined />,
            }}
            okText="Save preferences"
            onCancel={onClose}
        >
            {defaultColumns && (
                <div className="text-right mb">
                    <Button type="link" icon={<ClearOutlined />} style={{ paddingRight: 0 }} onClick={resetColumns}>
                        Reset to default
                    </Button>
                </div>
            )}
            <Input
                allowClear
                autoFocus
                placeholder="Search for a column ..."
                addonAfter={<SearchOutlined />}
                value={searchTerm}
                onChange={(e) => setSearchTerm(e.target.value)}
            />
            <Row gutter={16} className="mt">
                <Col sm={11}>
                    <Card>
                        <h3 className="l3">Available columns</h3>
                        <div style={{ height: 320 }}>
                            <AutoSizer>
                                {({ height, width }: { height: number; width: number }) => {
                                    return (
                                        <VirtualizedList
                                            height={height}
                                            rowCount={selectableColumnsDisplay.length}
                                            rowRenderer={RenderAvailableColumn}
                                            rowHeight={32}
                                            width={width}
                                        />
                                    )
                                }}
                            </AutoSizer>
                        </div>
                    </Card>
                </Col>
                <Col sm={2} />
                <Col sm={11}>
                    <Card>
                        <h3 className="l3">Visible columns</h3>
                        <div style={{ height: 320 }}>
                            <AutoSizer>
                                {({ height, width }: { height: number; width: number }) => {
                                    return (
                                        <VirtualizedList
                                            height={height}
                                            rowCount={selectedColumnsDisplay.length}
                                            rowRenderer={RenderSelectedColumn}
                                            rowHeight={32}
                                            width={width}
                                            scrollToIndex={scrollSelectedToIndex}
                                        />
                                    )
                                }}
                            </AutoSizer>
                        </div>
                    </Card>
                </Col>
            </Row>
        </Modal>
    )
}<|MERGE_RESOLUTION|>--- conflicted
+++ resolved
@@ -42,16 +42,6 @@
                                     onClick={() => setState('columnConfig')}
                                     icon={<SettingOutlined />}
                                 />
-<<<<<<< HEAD
-                            )}
-                        </>
-                    )}
-                    {exportUrl && (
-                        <Tooltip title="Export up to 10,000 latest events." placement="left">
-                            <Button icon={<DownloadOutlined />} href={exportUrl} />
-                        </Tooltip>
-                    )}
-=======
                                 {state === 'columnConfig' && (
                                     <ColumnConfigurator
                                         allColumns={availableColumns}
@@ -64,7 +54,6 @@
                             </>
                         )}
                     </Space>
->>>>>>> 03d989bc
                 </div>
             </div>
         </>
