import React from 'react'
import './HelpButton.scss'
import { kea, useActions, useValues } from 'kea'
import { eventUsageLogic } from 'lib/utils/eventUsageLogic'
import { HelpType } from '~/types'
import type { helpButtonLogicType } from './HelpButtonType'
import { Popup } from '../Popup/Popup'
import { LemonButton } from '../LemonButton'
import {
    IconArrowDropDown,
    IconArticle,
    IconGithub,
    IconHelpOutline,
    IconMail,
    IconQuestionAnswer,
    IconMessages,
} from '../icons'
import clsx from 'clsx'
import { Placement } from '@floating-ui/react-dom-interactions'
import { inAppPromptLogic } from 'lib/logic/inAppPrompt/inAppPromptLogic'

const HELP_UTM_TAGS = '?utm_medium=in-product&utm_campaign=help-button-top'

export const helpButtonLogic = kea<helpButtonLogicType>({
    props: {} as {
        key?: string
    },
    key: (props: { key?: string }) => props.key || 'global',
    path: (key) => ['lib', 'components', 'HelpButton', key],
    connect: {
        actions: [eventUsageLogic, ['reportHelpButtonViewed']],
    },
    actions: {
        toggleHelp: true,
        showHelp: true,
        hideHelp: true,
    },
    reducers: {
        isHelpVisible: [
            false,
            {
                toggleHelp: (previousState) => !previousState,
                showHelp: () => true,
                hideHelp: () => false,
            },
        ],
    },
    listeners: ({ actions, values }) => ({
        showHelp: () => {
            actions.reportHelpButtonViewed()
        },
        toggleHelp: () => {
            if (values.isHelpVisible) {
                actions.reportHelpButtonViewed()
            }
        },
    }),
})

export interface HelpButtonProps {
    placement?: Placement
    customComponent?: JSX.Element
    customKey?: string
    /** Whether the component should be an inline element as opposed to a block element. */
    inline?: boolean
    /** Whether only options abount contact with PostHog should be shown (e.g. leaving docs out). */
    contactOnly?: boolean
}

export function HelpButton({
    placement,
    customComponent,
    customKey,
    inline = false,
    contactOnly = false,
}: HelpButtonProps): JSX.Element {
    const { reportHelpButtonUsed } = useActions(eventUsageLogic)
    const { isHelpVisible } = useValues(helpButtonLogic({ key: customKey }))
    const { toggleHelp, hideHelp } = useActions(helpButtonLogic({ key: customKey }))
    const { validSequences } = useValues(inAppPromptLogic)
    const { runFirstValidSequence, promptAction } = useActions(inAppPromptLogic)
    const { isPromptVisible } = useValues(inAppPromptLogic)

    return (
        <Popup
            overlay={
                <>
                    <a href={`https://posthog.com/questions${HELP_UTM_TAGS}`} rel="noopener" target="_blank">
                        <LemonButton
                            icon={<IconQuestionAnswer />}
                            type="stealth"
                            fullWidth
                            onClick={() => {
                                reportHelpButtonUsed(HelpType.Slack)
                                hideHelp()
                            }}
                        >
                            Ask us a question
                        </LemonButton>
                    </a>
                    <a href="https://github.com/PostHog/posthog/issues/new/choose" rel="noopener" target="_blank">
                        <LemonButton
                            icon={<IconGithub />}
                            type="stealth"
                            fullWidth
                            onClick={() => {
                                reportHelpButtonUsed(HelpType.GitHub)
                                hideHelp()
                            }}
                        >
                            Create an issue on GitHub
                        </LemonButton>
                    </a>
                    <a href="mailto:hey@posthog.com" target="_blank">
                        <LemonButton
                            icon={<IconMail />}
                            type="stealth"
                            fullWidth
                            onClick={() => {
                                reportHelpButtonUsed(HelpType.Email)
                                hideHelp()
                            }}
                        >
                            Send us an email
                        </LemonButton>
                    </a>
                    {!contactOnly && (
                        <a href={`https://posthog.com/docs${HELP_UTM_TAGS}`} rel="noopener" target="_blank">
                            <LemonButton
                                icon={<IconArticle />}
                                type="stealth"
                                fullWidth
                                onClick={() => {
                                    reportHelpButtonUsed(HelpType.Docs)
                                    hideHelp()
                                }}
                            >
                                Read the docs
                            </LemonButton>
                        </a>
                    )}
                    {validSequences.length > 0 && (
                        <LemonButton
                            icon={<IconMessages />}
                            type="stealth"
                            fullWidth
                            onClick={() => {
                                if (isPromptVisible) {
                                    promptAction('skip')
                                } else {
                                    runFirstValidSequence({ runDismissedOrCompleted: true, restart: true })
                                }
                                hideHelp()
                            }}
                        >
                            {isPromptVisible ? 'Stop tutorial' : 'Explain this page'}
                        </LemonButton>
                    )}
                </>
            }
            onClickOutside={hideHelp}
            visible={isHelpVisible}
            placement={placement}
            actionable
        >
<<<<<<< HEAD
            <div
                data-tooltip="help-button"
                className={clsx('help-button', customComponent && 'custom-component', inline && 'inline')}
                onClick={toggleHelp}
            >
=======
            <div className={clsx('help-button', inline && 'inline')} onClick={toggleHelp}>
>>>>>>> fd031880
                {customComponent || (
                    <>
                        <IconHelpOutline />
                        <IconArrowDropDown />
                    </>
                )}
            </div>
        </Popup>
    )
}<|MERGE_RESOLUTION|>--- conflicted
+++ resolved
@@ -163,15 +163,7 @@
             placement={placement}
             actionable
         >
-<<<<<<< HEAD
-            <div
-                data-tooltip="help-button"
-                className={clsx('help-button', customComponent && 'custom-component', inline && 'inline')}
-                onClick={toggleHelp}
-            >
-=======
-            <div className={clsx('help-button', inline && 'inline')} onClick={toggleHelp}>
->>>>>>> fd031880
+            <div className={clsx('help-button', inline && 'inline')} onClick={toggleHelp} data-tooltip="help-button">
                 {customComponent || (
                     <>
                         <IconHelpOutline />
