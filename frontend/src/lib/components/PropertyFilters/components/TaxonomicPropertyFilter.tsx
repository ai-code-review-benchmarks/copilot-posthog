--- conflicted
+++ resolved
@@ -46,18 +46,14 @@
         }
     }
     const { setFilter } = useActions(propertyFilterLogic)
-<<<<<<< HEAD
     const { featureFlags } = useValues(featureFlagLogic)
 
-    const logic = taxonomicPropertyFilterLogic({ pageKey, filterIndex: index })
-=======
     const logic = taxonomicPropertyFilterLogic({
         pageKey,
         filterIndex: index,
         taxonomicGroupTypes: groupTypes,
         taxonomicOnChange,
     })
->>>>>>> d3f1462e
     const { filter, dropdownOpen, selectedCohortName, activeTaxonomicGroup } = useValues(logic)
     const { openDropdown, closeDropdown, selectItem } = useActions(logic)
     const showInitialSearchInline = !disablePopover && ((!filter?.type && !filter?.key) || filter?.type === 'cohort')
