--- conflicted
+++ resolved
@@ -71,11 +71,7 @@
     hideBehavioralCohorts,
     addFilterDocLink,
     editable = true,
-<<<<<<< HEAD
-    operatorAllowList,
-=======
     operatorAllowlist,
->>>>>>> 7f965950
 }: PropertyFilterInternalProps): JSX.Element {
     const pageKey = useMemo(() => pageKeyInput || `filter-${uniqueMemoizedIndex++}`, [pageKeyInput])
     const groupTypes = taxonomicGroupTypes || DEFAULT_TAXONOMIC_GROUP_TYPES
@@ -189,11 +185,7 @@
                     ? (filter?.group_type_index as GroupTypeIndex)
                     : undefined
             }
-<<<<<<< HEAD
-            operatorAllowlist={operatorAllowList}
-=======
             operatorAllowlist={operatorAllowlist}
->>>>>>> 7f965950
         />
     )
 
