import React, { Component } from 'react'
import Select from 'react-select'
import { CloseButton, selectStyle } from '../../utils'
import { PropertyValue } from './PropertyValue'
import { useValues, useActions } from 'kea'
import { propertyFilterLogic } from './propertyFilterLogic'

const operatorMap = {
    null: 'equals',
    is_not: "doesn't equal",
    icontains: 'contains',
    not_icontains: "doesn't contain",
    gt: 'greater than',
    lt: 'lower than',
}
const operatorOptions = Object.entries(operatorMap).map(([key, value]) => ({
    label: value,
    value: key,
}))

export function PropertyFilter({ index, endpoint, onChange, pageKey }) {
    const { properties, filters } = useValues(propertyFilterLogic({ onChange, pageKey }))
    const { setFilter, remove } = useActions(propertyFilterLogic({ onChange, pageKey }))
    let item = filters[index]
    let key = Object.keys(item)[0] ? Object.keys(item)[0].split('__') : []
    let value = Object.values(item)[0]

    return (
        <div className="row" style={{ margin: '0.5rem -15px' }}>
            <div className="col-3" style={{ paddingRight: 0 }}>
                {properties && (
                    <Select
                        options={properties}
                        style={{ width: 200 }}
                        value={[{ label: key[0], value: key[0] }]}
                        isLoading={!properties}
                        placeholder="Property key"
                        onChange={item =>
<<<<<<< HEAD
                            onSet(item.value + (key[1] ? '__' + key[1] : ''), item.value != key[0] ? '' : value)
=======
                            setFilter(
                                index,
                                item.value + (key[1] ? '__' + key[1] : ''),
                                item.value !== key[0] ? '' : value
                            )
>>>>>>> 64ac794e
                        }
                        styles={selectStyle}
                        autoFocus={!key[0]}
                        openMenuOnFocus={true}
                        menuPortalTarget={document.body}
                    />
<<<<<<< HEAD
                </div>
                {key[0] && (
                    <div className="col-3">
                        <Select
                            options={Object.entries(operatorMap).map(([key, value]) => ({
                                label: value,
                                value: key,
                            }))}
                            style={{ width: 200 }}
                            value={[
                                {
                                    label: operatorMap[key[1]] || 'equals',
                                    value: key[1],
                                },
                            ]}
                            placeholder="Property key"
                            onChange={operator => onSet(key[0] + '__' + operator.value, value)}
                            styles={selectStyle}
                            menuPortalTarget={document.body}
                        />
                    </div>
                )}
                {key[0] && (
                    <div className="col-5" style={{ paddingLeft: 0 }}>
                        <PropertyValue
                            endpoint={endpoint}
                            propertyKey={Object.keys(item)[0]}
                            value={value}
                            onSet={onSet}
                        />
                        {(key[1] == 'gt' || key[1] == 'lt') && isNaN(value) && (
                            <p className="text-danger">
                                Value needs to be a number. Try "equals" or "contains" instead.
                            </p>
                        )}
                    </div>
                )}
                <div className="col-1 cursor-pointer" onClick={() => onRemove(index)}>
                    <CloseButton style={{ float: 'none' }} />
=======
                )}
            </div>
            {key[0] && (
                <div className="col-3">
                    <Select
                        options={operatorOptions}
                        style={{ width: 200 }}
                        value={[
                            {
                                label: operatorMap[key[1]] || 'equals',
                                value: key[1],
                            },
                        ]}
                        placeholder="Property key"
                        onChange={operator => setFilter(index, key[0] + '__' + operator.value, value)}
                        styles={selectStyle}
                    />
>>>>>>> 64ac794e
                </div>
            )}
            {key[0] && (
                <div className="col-5" style={{ paddingLeft: 0 }}>
                    <PropertyValue
                        endpoint={endpoint}
                        key={Object.keys(item)[0]}
                        propertyKey={Object.keys(item)[0]}
                        value={value}
                        onSet={(key, value) => setFilter(index, key, value)}
                    />
                    {(key[1] == 'gt' || key[1] == 'lt') && isNaN(value) && (
                        <p className="text-danger">Value needs to be a number. Try "equals" or "contains" instead.</p>
                    )}
                </div>
            )}
            <div className="col-1 cursor-pointer" onClick={() => remove(index)}>
                <CloseButton style={{ float: 'none' }} />
            </div>
        </div>
    )
}<|MERGE_RESOLUTION|>--- conflicted
+++ resolved
@@ -36,62 +36,17 @@
                         isLoading={!properties}
                         placeholder="Property key"
                         onChange={item =>
-<<<<<<< HEAD
-                            onSet(item.value + (key[1] ? '__' + key[1] : ''), item.value != key[0] ? '' : value)
-=======
                             setFilter(
                                 index,
                                 item.value + (key[1] ? '__' + key[1] : ''),
                                 item.value !== key[0] ? '' : value
                             )
->>>>>>> 64ac794e
                         }
                         styles={selectStyle}
                         autoFocus={!key[0]}
                         openMenuOnFocus={true}
                         menuPortalTarget={document.body}
                     />
-<<<<<<< HEAD
-                </div>
-                {key[0] && (
-                    <div className="col-3">
-                        <Select
-                            options={Object.entries(operatorMap).map(([key, value]) => ({
-                                label: value,
-                                value: key,
-                            }))}
-                            style={{ width: 200 }}
-                            value={[
-                                {
-                                    label: operatorMap[key[1]] || 'equals',
-                                    value: key[1],
-                                },
-                            ]}
-                            placeholder="Property key"
-                            onChange={operator => onSet(key[0] + '__' + operator.value, value)}
-                            styles={selectStyle}
-                            menuPortalTarget={document.body}
-                        />
-                    </div>
-                )}
-                {key[0] && (
-                    <div className="col-5" style={{ paddingLeft: 0 }}>
-                        <PropertyValue
-                            endpoint={endpoint}
-                            propertyKey={Object.keys(item)[0]}
-                            value={value}
-                            onSet={onSet}
-                        />
-                        {(key[1] == 'gt' || key[1] == 'lt') && isNaN(value) && (
-                            <p className="text-danger">
-                                Value needs to be a number. Try "equals" or "contains" instead.
-                            </p>
-                        )}
-                    </div>
-                )}
-                <div className="col-1 cursor-pointer" onClick={() => onRemove(index)}>
-                    <CloseButton style={{ float: 'none' }} />
-=======
                 )}
             </div>
             {key[0] && (
@@ -109,7 +64,6 @@
                         onChange={operator => setFilter(index, key[0] + '__' + operator.value, value)}
                         styles={selectStyle}
                     />
->>>>>>> 64ac794e
                 </div>
             )}
             {key[0] && (
