--- conflicted
+++ resolved
@@ -7,7 +7,7 @@
 import { LogicalRowDivider } from 'scenes/cohorts/CohortFilters/CohortCriteriaRowBuilder'
 
 import { AnyDataNode } from '~/queries/schema'
-import { AnyPropertyFilter, FilterLogicalOperator, PropertyFilterType } from '~/types'
+import { AnyPropertyFilter, FilterLogicalOperator } from '~/types'
 
 import { FilterRow } from './components/FilterRow'
 import { propertyFilterLogic } from './propertyFilterLogic'
@@ -21,10 +21,6 @@
     disablePopover?: boolean
     taxonomicGroupTypes?: TaxonomicFilterGroupType[]
     taxonomicFilterOptionsFromProp?: TaxonomicFilterProps['optionsFromProp']
-<<<<<<< HEAD
-    metadataTaxonomicGroupToPropertyFilterType?: PropertyFilterType
-=======
->>>>>>> 527e7fb3
     metadataSource?: AnyDataNode
     showNestedArrow?: boolean
     eventNames?: string[]
@@ -48,10 +44,6 @@
     disablePopover = false, // use bare PropertyFilter without popover
     taxonomicGroupTypes,
     taxonomicFilterOptionsFromProp,
-<<<<<<< HEAD
-    metadataTaxonomicGroupToPropertyFilterType,
-=======
->>>>>>> 527e7fb3
     metadataSource,
     showNestedArrow = false,
     eventNames = [],
@@ -122,13 +114,7 @@
                                             }}
                                             propertyAllowList={propertyAllowList}
                                             taxonomicFilterOptionsFromProp={taxonomicFilterOptionsFromProp}
-<<<<<<< HEAD
-                                            metadataTaxonomicGroupToPropertyFilterType={
-                                                metadataTaxonomicGroupToPropertyFilterType
-                                            }
                                             allowRelativeDateOptions={allowRelativeDateOptions}
-=======
->>>>>>> 527e7fb3
                                         />
                                     )}
                                     errorMessage={errorMessages && errorMessages[index]}
