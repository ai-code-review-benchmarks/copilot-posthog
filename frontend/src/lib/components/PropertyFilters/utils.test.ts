import {
    breakdownFilterToTaxonomicFilterType,
    isValidPropertyFilter,
    propertyFilterTypeToTaxonomicFilterType,
} from 'lib/components/PropertyFilters/utils'

import { BreakdownFilter } from '~/queries/schema'

import {
    AnyPropertyFilter,
    CohortPropertyFilter,
    ElementPropertyFilter,
    EmptyPropertyFilter,
    FilterLogicalOperator,
    PropertyFilterType,
    PropertyGroupFilter,
    PropertyOperator,
    SessionPropertyFilter,
} from '../../../types'
<<<<<<< HEAD
=======
import {
    isValidPropertyFilter,
    propertyFilterTypeToTaxonomicFilterType,
    breakdownFilterToTaxonomicFilterType,
    convertPropertiesToPropertyGroup,
    convertPropertyGroupToProperties,
} from 'lib/components/PropertyFilters/utils'
>>>>>>> 897a4584
import { TaxonomicFilterGroupType } from '../TaxonomicFilter/types'

describe('isValidPropertyFilter()', () => {
    it('returns values correctly', () => {
        const emptyProperty: AnyPropertyFilter = {} as EmptyPropertyFilter
        const realProperty: CohortPropertyFilter = {
            key: 'id',
            value: 33,
            type: PropertyFilterType.Cohort,
        }
        expect(isValidPropertyFilter(emptyProperty)).toEqual(false)
        expect(isValidPropertyFilter(realProperty)).toEqual(true)
        expect(isValidPropertyFilter(undefined as any)).toEqual(false)
        expect(isValidPropertyFilter(null as any)).toEqual(false)
        expect(isValidPropertyFilter({ bla: 'true' } as any)).toEqual(false)
        expect(isValidPropertyFilter({ key: undefined } as any)).toEqual(false)
        expect(isValidPropertyFilter({ key: 'cohort', value: 123 } as any)).toEqual(true)
    })
})

describe('propertyFilterTypeToTaxonomicFilterType()', () => {
    const baseFilter: AnyPropertyFilter = {
        type: PropertyFilterType.Event,
        key: 'some_key',
        value: 'some_value',
        operator: PropertyOperator.Exact,
    }

    it('returns values correctly', () => {
        expect(propertyFilterTypeToTaxonomicFilterType({} as EmptyPropertyFilter)).toEqual(undefined)
        expect(
            propertyFilterTypeToTaxonomicFilterType({ type: PropertyFilterType.Cohort, key: 'id', value: 33 })
        ).toEqual(TaxonomicFilterGroupType.Cohorts)
        expect(
            propertyFilterTypeToTaxonomicFilterType({
                ...baseFilter,
                type: PropertyFilterType.Group,
                group_type_index: 2,
            })
        ).toEqual('groups_2')
        expect(
            propertyFilterTypeToTaxonomicFilterType({
                ...baseFilter,
                type: PropertyFilterType.Event,
                key: '$feature/abc',
            })
        ).toEqual(TaxonomicFilterGroupType.EventFeatureFlags)
        expect(propertyFilterTypeToTaxonomicFilterType({ ...baseFilter, type: PropertyFilterType.Person })).toEqual(
            TaxonomicFilterGroupType.PersonProperties
        )
        expect(propertyFilterTypeToTaxonomicFilterType({ ...baseFilter, type: PropertyFilterType.Event })).toEqual(
            TaxonomicFilterGroupType.EventProperties
        )
        expect(
            propertyFilterTypeToTaxonomicFilterType({
                ...baseFilter,
                type: PropertyFilterType.Element,
            } as ElementPropertyFilter)
        ).toEqual(TaxonomicFilterGroupType.Elements)
        expect(
            propertyFilterTypeToTaxonomicFilterType({
                ...baseFilter,
                type: PropertyFilterType.Session,
            } as SessionPropertyFilter)
        ).toEqual(TaxonomicFilterGroupType.Sessions)
        expect(propertyFilterTypeToTaxonomicFilterType({ ...baseFilter, type: PropertyFilterType.HogQL })).toEqual(
            TaxonomicFilterGroupType.HogQLExpression
        )
    })
})

describe('breakdownFilterToTaxonomicFilterType()', () => {
    const baseFilter: BreakdownFilter = {
        breakdown_type: 'event',
        breakdown: '$browser',
    }

    it('returns values correctly', () => {
        expect(breakdownFilterToTaxonomicFilterType({} as BreakdownFilter)).toEqual(undefined)
        expect(breakdownFilterToTaxonomicFilterType({ breakdown_type: 'cohort', breakdown: 33 })).toEqual(
            TaxonomicFilterGroupType.Cohorts
        )
        expect(
            breakdownFilterToTaxonomicFilterType({
                ...baseFilter,
                breakdown_type: 'group',
                breakdown_group_type_index: 2,
            })
        ).toEqual('groups_2')
        expect(
            breakdownFilterToTaxonomicFilterType({
                ...baseFilter,
                breakdown_type: 'event',
                breakdown: '$feature/abc',
            })
        ).toEqual(TaxonomicFilterGroupType.EventFeatureFlags)
        expect(breakdownFilterToTaxonomicFilterType({ ...baseFilter, breakdown_type: 'person' })).toEqual(
            TaxonomicFilterGroupType.PersonProperties
        )
        expect(breakdownFilterToTaxonomicFilterType({ ...baseFilter, breakdown_type: 'event' })).toEqual(
            TaxonomicFilterGroupType.EventProperties
        )
        expect(breakdownFilterToTaxonomicFilterType({ ...baseFilter, breakdown_type: 'session' })).toEqual(
            TaxonomicFilterGroupType.Sessions
        )
        expect(breakdownFilterToTaxonomicFilterType({ ...baseFilter, breakdown_type: 'hogql' })).toEqual(
            TaxonomicFilterGroupType.HogQLExpression
        )
    })
})

describe('convertPropertyGroupToProperties()', () => {
    it('converts a single layer property group into an array of properties', () => {
        const propertyGroup = {
            type: FilterLogicalOperator.And,
            values: [
                {
                    type: FilterLogicalOperator.And,
                    values: [
                        { key: '$browser', type: PropertyFilterType.Event, operator: PropertyOperator.IsSet },
                        { key: '$current_url', type: PropertyFilterType.Event, operator: PropertyOperator.IsSet },
                    ] as AnyPropertyFilter[],
                },
                {
                    type: FilterLogicalOperator.And,
                    values: [
                        { key: '$lib', type: PropertyFilterType.Event, operator: PropertyOperator.IsSet },
                    ] as AnyPropertyFilter[],
                },
            ],
        }
        expect(convertPropertyGroupToProperties(propertyGroup)).toEqual([
            { key: '$browser', type: PropertyFilterType.Event, operator: PropertyOperator.IsSet },
            { key: '$current_url', type: PropertyFilterType.Event, operator: PropertyOperator.IsSet },
            { key: '$lib', type: PropertyFilterType.Event, operator: PropertyOperator.IsSet },
        ])
    })

    it('converts a deeply nested property group into an array of properties', () => {
        const propertyGroup: PropertyGroupFilter = {
            type: FilterLogicalOperator.And,
            values: [
                {
                    type: FilterLogicalOperator.And,
                    values: [{ type: FilterLogicalOperator.And, values: [{ key: '$lib' } as any] }],
                },
                { type: FilterLogicalOperator.And, values: [{ key: '$browser' } as any] },
            ],
        }
        expect(convertPropertyGroupToProperties(propertyGroup)).toEqual([{ key: '$lib' }, { key: '$browser' }])
    })
})

describe('convertPropertiesToPropertyGroup', () => {
    it('converts properties to one AND operator property group', () => {
        const properties: any[] = [{ key: '$lib' }, { key: '$browser' }, { key: '$current_url' }]
        expect(convertPropertiesToPropertyGroup(properties)).toEqual({
            type: FilterLogicalOperator.And,
            values: [
                {
                    type: FilterLogicalOperator.And,
                    values: [{ key: '$lib' }, { key: '$browser' }, { key: '$current_url' }],
                },
            ],
        })
    })

    it('converts properties to one AND operator property group', () => {
        expect(convertPropertiesToPropertyGroup(undefined)).toEqual({
            type: FilterLogicalOperator.And,
            values: [],
        })
    })
})<|MERGE_RESOLUTION|>--- conflicted
+++ resolved
@@ -1,5 +1,7 @@
 import {
     breakdownFilterToTaxonomicFilterType,
+    convertPropertiesToPropertyGroup,
+    convertPropertyGroupToProperties,
     isValidPropertyFilter,
     propertyFilterTypeToTaxonomicFilterType,
 } from 'lib/components/PropertyFilters/utils'
@@ -17,16 +19,6 @@
     PropertyOperator,
     SessionPropertyFilter,
 } from '../../../types'
-<<<<<<< HEAD
-=======
-import {
-    isValidPropertyFilter,
-    propertyFilterTypeToTaxonomicFilterType,
-    breakdownFilterToTaxonomicFilterType,
-    convertPropertiesToPropertyGroup,
-    convertPropertyGroupToProperties,
-} from 'lib/components/PropertyFilters/utils'
->>>>>>> 897a4584
 import { TaxonomicFilterGroupType } from '../TaxonomicFilter/types'
 
 describe('isValidPropertyFilter()', () => {
