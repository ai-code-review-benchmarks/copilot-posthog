--- conflicted
+++ resolved
@@ -49,13 +49,8 @@
     '--annotations-overlay-active-badge-top'?: `${string}px`
 }
 
-<<<<<<< HEAD
-export function AnnotationsOverlay({ chart, chartWidth, chartHeight }: AnnotationsOverlayProps): JSX.Element {
+export function AnnotationsOverlay({ chart, chartWidth, chartHeight, dates }: AnnotationsOverlayProps): JSX.Element {
     const { isPopoverShown, activeBadgeCoordinates, timezone } = useValues(annotationsOverlayLogic)
-=======
-export function AnnotationsOverlay({ chart, chartWidth, chartHeight, dates }: AnnotationsOverlayProps): JSX.Element {
-    const { isPopoverShown, activeBadgeCoordinates } = useValues(annotationsOverlayLogic)
->>>>>>> 918d6c37
     const { closePopover } = useActions(annotationsOverlayLogic)
     const { tickIntervalPx, firstTickLeftPx } = useAnnotationsPositioning(chart, chartWidth, chartHeight)
 
@@ -65,14 +60,10 @@
 
     useOutsideClickHandler([overlayRef, modalContentRef, modalOverlayRef], () => closePopover())
 
-<<<<<<< HEAD
-    const dates: dayjs.Dayjs[] = chart.scales.x.ticks.map(({ label }) => {
-        return dayjsWithTimezone(label as string, timezone, true, ['D-MMM-YYYY HH:mm', 'D-MMM-YYYY'], true)
-    })
-=======
     const tickPointIndices: number[] = chart.scales.x.ticks.map(({ value }) => value)
-    const tickDates: dayjs.Dayjs[] = tickPointIndices.map((dateIndex) => dayjs(dates[dateIndex]))
->>>>>>> 918d6c37
+    const tickDates: dayjs.Dayjs[] = tickPointIndices.map((dateIndex) =>
+        dayjsWithTimezone(dates[dateIndex], timezone, true)
+    )
 
     return (
         <div
