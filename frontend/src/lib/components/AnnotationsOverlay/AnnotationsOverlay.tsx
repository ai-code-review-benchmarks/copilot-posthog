import { useActions, useValues } from 'kea'
import { dayjs } from 'lib/dayjs'
import { humanFriendlyDetailedTime, pluralize } from 'lib/utils'
import React, { useRef, useState } from 'react'
import { AnnotationScope, IntervalType, AnnotationType } from '~/types'
import { IconDelete, IconEdit, IconPlusMini } from '../icons'
import { LemonBubble } from '../LemonBubble/LemonBubble'
import { LemonModal } from '../LemonModal'
import { annotationsOverlayLogic, determineAnnotationsDateGroup } from './annotationsOverlayLogic'
import './AnnotationsOverlay.scss'
import { LemonButton } from '../LemonButton'
import { AnnotationModal } from 'scenes/annotations/AnnotationModal'
import { annotationModalLogic } from 'scenes/annotations/annotationModalLogic'
import { ProfilePicture } from '../ProfilePicture'
import { annotationsModel } from '~/models/annotationsModel'
import { Chart } from 'chart.js'
import { useAnnotationsPositioning } from './useAnnotationsPositioning'
import { useOutsideClickHandler } from 'lib/hooks/useOutsideClickHandler'
import { Popup } from '../Popup/Popup'

/** User-facing format for annotation groups. */
const INTERVAL_UNIT_TO_HUMAN_DAYJS_FORMAT: Record<IntervalType, string> = {
    hour: 'MMMM D, YYYY H:00',
    day: 'MMMM D, YYYY',
    week: '[Week of] MMMM D, YYYY',
    month: 'MMMM D',
}

export const annotationScopeToLabel: Record<AnnotationScope, string> = {
    [AnnotationScope.Insight]: 'Only this insight',
    [AnnotationScope.Project]: 'All insights in this project',
    [AnnotationScope.Organization]: 'All insights in this organization',
}

export interface AnnotationsOverlayProps {
    dates: string[]
    chart: Chart
    chartWidth: number
    chartHeight: number
}

interface AnnotationsOverlayCSSProperties extends React.CSSProperties {
    '--annotations-overlay-chart-area-left': `${string}px`
    '--annotations-overlay-chart-area-height': `${string}px`
    '--annotations-overlay-chart-width': `${string}px`
    '--annotations-overlay-first-tick-left': `${string}px`
    '--annotations-overlay-tick-interval': `${string}px`
}

<<<<<<< HEAD
export function AnnotationsOverlay({ chart, chartWidth, chartHeight }: AnnotationsOverlayProps): JSX.Element {
    const { activeBadgeRef } = useValues(annotationsOverlayLogic)
=======
export function AnnotationsOverlay({ chart, chartWidth, chartHeight, dates }: AnnotationsOverlayProps): JSX.Element {
    const { isPopoverShown, activeBadgeCoordinates } = useValues(annotationsOverlayLogic)
>>>>>>> 2bb81d1a
    const { closePopover } = useActions(annotationsOverlayLogic)
    const { tickIntervalPx, firstTickLeftPx } = useAnnotationsPositioning(chart, chartWidth, chartHeight)

    const overlayRef = useRef<HTMLDivElement | null>(null)
    const popupRef = useRef<HTMLDivElement | null>(null)
    const modalContentRef = useRef<HTMLDivElement | null>(null)
    const modalOverlayRef = useRef<HTMLDivElement | null>(null)

    useOutsideClickHandler([overlayRef, popupRef, modalContentRef, modalOverlayRef], () => closePopover())

    const tickPointIndices: number[] = chart.scales.x.ticks.map(({ value }) => value)
    const tickDates: dayjs.Dayjs[] = tickPointIndices.map((dateIndex) => dayjs(dates[dateIndex]))

    return (
        <div
            className="AnnotationsOverlay"
            // eslint-disable-next-line react/forbid-dom-props
            style={
                {
                    '--annotations-overlay-chart-area-left': `${chart ? chart.scales.x.left : 0}px`,
                    '--annotations-overlay-chart-area-height': `${chart ? chart.scales.x.top : 0}px`,
                    '--annotations-overlay-chart-width': `${chartWidth}px`,
                    '--annotations-overlay-first-tick-left': `${firstTickLeftPx}px`,
                    '--annotations-overlay-tick-interval': `${tickIntervalPx}px`,
                } as AnnotationsOverlayCSSProperties
            }
            ref={overlayRef}
        >
            {tickDates?.map((date, index) => (
                <AnnotationsBadge key={date.toISOString()} index={index} date={date} />
            ))}
            {activeBadgeRef && <AnnotationsPopover ref={popupRef} />}
            <AnnotationModal
                contentRef={(el) => (modalContentRef.current = el)}
                overlayRef={(el) => (modalOverlayRef.current = el)}
            />
        </div>
    )
}

interface AnnotationsBadgeProps {
    index: number
    date: dayjs.Dayjs
}

interface AnnotationsBadgeCSSProperties extends React.CSSProperties {
    '--annotations-badge-index': number
    '--annotations-badge-scale': number
}

const AnnotationsBadge = React.memo(function AnnotationsBadgeRaw({ index, date }: AnnotationsBadgeProps): JSX.Element {
    const { intervalUnit, groupedAnnotations, isDateLocked, activeDate, isPopoverShown } =
        useValues(annotationsOverlayLogic)
    const { activateDate, deactivateDate, lockDate, unlockDate } = useActions(annotationsOverlayLogic)

    const [hovered, setHovered] = useState(false)
    const buttonRef = useRef<HTMLButtonElement>(null)

    const dateGroup = determineAnnotationsDateGroup(date, intervalUnit)
    const annotations = groupedAnnotations[dateGroup] || []

    const active = activeDate?.valueOf() === date.valueOf() && isPopoverShown
    const shown = active || hovered || annotations.length > 0

    return (
        <button
            ref={buttonRef}
            className="AnnotationsBadge"
            // eslint-disable-next-line react/forbid-dom-props
            style={
                {
                    '--annotations-badge-index': index,
                    '--annotations-badge-scale': shown ? 1 : 0,
                } as AnnotationsBadgeCSSProperties
            }
            onMouseEnter={() => {
                setHovered(true)
                if (!isDateLocked) {
                    activateDate(date, buttonRef)
                }
            }}
            onMouseLeave={() => {
                setHovered(false)
                if (!isDateLocked) {
                    deactivateDate()
                }
            }}
            onClick={!isDateLocked ? lockDate : active ? unlockDate : () => activateDate(date, buttonRef)}
        >
            <LemonBubble
                count={annotations.length || <IconPlusMini className="w-full h-full" />}
                size="small"
                style={active && isDateLocked ? { outline: '0.125rem solid var(--primary)' } : undefined}
            />
        </button>
    )
})

const AnnotationsPopover = React.forwardRef<HTMLDivElement>(function AnnotationsPopoverRaw(_, ref): JSX.Element {
    const { popoverAnnotations, activeDate, intervalUnit, isDateLocked, insightId, activeBadgeRef, isPopoverShown } =
        useValues(annotationsOverlayLogic)
    const { closePopover } = useActions(annotationsOverlayLogic)
    const { openModalToCreateAnnotation } = useActions(annotationModalLogic)

    return (
        <Popup
            ref={ref}
            className="AnnotationsPopover"
            placement="top"
            referenceElement={activeBadgeRef.current}
            visible={isPopoverShown}
            overlay={
                <LemonModal
                    inline
                    title={`${pluralize(popoverAnnotations.length, 'annotation')} • ${activeDate?.format(
                        INTERVAL_UNIT_TO_HUMAN_DAYJS_FORMAT[intervalUnit]
                    )}`}
                    footer={
                        <LemonButton
                            type="primary"
                            onClick={() => openModalToCreateAnnotation(activeDate, insightId)}
                            disabled={!isDateLocked}
                        >
                            Add annotation
                        </LemonButton>
                    }
                    closable={isDateLocked}
                    onClose={closePopover}
                    width="var(--annotations-popover-width)"
                >
                    {popoverAnnotations.length > 0 ? (
                        <ul className="flex flex-col gap-1 w-full overflow-y-auto m-0 p-0">
                            {popoverAnnotations.map((annotation) => (
                                <AnnotationCard key={annotation.id} annotation={annotation} />
                            ))}
                        </ul>
                    ) : (
                        'There are no annotations in this period.'
                    )}
                </LemonModal>
            }
        />
    )
})

function AnnotationCard({ annotation }: { annotation: AnnotationType }): JSX.Element {
    const { insightId } = useValues(annotationsOverlayLogic)
    const { deleteAnnotation } = useActions(annotationsModel)
    const { openModalToEditAnnotation } = useActions(annotationModalLogic)

    return (
        <li className="AnnotationCard flex flex-col gap-2 w-full p-3 rounded border list-none">
            <div className="flex items-center gap-2">
                <h5 className="grow m-0 text-muted">{annotationScopeToLabel[annotation.scope]}</h5>
                <LemonButton
                    size="small"
                    icon={<IconEdit />}
                    status="muted"
                    tooltip="Edit this annotation"
                    onClick={() => openModalToEditAnnotation(annotation, insightId)}
                />
                <LemonButton
                    size="small"
                    icon={<IconDelete />}
                    status="muted"
                    tooltip="Delete this annotation"
                    onClick={() => deleteAnnotation(annotation)}
                />
            </div>
            <div>{annotation.content}</div>
            <div className="leading-6">
                <ProfilePicture
                    name={annotation.created_by?.first_name}
                    email={annotation.created_by?.email}
                    showName
                    size="md"
                />{' '}
                • {humanFriendlyDetailedTime(annotation.created_at)}
            </div>
        </li>
    )
}<|MERGE_RESOLUTION|>--- conflicted
+++ resolved
@@ -47,13 +47,8 @@
     '--annotations-overlay-tick-interval': `${string}px`
 }
 
-<<<<<<< HEAD
-export function AnnotationsOverlay({ chart, chartWidth, chartHeight }: AnnotationsOverlayProps): JSX.Element {
+export function AnnotationsOverlay({ chart, chartWidth, chartHeight, dates }: AnnotationsOverlayProps): JSX.Element {
     const { activeBadgeRef } = useValues(annotationsOverlayLogic)
-=======
-export function AnnotationsOverlay({ chart, chartWidth, chartHeight, dates }: AnnotationsOverlayProps): JSX.Element {
-    const { isPopoverShown, activeBadgeCoordinates } = useValues(annotationsOverlayLogic)
->>>>>>> 2bb81d1a
     const { closePopover } = useActions(annotationsOverlayLogic)
     const { tickIntervalPx, firstTickLeftPx } = useAnnotationsPositioning(chart, chartWidth, chartHeight)
 
