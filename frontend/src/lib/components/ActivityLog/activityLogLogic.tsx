import { kea } from 'kea'
<<<<<<< HEAD
import api from 'lib/api'
import { humanize, HumanizedActivityLogItem } from 'lib/components/ActivityLog/humanizeActivity'
import { activityLogLogicType } from './activityLogLogicType'
=======
import api, { PaginatedResponse } from 'lib/api'
import { ActivityLogItem, humanize, HumanizedActivityLogItem } from 'lib/components/ActivityLog/humanizeActivity'
>>>>>>> d3695ca9
import { ActivityLogProps } from 'lib/components/ActivityLog/ActivityLog'

import type { activityLogLogicType } from './activityLogLogicType'
import { PaginationManual } from 'lib/components/PaginationControl'

interface CountedPaginatedResponse extends PaginatedResponse<ActivityLogItem> {
    total_count: number
}

const ACTIVITY_PAGE_SIZE = 20

export const activityLogLogic = kea<activityLogLogicType<CountedPaginatedResponse>>({
    path: (key) => ['lib', 'components', 'ActivityLog', 'activitylog', 'logic', key],
    props: {} as ActivityLogProps,
    key: ({ scope, id }) => `activity/${scope}/${id || 'all'}`,
    loaders: ({ values }) => ({
        nextPage: [
            { results: [] as ActivityLogItem[], total_count: 0 } as CountedPaginatedResponse,
            {
                fetchNextPage: async () => {
                    const url = values.nextPageURL
                    return url === null ? null : await api.get(url)
                },
            },
        ],
        previousPage: [
            { results: [] as ActivityLogItem[], total_count: 0 } as CountedPaginatedResponse,
            {
<<<<<<< HEAD
                fetchActivity: async () => {
                    const apiResponse = await api.activity.list(props)
                    return humanize(apiResponse?.results, props.describer)
=======
                fetchPreviousPage: async () => {
                    const url = values.previousPageURL
                    return url === null ? null : await api.get(url)
>>>>>>> d3695ca9
                },
            },
        ],
    }),
    reducers: ({ props }) => ({
        page: [
            props.startingPage ? props.startingPage - 1 : 0,
            {
                fetchNextPageSuccess: (state) => state + 1,
                fetchPreviousPageSuccess: (state) => state - 1,
            },
        ],
        humanizedActivity: [
            [] as HumanizedActivityLogItem[],
            {
                fetchNextPageSuccess: (state, { nextPage }) =>
                    nextPage ? humanize(nextPage.results, props.describer) : state,
                fetchPreviousPageSuccess: (state, { previousPage }) =>
                    previousPage ? humanize(previousPage.results, props.describer) : state,
            },
        ],
        previousPageURL: [
            null as string | null,
            {
                fetchNextPageSuccess: (_, { nextPage }) => nextPage.previous || null,
                fetchPreviousPageSuccess: (_, { previousPage }) => previousPage.previous || null,
            },
        ],
        totalCount: [
            null as number | null,
            {
                fetchNextPageSuccess: (_, { nextPage }) => nextPage.total_count || null,
                fetchPreviousPageSuccess: (_, { previousPage }) => previousPage.total_count || null,
            },
        ],
        nextPageURL: [
            (props.id
                ? `/api/projects/@current/feature_flags/${props.id}/activity?page=${
                      props.startingPage || 1
                  }&limit=${ACTIVITY_PAGE_SIZE}`
                : `/api/projects/@current/feature_flags/activity?page=${
                      props.startingPage || 1
                  }&limit=${ACTIVITY_PAGE_SIZE}`) as string | null,
            {
                fetchNextPageSuccess: (_, { nextPage }) => nextPage.next || null,
                fetchPreviousPageSuccess: (_, { previousPage }) => previousPage.next || null,
            },
        ],
    }),
    selectors: ({ actions }) => ({
        hasNextPage: [(s) => [s.nextPageURL], (nextPageURL: string | null) => !!nextPageURL],
        hasPreviousPage: [(s) => [s.previousPageURL], (previousPageURL: string | null) => !!previousPageURL],
        pagination: [
            (s) => [s.page, s.totalCount],
            (page, totalCount): PaginationManual => {
                return {
                    controlled: true,
                    pageSize: ACTIVITY_PAGE_SIZE,
                    currentPage: page,
                    entryCount: totalCount || 0,
                    onBackward: actions.fetchPreviousPage,
                    onForward: actions.fetchNextPage,
                }
            },
        ],
    }),
    events: ({ actions }) => ({
        afterMount: () => {
            actions.fetchNextPage()
        },
    }),
})<|MERGE_RESOLUTION|>--- conflicted
+++ resolved
@@ -1,12 +1,6 @@
 import { kea } from 'kea'
-<<<<<<< HEAD
-import api from 'lib/api'
-import { humanize, HumanizedActivityLogItem } from 'lib/components/ActivityLog/humanizeActivity'
-import { activityLogLogicType } from './activityLogLogicType'
-=======
-import api, { PaginatedResponse } from 'lib/api'
+import api, { ACTIVITY_PAGE_SIZE, PaginatedResponse } from 'lib/api'
 import { ActivityLogItem, humanize, HumanizedActivityLogItem } from 'lib/components/ActivityLog/humanizeActivity'
->>>>>>> d3695ca9
 import { ActivityLogProps } from 'lib/components/ActivityLog/ActivityLog'
 
 import type { activityLogLogicType } from './activityLogLogicType'
@@ -15,8 +9,6 @@
 interface CountedPaginatedResponse extends PaginatedResponse<ActivityLogItem> {
     total_count: number
 }
-
-const ACTIVITY_PAGE_SIZE = 20
 
 export const activityLogLogic = kea<activityLogLogicType<CountedPaginatedResponse>>({
     path: (key) => ['lib', 'components', 'ActivityLog', 'activitylog', 'logic', key],
@@ -35,15 +27,9 @@
         previousPage: [
             { results: [] as ActivityLogItem[], total_count: 0 } as CountedPaginatedResponse,
             {
-<<<<<<< HEAD
-                fetchActivity: async () => {
-                    const apiResponse = await api.activity.list(props)
-                    return humanize(apiResponse?.results, props.describer)
-=======
                 fetchPreviousPage: async () => {
                     const url = values.previousPageURL
                     return url === null ? null : await api.get(url)
->>>>>>> d3695ca9
                 },
             },
         ],
@@ -80,13 +66,7 @@
             },
         ],
         nextPageURL: [
-            (props.id
-                ? `/api/projects/@current/feature_flags/${props.id}/activity?page=${
-                      props.startingPage || 1
-                  }&limit=${ACTIVITY_PAGE_SIZE}`
-                : `/api/projects/@current/feature_flags/activity?page=${
-                      props.startingPage || 1
-                  }&limit=${ACTIVITY_PAGE_SIZE}`) as string | null,
+            api.activity.pageURL(props) as string | null,
             {
                 fetchNextPageSuccess: (_, { nextPage }) => nextPage.next || null,
                 fetchPreviousPageSuccess: (_, { previousPage }) => previousPage.next || null,
