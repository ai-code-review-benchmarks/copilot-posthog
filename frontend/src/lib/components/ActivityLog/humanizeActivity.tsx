--- conflicted
+++ resolved
@@ -162,11 +162,8 @@
 const SCOPE_DISPLAY_NAMES: Partial<Record<ActivityScope, { singular: string; plural: string }>> = {
     [ActivityScope.ALERT_CONFIGURATION]: { singular: 'Alert', plural: 'Alerts' },
     [ActivityScope.BATCH_EXPORT]: { singular: 'Destination', plural: 'Destinations' },
-<<<<<<< HEAD
     [ActivityScope.PERSONAL_API_KEY]: { singular: 'Personal API Key', plural: 'Personal API Keys' },
-=======
     [ActivityScope.EXTERNAL_DATA_SOURCE]: { singular: 'Source', plural: 'Sources' },
->>>>>>> b4237b72
 }
 
 export function humanizeScope(scope: ActivityScope | string, singular = false): string {
