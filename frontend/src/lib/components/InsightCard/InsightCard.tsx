import { Alert } from 'antd'
import clsx from 'clsx'
import { BindLogic, useValues } from 'kea'
import { capitalizeFirstLetter, dateFilterToText, Loading } from 'lib/utils'
import React, { useEffect, useState } from 'react'
import { Layout } from 'react-grid-layout'
import { displayMap, getDisplayedType } from 'scenes/dashboard/DashboardItem'
import { UNNAMED_INSIGHT_NAME } from 'scenes/insights/EmptyStates'
import { insightLogic } from 'scenes/insights/insightLogic'
import { urls } from 'scenes/urls'
import { dashboardsModel } from '~/models/dashboardsModel'
import { DashboardType, InsightColor, InsightLogicProps, InsightModel, InsightType } from '~/types'
import { Splotch, SplotchColor } from '../icons/Splotch'
import { LemonButton, LemonButtonWithPopup } from '../LemonButton'
import { More } from '../LemonButton/More'
import { LemonSpacer } from '../LemonRow'
import { Link } from '../Link'
import { ObjectTags } from '../ObjectTags'
import { ResizeHandle1D, ResizeHandle2D } from './handles'
import { LastModified } from './LastModified'
import './InsightCard.scss'
import { useResizeObserver } from 'lib/hooks/useResizeObserver'
import { IconSubtitles, IconSubtitlesOff } from '../icons'
import { CSSTransition } from 'react-transition-group'
import { InsightDetails } from './InsightDetails'

export interface InsightCardProps extends React.HTMLAttributes<HTMLDivElement> {
    /** Insight to display. */
    insight: InsightModel
    /** Whether the insight is loading. */
    loading?: boolean
    /** Whether loading the insight resulted in an error. */
    apiError?: boolean
    /** Whether the card should be highlighted with a blue border. */
    highlighted?: boolean
    showResizeHandles?: boolean
    /** Layout of the card on a grid. */
    layout?: Layout
    updateColor?: (newColor: InsightModel['color']) => void
    removeFromDashboard?: () => void
    deleteWithUndo?: () => void
    refresh?: () => void
    rename: () => void
    duplicate: () => void
    moveToDashboard?: (dashboardId: DashboardType['id']) => void
}

interface InsightMetaProps
    extends Pick<
        InsightCardProps,
        'insight' | 'updateColor' | 'removeFromDashboard' | 'refresh' | 'rename' | 'duplicate' | 'moveToDashboard'
    > {
    /**
     * Optional callback to update height of the primary InsightMeta div. Allow for coordinating InsightViz height
     * with InsightMeta in a way that makes it possible for meta to overlay viz in expanded (InsightDetails) state.
     */
    setPrimaryHeight?: (primaryHeight: number | undefined) => void
    areDetailsShown?: boolean
    setAreDetailsShown?: React.Dispatch<React.SetStateAction<boolean>>
}

function InsightMeta({
    insight,
    updateColor,
    removeFromDashboard,
    deleteWithUndo,
    refresh,
    rename,
    duplicate,
    moveToDashboard,
<<<<<<< HEAD
    setPrimaryHeight,
    areDetailsShown,
    setAreDetailsShown,
}: InsightMetaProps): JSX.Element {
=======
}: Pick<
    InsightCardProps,
    | 'insight'
    | 'updateColor'
    | 'removeFromDashboard'
    | 'deleteWithUndo'
    | 'refresh'
    | 'rename'
    | 'duplicate'
    | 'moveToDashboard'
>): JSX.Element {
>>>>>>> f7f56c27
    const { short_id, name, description, tags, color, filters, dashboard } = insight

    const { nameSortedDashboards } = useValues(dashboardsModel)
    const otherDashboards: DashboardType[] = nameSortedDashboards.filter((d: DashboardType) => d.id !== dashboard)

    const { ref: primaryRef, height: primaryHeight } = useResizeObserver()
    const { ref: detailsRef, height: detailsHeight } = useResizeObserver()

    useEffect(() => {
        setPrimaryHeight?.(primaryHeight)
    }, [primaryHeight])

    const transitionStyles = primaryHeight
        ? {
              entering: {
                  height: `calc(${primaryHeight}px + ${
                      detailsHeight || 0
                  }px + 3.5rem /* margins */ + 2px /* border and spacer */)`,
              },
              entered: {
                  height: `calc(${primaryHeight}px + ${
                      detailsHeight || 0
                  }px + 3.5rem /* margins */ + 2px /* border and spacer */)`,
              },
              exiting: { height: `calc(${primaryHeight}px + 2rem /* margins */ + 1px /* border */)` },
              exited: { height: `calc(${primaryHeight}px + 2rem /* margins */ + 1px /* border */)` },
          }
        : {}

    return (
<<<<<<< HEAD
        <CSSTransition in={areDetailsShown} timeout={200} classNames="InsightMeta--expansion">
            {(transitionState) => (
                <div className="InsightMeta" style={transitionStyles[transitionState]}>
                    <div className="InsightMeta__primary" ref={primaryRef}>
                        {color &&
                            color !==
                                InsightColor.White /* White has historically meant no color synonymously to null */ && (
                                <div className={clsx('InsightMeta__ribbon', color)} />
                            )}
                        <div className="InsightMeta__main">
                            <div className="InsightMeta__top">
                                <h5>
                                    {filters.insight || InsightType.TRENDS} •{' '}
                                    {dateFilterToText(filters.date_from, filters.date_to, 'Last 7 days')}
                                </h5>
                                <div className="InsightMeta__controls">
                                    {setAreDetailsShown && (
                                        <LemonButton
                                            icon={!areDetailsShown ? <IconSubtitles /> : <IconSubtitlesOff />}
                                            onClick={() => setAreDetailsShown((state) => !state)}
                                            type="tertiary"
                                            compact
                                        >
                                            {!areDetailsShown ? 'Show' : 'Hide'} details
                                        </LemonButton>
                                    )}
                                    <More
                                        overlay={
                                            <>
                                                <LemonButton type="stealth" to={urls.insightView(short_id)} fullWidth>
                                                    View
                                                </LemonButton>
                                                <LemonButton type="stealth" onClick={() => refresh()} fullWidth>
                                                    Refresh
                                                </LemonButton>
                                                <LemonButtonWithPopup
                                                    type="stealth"
                                                    popup={{
                                                        overlay: Object.values(InsightColor).map((availableColor) => (
                                                            <LemonButton
                                                                key={availableColor}
                                                                type={
                                                                    availableColor === (color || InsightColor.White)
                                                                        ? 'highlighted'
                                                                        : 'stealth'
                                                                }
                                                                onClick={() => updateColor(availableColor)}
                                                                icon={
                                                                    availableColor !== InsightColor.White ? (
                                                                        <Splotch
                                                                            color={
                                                                                availableColor as string as SplotchColor
                                                                            }
                                                                        />
                                                                    ) : null
                                                                }
                                                                fullWidth
                                                            >
                                                                {availableColor !== InsightColor.White
                                                                    ? capitalizeFirstLetter(availableColor)
                                                                    : 'No color'}
                                                            </LemonButton>
                                                        )),
                                                        placement: 'right-start',
                                                        fallbackPlacements: ['left-start'],
                                                        actionable: true,
                                                    }}
                                                    fullWidth
                                                >
                                                    Set color
                                                </LemonButtonWithPopup>
                                                {otherDashboards.length > 0 && (
                                                    <LemonButtonWithPopup
=======
        <div className="InsightMeta">
            {color && color !== InsightColor.White /* White has historically meant no color synonymously to null */ && (
                <div className={clsx('InsightMeta__ribbon', color)} />
            )}
            <div className="InsightMeta__main">
                <div className="InsightMeta__top">
                    <h5>
                        {filters.insight || InsightType.TRENDS} •{' '}
                        {dateFilterToText(filters.date_from, filters.date_to, 'Last 7 days')}
                    </h5>
                    <div className="InsightMeta__controls">
                        <More
                            overlay={
                                <>
                                    <LemonButton type="stealth" to={urls.insightView(short_id)} fullWidth>
                                        View
                                    </LemonButton>
                                    {refresh && (
                                        <LemonButton type="stealth" onClick={() => refresh()} fullWidth>
                                            Refresh
                                        </LemonButton>
                                    )}
                                    {updateColor && (
                                        <LemonButtonWithPopup
                                            type="stealth"
                                            popup={{
                                                overlay: Object.values(InsightColor).map((availableColor) => (
                                                    <LemonButton
                                                        key={availableColor}
                                                        type={
                                                            availableColor === (color || InsightColor.White)
                                                                ? 'highlighted'
                                                                : 'stealth'
                                                        }
                                                        onClick={() => updateColor(availableColor)}
                                                        icon={
                                                            availableColor !== InsightColor.White ? (
                                                                <Splotch
                                                                    color={availableColor as string as SplotchColor}
                                                                />
                                                            ) : null
                                                        }
                                                        fullWidth
                                                    >
                                                        {availableColor !== InsightColor.White
                                                            ? capitalizeFirstLetter(availableColor)
                                                            : 'No color'}
                                                    </LemonButton>
                                                )),
                                                placement: 'right-start',
                                                fallbackPlacements: ['left-start'],
                                                actionable: true,
                                            }}
                                            fullWidth
                                        >
                                            Set color
                                        </LemonButtonWithPopup>
                                    )}
                                    {moveToDashboard && otherDashboards.length > 0 && (
                                        <LemonButtonWithPopup
                                            type="stealth"
                                            popup={{
                                                overlay: otherDashboards.map((otherDashboard) => (
                                                    <LemonButton
                                                        key={otherDashboard.id}
>>>>>>> f7f56c27
                                                        type="stealth"
                                                        popup={{
                                                            overlay: otherDashboards.map((otherDashboard) => (
                                                                <LemonButton
                                                                    key={otherDashboard.id}
                                                                    type="stealth"
                                                                    onClick={() => moveToDashboard(otherDashboard.id)}
                                                                    fullWidth
                                                                >
                                                                    {otherDashboard.name || <i>Untitled</i>}
                                                                </LemonButton>
                                                            )),
                                                            placement: 'right-start',
                                                            fallbackPlacements: ['left-start'],
                                                            actionable: true,
                                                        }}
                                                        fullWidth
                                                    >
<<<<<<< HEAD
                                                        Move to
                                                    </LemonButtonWithPopup>
                                                )}
                                                <LemonSpacer />
                                                <LemonButton type="stealth" to={urls.insightEdit(short_id)} fullWidth>
                                                    Edit
                                                </LemonButton>
                                                <LemonButton type="stealth" onClick={rename} fullWidth>
                                                    Rename
                                                </LemonButton>
                                                <LemonButton type="stealth" onClick={duplicate} fullWidth>
                                                    Duplicate
                                                </LemonButton>
                                                <LemonSpacer />
                                                <LemonButton
                                                    type="stealth"
                                                    style={{ color: 'var(--danger)' }}
                                                    onClick={removeFromDashboard}
                                                    fullWidth
                                                >
                                                    Remove from dashboard
                                                </LemonButton>
                                            </>
                                        }
                                    />
                                </div>
                            </div>
                            <Link to={urls.insightView(short_id)}>
                                <h4 title={name} data-attr="insight-card-title">
                                    {name || <i>{UNNAMED_INSIGHT_NAME}</i>}
                                </h4>
                            </Link>
                            <div className="InsightMeta__description">{description || <i>No description</i>}</div>
                            {tags.length > 0 && <ObjectTags tags={tags} staticOnly />}
                            <LastModified at={insight.last_modified_at} by={insight.last_modified_by} />
                        </div>
=======
                                                        {otherDashboard.name || <i>Untitled</i>}
                                                    </LemonButton>
                                                )),
                                                placement: 'right-start',
                                                fallbackPlacements: ['left-start'],
                                                actionable: true,
                                            }}
                                            fullWidth
                                        >
                                            Move to
                                        </LemonButtonWithPopup>
                                    )}
                                    <LemonSpacer />
                                    <LemonButton type="stealth" to={urls.insightEdit(short_id)} fullWidth>
                                        Edit
                                    </LemonButton>
                                    <LemonButton type="stealth" onClick={rename} fullWidth>
                                        Rename
                                    </LemonButton>
                                    <LemonButton type="stealth" onClick={duplicate} fullWidth>
                                        Duplicate
                                    </LemonButton>
                                    <LemonSpacer />
                                    {removeFromDashboard ? (
                                        <LemonButton
                                            type="stealth"
                                            status="danger"
                                            onClick={removeFromDashboard}
                                            fullWidth
                                        >
                                            Remove from dashboard
                                        </LemonButton>
                                    ) : (
                                        <LemonButton type="stealth" status="danger" onClick={deleteWithUndo} fullWidth>
                                            Delete insight
                                        </LemonButton>
                                    )}
                                </>
                            }
                        />
>>>>>>> f7f56c27
                    </div>
                    <LemonSpacer />
                    <InsightDetails insight={insight} ref={detailsRef} />
                </div>
            )}
        </CSSTransition>
    )
}

interface InsightVizProps extends Pick<InsightCardProps, 'insight' | 'loading' | 'apiError' | 'style'> {
    setAreDetailsShown?: React.Dispatch<React.SetStateAction<boolean>>
}

function InsightViz({ insight, loading, setAreDetailsShown, style }: InsightVizProps): JSX.Element {
    const { short_id, filters, result: cachedResults } = insight

    const displayedType = getDisplayedType(filters)
    const VizComponent = displayMap[displayedType].element

    return (
        <div
            className="InsightViz"
            style={style}
            onClick={
                setAreDetailsShown
                    ? () => {
                          setAreDetailsShown?.(false)
                      }
                    : undefined
            }
        >
            {loading && <Loading />}
            <Alert.ErrorBoundary message="Insight visualization errored. We're sorry for the interruption.">
                <VizComponent dashboardItemId={short_id} cachedResults={cachedResults} filters={filters} />
            </Alert.ErrorBoundary>
        </div>
    )
}

function InsightCardInternal(
    {
        insight,
        loading,
        apiError,
        highlighted,
        showResizeHandles,
        updateColor,
        removeFromDashboard,
        deleteWithUndo,
        refresh,
        rename,
        duplicate,
        moveToDashboard,
        className,
        children,
        ...divProps
    }: InsightCardProps,
    ref: React.Ref<HTMLDivElement>
): JSX.Element {
    const { short_id, filters, result: cachedResults } = insight

    const insightLogicProps: InsightLogicProps = {
        dashboardItemId: short_id,
        filters,
        cachedResults,
        doNotLoad: true,
    }

    const [metaPrimaryHeight, setMetaPrimaryHeight] = useState<number | undefined>(undefined)
    const [areDetailsShown, setAreDetailsShown] = useState(false)

    return (
        <div
            className={clsx('InsightCard', highlighted && 'InsightCard--highlighted', className)}
            data-attr="insight-card"
            {...divProps}
            ref={ref}
        >
<<<<<<< HEAD
=======
            <InsightMeta
                insight={insight}
                updateColor={updateColor}
                removeFromDashboard={removeFromDashboard}
                deleteWithUndo={deleteWithUndo}
                refresh={refresh}
                rename={rename}
                duplicate={duplicate}
                moveToDashboard={moveToDashboard}
            />
>>>>>>> f7f56c27
            <BindLogic logic={insightLogic} props={insightLogicProps}>
                <InsightMeta
                    insight={insight}
                    updateColor={updateColor}
                    removeFromDashboard={removeFromDashboard}
                    refresh={refresh}
                    rename={rename}
                    duplicate={duplicate}
                    moveToDashboard={moveToDashboard}
                    setPrimaryHeight={setMetaPrimaryHeight}
                    areDetailsShown={areDetailsShown}
                    setAreDetailsShown={setAreDetailsShown}
                />
                <InsightViz
                    insight={insight}
                    loading={loading}
                    apiError={apiError}
                    style={
                        metaPrimaryHeight
                            ? { height: `calc(100% - ${metaPrimaryHeight}px - 2rem /* margins */ - 1px /* border */)` }
                            : undefined
                    }
                    setAreDetailsShown={setAreDetailsShown}
                />
            </BindLogic>
            {showResizeHandles && (
                <>
                    <ResizeHandle1D orientation="vertical" />
                    <ResizeHandle1D orientation="horizontal" />
                    <ResizeHandle2D />
                </>
            )}
            {children /* Extras, such as resize handles */}
        </div>
    )
}
export const InsightCard = React.forwardRef(InsightCardInternal) as typeof InsightCardInternal<|MERGE_RESOLUTION|>--- conflicted
+++ resolved
@@ -48,7 +48,14 @@
 interface InsightMetaProps
     extends Pick<
         InsightCardProps,
-        'insight' | 'updateColor' | 'removeFromDashboard' | 'refresh' | 'rename' | 'duplicate' | 'moveToDashboard'
+        | 'insight'
+        | 'updateColor'
+        | 'removeFromDashboard'
+        | 'deleteWithUndo'
+        | 'refresh'
+        | 'rename'
+        | 'duplicate'
+        | 'moveToDashboard'
     > {
     /**
      * Optional callback to update height of the primary InsightMeta div. Allow for coordinating InsightViz height
@@ -68,24 +75,10 @@
     rename,
     duplicate,
     moveToDashboard,
-<<<<<<< HEAD
     setPrimaryHeight,
     areDetailsShown,
     setAreDetailsShown,
 }: InsightMetaProps): JSX.Element {
-=======
-}: Pick<
-    InsightCardProps,
-    | 'insight'
-    | 'updateColor'
-    | 'removeFromDashboard'
-    | 'deleteWithUndo'
-    | 'refresh'
-    | 'rename'
-    | 'duplicate'
-    | 'moveToDashboard'
->): JSX.Element {
->>>>>>> f7f56c27
     const { short_id, name, description, tags, color, filters, dashboard } = insight
 
     const { nameSortedDashboards } = useValues(dashboardsModel)
@@ -116,7 +109,6 @@
         : {}
 
     return (
-<<<<<<< HEAD
         <CSSTransition in={areDetailsShown} timeout={200} classNames="InsightMeta--expansion">
             {(transitionState) => (
                 <div className="InsightMeta" style={transitionStyles[transitionState]}>
@@ -149,114 +141,54 @@
                                                 <LemonButton type="stealth" to={urls.insightView(short_id)} fullWidth>
                                                     View
                                                 </LemonButton>
-                                                <LemonButton type="stealth" onClick={() => refresh()} fullWidth>
-                                                    Refresh
-                                                </LemonButton>
-                                                <LemonButtonWithPopup
-                                                    type="stealth"
-                                                    popup={{
-                                                        overlay: Object.values(InsightColor).map((availableColor) => (
-                                                            <LemonButton
-                                                                key={availableColor}
-                                                                type={
-                                                                    availableColor === (color || InsightColor.White)
-                                                                        ? 'highlighted'
-                                                                        : 'stealth'
-                                                                }
-                                                                onClick={() => updateColor(availableColor)}
-                                                                icon={
-                                                                    availableColor !== InsightColor.White ? (
-                                                                        <Splotch
-                                                                            color={
-                                                                                availableColor as string as SplotchColor
-                                                                            }
-                                                                        />
-                                                                    ) : null
-                                                                }
-                                                                fullWidth
-                                                            >
-                                                                {availableColor !== InsightColor.White
-                                                                    ? capitalizeFirstLetter(availableColor)
-                                                                    : 'No color'}
-                                                            </LemonButton>
-                                                        )),
-                                                        placement: 'right-start',
-                                                        fallbackPlacements: ['left-start'],
-                                                        actionable: true,
-                                                    }}
-                                                    fullWidth
-                                                >
-                                                    Set color
-                                                </LemonButtonWithPopup>
-                                                {otherDashboards.length > 0 && (
+                                                {refresh && (
+                                                    <LemonButton type="stealth" onClick={() => refresh()} fullWidth>
+                                                        Refresh
+                                                    </LemonButton>
+                                                )}
+                                                {updateColor && (
                                                     <LemonButtonWithPopup
-=======
-        <div className="InsightMeta">
-            {color && color !== InsightColor.White /* White has historically meant no color synonymously to null */ && (
-                <div className={clsx('InsightMeta__ribbon', color)} />
-            )}
-            <div className="InsightMeta__main">
-                <div className="InsightMeta__top">
-                    <h5>
-                        {filters.insight || InsightType.TRENDS} •{' '}
-                        {dateFilterToText(filters.date_from, filters.date_to, 'Last 7 days')}
-                    </h5>
-                    <div className="InsightMeta__controls">
-                        <More
-                            overlay={
-                                <>
-                                    <LemonButton type="stealth" to={urls.insightView(short_id)} fullWidth>
-                                        View
-                                    </LemonButton>
-                                    {refresh && (
-                                        <LemonButton type="stealth" onClick={() => refresh()} fullWidth>
-                                            Refresh
-                                        </LemonButton>
-                                    )}
-                                    {updateColor && (
-                                        <LemonButtonWithPopup
-                                            type="stealth"
-                                            popup={{
-                                                overlay: Object.values(InsightColor).map((availableColor) => (
-                                                    <LemonButton
-                                                        key={availableColor}
-                                                        type={
-                                                            availableColor === (color || InsightColor.White)
-                                                                ? 'highlighted'
-                                                                : 'stealth'
-                                                        }
-                                                        onClick={() => updateColor(availableColor)}
-                                                        icon={
-                                                            availableColor !== InsightColor.White ? (
-                                                                <Splotch
-                                                                    color={availableColor as string as SplotchColor}
-                                                                />
-                                                            ) : null
-                                                        }
+                                                        type="stealth"
+                                                        popup={{
+                                                            overlay: Object.values(InsightColor).map(
+                                                                (availableColor) => (
+                                                                    <LemonButton
+                                                                        key={availableColor}
+                                                                        type={
+                                                                            availableColor ===
+                                                                            (color || InsightColor.White)
+                                                                                ? 'highlighted'
+                                                                                : 'stealth'
+                                                                        }
+                                                                        onClick={() => updateColor(availableColor)}
+                                                                        icon={
+                                                                            availableColor !== InsightColor.White ? (
+                                                                                <Splotch
+                                                                                    color={
+                                                                                        availableColor as string as SplotchColor
+                                                                                    }
+                                                                                />
+                                                                            ) : null
+                                                                        }
+                                                                        fullWidth
+                                                                    >
+                                                                        {availableColor !== InsightColor.White
+                                                                            ? capitalizeFirstLetter(availableColor)
+                                                                            : 'No color'}
+                                                                    </LemonButton>
+                                                                )
+                                                            ),
+                                                            placement: 'right-start',
+                                                            fallbackPlacements: ['left-start'],
+                                                            actionable: true,
+                                                        }}
                                                         fullWidth
                                                     >
-                                                        {availableColor !== InsightColor.White
-                                                            ? capitalizeFirstLetter(availableColor)
-                                                            : 'No color'}
-                                                    </LemonButton>
-                                                )),
-                                                placement: 'right-start',
-                                                fallbackPlacements: ['left-start'],
-                                                actionable: true,
-                                            }}
-                                            fullWidth
-                                        >
-                                            Set color
-                                        </LemonButtonWithPopup>
-                                    )}
-                                    {moveToDashboard && otherDashboards.length > 0 && (
-                                        <LemonButtonWithPopup
-                                            type="stealth"
-                                            popup={{
-                                                overlay: otherDashboards.map((otherDashboard) => (
-                                                    <LemonButton
-                                                        key={otherDashboard.id}
->>>>>>> f7f56c27
+                                                        Set color
+                                                    </LemonButtonWithPopup>
+                                                )}
+                                                {moveToDashboard && otherDashboards.length > 0 && (
+                                                    <LemonButtonWithPopup
                                                         type="stealth"
                                                         popup={{
                                                             overlay: otherDashboards.map((otherDashboard) => (
@@ -275,7 +207,6 @@
                                                         }}
                                                         fullWidth
                                                     >
-<<<<<<< HEAD
                                                         Move to
                                                     </LemonButtonWithPopup>
                                                 )}
@@ -290,14 +221,25 @@
                                                     Duplicate
                                                 </LemonButton>
                                                 <LemonSpacer />
-                                                <LemonButton
-                                                    type="stealth"
-                                                    style={{ color: 'var(--danger)' }}
-                                                    onClick={removeFromDashboard}
-                                                    fullWidth
-                                                >
-                                                    Remove from dashboard
-                                                </LemonButton>
+                                                {removeFromDashboard ? (
+                                                    <LemonButton
+                                                        type="stealth"
+                                                        status="danger"
+                                                        onClick={removeFromDashboard}
+                                                        fullWidth
+                                                    >
+                                                        Remove from dashboard
+                                                    </LemonButton>
+                                                ) : (
+                                                    <LemonButton
+                                                        type="stealth"
+                                                        status="danger"
+                                                        onClick={deleteWithUndo}
+                                                        fullWidth
+                                                    >
+                                                        Delete insight
+                                                    </LemonButton>
+                                                )}
                                             </>
                                         }
                                     />
@@ -312,48 +254,6 @@
                             {tags.length > 0 && <ObjectTags tags={tags} staticOnly />}
                             <LastModified at={insight.last_modified_at} by={insight.last_modified_by} />
                         </div>
-=======
-                                                        {otherDashboard.name || <i>Untitled</i>}
-                                                    </LemonButton>
-                                                )),
-                                                placement: 'right-start',
-                                                fallbackPlacements: ['left-start'],
-                                                actionable: true,
-                                            }}
-                                            fullWidth
-                                        >
-                                            Move to
-                                        </LemonButtonWithPopup>
-                                    )}
-                                    <LemonSpacer />
-                                    <LemonButton type="stealth" to={urls.insightEdit(short_id)} fullWidth>
-                                        Edit
-                                    </LemonButton>
-                                    <LemonButton type="stealth" onClick={rename} fullWidth>
-                                        Rename
-                                    </LemonButton>
-                                    <LemonButton type="stealth" onClick={duplicate} fullWidth>
-                                        Duplicate
-                                    </LemonButton>
-                                    <LemonSpacer />
-                                    {removeFromDashboard ? (
-                                        <LemonButton
-                                            type="stealth"
-                                            status="danger"
-                                            onClick={removeFromDashboard}
-                                            fullWidth
-                                        >
-                                            Remove from dashboard
-                                        </LemonButton>
-                                    ) : (
-                                        <LemonButton type="stealth" status="danger" onClick={deleteWithUndo} fullWidth>
-                                            Delete insight
-                                        </LemonButton>
-                                    )}
-                                </>
-                            }
-                        />
->>>>>>> f7f56c27
                     </div>
                     <LemonSpacer />
                     <InsightDetails insight={insight} ref={detailsRef} />
@@ -432,8 +332,6 @@
             {...divProps}
             ref={ref}
         >
-<<<<<<< HEAD
-=======
             <InsightMeta
                 insight={insight}
                 updateColor={updateColor}
@@ -444,12 +342,12 @@
                 duplicate={duplicate}
                 moveToDashboard={moveToDashboard}
             />
->>>>>>> f7f56c27
             <BindLogic logic={insightLogic} props={insightLogicProps}>
                 <InsightMeta
                     insight={insight}
                     updateColor={updateColor}
                     removeFromDashboard={removeFromDashboard}
+                    deleteWithUndo={deleteWithUndo}
                     refresh={refresh}
                     rename={rename}
                     duplicate={duplicate}
