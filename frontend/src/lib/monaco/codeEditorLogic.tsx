--- conflicted
+++ resolved
@@ -245,13 +245,7 @@
             }
 
             if (props.monaco) {
-<<<<<<< HEAD
                 const defaultQuery = 'SELECT event FROM events LIMIT 100'
-=======
-                const defaultQuery = values.featureFlags[FEATURE_FLAGS.SQL_EDITOR]
-                    ? ''
-                    : 'SELECT event FROM events LIMIT 100'
->>>>>>> a7e35f51
                 const uri = props.monaco.Uri.parse(currentModelCount.toString())
                 const model = props.monaco.editor.createModel(defaultQuery, props.language, uri)
                 props.editor?.setModel(model)
