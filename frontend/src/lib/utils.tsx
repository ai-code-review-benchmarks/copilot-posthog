--- conflicted
+++ resolved
@@ -567,23 +567,6 @@
         return true
     }
     return element.parentElement ? someParentMatchesSelector(element.parentElement, selector) : false
-<<<<<<< HEAD
-}
-
-/** Convert camelCase to Title Case. Useful for generating page title from internal scene name. */
-export function camelCaseToTitle(camelCase: string | number): string {
-    const words: string[] = []
-    let currentWord: string = ''
-    for (const character of String(camelCase).trim()) {
-        if (character === character.toLowerCase()) {
-            currentWord += character
-        } else {
-            words.push(currentWord)
-            currentWord = character.toLowerCase()
-        }
-    }
-    if (currentWord) words.push(currentWord)
-    return words.map((word) => word[0].toUpperCase() + word.slice(1)).join(' ')
 }
 
 export function hashCodeForString(s: string): number {
@@ -605,6 +588,4 @@
     Returns a color name for a given string, where the color will always be the same for the same string.
     */
     return lightColors[hashCodeForString(s) % lightColors.length]
-=======
->>>>>>> b8a8ae2a
 }