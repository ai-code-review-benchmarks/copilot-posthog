--- conflicted
+++ resolved
@@ -277,12 +277,9 @@
         ) => ({ recordingData, source, loadTime, type, delay }),
         reportHelpButtonViewed: true,
         reportHelpButtonUsed: (help_type: HelpType) => ({ help_type }),
-<<<<<<< HEAD
         reportRecordingEventsFetched: (numEvents: number, loadTime: number) => ({ numEvents, loadTime }),
-=======
         reportCorrelationAnalysisFeedback: (rating: number) => ({ rating }),
         reportCorrelationAnalysisDetailedFeedback: (rating: number, comments: string) => ({ rating, comments }),
->>>>>>> 5417ce2a
     },
     listeners: {
         reportAnnotationViewed: async ({ annotations }, breakpoint) => {
