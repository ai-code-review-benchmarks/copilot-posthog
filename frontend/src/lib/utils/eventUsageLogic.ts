--- conflicted
+++ resolved
@@ -37,7 +37,17 @@
     DashboardsList = 'dashboards_list',
 }
 
-<<<<<<< HEAD
+export enum InsightEventSource {
+    LongPress = 'long_press',
+    MoreDropdown = 'more_dropdown',
+    InsightHeader = 'insight_header',
+    Hotkey = 'hotkey',
+    InputEnter = 'input_enter',
+    Toast = 'toast',
+    Browser = 'browser',
+    AddDescription = 'add_insight_description',
+}
+
 function flattenProperties(properties: PropertyFilter[]): string[] {
     const output = []
     for (const prop of properties || []) {
@@ -48,17 +58,6 @@
         }
     }
     return output
-=======
-export enum InsightEventSource {
-    LongPress = 'long_press',
-    MoreDropdown = 'more_dropdown',
-    InsightHeader = 'insight_header',
-    Hotkey = 'hotkey',
-    InputEnter = 'input_enter',
-    Toast = 'toast',
-    Browser = 'browser',
-    AddDescription = 'add_insight_description',
->>>>>>> d945bb3b
 }
 
 /*
