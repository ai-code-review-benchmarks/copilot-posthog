import { actions, connect, kea, listeners, path } from 'kea'
import { isGroupPropertyFilter } from 'lib/components/PropertyFilters/utils'
import { TaxonomicFilterGroupType } from 'lib/components/TaxonomicFilter/types'
import type { Dayjs } from 'lib/dayjs'
import { now } from 'lib/dayjs'
import { isPostHogProp, keyMappingKeys } from 'lib/taxonomy'
import { convertPropertyGroupToProperties } from 'lib/utils'
import posthog from 'posthog-js'
import { Framework, PlatformType } from 'scenes/ingestion/types'
import {
    isFilterWithDisplay,
    isFunnelsFilter,
    isPathsFilter,
    isRetentionFilter,
    isStickinessFilter,
    isTrendsFilter,
} from 'scenes/insights/sharedUtils'
import { preflightLogic } from 'scenes/PreflightCheck/preflightLogic'
import { EventIndex } from 'scenes/session-recordings/player/eventIndex'
import { SurveyTemplateType } from 'scenes/surveys/constants'
import { userLogic } from 'scenes/userLogic'

import {
    AccessLevel,
    AnyPartialFilterType,
    AnyPropertyFilter,
    DashboardMode,
    DashboardType,
    EntityType,
    Experiment,
    FilterLogicalOperator,
    FilterType,
    FunnelCorrelation,
    HelpType,
    InsightModel,
    InsightShortId,
    InsightType,
    ItemMode,
    PersonType,
    PropertyFilterValue,
    PropertyGroupFilter,
    RecordingReportLoadTimes,
    Resource,
    SessionPlayerData,
    SessionRecordingPlayerTab,
    SessionRecordingUsageType,
    Survey,
} from '~/types'
<<<<<<< HEAD

import type { eventUsageLogicType } from './eventUsageLogicType'
=======
import type { Dayjs } from 'lib/dayjs'
import { preflightLogic } from 'scenes/PreflightCheck/preflightLogic'
import { convertPropertyGroupToProperties } from 'lib/utils'
import { TaxonomicFilterGroupType } from 'lib/components/TaxonomicFilter/types'
import { now } from 'lib/dayjs'
import {
    isFilterWithDisplay,
    isFunnelsFilter,
    isPathsFilter,
    isRetentionFilter,
    isStickinessFilter,
    isTrendsFilter,
} from 'scenes/insights/sharedUtils'
import { isGroupPropertyFilter } from 'lib/components/PropertyFilters/utils'
import { EventIndex } from 'scenes/session-recordings/player/eventIndex'
import { SurveyTemplateType } from 'scenes/surveys/constants'
>>>>>>> 45575756

export enum DashboardEventSource {
    LongPress = 'long_press',
    MoreDropdown = 'more_dropdown',
    DashboardHeader = 'dashboard_header',
    Hotkey = 'hotkey',
    InputEnter = 'input_enter',
    Toast = 'toast',
    Browser = 'browser',
    AddDescription = 'add_dashboard_description',
    MainNavigation = 'main_nav',
    DashboardsList = 'dashboards_list',
}

export enum InsightEventSource {
    LongPress = 'long_press',
    MoreDropdown = 'more_dropdown',
    InsightHeader = 'insight_header',
    Hotkey = 'hotkey',
    InputEnter = 'input_enter',
    Toast = 'toast',
    Browser = 'browser',
    AddDescription = 'add_insight_description',
}

export enum GraphSeriesAddedSource {
    Default = 'default',
    Duplicate = 'duplicate',
}

export enum SessionRecordingFilterType {
    Duration = 'duration',
    EventAndAction = 'event_and_action',
    PersonAndCohort = 'person_and_cohort',
    DateRange = 'date_range',
    DurationType = 'duration_type',
}

interface RecordingViewedProps {
    delay: number // Not reported: Number of delayed **seconds** to report event (useful to measure insights where users don't navigate immediately away)
    snapshots_load_time: number // How long it took to load all snapshots
    metadata_load_time: number // How long it took to load all metadata
    events_load_time: number // How long it took to load all events
    performance_events_load_time: number // How long it took to load all performance events
    first_paint_load_time: number // How long it took to first contentful paint (time it takes for user to see first frame)
    duration: number // How long is the total recording (milliseconds)
    start_time?: number // Start timestamp of the session
    end_time?: number // End timestamp of the session
    page_change_events_length: number
    recording_width?: number
    loadedFromBlobStorage: boolean

    load_time: number // DEPRECATE: How much time it took to load the session (backend) (milliseconds)
}

function flattenProperties(properties: AnyPropertyFilter[]): string[] {
    const output = []
    for (const prop of properties || []) {
        if (prop.key && isPostHogProp(prop.key)) {
            output.push(prop.key)
        } else {
            output.push('redacted') // Custom property names are not reported
        }
    }
    return output
}

function hasGroupProperties(properties: AnyPropertyFilter[] | PropertyGroupFilter | undefined): boolean {
    const flattenedProperties = convertPropertyGroupToProperties(properties)
    return (
        !!flattenedProperties &&
        flattenedProperties.some(
            (property) => isGroupPropertyFilter(property) && property.group_type_index !== undefined
        )
    )
}

function usedCohortFilterIds(properties: AnyPropertyFilter[] | PropertyGroupFilter | undefined): PropertyFilterValue[] {
    const flattenedProperties = convertPropertyGroupToProperties(properties) || []
    const cohortIds = flattenedProperties
        .filter((p) => p.type === 'cohort')
        .map((p) => p.value)
        .filter((a) => !!a) as number[]

    return cohortIds || []
}

/*
    Takes a full list of filters for an insight and sanitizes any potentially sensitive info to report usage
*/
function sanitizeFilterParams(filters: AnyPartialFilterType): Record<string, any> {
    const { interval, date_from, date_to, filter_test_accounts, insight } = filters

    let properties_local: string[] = []

    // // If we're aggregating this query by groups
    // properties.aggregating_by_groups = filters.aggregation_group_type_index != undefined
    // // If groups are being used in this query
    // properties.using_groups =
    //     hasGroupProperties(filters.properties) || filters.breakdown_group_type_index != undefined

    // let totalEventActionFilters = 0
    // const entities = (filters.events || []).concat(filters.actions || [])
    // entities.forEach((entity) => {
    //     if (entity.properties?.length) {
    //         totalEventActionFilters += entity.properties.length
    //         properties.using_groups = properties.using_groups || hasGroupProperties(entity.properties)
    //     }
    //     if (entity.math_group_type_index != undefined) {
    //         properties.aggregating_by_groups = true
    //     }
    // })
    // properties.using_groups = properties.using_groups || properties.aggregating_by_groups

    const properties = Array.isArray(filters.properties) ? filters.properties : []
    const events = Array.isArray(filters.events) ? filters.events : []
    const actions = Array.isArray(filters.actions) ? filters.actions : []
    const entities = events.concat(actions)

    // If we're aggregating this query by groups
    let aggregating_by_groups = filters.aggregation_group_type_index != undefined
    const breakdown_by_groups = filters.breakdown_group_type_index != undefined
    // If groups are being used in this query
    let using_groups = hasGroupProperties(filters.properties)
    const used_cohort_filter_ids = usedCohortFilterIds(filters.properties)

    for (const entity of entities) {
        properties_local = properties_local.concat(flattenProperties(entity.properties || []))

        using_groups = using_groups || hasGroupProperties(entity.properties || [])
        if (entity.math_group_type_index != undefined) {
            aggregating_by_groups = true
        }
    }
    const properties_global = flattenProperties(properties)

    return {
        display: isFilterWithDisplay(filters) ? filters.display : undefined,
        interval,
        date_from,
        date_to,
        filter_test_accounts,
        formula: isTrendsFilter(filters) ? filters.formula : undefined,
        filters_count: properties?.length || 0,
        events_count: events?.length || 0,
        actions_count: actions?.length || 0,
        funnel_viz_type: isFunnelsFilter(filters) ? filters.funnel_viz_type : undefined,
        funnel_from_step: isFunnelsFilter(filters) ? filters.funnel_from_step : undefined,
        funnel_to_step: isFunnelsFilter(filters) ? filters.funnel_to_step : undefined,
        properties_global,
        properties_global_custom_count: properties_global.filter((item) => item === 'custom').length,
        properties_local,
        properties_local_custom_count: properties_local.filter((item) => item === 'custom').length,
        properties_all: properties_global.concat(properties_local),
        aggregating_by_groups,
        breakdown_by_groups,
        using_groups: using_groups || aggregating_by_groups || breakdown_by_groups,
        used_cohort_filter_ids,
        insight,
    }
}

export const eventUsageLogic = kea<eventUsageLogicType>([
    path(['lib', 'utils', 'eventUsageLogic']),
    connect(() => ({
        values: [preflightLogic, ['realm'], userLogic, ['user']],
    })),
    actions({
        // persons related
        reportPersonDetailViewed: (person: PersonType) => ({ person }),
        reportPersonsModalViewed: (params: any) => ({
            params,
        }),
        reportCohortCreatedFromPersonsModal: (filters: Partial<FilterType>) => ({ filters }),
        // insights
        reportInsightCreated: (insightType: InsightType | null) => ({ insightType }),
        reportInsightSaved: (filters: Partial<FilterType>, isNewInsight: boolean) => ({ filters, isNewInsight }),
        reportInsightViewed: (
            insightModel: Partial<InsightModel>,
            filters: Partial<FilterType>,
            insightMode: ItemMode,
            isFirstLoad: boolean,
            fromDashboard: boolean,
            delay?: number,
            changedFilters?: Record<string, any>,
            isUsingSessionAnalysis?: boolean
        ) => ({
            insightModel,
            filters,
            insightMode,
            isFirstLoad,
            fromDashboard,
            delay,
            changedFilters,
            isUsingSessionAnalysis,
        }),
        reportFunnelCalculated: (
            eventCount: number,
            actionCount: number,
            interval: string,
            funnelVizType: string | undefined,
            success: boolean,
            error?: string
        ) => ({
            eventCount,
            actionCount,
            interval,
            funnelVizType,
            success,
            error,
        }),
        // insight filters
        reportFunnelStepReordered: true,
        reportInsightFilterRemoved: (index: number) => ({ index }),
        reportInsightFilterAdded: (newLength: number, source: GraphSeriesAddedSource) => ({ newLength, source }),
        reportInsightFilterSet: (
            filters: Array<{
                id: string | number | null
                type?: EntityType
            }>
        ) => ({ filters }),
        reportEntityFilterVisibilitySet: (index: number, visible: boolean) => ({ index, visible }),
        reportInsightsTableCalcToggled: (mode: string) => ({ mode }),
        reportPropertyGroupFilterAdded: true,
        reportChangeOuterPropertyGroupFiltersType: (type: FilterLogicalOperator, groupsLength: number) => ({
            type,
            groupsLength,
        }),
        reportChangeInnerPropertyGroupFiltersType: (type: FilterLogicalOperator, filtersLength: number) => ({
            type,
            filtersLength,
        }),
        // insight funnel correlation
        reportCorrelationViewed: (filters: Partial<FilterType>, delay?: number, propertiesTable?: boolean) => ({
            filters,
            delay, // Number of delayed seconds to report event (useful to measure insights where users don't navigate immediately away)
            propertiesTable,
        }),
        reportCorrelationInteraction: (
            correlationType: FunnelCorrelation['result_type'],
            action: string,
            props?: Record<string, any>
        ) => ({ correlationType, action, props }),
        reportCorrelationAnalysisFeedback: (rating: number) => ({ rating }),
        reportCorrelationAnalysisDetailedFeedback: (rating: number, comments: string) => ({ rating, comments }),
        reportBookmarkletDragged: true,
        reportProjectCreationSubmitted: (projectCount: number, nameLength: number) => ({ projectCount, nameLength }),
        reportProjectNoticeDismissed: (key: string) => ({ key }),
        reportBulkInviteAttempted: (inviteesCount: number, namesCount: number) => ({ inviteesCount, namesCount }),
        reportInviteAttempted: (nameProvided: boolean, instanceEmailAvailable: boolean) => ({
            nameProvided,
            instanceEmailAvailable,
        }),
        reportPersonPropertyUpdated: (
            action: 'added' | 'updated' | 'removed',
            totalProperties: number,
            oldPropertyType?: string,
            newPropertyType?: string
        ) => ({ action, totalProperties, oldPropertyType, newPropertyType }),
        reportDashboardViewed: (dashboard: DashboardType, lastRefreshed: Dayjs | null, delay?: number) => ({
            dashboard,
            delay,
            lastRefreshed,
        }),
        reportDashboardModeToggled: (mode: DashboardMode, source: DashboardEventSource | null) => ({ mode, source }),
        reportDashboardRefreshed: (dashboardId: number, lastRefreshed?: string | Dayjs | null) => ({
            dashboardId,
            lastRefreshed,
        }),
        reportDashboardItemRefreshed: (dashboardItem: InsightModel) => ({ dashboardItem }),
        reportDashboardDateRangeChanged: (dateFrom?: string | Dayjs | null, dateTo?: string | Dayjs | null) => ({
            dateFrom,
            dateTo,
        }),
        reportDashboardPropertiesChanged: true,
        reportDashboardPinToggled: (pinned: boolean, source: DashboardEventSource) => ({
            pinned,
            source,
        }),
        reportDashboardFrontEndUpdate: (
            attribute: 'name' | 'description' | 'tags',
            originalLength: number,
            newLength: number
        ) => ({ attribute, originalLength, newLength }),
        reportDashboardShareToggled: (isShared: boolean) => ({ isShared }),
        reportUpgradeModalShown: (featureName: string) => ({ featureName }),
        reportTimezoneComponentViewed: (
            component: 'label' | 'indicator',
            project_timezone?: string,
            device_timezone?: string | null
        ) => ({ component, project_timezone, device_timezone }),
        reportTestAccountFiltersUpdated: (filters: Record<string, any>[]) => ({ filters }),
        reportPropertySelectOpened: true,
        reportCreatedDashboardFromModal: true,
        reportSavedInsightToDashboard: true,
        reportRemovedInsightFromDashboard: true,
        reportSavedInsightTabChanged: (tab: string) => ({ tab }),
        reportSavedInsightFilterUsed: (filterKeys: string[]) => ({ filterKeys }),
        reportSavedInsightLayoutChanged: (layout: string) => ({ layout }),
        reportSavedInsightNewInsightClicked: (insightType: string) => ({ insightType }),
        reportPersonSplit: (merge_count: number) => ({ merge_count }),
        reportRecording: (
            playerData: SessionPlayerData,
            durations: RecordingReportLoadTimes,
            type: SessionRecordingUsageType,
            delay?: number
        ) => ({ playerData, durations, type, delay }),
        reportHelpButtonViewed: true,
        reportHelpButtonUsed: (help_type: HelpType) => ({ help_type }),
        reportRecordingsListFetched: (loadTime: number) => ({
            loadTime,
        }),
        reportRecordingsListPropertiesFetched: (loadTime: number) => ({ loadTime }),
        reportRecordingsListFilterAdded: (filterType: SessionRecordingFilterType) => ({ filterType }),
        reportRecordingPlayerSeekbarEventHovered: true,
        reportRecordingPlayerSpeedChanged: (newSpeed: number) => ({ newSpeed }),
        reportRecordingPlayerSkipInactivityToggled: (skipInactivity: boolean) => ({ skipInactivity }),
        reportRecordingInspectorTabViewed: (tab: SessionRecordingPlayerTab) => ({ tab }),
        reportRecordingInspectorItemExpanded: (tab: SessionRecordingPlayerTab, index: number) => ({ tab, index }),
        reportRecordingInspectorMiniFilterViewed: (tab: SessionRecordingPlayerTab, minifilterKey: string) => ({
            tab,
            minifilterKey,
        }),
        reportNextRecordingTriggered: (automatic: boolean) => ({
            automatic,
        }),
        reportRecordingExportedToFile: true,
        reportRecordingLoadedFromFile: (data: { success: boolean; error?: string }) => data,
        reportRecordingListVisibilityToggled: (type: string, visible: boolean) => ({ type, visible }),
        reportRecordingPinnedToList: (pinned: boolean) => ({ pinned }),
        reportRecordingPlaylistCreated: (source: 'filters' | 'new' | 'pin' | 'duplicate') => ({ source }),
        reportExperimentArchived: (experiment: Experiment) => ({ experiment }),
        reportExperimentReset: (experiment: Experiment) => ({ experiment }),
        reportExperimentCreated: (experiment: Experiment) => ({ experiment }),
        reportExperimentViewed: (experiment: Experiment) => ({ experiment }),
        reportExperimentLaunched: (experiment: Experiment, launchDate: Dayjs) => ({ experiment, launchDate }),
        reportExperimentCompleted: (
            experiment: Experiment,
            endDate: Dayjs,
            duration: number,
            significant: boolean
        ) => ({
            experiment,
            endDate,
            duration,
            significant,
        }),
        // Definition Popover
        reportDataManagementDefinitionHovered: (type: TaxonomicFilterGroupType) => ({ type }),
        reportDataManagementDefinitionClickView: (type: TaxonomicFilterGroupType) => ({ type }),
        reportDataManagementDefinitionClickEdit: (type: TaxonomicFilterGroupType) => ({ type }),
        reportDataManagementDefinitionSaveSucceeded: (type: TaxonomicFilterGroupType, loadTime: number) => ({
            type,
            loadTime,
        }),
        reportDataManagementDefinitionSaveFailed: (
            type: TaxonomicFilterGroupType,
            loadTime: number,
            error: string
        ) => ({ type, loadTime, error }),
        reportDataManagementDefinitionCancel: (type: TaxonomicFilterGroupType) => ({ type }),
        // Data Management Pages
        reportDataManagementEventDefinitionsPageLoadSucceeded: (loadTime: number, resultsLength: number) => ({
            loadTime,
            resultsLength,
        }),
        reportDataManagementEventDefinitionsPageLoadFailed: (loadTime: number, error: string) => ({
            loadTime,
            error,
        }),
        reportDataManagementEventDefinitionsPageNestedPropertiesLoadSucceeded: (loadTime: number) => ({
            loadTime,
        }),
        reportDataManagementEventDefinitionsPageNestedPropertiesLoadFailed: (loadTime: number, error: string) => ({
            loadTime,
            error,
        }),
        reportDataManagementEventPropertyDefinitionsPageLoadSucceeded: (loadTime: number, resultsLength: number) => ({
            loadTime,
            resultsLength,
        }),
        reportDataManagementEventPropertyDefinitionsPageLoadFailed: (loadTime: number, error: string) => ({
            loadTime,
            error,
        }),
        reportInsightRefreshTime: (loadingMilliseconds: number, insightShortId: InsightShortId) => ({
            loadingMilliseconds,
            insightShortId,
        }),
        reportInsightOpenedFromRecentInsightList: true,
        reportRecordingOpenedFromRecentRecordingList: true,
        reportPersonOpenedFromNewlySeenPersonsList: true,
        reportIngestionContinueWithoutVerifying: true,
        reportAutocaptureToggled: (autocapture_opt_out: boolean) => ({ autocapture_opt_out }),
        reportAutocaptureExceptionsToggled: (autocapture_opt_in: boolean) => ({ autocapture_opt_in }),
        reportFailedToCreateFeatureFlagWithCohort: (code: string, detail: string) => ({ code, detail }),
        reportInviteMembersButtonClicked: true,
        reportDashboardLoadingTime: (loadingMilliseconds: number, dashboardId: number) => ({
            loadingMilliseconds,
            dashboardId,
        }),
        reportInstanceSettingChange: (name: string, value: string | boolean | number) => ({ name, value }),
        reportAxisUnitsChanged: (properties: Record<string, any>) => ({ ...properties }),
        reportTeamSettingChange: (name: string, value: any) => ({ name, value }),
        reportActivationSideBarShown: (
            activeTasksCount: number,
            completedTasksCount: number,
            completionPercent: number
        ) => ({ activeTasksCount, completedTasksCount, completionPercent }),
        reportActivationSideBarTaskClicked: (key: string) => ({ key }),
        reportBillingUpgradeClicked: (plan: string) => ({ plan }),
        reportRoleCreated: (role: string) => ({ role }),
        reportResourceAccessLevelUpdated: (resourceType: Resource, roleName: string, accessLevel: AccessLevel) => ({
            resourceType,
            roleName,
            accessLevel,
        }),
        reportRoleCustomAddedToAResource: (resourceType: Resource, rolesLength: number) => ({
            resourceType,
            rolesLength,
        }),
        reportFlagsCodeExampleInteraction: (optionType: string) => ({
            optionType,
        }),
        reportFlagsCodeExampleLanguage: (language: string) => ({
            language,
        }),
        reportSurveyViewed: (survey: Survey) => ({
            survey,
        }),
        reportSurveyCreated: (survey: Survey) => ({ survey }),
        reportSurveyEdited: (survey: Survey) => ({ survey }),
        reportSurveyLaunched: (survey: Survey) => ({ survey }),
        reportSurveyStopped: (survey: Survey) => ({ survey }),
        reportSurveyResumed: (survey: Survey) => ({ survey }),
        reportSurveyArchived: (survey: Survey) => ({ survey }),
        reportSurveyTemplateClicked: (template: SurveyTemplateType) => ({ template }),
        reportProductUnsubscribed: (product: string) => ({ product }),
        // onboarding
        reportOnboardingProductSelected: (productKey: string) => ({ productKey }),
        reportOnboardingCompleted: (productKey: string) => ({ productKey }),
        reportSubscribedDuringOnboarding: (productKey: string) => ({ productKey }),
    }),
    listeners(({ values }) => ({
        reportAxisUnitsChanged: (properties) => {
            posthog.capture('axis units changed', properties)
        },
        reportInstanceSettingChange: ({ name, value }) => {
            posthog.capture('instance setting change', { name, value })
        },
        reportDashboardLoadingTime: async ({ loadingMilliseconds, dashboardId }) => {
            posthog.capture('dashboard loading time', { loadingMilliseconds, dashboardId })
        },
        reportInsightRefreshTime: async ({ loadingMilliseconds, insightShortId }) => {
            posthog.capture('insight refresh time', { loadingMilliseconds, insightShortId })
        },
        reportPersonDetailViewed: async (
            {
                person,
            }: {
                person: PersonType
            },
            breakpoint
        ) => {
            await breakpoint(500)

            let custom_properties_count = 0
            let posthog_properties_count = 0
            for (const prop of Object.keys(person.properties)) {
                if (keyMappingKeys.includes(prop)) {
                    posthog_properties_count += 1
                } else {
                    custom_properties_count += 1
                }
            }

            const properties = {
                properties_count: Object.keys(person.properties).length,
                has_email: !!person.properties.email,
                has_name: !!person.properties.name,
                custom_properties_count,
                posthog_properties_count,
            }
            posthog.capture('person viewed', properties)
        },
        reportInsightCreated: async ({ insightType }, breakpoint) => {
            // "insight created" essentially means that the user clicked "New insight"
            await breakpoint(500) // Debounce to avoid multiple quick "New insight" clicks being reported
            posthog.capture('insight created', { insight: insightType })
        },
        reportInsightSaved: async ({ filters, isNewInsight }) => {
            // "insight saved" is a proxy for the new insight's results being valuable to the user
            posthog.capture('insight saved', {
                ...filters,
                is_new_insight: isNewInsight,
            })
        },
        reportInsightViewed: ({
            insightModel,
            filters,
            insightMode,
            isFirstLoad,
            fromDashboard,
            delay,
            changedFilters,
            isUsingSessionAnalysis,
        }) => {
            const properties: Record<string, any> = {
                ...sanitizeFilterParams(filters),
                report_delay: delay,
                is_first_component_load: isFirstLoad,
                from_dashboard: fromDashboard,
            }

            properties.total_event_actions_count = (properties.events_count || 0) + (properties.actions_count || 0)

            let totalEventActionFilters = 0
            const entities = (filters.events || []).concat(filters.actions || [])
            entities.forEach((entity) => {
                if (entity.properties?.length) {
                    totalEventActionFilters += entity.properties.length
                }
            })

            // The total # of filters applied on events and actions.
            properties.total_event_action_filters_count = totalEventActionFilters

            // Custom properties for each insight
            if (isTrendsFilter(filters)) {
                properties.breakdown_type = filters.breakdown_type
                properties.breakdown = filters.breakdown
                properties.using_session_analysis = isUsingSessionAnalysis
                properties.compare = filters.compare // "Compare previous" option
                properties.show_legend = filters.show_legend
            } else if (isRetentionFilter(filters)) {
                properties.period = filters.period
                properties.date_to = filters.date_to
                properties.retention_type = filters.retention_type
                const cohortizingEvent = filters.target_entity
                const retainingEvent = filters.returning_entity
                properties.same_retention_and_cohortizing_event =
                    cohortizingEvent?.id == retainingEvent?.id && cohortizingEvent?.type == retainingEvent?.type
            } else if (isPathsFilter(filters)) {
                properties.path_type = filters.path_type
                properties.has_start_point = !!filters.start_point
                properties.has_end_point = !!filters.end_point
                properties.has_funnel_filter = Object.keys(filters.funnel_filter || {}).length > 0
                properties.funnel_paths = filters.funnel_paths
                properties.has_min_edge_weight = !!filters.min_edge_weight
                properties.has_max_edge_weight = !!filters.max_edge_weight
                properties.has_edge_limit = !!filters.edge_limit
                properties.has_local_cleaning_filters = (filters.local_path_cleaning_filters || []).length > 0
                properties.has_path_replacements = !!filters.path_replacements
                properties.has_wildcards = (filters.path_groupings || []).length > 0
                properties.using_advanced_features =
                    properties.has_min_edge_weight ||
                    properties.has_max_edge_weight ||
                    properties.has_edge_limit ||
                    properties.has_local_cleaning_filters ||
                    properties.has_path_replacements
                properties.using_basic_features =
                    properties.has_start_point ||
                    properties.has_end_point ||
                    properties.has_funnel_filter ||
                    properties.has_wildcards
            } else if (isStickinessFilter(filters)) {
                properties.stickiness_days = filters.stickiness_days
            }
            properties.mode = insightMode // View or edit
            // eslint-disable-next-line no-constant-binary-expression
            properties.viewer_is_creator = insightModel.created_by?.uuid === values.user?.uuid ?? null // `null` means we couldn't determine this
            properties.is_saved = insightModel.saved
            properties.description_length = insightModel.description?.length ?? 0
            properties.tags_count = insightModel.tags?.length ?? 0

            const eventName = delay ? 'insight analyzed' : 'insight viewed'
            posthog.capture(eventName, { ...properties, ...(changedFilters ? changedFilters : {}) })
        },
        reportPersonsModalViewed: async ({ params }) => {
            posthog.capture('insight person modal viewed', params)
        },
        reportCohortCreatedFromPersonsModal: async ({ filters }) => {
            posthog.capture('person modal cohort created', sanitizeFilterParams(filters))
        },
        reportDashboardViewed: async ({ dashboard, lastRefreshed, delay }, breakpoint) => {
            if (!delay) {
                await breakpoint(500) // Debounce to avoid noisy events from continuous navigation
            }
            const { created_at, is_shared, pinned, creation_mode, id } = dashboard
            const properties: Record<string, any> = {
                created_at,
                is_shared,
                pinned,
                creation_mode,
                sample_items_count: 0,
                item_count: dashboard.tiles?.length || 0,
                created_by_system: !dashboard.created_by,
                dashboard_id: id,
                lastRefreshed: lastRefreshed?.toISOString(),
                refreshAge: lastRefreshed ? now().diff(lastRefreshed, 'seconds') : undefined,
            }

            for (const item of dashboard.tiles || []) {
                if (item.insight) {
                    const key = `${item.insight.filters?.insight?.toLowerCase() || InsightType.TRENDS}_count`
                    if (!properties[key]) {
                        properties[key] = 1
                    } else {
                        properties[key] += 1
                    }
                    properties.sample_items_count += item.insight.is_sample ? 1 : 0
                } else {
                    if (!properties['text_tiles_count']) {
                        properties['text_tiles_count'] = 1
                    } else {
                        properties['text_tiles_count'] += 1
                    }
                }
            }

            const eventName = delay ? 'dashboard analyzed' : 'viewed dashboard' // `viewed dashboard` name is kept for backwards compatibility
            posthog.capture(eventName, properties)
        },
        reportBookmarkletDragged: async (_, breakpoint) => {
            await breakpoint(500)
            posthog.capture('bookmarklet drag start')
        },
        reportProjectCreationSubmitted: async ({
            projectCount,
            nameLength,
        }: {
            projectCount?: number
            nameLength: number
        }) => {
            posthog.capture('project create submitted', {
                current_project_count: projectCount,
                name_length: nameLength,
            })
        },
        reportProjectNoticeDismissed: async ({ key }) => {
            // ProjectNotice was previously called DemoWarning
            posthog.capture('demo warning dismissed', { warning_key: key })
        },
        reportBulkInviteAttempted: async ({
            inviteesCount,
            namesCount,
        }: {
            inviteesCount: number
            namesCount: number
        }) => {
            // namesCount -> Number of invitees for which a name was provided
            posthog.capture('bulk invite attempted', { invitees_count: inviteesCount, name_count: namesCount })
            for (let i = 0; i < inviteesCount; i++) {
                posthog.capture('team member invited')
            }
        },
        reportInviteAttempted: async ({ nameProvided, instanceEmailAvailable }) => {
            posthog.capture('team member invited')
            posthog.capture('team invite attempted', {
                name_provided: nameProvided,
                instance_email_available: instanceEmailAvailable,
            })
        },
        reportFunnelCalculated: async ({ eventCount, actionCount, interval, funnelVizType, success, error }) => {
            posthog.capture('funnel result calculated', {
                event_count: eventCount,
                action_count: actionCount,
                total_count_actions_events: eventCount + actionCount,
                interval: interval,
                funnel_viz_type: funnelVizType,
                success: success,
                error: error,
            })
        },
        reportFunnelStepReordered: async () => {
            posthog.capture('funnel step reordered')
        },
        reportPersonPropertyUpdated: async ({ action, totalProperties, oldPropertyType, newPropertyType }) => {
            posthog.capture(`person property ${action}`, {
                old_property_type: oldPropertyType !== 'undefined' ? oldPropertyType : undefined,
                new_property_type: newPropertyType !== 'undefined' ? newPropertyType : undefined,
                total_properties: totalProperties,
            })
        },
        reportDashboardModeToggled: async ({ mode, source }) => {
            posthog.capture('dashboard mode toggled', { mode, source })
        },
        reportDashboardRefreshed: async ({ dashboardId, lastRefreshed }) => {
            posthog.capture(`dashboard refreshed`, {
                dashboard_id: dashboardId,
                last_refreshed: lastRefreshed?.toString(),
                refreshAge: lastRefreshed ? now().diff(lastRefreshed, 'seconds') : undefined,
            })
        },
        reportDashboardDateRangeChanged: async ({ dateFrom, dateTo }) => {
            posthog.capture(`dashboard date range changed`, {
                date_from: dateFrom?.toString() || 'Custom',
                date_to: dateTo?.toString(),
            })
        },
        reportDashboardPropertiesChanged: async () => {
            posthog.capture(`dashboard properties changed`)
        },
        reportDashboardPinToggled: async (payload) => {
            posthog.capture(`dashboard pin toggled`, payload)
        },
        reportDashboardFrontEndUpdate: async ({ attribute, originalLength, newLength }) => {
            posthog.capture(`dashboard frontend updated`, {
                attribute,
                original_length: originalLength,
                new_length: newLength,
            })
        },
        reportDashboardShareToggled: async ({ isShared }) => {
            posthog.capture(`dashboard share toggled`, { is_shared: isShared })
        },
        reportUpgradeModalShown: async (payload) => {
            posthog.capture('upgrade modal shown', payload)
        },
        reportTimezoneComponentViewed: async (payload) => {
            posthog.capture('timezone component viewed', payload)
        },
        reportTestAccountFiltersUpdated: async ({ filters }) => {
            const payload = {
                filters_count: filters.length,
                filters: filters.map((filter) => {
                    return { key: filter.key, operator: filter.operator, value_length: filter.value.length }
                }),
            }
            posthog.capture('test account filters updated', payload)
        },

        reportInsightFilterRemoved: async ({ index }) => {
            posthog.capture('local filter removed', { index })
        },
        reportInsightFilterAdded: async ({ newLength }) => {
            posthog.capture('filter added', { newLength })
        },
        reportInsightFilterSet: async ({ filters }) => {
            posthog.capture('filters set', { filters })
        },
        reportEntityFilterVisibilitySet: async ({ index, visible }) => {
            posthog.capture('entity filter visbility set', { index, visible })
        },
        reportPropertySelectOpened: async () => {
            posthog.capture('property select toggle opened')
        },
        reportCreatedDashboardFromModal: async () => {
            posthog.capture('created new dashboard from modal')
        },
        reportSavedInsightToDashboard: async () => {
            posthog.capture('saved insight to dashboard')
        },
        reportRemovedInsightFromDashboard: async () => {
            posthog.capture('removed insight from dashboard')
        },
        reportInsightsTableCalcToggled: async (payload) => {
            posthog.capture('insights table calc toggled', payload)
        },
        reportSavedInsightFilterUsed: ({ filterKeys }) => {
            posthog.capture('saved insights list page filter used', { filter_keys: filterKeys })
        },
        reportSavedInsightTabChanged: ({ tab }) => {
            posthog.capture('saved insights list page tab changed', { tab })
        },
        reportSavedInsightLayoutChanged: ({ layout }) => {
            posthog.capture('saved insights list page layout changed', { layout })
        },
        reportSavedInsightNewInsightClicked: ({ insightType }) => {
            posthog.capture('saved insights new insight clicked', { insight_type: insightType })
        },
        reportRecording: ({ playerData, durations, type }) => {
            // @ts-expect-error
            const eventIndex = new EventIndex(playerData?.snapshots || [])
            const payload: Partial<RecordingViewedProps> = {
                snapshots_load_time: durations.snapshots?.duration,
                metadata_load_time: durations.metadata?.duration,
                events_load_time: durations.events?.duration,
                first_paint_load_time: durations.firstPaint?.duration,
                duration: eventIndex.getDuration(),
                start_time: playerData.start?.valueOf() ?? 0,
                end_time: playerData.end?.valueOf() ?? 0,
                page_change_events_length: eventIndex.pageChangeEvents().length,
                recording_width: eventIndex.getRecordingScreenMetadata(0)[0]?.width,
                load_time: durations.firstPaint?.duration ?? 0, // TODO: DEPRECATED field. Keep around so dashboards don't break
            }
            posthog.capture(`recording ${type}`, payload)
        },
        reportPersonSplit: (props) => {
            posthog.capture('split person started', props)
        },
        reportHelpButtonViewed: () => {
            posthog.capture('help button viewed')
        },
        reportHelpButtonUsed: (props) => {
            posthog.capture('help button used', props)
        },
        reportCorrelationAnalysisFeedback: (props) => {
            posthog.capture('correlation analysis feedback', props)
        },
        reportCorrelationAnalysisDetailedFeedback: (props) => {
            posthog.capture('correlation analysis detailed feedback', props)
        },
        reportCorrelationInteraction: ({ correlationType, action, props }) => {
            posthog.capture('correlation interaction', { correlation_type: correlationType, action, ...props })
        },
        reportCorrelationViewed: ({ delay, filters, propertiesTable }) => {
            if (delay === 0) {
                posthog.capture(`correlation${propertiesTable ? ' properties' : ''} viewed`, { filters })
            } else {
                posthog.capture(`correlation${propertiesTable ? ' properties' : ''} analyzed`, {
                    filters,
                    delay,
                })
            }
        },
        reportRecordingsListFilterAdded: ({ filterType }) => {
            posthog.capture('recording list filter added', { filter_type: filterType })
        },
        reportRecordingsListFetched: ({ loadTime }) => {
            posthog.capture('recording list fetched', { load_time: loadTime, listing_version: '3' })
        },
        reportRecordingsListPropertiesFetched: ({ loadTime }) => {
            posthog.capture('recording list properties fetched', { load_time: loadTime })
        },
        reportRecordingPlayerSeekbarEventHovered: () => {
            posthog.capture('recording player seekbar event hovered')
        },
        reportRecordingPlayerSpeedChanged: ({ newSpeed }) => {
            posthog.capture('recording player speed changed', { new_speed: newSpeed })
        },
        reportRecordingPlayerSkipInactivityToggled: ({ skipInactivity }) => {
            posthog.capture('recording player skip inactivity toggled', { skip_inactivity: skipInactivity })
        },
        reportRecordingInspectorTabViewed: ({ tab }) => {
            posthog.capture('recording inspector tab viewed', { tab })
        },
        reportRecordingInspectorItemExpanded: ({ tab, index }) => {
            posthog.capture('recording inspector item expanded', { tab, index })
        },
        reportRecordingInspectorMiniFilterViewed: ({ tab, minifilterKey }) => {
            posthog.capture('recording inspector minifilter selected', { tab, minifilterKey })
        },
        reportNextRecordingTriggered: ({ automatic }) => {
            posthog.capture('recording next recording triggered', { automatic })
        },
        reportRecordingExportedToFile: () => {
            posthog.capture('recording exported to file')
        },
        reportRecordingLoadedFromFile: (properties) => {
            posthog.capture('recording loaded from file', properties)
        },
        reportRecordingListVisibilityToggled: (properties) => {
            posthog.capture('recording list visibility toggled', properties)
        },
        reportRecordingPinnedToList: (properties) => {
            posthog.capture('recording pinned to list', properties)
        },
        reportRecordingPlaylistCreated: (properties) => {
            posthog.capture('recording playlist created', properties)
        },
        reportExperimentArchived: ({ experiment }) => {
            posthog.capture('experiment archived', {
                name: experiment.name,
                id: experiment.id,
                filters: sanitizeFilterParams(experiment.filters),
                parameters: experiment.parameters,
            })
        },
        reportExperimentReset: ({ experiment }) => {
            posthog.capture('experiment reset', {
                name: experiment.name,
                id: experiment.id,
                filters: sanitizeFilterParams(experiment.filters),
                parameters: experiment.parameters,
            })
        },
        reportExperimentCreated: ({ experiment }) => {
            posthog.capture('experiment created', {
                name: experiment.name,
                id: experiment.id,
                filters: sanitizeFilterParams(experiment.filters),
                parameters: experiment.parameters,
                secondary_metrics_count: experiment.secondary_metrics.length,
            })
        },
        reportExperimentViewed: ({ experiment }) => {
            posthog.capture('experiment viewed', {
                name: experiment.name,
                id: experiment.id,
                filters: sanitizeFilterParams(experiment.filters),
                parameters: experiment.parameters,
                secondary_metrics_count: experiment.secondary_metrics.length,
            })
        },
        reportExperimentLaunched: ({ experiment, launchDate }) => {
            posthog.capture('experiment launched', {
                name: experiment.name,
                id: experiment.id,
                filters: sanitizeFilterParams(experiment.filters),
                parameters: experiment.parameters,
                secondary_metrics_count: experiment.secondary_metrics.length,
                launch_date: launchDate.toISOString(),
            })
        },
        reportExperimentCompleted: ({ experiment, endDate, duration, significant }) => {
            posthog.capture('experiment completed', {
                name: experiment.name,
                id: experiment.id,
                filters: sanitizeFilterParams(experiment.filters),
                parameters: experiment.parameters,
                secondary_metrics_count: experiment.secondary_metrics.length,
                end_date: endDate.toISOString(),
                duration,
                significant,
            })
        },
        reportPropertyGroupFilterAdded: () => {
            posthog.capture('property group filter added')
        },
        reportChangeOuterPropertyGroupFiltersType: ({ type, groupsLength }) => {
            posthog.capture('outer match property groups type changed', { type, groupsLength })
        },
        reportChangeInnerPropertyGroupFiltersType: ({ type, filtersLength }) => {
            posthog.capture('inner match property group filters type changed', { type, filtersLength })
        },
        reportDataManagementDefinitionHovered: ({ type }) => {
            posthog.capture('definition hovered', { type })
        },
        reportDataManagementDefinitionClickView: ({ type }) => {
            posthog.capture('definition click view', { type })
        },
        reportDataManagementDefinitionClickEdit: ({ type }) => {
            posthog.capture('definition click edit', { type })
        },
        reportDataManagementDefinitionSaveSucceeded: ({ type, loadTime }) => {
            posthog.capture('definition save succeeded', { type, load_time: loadTime })
        },
        reportDataManagementDefinitionSaveFailed: ({ type, loadTime, error }) => {
            posthog.capture('definition save failed', { type, load_time: loadTime, error })
        },
        reportDataManagementDefinitionCancel: ({ type }) => {
            posthog.capture('definition cancelled', { type })
        },
        reportDataManagementEventDefinitionsPageLoadSucceeded: ({ loadTime, resultsLength }) => {
            posthog.capture('event definitions page load succeeded', {
                load_time: loadTime,
                num_results: resultsLength,
            })
        },
        reportDataManagementEventDefinitionsPageLoadFailed: ({ loadTime, error }) => {
            posthog.capture('event definitions page load failed', { load_time: loadTime, error })
        },
        reportDataManagementEventDefinitionsPageNestedPropertiesLoadSucceeded: ({ loadTime }) => {
            posthog.capture('event definitions page event nested properties load succeeded', { load_time: loadTime })
        },
        reportDataManagementEventDefinitionsPageNestedPropertiesLoadFailed: ({ loadTime, error }) => {
            posthog.capture('event definitions page event nested properties load failed', {
                load_time: loadTime,
                error,
            })
        },
        reportDataManagementEventPropertyDefinitionsPageLoadSucceeded: ({ loadTime, resultsLength }) => {
            posthog.capture('event property definitions page load succeeded', {
                load_time: loadTime,
                num_results: resultsLength,
            })
        },
        reportDataManagementEventPropertyDefinitionsPageLoadFailed: ({ loadTime, error }) => {
            posthog.capture('event property definitions page load failed', {
                load_time: loadTime,
                error,
            })
        },
        reportInsightOpenedFromRecentInsightList: () => {
            posthog.capture('insight opened from recent insight list')
        },
        reportRecordingOpenedFromRecentRecordingList: () => {
            posthog.capture('recording opened from recent recording list')
        },
        reportPersonOpenedFromNewlySeenPersonsList: () => {
            posthog.capture('person opened from newly seen persons list')
        },
        reportIngestionContinueWithoutVerifying: () => {
            posthog.capture('ingestion continue without verifying')
        },
        reportAutocaptureToggled: ({ autocapture_opt_out }) => {
            posthog.capture('autocapture toggled', {
                autocapture_opt_out,
            })
        },
        reportAutocaptureExceptionsToggled: ({ autocapture_opt_in }) => {
            posthog.capture('autocapture exceptions toggled', {
                autocapture_opt_in,
            })
        },
        reportFailedToCreateFeatureFlagWithCohort: ({ detail, code }) => {
            posthog.capture('failed to create feature flag with cohort', { detail, code })
        },
        reportInviteMembersButtonClicked: () => {
            posthog.capture('invite members button clicked')
        },
        reportTeamSettingChange: ({ name, value }) => {
            posthog.capture(`${name} team setting updated`, {
                setting: name,
                value,
            })
        },
        reportActivationSideBarShown: ({ activeTasksCount, completedTasksCount, completionPercent }) => {
            posthog.capture('activation sidebar shown', {
                active_tasks_count: activeTasksCount,
                completed_tasks_count: completedTasksCount,
                completion_percent_count: completionPercent,
            })
        },
        reportActivationSideBarTaskClicked: ({ key }) => {
            posthog.capture('activation sidebar task clicked', {
                key,
            })
        },
        reportBillingUpgradeClicked: ({ plan }) => {
            posthog.capture('billing upgrade button clicked', {
                plan,
            })
        },
        reportRoleCreated: ({ role }) => {
            posthog.capture('new role created', {
                role,
            })
        },
        reportResourceAccessLevelUpdated: ({ resourceType, roleName, accessLevel }) => {
            posthog.capture('resource access level updated', {
                resource_type: resourceType,
                role_name: roleName,
                access_level: accessLevel,
            })
        },
        reportRoleCustomAddedToAResource: ({ resourceType, rolesLength }) => {
            posthog.capture('role custom added to a resource', {
                resource_type: resourceType,
                roles_length: rolesLength,
            })
        },
        reportFlagsCodeExampleInteraction: ({ optionType }) => {
            posthog.capture('flags code example option selected', {
                option_type: optionType,
            })
        },
        reportFlagsCodeExampleLanguage: ({ language }) => {
            posthog.capture('flags code example language selected', {
                language,
            })
        },
        reportSurveyCreated: ({ survey }) => {
            posthog.capture('survey created', {
                name: survey.name,
                id: survey.id,
                questions_length: survey.questions.length,
                question_types: survey.questions.map((question) => question.type),
            })
        },
        reportSurveyLaunched: ({ survey }) => {
            posthog.capture('survey launched', {
                name: survey.name,
                id: survey.id,
                question_types: survey.questions.map((question) => question.type),
                created_at: survey.created_at,
                start_date: survey.start_date,
            })
        },
        reportSurveyViewed: ({ survey }) => {
            posthog.capture('survey viewed', {
                name: survey.name,
                id: survey.id,
                created_at: survey.created_at,
                start_date: survey.start_date,
                end_date: survey.end_date,
            })
        },
        reportSurveyStopped: ({ survey }) => {
            posthog.capture('survey stopped', {
                name: survey.name,
                id: survey.id,
                created_at: survey.created_at,
                start_date: survey.start_date,
                end_date: survey.end_date,
            })
        },
        reportSurveyResumed: ({ survey }) => {
            posthog.capture('survey resumed', {
                name: survey.name,
                id: survey.id,
                created_at: survey.created_at,
                start_date: survey.start_date,
            })
        },
        reportSurveyArchived: ({ survey }) => {
            posthog.capture('survey archived', {
                name: survey.name,
                id: survey.id,
                created_at: survey.created_at,
                start_date: survey.start_date,
                end_date: survey.end_date,
            })
        },
        reportSurveyEdited: ({ survey }) => {
            posthog.capture('survey edited', {
                name: survey.name,
                id: survey.id,
                created_at: survey.created_at,
                start_date: survey.start_date,
            })
        },
        reportSurveyTemplateClicked: ({ template }) => {
            posthog.capture('survey template clicked', {
                template,
            })
        },
        reportProductUnsubscribed: ({ product }) => {
            const property_key = `unsubscribed_from_${product}`
            posthog.capture('product unsubscribed', {
                product,
                $set: { [property_key]: true },
            })
        },
        // onboarding
        reportOnboardingProductSelected: ({ productKey }) => {
            posthog.capture('onboarding product selected', {
                product_key: productKey,
            })
        },
        reportOnboardingCompleted: ({ productKey }) => {
            posthog.capture('onboarding completed', {
                product_key: productKey,
            })
        },
        reportSubscribedDuringOnboarding: ({ productKey }) => {
            posthog.capture('subscribed during onboarding', {
                product_key: productKey,
            })
        },
    })),
])<|MERGE_RESOLUTION|>--- conflicted
+++ resolved
@@ -6,7 +6,6 @@
 import { isPostHogProp, keyMappingKeys } from 'lib/taxonomy'
 import { convertPropertyGroupToProperties } from 'lib/utils'
 import posthog from 'posthog-js'
-import { Framework, PlatformType } from 'scenes/ingestion/types'
 import {
     isFilterWithDisplay,
     isFunnelsFilter,
@@ -46,27 +45,8 @@
     SessionRecordingUsageType,
     Survey,
 } from '~/types'
-<<<<<<< HEAD
 
 import type { eventUsageLogicType } from './eventUsageLogicType'
-=======
-import type { Dayjs } from 'lib/dayjs'
-import { preflightLogic } from 'scenes/PreflightCheck/preflightLogic'
-import { convertPropertyGroupToProperties } from 'lib/utils'
-import { TaxonomicFilterGroupType } from 'lib/components/TaxonomicFilter/types'
-import { now } from 'lib/dayjs'
-import {
-    isFilterWithDisplay,
-    isFunnelsFilter,
-    isPathsFilter,
-    isRetentionFilter,
-    isStickinessFilter,
-    isTrendsFilter,
-} from 'scenes/insights/sharedUtils'
-import { isGroupPropertyFilter } from 'lib/components/PropertyFilters/utils'
-import { EventIndex } from 'scenes/session-recordings/player/eventIndex'
-import { SurveyTemplateType } from 'scenes/surveys/constants'
->>>>>>> 45575756
 
 export enum DashboardEventSource {
     LongPress = 'long_press',
