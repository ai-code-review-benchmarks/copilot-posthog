--- conflicted
+++ resolved
@@ -22,7 +22,7 @@
 }
 
 export const MOCK_TEAM_ID: TeamType['id'] = 997
-export const MOCK_ORGANIZATION_ID: OrganizationType['id'] = 'OPQR'
+export const MOCK_ORGANIZATION_ID: OrganizationType['id'] = 'ABCD'
 
 export const api = apiNoMock as any as APIMockReturnType
 
@@ -56,11 +56,7 @@
         }
     } else if (pathname === 'api/organizations/@current') {
         return {
-<<<<<<< HEAD
             id: MOCK_ORGANIZATION_ID,
-=======
-            id: 'ABCD', // Should be a UUID but that doesn't matter here
->>>>>>> 141bdf67
         }
     } else if (
         [
