--- conflicted
+++ resolved
@@ -119,11 +119,8 @@
     has_password: true,
     is_staff: true,
     is_impersonated: false,
-<<<<<<< HEAD
     is_email_verified: true,
-=======
     is_2fa_enabled: false,
->>>>>>> 6dc2bb47
     team: MOCK_DEFAULT_TEAM,
     organization: MOCK_DEFAULT_ORGANIZATION,
     organizations: [MOCK_DEFAULT_ORGANIZATION].map(({ id, name, slug, membership_level }) => ({
