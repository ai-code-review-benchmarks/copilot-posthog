import { dayjs } from 'lib/dayjs'
import tk from 'timekeeper'

import {
    ActionFilter,
    AnyPropertyFilter,
    ElementType,
    EventType,
    FilterLogicalOperator,
    PropertyFilterType,
    PropertyGroupFilter,
    PropertyOperator,
    PropertyType,
    TimeUnitType,
} from '~/types'

import {
    areObjectValuesEmpty,
    average,
    booleanOperatorMap,
    calculateDays,
    capitalizeFirstLetter,
    ceilMsToClosestSecond,
    chooseOperatorMap,
    colonDelimitedDuration,
    compactNumber,
    dateFilterToText,
    dateMapping,
    dateStringToDayJs,
    dateTimeOperatorMap,
    durationOperatorMap,
    endWithPunctation,
    ensureStringIsNotBlank,
    eventToDescription,
    floorMsToClosestSecond,
    genericOperatorMap,
    getFormattedLastWeekDate,
    hexToRGBA,
    humanFriendlyDuration,
    humanFriendlyLargeNumber,
    identifierToHuman,
    isExternalLink,
    isURL,
    median,
    midEllipsis,
    numericOperatorMap,
    objectClean,
    objectCleanWithEmpty,
    objectDiffShallow,
    pluralize,
    range,
    reverseColonDelimitedDuration,
    roundToDecimal,
    selectorOperatorMap,
    shortTimeZone,
    stringOperatorMap,
    toParams,
} from './utils'
<<<<<<< HEAD
=======
import { ElementType, EventType, PropertyType, TimeUnitType } from '~/types'
import { dayjs } from 'lib/dayjs'
>>>>>>> 897a4584

describe('toParams', () => {
    it('handles unusual input', () => {
        expect(toParams({})).toEqual('')
        expect(toParams([])).toEqual('')
        expect(toParams(undefined as any)).toEqual('')
        expect(toParams(null as any)).toEqual('')
    })

    it('is tolerant of empty objects', () => {
        const left = toParams({ a: 'b', ...{}, b: 'c' })
        const right = toParams({ a: 'b', ...{}, ...{}, b: 'c' })
        expect(left).toEqual(right)
    })

    it('can handle numeric values', () => {
        const actual = toParams({ a: 123 })
        expect(actual).toEqual('a=123')
    })

    it('encodes arrays as a single query param', () => {
        const actual = toParams({ include: ['a', 'b'] })
        expect(actual).toEqual('include=%5B%22a%22%2C%22b%22%5D')
    })

    it('can explode arrays to individual parameters', () => {
        const actual = toParams({ include: ['a', 'b'] }, true)
        expect(actual).toEqual('include=a&include=b')
    })
})

describe('capitalizeFirstLetter()', () => {
    it('returns the capitalized string', () => {
        expect(capitalizeFirstLetter('jane')).toEqual('Jane')
        expect(capitalizeFirstLetter('hello there!')).toEqual('Hello there!')
        expect(capitalizeFirstLetter('underscores_make_no_difference')).toEqual('Underscores_make_no_difference')
    })
})

describe('identifierToHuman()', () => {
    it('humanizes properly', () => {
        expect(identifierToHuman('testIdentifier')).toEqual('Test identifier')
        expect(identifierToHuman('testIdentifierX')).toEqual('Test identifier x')
        expect(identifierToHuman('something     ')).toEqual('Something')
        expect(identifierToHuman('  some_property')).toEqual('Some property')
        expect(identifierToHuman(' Number666')).toEqual('Number 666')
        expect(identifierToHuman('7x')).toEqual('7x')
        expect(identifierToHuman('7X')).toEqual('7 x')
        expect(identifierToHuman('500')).toEqual('500')
        expect(identifierToHuman(404)).toEqual('404')
        expect(identifierToHuman('CreateProject')).toEqual('Create project')
    })
})

describe('midEllipsis()', () => {
    it('returns same string if short', () => {
        expect(midEllipsis('12', 10)).toEqual('12')
        expect(midEllipsis('1234567890', 10)).toEqual('1234567890')
    })

    it('formats string properly', () => {
        expect(midEllipsis('1234567890', 2)).toEqual('1…')
        expect(midEllipsis('1234567890', 4)).toEqual('12…0')
        expect(midEllipsis('1234567890', 8)).toEqual('1234…890')
        expect(midEllipsis('1234567890', 9)).toEqual('1234…7890')
        expect(midEllipsis('ZgZbZgD9Z4U2FsohDYAJ-hMdoxY7-oSdWwrEWtdBeM', 26)).toEqual('ZgZbZgD9Z4U2F…SdWwrEWtdBeM')
        expect(midEllipsis('ZgZbZgD9Z4U2FsohDYAJ-hMdoxY7-oSdWwrEWtdBeM', 25)).toEqual('ZgZbZgD9Z4U2…SdWwrEWtdBeM')
        expect(midEllipsis('ZgZbZgD9Z4U2FsohDYAJ-hMdoxY7-oSdWwrEWtdBeM', 24)).toEqual('ZgZbZgD9Z4U2…dWwrEWtdBeM')
    })
})

describe('isURL()', () => {
    it('recognizes URLs properly', () => {
        expect(isURL('https://www.posthog.com')).toEqual(true)
        expect(isURL('http://www.posthog.com')).toEqual(true)
        expect(isURL('http://www.posthog.com:8000/images')).toEqual(true)
        expect(isURL('http://localhost:8000/login?next=/insights')).toEqual(true)
        expect(isURL('http://localhost:8000/events?properties=%5B%5D')).toEqual(true)
        expect(isURL('https://apple.com/')).toEqual(true)
        expect(isURL('https://stripe.com')).toEqual(true)
        expect(isURL('https://spotify.com')).toEqual(true)
        expect(isURL('https://sevenapp.events/')).toEqual(true)
        expect(isURL('https://seven-stagingenv.web.app/')).toEqual(true)
        expect(isURL('https://salesforce.co.uk/')).toEqual(true)
        expect(isURL('https://valid.*.example.com')).toEqual(true)
        expect(isURL('https://*.valid.com')).toEqual(true)
    })

    it('recognizes non-URLs properly', () => {
        expect(isURL('1234567890')).toEqual(false)
        expect(isURL('www.posthog')).toEqual(false)
        expect(isURL('-.posthog')).toEqual(false)
        expect(isURL('posthog.3')).toEqual(false)
        expect(isURL(1)).toEqual(false)
        expect(isURL(true)).toEqual(false)
        expect(isURL(null)).toEqual(false)
        expect(
            isURL(
                'https://client.rrrr.alpha.dev.foo.bar/9RvDy6gCmic_srrKs1db?sourceOrigin=rrrr&embedded={%22hostContext%22:%22landing%22,%22hostType%22:%22web%22,%22type%22:%22popsync%22}&share=1&wrapperUrl=https%3A%2F%2Fuat.rrrr.io%2F9RvDy6gCmicxyz&save=1&initialSearch={%22sites%22:%22google.com,gettyimages.com%22,%22safe%22:true,%22q%22:%22Perro%22}&opcid=4360f861-ffff-4444-9999-5257065a7dc3&waitForToken=1'
            )
        ).toEqual(false)
    })
})

describe('isExternalLink()', () => {
    it('recognizes external links properly', () => {
        expect(isExternalLink('http://www.posthog.com')).toEqual(true)
        expect(isExternalLink('https://www.posthog.com')).toEqual(true)
        expect(isExternalLink('mailto:ben@posthog.com')).toEqual(true)
    })

    it('recognizes non-external links properly', () => {
        expect(isExternalLink('path')).toEqual(false)
        expect(isExternalLink('/path')).toEqual(false)
        expect(isExternalLink(1)).toEqual(false)
        expect(isExternalLink(true)).toEqual(false)
        expect(isExternalLink(null)).toEqual(false)
    })
})

describe('compactNumber()', () => {
    it('formats number correctly', () => {
        expect(compactNumber(10)).toEqual('10')
        expect(compactNumber(293)).toEqual('293')
        expect(compactNumber(5001)).toEqual('5 K')
        expect(compactNumber(5312)).toEqual('5.31 K')
        expect(compactNumber(5392)).toEqual('5.39 K')
        expect(compactNumber(2833102)).toEqual('2.83 M')
        expect(compactNumber(8283310234)).toEqual('8.28 B')
        expect(compactNumber(null)).toEqual('-')
    })
})

describe('roundToDecimal()', () => {
    it('formats number correctly', () => {
        expect(roundToDecimal(null)).toEqual('-')
        expect(roundToDecimal(293)).toEqual('293.00')
        expect(roundToDecimal(102.121233)).toEqual('102.12')
        expect(roundToDecimal(102.99999)).toEqual('103.00')
        expect(roundToDecimal(1212)).toEqual('1212.00')
        expect(roundToDecimal(1212, 3)).toEqual('1212.000')
    })
})

describe('pluralize()', () => {
    it('handles singular cases', () => {
        expect(pluralize(1, 'member')).toEqual('1 member')
        expect(pluralize(1, 'bacterium', 'bacteria', true)).toEqual('1 bacterium')
        expect(pluralize(1, 'word', undefined, false)).toEqual('word')
    })
    it('handles plural cases', () => {
        expect(pluralize(28321, 'member')).toEqual('28,321 members')
        expect(pluralize(99, 'bacterium', 'bacteria')).toEqual('99 bacteria')
        expect(pluralize(3, 'word', undefined, false)).toEqual('words')
    })
})

describe('endWithPunctation()', () => {
    it('adds period at the end when needed', () => {
        expect(endWithPunctation('Hello')).toEqual('Hello.')
        expect(endWithPunctation('Learn more! ')).toEqual('Learn more!')
        expect(endWithPunctation('Stop.')).toEqual('Stop.')
        expect(endWithPunctation(null)).toEqual('')
        expect(endWithPunctation('   ')).toEqual('')
        expect(endWithPunctation('  Why? ')).toEqual('Why?')
    })
})

describe('getFormattedLastWeekDate()', () => {
    it('happy case', () => {
        tk.freeze(new Date(1330688329321))
        expect(getFormattedLastWeekDate()).toEqual('January 13 - March 2, 2012')
        tk.reset()
    })
})

describe('dateFilterToText()', () => {
    describe('not formatted', () => {
        it('handles dayjs dates', () => {
            const from = dayjs('2018-04-04T16:00:00.000Z')
            const to = dayjs('2018-04-09T15:05:00.000Z')

            expect(dateFilterToText(from, to, 'custom')).toEqual('April 4 - April 9, 2018')
        })

        it('handles various ranges', () => {
            expect(dateFilterToText('dStart', null, 'default')).toEqual('Today')
            expect(dateFilterToText('2020-01-02', '2020-01-05', 'default')).toEqual('2020-01-02 - 2020-01-05')
            expect(dateFilterToText(null, null, 'default')).toEqual('default')
            expect(dateFilterToText('-24h', null, 'default')).toEqual('Last 24 hours')
            expect(dateFilterToText('-48h', undefined, 'default')).toEqual('Last 48 hours')
            expect(dateFilterToText('-1d', null, 'default')).toEqual('Last 1 day')
            expect(dateFilterToText('-1dStart', '-1dEnd', 'default')).toEqual('Yesterday')
            expect(dateFilterToText('-1mStart', '-1mEnd', 'default')).toEqual('Previous month')
        })

        it('can have overridden date options', () => {
            expect(dateFilterToText('-21d', null, 'default', [{ key: 'Last 3 weeks', values: ['-21d'] }])).toEqual(
                'Last 3 weeks'
            )
        })
    })

    describe('formatted', () => {
        it('handles dayjs dates', () => {
            const from = dayjs('2018-04-04T16:00:00.000Z')
            const to = dayjs('2018-04-09T15:05:00.000Z')

            expect(dateFilterToText(from, to, 'custom', dateMapping, true)).toEqual('April 4 - April 9, 2018')
        })

        it('handles various ranges', () => {
            tk.freeze(new Date(1330688329321))
            expect(dateFilterToText('dStart', null, 'default', dateMapping, true)).toEqual('March 2, 2012')
            expect(dateFilterToText('2020-01-02', '2020-01-05', 'default', dateMapping, true)).toEqual(
                'January 2 - January 5, 2020'
            )
            expect(dateFilterToText(null, null, 'default', dateMapping, true)).toEqual('default')
            expect(dateFilterToText('-24h', null, 'default', dateMapping, true)).toEqual('March 1 - March 2, 2012')
            expect(dateFilterToText('-48h', undefined, 'default', dateMapping, true)).toEqual(
                'February 29 - March 2, 2012'
            )
            expect(dateFilterToText('-1d', null, 'default', dateMapping, true)).toEqual('March 1 - March 2, 2012')
            expect(dateFilterToText('-1dStart', '-1dEnd', 'default', dateMapping, true)).toEqual('March 1, 2012')
            expect(dateFilterToText('-1mStart', '-1mEnd', 'default', dateMapping, true)).toEqual(
                'March 1 - March 31, 2012'
            )
            expect(dateFilterToText('-180d', null, 'default', dateMapping, true)).toEqual(
                'September 4, 2011 - March 2, 2012'
            )
            tk.reset()
        })

        it('can have overridden date options', () => {
            tk.freeze(new Date(1330688329321))
            expect(
                dateFilterToText(
                    '-21d',
                    null,
                    'default',
                    [{ key: 'Last 3 weeks', values: ['-21d'], getFormattedDate: () => 'custom formatted date' }],
                    true
                )
            ).toEqual('custom formatted date')
            tk.reset()
        })

        it('can have overridden date format', () => {
            const from = dayjs('2018-04-04T16:00:00.000Z').tz('America/New_York')
            const to = dayjs('2018-04-09T15:05:00.000Z').tz('America/New_York')

            expect(dateFilterToText(from, to, 'custom', dateMapping, true, 'YYYY-MM-DD hh:mm:ss')).toEqual(
                '2018-04-04 12:00:00 - 2018-04-09 11:05:00'
            )
        })
    })
})

describe('dateStringToDayJs', () => {
    beforeEach(() => {
        tk.freeze(1330688329321) // randomly chosen time on the 22nd of February 2022
    })
    afterEach(() => {
        tk.reset()
    })

    it('handles various dates', () => {
        expect(dateStringToDayJs('2022-02-22')?.utc(true).toISOString()).toEqual('2022-02-22T00:00:00.000Z')
        expect(dateStringToDayJs('1999-12-31')?.utc(true).toISOString()).toEqual('1999-12-31T00:00:00.000Z')
    })

    it('handles various units', () => {
        expect(dateStringToDayJs('d')?.utc(true).toISOString()).toEqual('2012-03-02T00:00:00.000Z')
        expect(dateStringToDayJs('m')?.utc(true).toISOString()).toEqual('2012-03-02T00:00:00.000Z')
        expect(dateStringToDayJs('w')?.utc(true).toISOString()).toEqual('2012-03-02T00:00:00.000Z')
        expect(dateStringToDayJs('q')?.utc(true).toISOString()).toEqual('2012-03-02T00:00:00.000Z')
        expect(dateStringToDayJs('y')?.utc(true).toISOString()).toEqual('2012-03-02T00:00:00.000Z')
        expect(dateStringToDayJs('x')).toEqual(null)
    })

    it('handles pluses and minuses', () => {
        expect(dateStringToDayJs('d')?.utc(true).toISOString()).toEqual('2012-03-02T00:00:00.000Z')
        expect(dateStringToDayJs('+d')?.utc(true).toISOString()).toEqual('2012-03-02T00:00:00.000Z')
        expect(dateStringToDayJs('-d')?.utc(true).toISOString()).toEqual('2012-03-02T00:00:00.000Z')

        expect(dateStringToDayJs('1d')?.utc(true).toISOString()).toEqual('2012-03-03T00:00:00.000Z')
        expect(dateStringToDayJs('2d')?.utc(true).toISOString()).toEqual('2012-03-04T00:00:00.000Z')
        expect(dateStringToDayJs('3d')?.utc(true).toISOString()).toEqual('2012-03-05T00:00:00.000Z')
        expect(dateStringToDayJs('33d')?.utc(true).toISOString()).toEqual('2012-04-04T00:00:00.000Z')

        expect(dateStringToDayJs('+1d')?.utc(true).toISOString()).toEqual('2012-03-03T00:00:00.000Z')
        expect(dateStringToDayJs('+2d')?.utc(true).toISOString()).toEqual('2012-03-04T00:00:00.000Z')
        expect(dateStringToDayJs('+3d')?.utc(true).toISOString()).toEqual('2012-03-05T00:00:00.000Z')
        expect(dateStringToDayJs('+33d')?.utc(true).toISOString()).toEqual('2012-04-04T00:00:00.000Z')

        expect(dateStringToDayJs('-1d')?.utc(true).toISOString()).toEqual('2012-03-01T00:00:00.000Z')
        expect(dateStringToDayJs('-2d')?.utc(true).toISOString()).toEqual('2012-02-29T00:00:00.000Z')
        expect(dateStringToDayJs('-3d')?.utc(true).toISOString()).toEqual('2012-02-28T00:00:00.000Z')
        expect(dateStringToDayJs('-33d')?.utc(true).toISOString()).toEqual('2012-01-29T00:00:00.000Z')

        expect(dateStringToDayJs('-33m')?.utc(true).toISOString()).toEqual('2009-06-02T00:00:00.000Z')
        expect(dateStringToDayJs('-33w')?.utc(true).toISOString()).toEqual('2011-07-15T00:00:00.000Z')
        expect(dateStringToDayJs('-33q')?.utc(true).toISOString()).toEqual('2003-12-02T00:00:00.000Z')
        expect(dateStringToDayJs('-33y')?.utc(true).toISOString()).toEqual('1979-03-02T00:00:00.000Z')
    })

    it('handles various start/end values', () => {
        expect(dateStringToDayJs('dStart')?.utc(true).toISOString()).toEqual('2012-03-02T00:00:00.000Z')
        expect(dateStringToDayJs('dEnd')?.utc(true).toISOString()).toEqual('2012-03-02T23:59:59.999Z')
        expect(dateStringToDayJs('wStart')?.utc(true).toISOString()).toEqual('2012-02-26T00:00:00.000Z')
        expect(dateStringToDayJs('wEnd')?.utc(true).toISOString()).toEqual('2012-03-03T23:59:59.999Z')
        expect(dateStringToDayJs('mStart')?.utc(true).toISOString()).toEqual('2012-03-01T00:00:00.000Z')
        expect(dateStringToDayJs('mEnd')?.utc(true).toISOString()).toEqual('2012-03-31T23:59:59.999Z')
        expect(dateStringToDayJs('qStart')?.utc(true).toISOString()).toEqual('2012-01-01T00:00:00.000Z')
        expect(dateStringToDayJs('qEnd')?.utc(true).toISOString()).toEqual('2012-03-31T23:59:59.999Z')
        expect(dateStringToDayJs('yStart')?.utc(true).toISOString()).toEqual('2012-01-01T00:00:00.000Z')
        expect(dateStringToDayJs('yEnd')?.utc(true).toISOString()).toEqual('2012-12-31T23:59:59.999Z')
    })

    it('handles various start/end values with units', () => {
        expect(dateStringToDayJs('1dStart')?.utc(true).toISOString()).toEqual('2012-03-03T00:00:00.000Z')
        expect(dateStringToDayJs('1dEnd')?.utc(true).toISOString()).toEqual('2012-03-03T23:59:59.999Z')

        expect(dateStringToDayJs('-1wStart')?.utc(true).toISOString()).toEqual('2012-02-19T00:00:00.000Z')
        expect(dateStringToDayJs('-1wEnd')?.utc(true).toISOString()).toEqual('2012-02-25T23:59:59.999Z')

        expect(dateStringToDayJs('12mStart')?.utc(true).toISOString()).toEqual('2013-03-01T00:00:00.000Z')
        expect(dateStringToDayJs('12mEnd')?.utc(true).toISOString()).toEqual('2013-03-31T23:59:59.999Z')

        expect(dateStringToDayJs('-4qStart')?.utc(true).toISOString()).toEqual('2011-01-01T00:00:00.000Z')
        expect(dateStringToDayJs('-4qEnd')?.utc(true).toISOString()).toEqual('2011-03-31T23:59:59.999Z')

        expect(dateStringToDayJs('0yStart')?.utc(true).toISOString()).toEqual('2012-01-01T00:00:00.000Z')
        expect(dateStringToDayJs('0yEnd')?.utc(true).toISOString()).toEqual('2012-12-31T23:59:59.999Z')
    })
})

describe('hexToRGBA()', () => {
    it('converts hex to RGBA correctly', () => {
        expect(hexToRGBA('#ff0000', 0.3)).toEqual('rgba(255,0,0,0.3)')
        expect(hexToRGBA('#0000Cc', 0)).toEqual('rgba(0,0,204,0)')
        expect(hexToRGBA('#5375ff', 1)).toEqual('rgba(83,117,255,1)')
    })
})

describe('average()', () => {
    it('calculates average correctly', () => {
        expect(average([9, 4, 1, 3, 5, 7])).toEqual(4.8)
        expect(average([72, 35, 68, 66, 70, 9, 81])).toEqual(57.3) // Tests rounding too
        expect(average([86.4, 46.321, 45.304, 34.1, 147])).toEqual(71.8) // Tests rounding too
    })
})

describe('median()', () => {
    it('returns middle number if array length is odd', () => {
        expect(median([9, 4, 1, 3, 5, 7, 3, 6, 14])).toEqual(5)
    })
    it('returns avg of middle numbers if array length is even', () => {
        expect(median([9, 4, 0, 5, 7, 3, 6, 14])).toEqual(5.5)
    })
})

describe('humanFriendlyLargeNumber()', () => {
    it('returns the correct string', () => {
        expect(humanFriendlyLargeNumber(1.234)).toEqual('1.23')
        expect(humanFriendlyLargeNumber(12.34)).toEqual('12.3')
        expect(humanFriendlyLargeNumber(123.4)).toEqual('123')
        expect(humanFriendlyLargeNumber(1234)).toEqual('1.23K')
        expect(humanFriendlyLargeNumber(12345)).toEqual('12.3K')
        expect(humanFriendlyLargeNumber(123456)).toEqual('123K')
        expect(humanFriendlyLargeNumber(1234567)).toEqual('1.23M')
        expect(humanFriendlyLargeNumber(-1234567)).toEqual('-1.23M')
        expect(humanFriendlyLargeNumber(-1)).toEqual('-1')
        expect(humanFriendlyLargeNumber(-0.1)).toEqual('-0.1')
        expect(humanFriendlyLargeNumber(0)).toEqual('0')
        expect(humanFriendlyLargeNumber(NaN)).toEqual('NaN')
        expect(humanFriendlyLargeNumber(Infinity)).toEqual('inf')
        expect(humanFriendlyLargeNumber(-Infinity)).toEqual('-inf')
    })
})
describe('humanFriendlyDuration()', () => {
    it('returns correct value for <= 60', () => {
        expect(humanFriendlyDuration(60)).toEqual('1m')
        expect(humanFriendlyDuration(45)).toEqual('45s')
        expect(humanFriendlyDuration(44.8)).toEqual('45s')
        expect(humanFriendlyDuration(45.2)).toEqual('45s')
    })
    it('returns correct value for 60 < t < 120', () => {
        expect(humanFriendlyDuration(90)).toEqual('1m 30s')
    })
    it('returns correct value for t > 120', () => {
        expect(humanFriendlyDuration(360)).toEqual('6m')
    })
    it('returns correct value for t >= 3600', () => {
        expect(humanFriendlyDuration(3600)).toEqual('1h')
        expect(humanFriendlyDuration(3601)).toEqual('1h 1s')
        expect(humanFriendlyDuration(3961)).toEqual('1h 6m 1s')
        expect(humanFriendlyDuration(3961.333)).toEqual('1h 6m 1s')
        expect(humanFriendlyDuration(3961.666)).toEqual('1h 6m 2s')
    })
    it('returns correct value for t >= 86400', () => {
        expect(humanFriendlyDuration(86400)).toEqual('1d')
        expect(humanFriendlyDuration(86400.12)).toEqual('1d')
    })
    it('truncates to specified # of units', () => {
        expect(humanFriendlyDuration(3961, 2)).toEqual('1h 6m')
        expect(humanFriendlyDuration(30, 2)).toEqual('30s') // no change
        expect(humanFriendlyDuration(30, 0)).toEqual('') // returns no units (useless)
    })
    it('returns an empty string for nullish inputs', () => {
        expect(humanFriendlyDuration('', 2)).toEqual('')
        expect(humanFriendlyDuration(null, 2)).toEqual('')
    })
})

describe('colonDelimitedDuration()', () => {
    it('returns correct value for <= 60', () => {
        expect(colonDelimitedDuration(59.9)).toEqual('00:00:59')
        expect(colonDelimitedDuration(60)).toEqual('00:01:00')
        expect(colonDelimitedDuration(45)).toEqual('00:00:45')
    })
    it('returns correct value for 60 < t < 120', () => {
        expect(colonDelimitedDuration(90)).toEqual('00:01:30')
    })
    it('returns correct value for t > 120', () => {
        expect(colonDelimitedDuration(360)).toEqual('00:06:00')
        expect(colonDelimitedDuration(360.3233)).toEqual('00:06:00')
        expect(colonDelimitedDuration(360.782)).toEqual('00:06:00')
    })
    it('returns correct value for t >= 3600', () => {
        expect(colonDelimitedDuration(3600)).toEqual('01:00:00')
        expect(colonDelimitedDuration(3601)).toEqual('01:00:01')
        expect(colonDelimitedDuration(3961)).toEqual('01:06:01')
    })
    it('returns correct value for t >= 86400', () => {
        expect(colonDelimitedDuration(86400)).toEqual('24:00:00')
        expect(colonDelimitedDuration(90000)).toEqual('25:00:00')
    })
    it('returns correct value for numUnits < 3', () => {
        expect(colonDelimitedDuration(86400, 2)).toEqual('1440:00')
        expect(colonDelimitedDuration(86400, 1)).toEqual('86400')
    })
    it('returns correct value for numUnits >= 4', () => {
        expect(colonDelimitedDuration(86400, 4)).toEqual('01:00:00:00')
        expect(colonDelimitedDuration(90000, 4)).toEqual('01:01:00:00')
        expect(colonDelimitedDuration(90061, 4)).toEqual('01:01:01:01')
        expect(colonDelimitedDuration(604800, 5)).toEqual('01:00:00:00:00')
        expect(colonDelimitedDuration(604800, 6)).toEqual('01:00:00:00:00')
        expect(colonDelimitedDuration(604800.222, 5)).toEqual('01:00:00:00:00')
        expect(colonDelimitedDuration(604800.999, 6)).toEqual('01:00:00:00:00')
    })
    it('returns the smallest possible for numUnits = null', () => {
        expect(colonDelimitedDuration(59, null)).toEqual('00:59')
        expect(colonDelimitedDuration(3599, null)).toEqual('59:59')
        expect(colonDelimitedDuration(3600, null)).toEqual('01:00:00')
    })
    it('returns an empty string for nullish inputs', () => {
        expect(colonDelimitedDuration('')).toEqual('')
        expect(colonDelimitedDuration(null)).toEqual('')
        expect(colonDelimitedDuration(undefined)).toEqual('')
    })
})

describe('reverseColonDelimitedDuration()', () => {
    it('returns correct value', () => {
        expect(reverseColonDelimitedDuration('59')).toEqual(59)
        expect(reverseColonDelimitedDuration('59:59')).toEqual(3599)
        expect(reverseColonDelimitedDuration('23:59:59')).toEqual(86399)
    })
    it('returns an null for bad values', () => {
        expect(reverseColonDelimitedDuration('1232123')).toEqual(null)
        expect(reverseColonDelimitedDuration('AA:AA:AA')).toEqual(null)
        expect(reverseColonDelimitedDuration(undefined)).toEqual(null)
    })
})

describe('areObjectValuesEmpty()', () => {
    it('returns correct value for objects with empty values', () => {
        expect(areObjectValuesEmpty({ a: '', b: null, c: undefined })).toEqual(true)
        expect(areObjectValuesEmpty({ a: undefined, b: undefined })).toEqual(true)
        expect(areObjectValuesEmpty({})).toEqual(true)
    })
    it('returns correct value for objects with at least one non-empty value', () => {
        expect(areObjectValuesEmpty({ a: '', b: null, c: 'hello' })).toEqual(false)
        expect(areObjectValuesEmpty({ a: true, b: 'hello' })).toEqual(false)
        expect(areObjectValuesEmpty('hello' as any)).toEqual(false)
        expect(areObjectValuesEmpty(null as any)).toEqual(false)
    })
})

describe('ensureStringIsNotBlank()', () => {
    it('handles unusual input', () => {
        expect(ensureStringIsNotBlank(null)).toEqual(null)
        expect(ensureStringIsNotBlank({} as any)).toEqual(null)
        expect(ensureStringIsNotBlank(undefined)).toEqual(null)
        expect(ensureStringIsNotBlank(true as any)).toEqual(null)
    })
    it('handles blank strings as expected', () => {
        expect(ensureStringIsNotBlank('')).toEqual(null)
        expect(ensureStringIsNotBlank('    ')).toEqual(null)
    })
    it('handles happy case', () => {
        expect(ensureStringIsNotBlank('happyboy')).toEqual('happyboy')
        expect(ensureStringIsNotBlank('  happy boy  ')).toEqual('  happy boy  ')
    })
})

describe('objectDiffShallow()', () => {
    it('obj1 + result = obj2', () => {
        expect(objectDiffShallow({ b: '4' }, { b: '3', a: '2' })).toStrictEqual({ b: '3', a: '2' })
        expect(objectDiffShallow({ b: '4', c: '12' }, { b: '3', a: '2' })).toStrictEqual({
            b: '3',
            a: '2',
            c: undefined,
        })
    })
})

describe('objectClean()', () => {
    it('removes undefined values', () => {
        expect(objectClean({ a: 1, b: 'b', c: null, d: {}, e: [], f: undefined })).toStrictEqual({
            a: 1,
            b: 'b',
            c: null,
            d: {},
            e: [],
        })
    })
})

describe('objectCleanWithEmpty()', () => {
    it('removes undefined and empty values', () => {
        expect(
            objectCleanWithEmpty({ a: 1, b: 'b', c: null, d: {}, e: [], f: undefined, g: { x: 1 }, h: [1] })
        ).toStrictEqual({
            a: 1,
            b: 'b',
            c: null,
            g: { x: 1 },
            h: [1],
        })
    })
})

describe('eventToName()', () => {
    const baseEvent = {
        elements: [],
        event: '',
        properties: {},
        person: {},
    } as any as EventType

    it('handles page events as expected', () => {
        expect(eventToDescription({ ...baseEvent, event: '$pageview', properties: { $pathname: '/hello' } })).toEqual(
            '/hello'
        )
        expect(eventToDescription({ ...baseEvent, event: '$pageleave', properties: { $pathname: '/bye' } })).toEqual(
            '/bye'
        )
    })

    it('handles no text autocapture as expected', () => {
        expect(
            eventToDescription({
                ...baseEvent,
                event: '$autocapture',
                properties: { $event_type: 'click' },
            })
        ).toEqual('clicked element')
    })

    it('handles long form autocapture as expected', () => {
        expect(
            eventToDescription({
                ...baseEvent,
                event: '$autocapture',
                properties: { $event_type: 'click' },
                elements: [{ tag_name: 'button', text: 'hello' } as ElementType],
            })
        ).toEqual('clicked button with text "hello"')
    })

    it('handles short form autocapture as expected', () => {
        expect(
            eventToDescription(
                {
                    ...baseEvent,
                    event: '$autocapture',
                    properties: { $event_type: 'click' },
                    elements: [{ tag_name: 'button', text: 'hello' } as ElementType],
                },
                true
            )
        ).toEqual('clicked "hello"')
    })

    it('handles unknown event/action', () => {
        expect(
            eventToDescription({
                ...baseEvent,
                event: 'custom event/action',
            })
        ).toEqual('custom event/action')
    })
})

describe('{floor|ceil}MsToClosestSecond()', () => {
    describe('ceil', () => {
        it('handles ms as expected', () => {
            expect(ceilMsToClosestSecond(10532)).toEqual(11000)
            expect(ceilMsToClosestSecond(1500)).toEqual(2000)
            expect(ceilMsToClosestSecond(500)).toEqual(1000)
            expect(ceilMsToClosestSecond(-10532)).toEqual(-10000)
            expect(ceilMsToClosestSecond(-1500)).toEqual(-1000)
            expect(ceilMsToClosestSecond(-500)).toEqual(-0)
        })
        it('handles whole seconds as expected', () => {
            expect(ceilMsToClosestSecond(0)).toEqual(0)
            expect(ceilMsToClosestSecond(1000)).toEqual(1000)
            expect(ceilMsToClosestSecond(-1000)).toEqual(-1000)
        })
    })

    describe('floor', () => {
        it('handles ms as expected', () => {
            expect(floorMsToClosestSecond(10532)).toEqual(10000)
            expect(floorMsToClosestSecond(1500)).toEqual(1000)
            expect(floorMsToClosestSecond(500)).toEqual(0)
            expect(floorMsToClosestSecond(-10532)).toEqual(-11000)
            expect(floorMsToClosestSecond(-1500)).toEqual(-2000)
            expect(floorMsToClosestSecond(-500)).toEqual(-1000)
        })
        it('handles whole seconds as expected', () => {
            expect(floorMsToClosestSecond(0)).toEqual(0)
            expect(floorMsToClosestSecond(1000)).toEqual(1000)
            expect(floorMsToClosestSecond(-1000)).toEqual(-1000)
        })
    })

    describe('choosing an operator for taxonomic filters', () => {
        const testCases = [
            { propertyType: PropertyType.DateTime, expected: dateTimeOperatorMap },
            { propertyType: PropertyType.String, expected: stringOperatorMap },
            { propertyType: PropertyType.Numeric, expected: numericOperatorMap },
            { propertyType: PropertyType.Boolean, expected: booleanOperatorMap },
            { propertyType: PropertyType.Duration, expected: durationOperatorMap },
            { propertyType: PropertyType.Selector, expected: selectorOperatorMap },
            { propertyType: undefined, expected: genericOperatorMap },
        ]
        testCases.forEach((testcase) => {
            it(`correctly maps ${testcase.propertyType} to operator options`, () => {
                expect(chooseOperatorMap(testcase.propertyType)).toEqual(testcase.expected)
            })
        })
    })
})

describe('calculateDays', () => {
    it('1 day to 1 day', () => {
        expect(calculateDays(1, TimeUnitType.Day)).toEqual(1)
    })
    it('1 week to 7 days', () => {
        expect(calculateDays(1, TimeUnitType.Week)).toEqual(7)
    })
    it('1 month to 30 days', () => {
        expect(calculateDays(1, TimeUnitType.Month)).toEqual(30)
    })
    it('1 year to 365 days', () => {
        expect(calculateDays(1, TimeUnitType.Year)).toEqual(365)
    })
})

describe('range', () => {
    it('creates simple range', () => {
        expect(range(4)).toEqual([0, 1, 2, 3])
    })

    it('creates offset range', () => {
        expect(range(1, 5)).toEqual([1, 2, 3, 4])
    })
})

test('shortTimezone', () => {
    expect(shortTimeZone('UTC')).toEqual('UTC')
    // All timezones below don't observe DST for simplicity
    expect(shortTimeZone('America/Phoenix')).toEqual('MST')
    expect(shortTimeZone('Europe/Moscow')).toEqual('UTC+3')
    expect(shortTimeZone('Asia/Tokyo')).toEqual('UTC+9')
})<|MERGE_RESOLUTION|>--- conflicted
+++ resolved
@@ -1,18 +1,7 @@
 import { dayjs } from 'lib/dayjs'
 import tk from 'timekeeper'
 
-import {
-    ActionFilter,
-    AnyPropertyFilter,
-    ElementType,
-    EventType,
-    FilterLogicalOperator,
-    PropertyFilterType,
-    PropertyGroupFilter,
-    PropertyOperator,
-    PropertyType,
-    TimeUnitType,
-} from '~/types'
+import { ElementType, EventType, PropertyType, TimeUnitType } from '~/types'
 
 import {
     areObjectValuesEmpty,
@@ -56,11 +45,6 @@
     stringOperatorMap,
     toParams,
 } from './utils'
-<<<<<<< HEAD
-=======
-import { ElementType, EventType, PropertyType, TimeUnitType } from '~/types'
-import { dayjs } from 'lib/dayjs'
->>>>>>> 897a4584
 
 describe('toParams', () => {
     it('handles unusual input', () => {
