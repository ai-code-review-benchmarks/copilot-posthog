--- conflicted
+++ resolved
@@ -15,32 +15,14 @@
     handleCheckedChange?: (checked: boolean) => void
 }
 
-<<<<<<< HEAD
-// Get the node or folder icon
-// If no icon is provided, use a defaultNodeIcon icon
-// If no defaultNodeIcon icon is provided, use empty div
-export function getIcon({
-=======
 // Get display item for the tree node
 // This is used to render the tree node in the tree view
 // It can render an icon or checkbox
 export function renderTreeNodeDisplayItem({
->>>>>>> 827ccb25
     item,
     expandedItemIds,
     defaultNodeIcon,
     enableMultiSelection = false,
-<<<<<<< HEAD
-    checkedItems,
-    handleCheckedChange,
-}: IconProps): JSX.Element {
-    const ICON_CLASSES = 'text-tertiary size-5 flex items-center justify-center'
-
-    const isOpen = expandedItemIds.includes(item.id)
-    const isFolder = item.record?.type === 'folder'
-    const isFile = item.record?.type === 'file'
-    const isChecked = checkedItems.includes(item.id)
-=======
     handleCheckedChange,
 }: IconProps): JSX.Element {
     const ICON_CLASSES = 'text-tertiary size-5 flex items-center justify-center'
@@ -48,7 +30,6 @@
     const isFolder = item.record?.type === 'folder'
     const isFile = item.record?.type === 'file'
     const isChecked = !!item.checked
->>>>>>> 827ccb25
     let iconElement: React.ReactNode = item.icon || defaultNodeIcon || <div />
 
     if (isFolder) {
@@ -61,33 +42,20 @@
 
     return (
         <div className="relative group/lemon-tree-icon-group [&_svg]:size-4">
-<<<<<<< HEAD
-            {(enableMultiSelection || isChecked) && (
-=======
             {((enableMultiSelection && !item.disableSelect) || isChecked) && (
->>>>>>> 827ccb25
                 <div
                     className={cn(
                         ICON_CLASSES,
                         'z-3 absolute left-1/2 top-1/2 -translate-x-1/2 -translate-y-1/2 group-hover/lemon-tree-icon-group:opacity-100 transition-opacity duration-150',
                         {
-<<<<<<< HEAD
-                            'opacity-0': !checkedItems.includes(item.id),
-                            'opacity-100': checkedItems.includes(item.id),
-=======
                             'opacity-0': !isChecked,
                             'opacity-100': isChecked,
->>>>>>> 827ccb25
                         }
                     )}
                 >
                     <LemonCheckbox
                         className="size-5 ml-[2px]"
-<<<<<<< HEAD
-                        checked={checkedItems.includes(item.id)}
-=======
                         checked={item.checked ?? false}
->>>>>>> 827ccb25
                         onChange={(checked) => {
                             handleCheckedChange?.(checked)
                         }}
