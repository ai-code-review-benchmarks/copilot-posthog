--- conflicted
+++ resolved
@@ -34,13 +34,10 @@
     footer?: string | React.ReactNode
 }
 
-<<<<<<< HEAD
 type OnChange<T> = (newValue: T | null) => void
 type OnSelect<T> = (newValue: T) => void
-=======
 export type LemonSelectOptions<T> = LemonSelectSection<T>[] | LemonSelectOption<T>[]
 
->>>>>>> b5c2417b
 export interface LemonSelectProps<T>
     extends Pick<
         LemonButtonWithDropdownProps,
