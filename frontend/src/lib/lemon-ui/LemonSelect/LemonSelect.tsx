import { IconX } from '@posthog/icons'
import clsx from 'clsx'
import React, { useMemo } from 'react'

import { LemonButton, LemonButtonProps } from '../LemonButton'
import {
    isLemonMenuSection,
    LemonMenu,
    LemonMenuItem,
    LemonMenuItemBase,
    LemonMenuItemLeaf,
    LemonMenuItemNode,
    LemonMenuProps,
    LemonMenuSection,
} from '../LemonMenu/LemonMenu'
import { PopoverProps } from '../Popover'
import { TooltipProps } from '../Tooltip'

// Select options are basically menu items that handle onClick and active state internally
interface LemonSelectOptionBase extends Omit<LemonMenuItemBase, 'active' | 'status'> {
    /** Support this option if it already is selected, but otherwise don't allow selecting it by hiding it. */
    hidden?: boolean
}

type LemonSelectCustomControl<T> = ({ onSelect }: { onSelect: (newValue: T) => void }) => JSX.Element
export interface LemonSelectOptionLeaf<T> extends LemonSelectOptionBase {
    value: T
    /**
     * Label for display inside the dropdown menu.
     *
     * If you really need something more advanced than a button, this also allows providing a custom control component,
     * which takes an `onSelect` prop. Can be for example a textarea with an "Apply value" button. Use this sparingly!
     */
    labelInMenu?: string | JSX.Element | LemonSelectCustomControl<T>
}

export interface LemonSelectOptionNode<T> extends LemonSelectOptionBase {
    options: LemonSelectOptions<T>
}

export type LemonSelectOption<T> = LemonSelectOptionLeaf<T> | LemonSelectOptionNode<T>

export interface LemonSelectSection<T> {
    title?: string | React.ReactNode
    options: LemonSelectOption<T>[]
    footer?: string | React.ReactNode
}

export type LemonSelectOptions<T> = LemonSelectSection<T>[] | LemonSelectOption<T>[]

export interface LemonSelectPropsBase<T>
    extends Pick<
        LemonButtonProps,
        | 'id'
        | 'className'
        | 'loading'
        | 'fullWidth'
        | 'disabled'
        | 'disabledReason'
        | 'data-attr'
        | 'aria-label'
        | 'onClick'
        | 'tabIndex'
        | 'type'
        | 'tooltip'
        | 'icon'
    > {
    options: LemonSelectOptions<T>
    /** Callback fired when a value is selected, even if it already is set. */
    onSelect?: (newValue: T) => void
    optionTooltipPlacement?: TooltipProps['placement']
    dropdownMatchSelectWidth?: boolean
    dropdownMaxContentWidth?: boolean
    dropdownPlacement?: PopoverProps['placement']
    className?: string
    placeholder?: string
    size?: LemonButtonProps['size']
    menu?: Pick<LemonMenuProps, 'className' | 'closeParentPopoverOnClickInside'>
}

export interface LemonSelectPropsClearable<T> extends LemonSelectPropsBase<T> {
    allowClear: true
    /** Should only be undefined in form fields. */
    value?: T | null
    /** Callback fired when a value different from the one currently set is selected. */
    onChange?: (newValue: T | null) => void
    renderButtonContent?: (leaf: LemonSelectOptionLeaf<T | null> | undefined) => string | JSX.Element
}

export interface LemonSelectPropsNonClearable<T> extends LemonSelectPropsBase<T> {
    allowClear?: false
    /** Should only be undefined in form fields. */
    value?: T
    /** Callback fired when a value different from the one currently set is selected. */
    onChange?: (newValue: T) => void
    renderButtonContent?: (leaf: LemonSelectOptionLeaf<T | null> | undefined) => string | JSX.Element
}

export type LemonSelectProps<T> = LemonSelectPropsClearable<T> | LemonSelectPropsNonClearable<T>

export function LemonSelect<T extends string | number | boolean | null>({
    value = null,
    onChange,
    onSelect,
    options,
    placeholder = 'Select a value',
    optionTooltipPlacement,
    dropdownMatchSelectWidth = true,
    dropdownMaxContentWidth = false,
    dropdownPlacement,
    allowClear = false,
    className,
    menu,
    renderButtonContent,
    ...buttonProps
}: LemonSelectProps<T>): JSX.Element {
    const [items, allLeafOptions] = useMemo(
        () =>
            convertSelectOptionsToMenuItems(options, value, (newValue) => {
                if (newValue !== value) {
                    onChange?.(newValue)
                }
                onSelect?.(newValue)
            }),
        [options, value, onChange, onSelect]
    )

    const activeLeaf = allLeafOptions.find((o) => o.value === value)
    const isClearButtonShown = allowClear && !!value

    return (
        <LemonMenu
            items={items}
            tooltipPlacement={optionTooltipPlacement}
            matchWidth={dropdownMatchSelectWidth}
            placement={dropdownPlacement}
            className={menu?.className}
            maxContentWidth={dropdownMaxContentWidth}
            activeItemIndex={items
                .flatMap((i) => (isLemonMenuSection(i) ? i.items.filter(Boolean) : i))
                .findIndex((i) => (i as LemonMenuItem).active)}
            closeParentPopoverOnClickInside={menu?.closeParentPopoverOnClickInside}
        >
            <LemonButton
                className={clsx(className, 'LemonSelect')}
                icon={activeLeaf?.icon}
                type="secondary"
                sideAction={
                    isClearButtonShown
                        ? {
                              icon: <IconX />,
                              divider: false,
                              onClick: () => {
                                  onChange?.(null as T)
                              },
                          }
                        : null
                }
                sideIcon={
                    !isClearButtonShown
                        ? (activeLeaf?.sideIcon as never) // This is necessary to satisfy TS that sideIcon and sideAction ARE mutually exclusive in practice
                        : undefined
                }
                tooltip={activeLeaf?.tooltip}
                {...buttonProps}
            >
                <span className="flex flex-1">
                    {renderButtonContent
                        ? renderButtonContent(activeLeaf)
                        : activeLeaf
<<<<<<< HEAD
                          ? activeLeaf.label
                          : (value ?? <span className="text-muted">{placeholder}</span>)}
=======
                        ? activeLeaf.label
                        : value ?? <span className="text-secondary">{placeholder}</span>}
>>>>>>> 2d39ad69
                </span>
            </LemonButton>
        </LemonMenu>
    )
}

/**
 * The select can receive `options` that are either Options or Sections.
 *
 * To simplify the implementation we box the options so that the code only deals with sections
 * and also generate a single list of options since selection is separate from display structure
 * */
function convertSelectOptionsToMenuItems<T>(
    options: LemonSelectOptions<T>,
    activeValue: T | null,
    onSelect: NonNullable<LemonSelectPropsBase<T>['onSelect']>
): [(LemonMenuItem | LemonMenuSection)[], LemonSelectOptionLeaf<T>[]] {
    const leafOptionsAccumulator: LemonSelectOptionLeaf<T>[] = []
    const items = options
        .map((option) => convertToMenuSingle(option, activeValue, onSelect, leafOptionsAccumulator))
        .filter(Boolean) as (LemonMenuItem | LemonMenuSection)[]
    return [items, leafOptionsAccumulator]
}

function convertToMenuSingle<T>(
    option: LemonSelectOption<T> | LemonSelectSection<T>,
    activeValue: T | null,
    onSelect: NonNullable<LemonSelectPropsBase<T>['onSelect']>,
    acc: LemonSelectOptionLeaf<T>[]
): LemonMenuItem | LemonMenuSection | null {
    if (isLemonSelectSection(option)) {
        const { options: childOptions, ...section } = option
        const items = option.options.map((o) => convertToMenuSingle(o, activeValue, onSelect, acc)).filter(Boolean)
        if (!items.length) {
            // Add hidden options to the accumulator (by calling convertToMenuSingle), but don't show
            return null
        }
        return {
            ...section,
            items,
        } as LemonMenuSection
    } else if (isLemonSelectOptionNode(option)) {
        const { options: childOptions, ...node } = option
        const items = childOptions.map((o) => convertToMenuSingle(o, activeValue, onSelect, acc)).filter(Boolean)
        if (option.hidden) {
            // Add hidden options to the accumulator (by calling convertToMenuSingle), but don't show
            return null
        }
        return {
            ...node,
            active: doOptionsContainActiveValue(childOptions, activeValue),
            items,
            custom: doOptionsContainCustomControl(childOptions),
        } as LemonMenuItemNode
    }
    acc.push(option)
    if (option.hidden) {
        // Add hidden options to the accumulator, but don't show
        return null
    }
    const { value, label, labelInMenu, ...leaf } = option
    let CustomControl: LemonSelectCustomControl<T> | undefined
    if (typeof labelInMenu === 'function') {
        CustomControl = labelInMenu
    }
    return {
        ...leaf,
        label: CustomControl
            ? function LabelWrapped() {
                  if (!CustomControl) {
                      throw new Error('CustomControl became undefined')
                  }
                  return <CustomControl onSelect={onSelect} />
              }
            : labelInMenu || label,
        active: value === activeValue,
        onClick: () => onSelect(value),
    } as LemonMenuItemLeaf
}

export function isLemonSelectSection<T>(
    candidate: LemonSelectSection<T> | LemonSelectOption<T>
): candidate is LemonSelectSection<T> {
    return candidate && 'options' in candidate && !('label' in candidate)
}

export function isLemonSelectOptionNode<T>(
    candidate: LemonSelectSection<T> | LemonSelectOption<T>
): candidate is LemonSelectOptionNode<T> {
    return candidate && 'options' in candidate && 'label' in candidate
}

function doOptionsContainActiveValue<T>(options: LemonSelectOptions<T>, activeValue: T | null): boolean {
    for (const option of options) {
        if ('options' in option) {
            if (doOptionsContainActiveValue(option.options, activeValue)) {
                return true
            }
        } else if (option.value === activeValue) {
            return true
        }
    }
    return false
}

function doOptionsContainCustomControl<T>(options: LemonSelectOptions<T>): boolean {
    for (const option of options) {
        if ('options' in option) {
            if (doOptionsContainCustomControl(option.options)) {
                return true
            }
        } else if (typeof option.labelInMenu === 'function') {
            return true
        }
    }
    return false
}<|MERGE_RESOLUTION|>--- conflicted
+++ resolved
@@ -168,13 +168,8 @@
                     {renderButtonContent
                         ? renderButtonContent(activeLeaf)
                         : activeLeaf
-<<<<<<< HEAD
                           ? activeLeaf.label
-                          : (value ?? <span className="text-muted">{placeholder}</span>)}
-=======
-                        ? activeLeaf.label
-                        : value ?? <span className="text-secondary">{placeholder}</span>}
->>>>>>> 2d39ad69
+                          : (value ?? <span className="text-secondary">{placeholder}</span>)}
                 </span>
             </LemonButton>
         </LemonMenu>
