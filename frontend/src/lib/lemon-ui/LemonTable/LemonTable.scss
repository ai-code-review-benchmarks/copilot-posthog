.LemonTable {
    position: relative;
    width: 100%;
    background: var(--bg-table);
    border-radius: var(--radius);
    border: 1px solid var(--border);
    overflow: hidden;
    flex: 1;

    --row-base-height: 3rem;
    .posthog-3000 & {
        --row-base-height: auto;
        font-size: 13px;
    }
    --row-horizontal-padding: 1rem;

    &.LemonTable--with-ribbon {
        --row-ribbon-width: 0.25rem;

        .LemonTable__content > table > tbody > tr > :first-child {
            position: relative;

            &::after {
                content: '';
                position: absolute;
                top: 0;
                left: 0;
                width: var(--row-ribbon-width);
                height: 100%;
                background: var(--row-ribbon-color);
            }
        }
    }

    &--xs {
        --row-base-height: 2rem;

        .LemonTable__content > table > tbody > tr > td {
            padding-top: 0.25rem;
            padding-bottom: 0.25rem;
        }
    }

    &--small {
        --row-base-height: 2.5rem;
    }

    &--embedded {
        border: none;
        border-radius: 0;
        background: none;
    }

    &--borderless-rows {
        tr {
            border: none !important;
        }
    }

    &--stealth {
        border: none;
        border-radius: 0;
        background: none;

        .LemonTable__content > table > thead {
            background: none;
            border: none;
        }
    }

    &.LemonTable--inset {
        --row-horizontal-padding: 0.5rem;
    }

    .PaginationControl {
        height: var(--row-base-height);
        padding: 0.5rem;
        border-top: 1px solid var(--border);
    }

    .row-name {
        display: flex;
        align-items: center;
        font-size: 0.875rem;
        font-weight: 600;

        &:not(:last-child) {
            margin-bottom: 0.125rem;
        }
    }

    .row-description {
        display: inline-block;
        max-width: 30rem;
        font-size: 0.75rem;
    }

    a.Link {
        .posthog-3000 & {
            color: var(--default);

            &:not(:disabled):hover {
                color: var(--primary-3000-hover);
            }
        }
    }
}

.LemonTable__content > table {
    width: 100%;
    border-collapse: collapse;
    border-spacing: 0;

    > thead {
        position: relative;
        border-bottom: 1px solid var(--border);
        background: var(--mid);
        font-size: 0.75rem;
        letter-spacing: 0.03125rem;
        text-transform: uppercase;

<<<<<<< HEAD
        .posthog-3000 & {
            background: none;
        }

=======
>>>>>>> 7f851ce8
        > tr {
            > th {
                font-weight: 700;
                padding-top: 0.5rem;
                padding-bottom: 0.5rem;
                text-align: left;
            }

            &.LemonTable__row--grouping {
                --row-base-height: 2.5rem; // Make group headers smaller for better hierarchy
            }
        }
    }

    > tbody {
        > tr {
            &.LemonTable__expansion {
                position: relative;
                background: var(--side);

                > td {
                    // Disable padding inside the expansion for better tailored placement of contents
                    padding: 0 !important;
                }
            }

            &.LemonTable__row--status-highlighted {
                background: var(--primary-bg-hover);
                color: var(--default);
                font-weight: 600;
            }

            > td {
                color: var(--text-secondary);
                padding-top: 0.5rem;
                padding-bottom: 0.5rem;

                .posthog-3000 & {
                    padding-top: 0.3rem;
                    padding-bottom: 0.3rem;
                }

                .LemonButton {
                    .posthog-3000 & {
                        margin-top: -0.2rem;
                        margin-bottom: -0.2rem;
                    }
                }
            }
        }
    }

    > thead,
    > tbody {
        > tr {
            height: var(--row-base-height);

            &:not(:first-child) {
                border-top: 1px solid var(--border);
            }

            > th,
            > td {
                padding-right: var(--row-horizontal-padding);
                overflow: hidden;
                text-overflow: ellipsis;

                &:first-child {
                    padding-left: calc(var(--row-horizontal-padding) + var(--row-ribbon-width, 0px));
                }

                &.LemonTable__boundary:not(:first-child) {
                    padding-left: var(--row-horizontal-padding);
                }

                &.LemonTable__boundary:not(:first-of-type) {
                    border-left: 1px solid var(--border);
                }

                &.LemonTable__toggle {
                    padding-right: 0;
                }

                &.LemonTable__toggle + * {
                    border-left: none !important;
                }

                &[colspan='0'] {
                    // Hidden cells should not affect the width of the table
                    padding-left: 0 !important;
                    padding-right: 0 !important;
                }
            }
        }
    }
}

.LemonTable__empty-state {
    color: var(--muted-alt);
}

.LemonTable__overlay {
    transition: opacity 200ms ease;
    position: absolute;
    top: 0;
    left: 0;
    width: 100%;
    height: 100%;
    background: var(--bg-light);
    opacity: 0;
    pointer-events: none;
    z-index: 2;

    .LemonTable--loading & {
        opacity: 0.5;
        pointer-events: auto;
    }
}

.LemonTable__header {
    cursor: default;

<<<<<<< HEAD
    .posthog-3000 & {
        opacity: 0.4;
    }

=======
>>>>>>> 7f851ce8
    &.LemonTable__header--actionable {
        cursor: pointer;

        .posthog-3000 & {
            &:hover {
                opacity: 0.7;
            }

            &:active {
                opacity: 0.9;
            }
        }
    }
}

.LemonTable__header-content {
    display: flex;
    align-items: center;
    justify-content: space-between;
    line-height: 1.5;
}

.LemonTable__footer {
    border-top: 1px solid var(--border);
    cursor: default;
}

// Stickiness is disabled in snapshots due to flakiness
body:not(.storybook-test-runner) {
    .LemonTable__header--sticky,
    .LemonTable__cell--sticky {
        position: sticky !important; // Important to override .LemonTable--with-ribbon's rule, which has more specificity
        left: 0;
        z-index: 1;
        overflow: visible !important;

        // Replicate .scrollable style for sticky cells
        &::before {
            transition: box-shadow 200ms ease;
            content: '';
            position: absolute;
            top: 0;
            left: 0;
            width: 100%;
            height: 100%;
            z-index: -1; // Place below cell content
            clip-path: inset(0 -16px 0 0);
            box-shadow: -16px 0 16px 16px transparent;
        }
    }

    .LemonTable__cell--sticky::before {
        background: var(--bg-light);
    }

    tr.LemonTable__row--status-highlighted .LemonTable__cell--sticky::before {
        background: #e8ecff; // TRICKY: This is a one-off opaque form of --primary-bg-hover, keep in sync with source
    }

    .LemonTable__header--sticky::before {
        background: var(--mid);
    }

    .scrollable--left {
        .LemonTable__cell--sticky::before,
        .LemonTable__header--sticky::before {
            box-shadow: -16px 0 16px 16px rgb(0 0 0 / 25%);
        }
    }
}<|MERGE_RESOLUTION|>--- conflicted
+++ resolved
@@ -8,10 +8,13 @@
     flex: 1;
 
     --row-base-height: 3rem;
+
     .posthog-3000 & {
         --row-base-height: auto;
+
         font-size: 13px;
     }
+
     --row-horizontal-padding: 1rem;
 
     &.LemonTable--with-ribbon {
@@ -119,19 +122,22 @@
         letter-spacing: 0.03125rem;
         text-transform: uppercase;
 
-<<<<<<< HEAD
         .posthog-3000 & {
             background: none;
         }
 
-=======
->>>>>>> 7f851ce8
         > tr {
             > th {
                 font-weight: 700;
                 padding-top: 0.5rem;
                 padding-bottom: 0.5rem;
                 text-align: left;
+
+                .LemonButton {
+                    .posthog-3000 & {
+                        margin: -0.5rem 0;
+                    }
+                }
             }
 
             &.LemonTable__row--grouping {
@@ -248,13 +254,10 @@
 .LemonTable__header {
     cursor: default;
 
-<<<<<<< HEAD
     .posthog-3000 & {
         opacity: 0.4;
     }
 
-=======
->>>>>>> 7f851ce8
     &.LemonTable__header--actionable {
         cursor: pointer;
 
@@ -275,6 +278,12 @@
     align-items: center;
     justify-content: space-between;
     line-height: 1.5;
+
+    div {
+        .posthog-3000 & {
+            white-space: nowrap;
+        }
+    }
 }
 
 .LemonTable__footer {
