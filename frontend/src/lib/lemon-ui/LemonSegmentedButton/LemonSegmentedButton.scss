.LemonSegmentedButton {
    position: relative;
    flex-shrink: 0;
    width: fit-content;
<<<<<<< HEAD
    background: var(--bg-light);
    border: 1px solid var(--border);
=======
>>>>>>> 266c3ff5
    border-radius: var(--radius);

    > ul {
        z-index: 1; // Place above slider
        display: flex;
        align-items: stretch;
        list-style: none;
    }

    &.LemonSegmentedButton--full-width {
        width: 100%;
    }

<<<<<<< HEAD
.LemonSegmentedButton__slider {
    // This is a real element and not ::after to avoid initial transition from 0 width
    position: absolute;
    top: -1px; // 1px of border
    left: -1px; // 1px of border
    width: calc(var(--lemon-segmented-button-slider-width) + 2px); // 1px of border (left + right)
    height: calc(100% + 2px); // 1px of border (top + bottom)
    background: var(--primary);
    transform: translateX(var(--lemon-segmented-button-slider-offset));

    &.LemonSegmentedButton__slider--first {
        border-top-left-radius: var(--radius);
        border-bottom-left-radius: var(--radius);
=======
    .LemonSegmentedButton__option {
        display: flex;
        flex: 1;

        .LemonButton__content {
            text-wrap: nowrap;
        }
>>>>>>> 266c3ff5
    }
}

body:not(.posthog-3000) {
    .LemonSegmentedButton {
        background: var(--bg-light);
        border: 1px solid var(--border);
    }

    .LemonSegmentedButton__slider {
        // This is a real element and not ::after to avoid initial transition from 0 width
        transition: width 200ms ease, transform 200ms ease, border-radius 200ms ease;
        will-change: width, transform, border-radius;
        position: absolute;
        top: -1px; // 1px of border
        left: -1px; // 1px of border
        height: calc(100% + 2px); // 1px of border (top + bottom)
        width: calc(var(--lemon-segmented-button-slider-width) + 2px); // 1px of border (left + right)
        transform: translateX(var(--lemon-segmented-button-slider-offset));
        background: var(--primary);

<<<<<<< HEAD
.LemonSegmentedButton__option {
    display: flex;
    flex: 1;

    .LemonButton {
        min-height: calc(var(--lemon-button-height) - 2px);
        border-radius: 0;
        outline: 1px solid transparent;

        // Original transition with outline added
        transition: background-color 200ms ease, color 200ms ease, border 200ms ease, opacity 200ms ease,
            outline 200ms ease;
    }
=======
        &.LemonSegmentedButton__slider--first {
            border-top-left-radius: var(--radius);
            border-bottom-left-radius: var(--radius);
        }
>>>>>>> 266c3ff5

        &.LemonSegmentedButton__slider--last {
            border-top-right-radius: var(--radius);
            border-bottom-right-radius: var(--radius);
        }
    }

    .LemonSegmentedButton__option {
        .LemonButton {
            // Original transition with outline added
            transition: background-color 200ms ease, color 200ms ease, border 200ms ease, opacity 200ms ease,
                outline 200ms ease;
            outline: 1px solid transparent;
            border-radius: 0;
            min-height: calc(var(--lemon-button-height) - 2px);

            &:hover {
                > span {
                    border-color: none !important;
                }
            }
        }

        &:first-child,
        &:first-child .LemonButton {
            border-top-left-radius: var(--radius);
            border-bottom-left-radius: var(--radius);
        }

        &:last-child,
        &:last-child .LemonButton {
            border-top-right-radius: var(--radius);
            border-bottom-right-radius: var(--radius);
        }

        &:not(:last-child) {
            border-right: 1px solid var(--border);
        }

        &:not(.LemonSegmentedButton__option--disabled, .LemonSegmentedButton__option--selected) {
            &:hover .LemonButton {
                outline-color: var(--primary);
            }

            &:active .LemonButton {
                outline-color: var(--primary-dark);
            }
        }

        &.LemonSegmentedButton__option--selected {
            .LemonButton,
            .LemonButton__icon {
                color: #fff;
            }

            .LemonButton {
                &:hover,
                &:active {
                    background: none; // Disable LemonButton's hover styles for the selected option
                }
            }
        }
    }
}

.posthog-3000 {
    .LemonSegmentedButton__option {
        & .LemonButton,
        & .LemonButton > span {
            border-radius: 0;
        }

        .LemonButton > span {
            background: var(--bg-3000);

            .LemonButton__icon,
            .LemonButton__content {
                opacity: 0.4;
            }
        }

        .LemonButton.LemonButton--secondary:not([aria-disabled='true']):hover {
            > span {
                border-color: var(--secondary-3000-button-border);
            }
        }

        &:first-child,
        &:first-child .LemonButton,
        &:first-child .LemonButton > span {
            border-top-left-radius: var(--radius);
            border-bottom-left-radius: var(--radius);
        }

        &:last-child,
        &:last-child .LemonButton,
        &:last-child .LemonButton > span {
            border-top-right-radius: var(--radius);
            border-bottom-right-radius: var(--radius);
        }

        &:not(:last-child) {
            .LemonButton {
                border-right: none;
            }
        }

        &.LemonSegmentedButton__option--selected {
            .LemonButton > span {
                background-color: var(--bg-light);

                .LemonButton__icon,
                .LemonButton__content {
                    opacity: 1;
                }
            }
        }
    }
}<|MERGE_RESOLUTION|>--- conflicted
+++ resolved
@@ -2,11 +2,6 @@
     position: relative;
     flex-shrink: 0;
     width: fit-content;
-<<<<<<< HEAD
-    background: var(--bg-light);
-    border: 1px solid var(--border);
-=======
->>>>>>> 266c3ff5
     border-radius: var(--radius);
 
     > ul {
@@ -20,21 +15,6 @@
         width: 100%;
     }
 
-<<<<<<< HEAD
-.LemonSegmentedButton__slider {
-    // This is a real element and not ::after to avoid initial transition from 0 width
-    position: absolute;
-    top: -1px; // 1px of border
-    left: -1px; // 1px of border
-    width: calc(var(--lemon-segmented-button-slider-width) + 2px); // 1px of border (left + right)
-    height: calc(100% + 2px); // 1px of border (top + bottom)
-    background: var(--primary);
-    transform: translateX(var(--lemon-segmented-button-slider-offset));
-
-    &.LemonSegmentedButton__slider--first {
-        border-top-left-radius: var(--radius);
-        border-bottom-left-radius: var(--radius);
-=======
     .LemonSegmentedButton__option {
         display: flex;
         flex: 1;
@@ -42,7 +22,6 @@
         .LemonButton__content {
             text-wrap: nowrap;
         }
->>>>>>> 266c3ff5
     }
 }
 
@@ -53,37 +32,21 @@
     }
 
     .LemonSegmentedButton__slider {
-        // This is a real element and not ::after to avoid initial transition from 0 width
-        transition: width 200ms ease, transform 200ms ease, border-radius 200ms ease;
-        will-change: width, transform, border-radius;
         position: absolute;
         top: -1px; // 1px of border
         left: -1px; // 1px of border
+        width: calc(var(--lemon-segmented-button-slider-width) + 2px); // 1px of border (left + right)
         height: calc(100% + 2px); // 1px of border (top + bottom)
-        width: calc(var(--lemon-segmented-button-slider-width) + 2px); // 1px of border (left + right)
+        background: var(--primary);
+        // This is a real element and not ::after to avoid initial transition from 0 width
+        transition: width 200ms ease, transform 200ms ease, border-radius 200ms ease;
         transform: translateX(var(--lemon-segmented-button-slider-offset));
-        background: var(--primary);
+        will-change: width, transform, border-radius;
 
-<<<<<<< HEAD
-.LemonSegmentedButton__option {
-    display: flex;
-    flex: 1;
-
-    .LemonButton {
-        min-height: calc(var(--lemon-button-height) - 2px);
-        border-radius: 0;
-        outline: 1px solid transparent;
-
-        // Original transition with outline added
-        transition: background-color 200ms ease, color 200ms ease, border 200ms ease, opacity 200ms ease,
-            outline 200ms ease;
-    }
-=======
         &.LemonSegmentedButton__slider--first {
             border-top-left-radius: var(--radius);
             border-bottom-left-radius: var(--radius);
         }
->>>>>>> 266c3ff5
 
         &.LemonSegmentedButton__slider--last {
             border-top-right-radius: var(--radius);
@@ -93,12 +56,12 @@
 
     .LemonSegmentedButton__option {
         .LemonButton {
+            min-height: calc(var(--lemon-button-height) - 2px);
+            border-radius: 0;
+            outline: 1px solid transparent;
             // Original transition with outline added
             transition: background-color 200ms ease, color 200ms ease, border 200ms ease, opacity 200ms ease,
                 outline 200ms ease;
-            outline: 1px solid transparent;
-            border-radius: 0;
-            min-height: calc(var(--lemon-button-height) - 2px);
 
             &:hover {
                 > span {
