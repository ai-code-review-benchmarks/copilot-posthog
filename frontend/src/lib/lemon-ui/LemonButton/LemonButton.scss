--- conflicted
+++ resolved
@@ -1,7 +1,4 @@
 .LemonButton {
-<<<<<<< HEAD
-    --lemon-button-height: 2.5rem;
-
     position: relative;
     display: flex;
     flex-direction: row;
@@ -9,7 +6,6 @@
     gap: 0.5rem;
     align-items: center;
     justify-content: flex-start;
-    min-height: var(--lemon-button-height);
     padding: 0.25rem 0.75rem;
     font-size: 0.875rem;
     font-weight: 500;
@@ -23,32 +19,10 @@
     border-radius: var(--radius);
     transition: background-color 200ms ease, color 200ms ease, border 200ms ease, opacity 200ms ease,
         transform 100ms ease;
-=======
-    align-items: center;
-    appearance: none !important; // Important as this gets overridden by Ant styles...
-    background: none;
-    border-radius: var(--radius);
-    border: none;
-    cursor: pointer;
-    display: flex;
-    flex-direction: row;
 
     .posthog-3000 & {
         font-family: var(--font-title);
     }
-
-    flex-shrink: 0;
-    font-size: 0.875rem;
-    font-weight: 500;
-    gap: 0.5rem;
-    justify-content: flex-start;
-    line-height: 1.5rem;
-    padding: 0.25rem 0.75rem;
-    position: relative;
-    text-align: left;
-    transition: background-color 200ms ease, color 200ms ease, border 200ms ease, opacity 200ms ease,
-        transform 100ms ease;
-    user-select: none;
 
     .font-normal {
         font-family: var(--font-sans);
@@ -59,7 +33,6 @@
         flex: 1;
         gap: 0.5rem;
     }
->>>>>>> 266c3ff5
 
     .LemonButton__content {
         display: flex;
@@ -70,12 +43,11 @@
 
     &[aria-disabled='true']:not(.LemonButton--loading) {
         cursor: not-allowed;
+        opacity: var(--opacity-disabled);
 
         > span {
             cursor: not-allowed;
         }
-
-        opacity: var(--opacity-disabled);
     }
 
     &.LemonButton--loading {
@@ -85,11 +57,7 @@
     &.LemonButton--full-width {
         width: 100%;
         padding-right: 0.5rem;
-<<<<<<< HEAD
         padding-left: 0.5rem;
-        overflow: hidden;
-=======
->>>>>>> 266c3ff5
 
         > span,
         .LemonButton__content {
@@ -118,13 +86,7 @@
     }
 
     &.LemonButton--xsmall {
-<<<<<<< HEAD
-        --lemon-button-height: 1.5rem;
-
-=======
->>>>>>> 266c3ff5
         gap: 0.25rem;
-        padding: 0.125rem 0.375rem;
         font-size: 0.75rem;
 
         > span {
@@ -138,13 +100,7 @@
 
     &.LemonButton--small,
     .Breadcrumbs3000 & {
-<<<<<<< HEAD
-        --lemon-button-height: 2rem;
-
-=======
->>>>>>> 266c3ff5
         gap: 0.25rem;
-        padding: 0.125rem 0.5rem;
 
         > span {
             gap: 0.25rem;
@@ -156,13 +112,6 @@
     }
 
     &.LemonButton--large {
-<<<<<<< HEAD
-        --lemon-button-height: 3.5rem;
-
-        gap: 0.75rem;
-        padding: 0.5rem 1rem;
-=======
->>>>>>> 266c3ff5
         font-size: 1rem;
 
         > span {
@@ -179,11 +128,6 @@
         height: auto;
         min-height: 0;
         padding: 0;
-<<<<<<< HEAD
-        padding-right: 0;
-        padding-left: 0;
-=======
->>>>>>> 266c3ff5
 
         &.LemonButton--full-width {
             width: 100%;
@@ -193,58 +137,24 @@
     .LemonButton__icon {
         display: flex;
         flex-shrink: 0;
-<<<<<<< HEAD
-        justify-items: center;
+        place-items: center center;
         font-size: 1.5rem;
         transition: color 200ms ease;
     }
 
-    // LemonStealth has some specific styles
-    &.LemonButton--status-stealth {
-        font-weight: 400;
-        color: var(--default);
-
-        &:not([aria-disabled='true']):hover,
-        &.LemonButton--active {
-            color: inherit; // Avoid links being colored on hover
-            background: var(--primary-highlight);
-        }
-
-        &.LemonButton--active {
-            font-weight: 500;
-
-            // These buttons keep their font-weight when actve
-            &.LemonButtonWithSideAction,
-            &[role='menuitem'],
-            &[aria-haspopup='true'] {
-                font-weight: 400;
-            }
-        }
-
-        .LemonButton__icon {
-            color: var(--muted-alt);
-        }
-
-        // Secondary - outlined color style
-        &.LemonButton--secondary {
-            background: var(--bg-light);
-            border: 1px solid var(--border);
-
-            &:not([aria-disabled='true']):hover,
-            &.LemonButton--active {
-                background: var(--primary-highlight);
-                border-color: var(--primary);
-            }
-
-            &:not([aria-disabled='true']):active {
-                border-color: var(--primary-dark);
-            }
-        }
-    }
-
-=======
-        transition: color 200ms ease;
-        place-items: center center;
+    .ant-tooltip & {
+        // Buttons have an overriden style in tooltips, as they are always dark
+        &:hover {
+            background: rgb(255 255 255 / 15%) !important;
+        }
+
+        &:active {
+            background: rgb(255 255 255 / 20%) !important;
+        }
+
+        .LemonButton__icon {
+            color: #fff !important;
+        }
     }
 
     @each $status in ('primary', 'danger', 'primary-alt', 'muted') {
@@ -265,154 +175,6 @@
             }
         }
     }
-
->>>>>>> 266c3ff5
-    .ant-tooltip & {
-        // Buttons have an overriden style in tooltips, as they are always dark
-        &:hover {
-            background: rgb(255 255 255 / 15%) !important;
-        }
-
-        &:active {
-            background: rgb(255 255 255 / 20%) !important;
-        }
-
-        .LemonButton__icon {
-            color: #fff !important;
-        }
-    }
-<<<<<<< HEAD
-
-    .posthog-3000 & {
-        font-size: 0.8125rem;
-        border: none !important; // 3000 buttons never have borders
-
-        .LemonButton__icon {
-            color: var(--muted);
-        }
-
-        &.LemonButton--status-primary {
-            color: var(--muted);
-        }
-
-        &.LemonButton--status-stealth {
-            color: var(--default);
-        }
-
-        &.LemonButton--primary {
-            color: #fff;
-            background: var(--primary-3000);
-
-            &:not([aria-disabled='true']):hover,
-            &.LemonButton--active {
-                color: #fff;
-                background: var(--primary-3000-hover);
-            }
-
-            .LemonButton__icon {
-                color: #fff;
-            }
-        }
-
-        &.LemonButton--secondary {
-            color: var(--default);
-            background: var(--secondary-3000);
-
-            &:not([aria-disabled='true']):hover,
-            &.LemonButton--active {
-                color: var(--default);
-                background: var(--secondary-3000-hover);
-            }
-
-            .LemonButton__icon {
-                color: var(--default);
-            }
-        }
-
-        &:not([aria-disabled='true']):hover,
-        &.LemonButton--active {
-            color: var(--default);
-            background: var(--border);
-
-            .LemonButton__icon {
-                color: var(--default);
-            }
-        }
-
-        &:not([aria-disabled='true']):active {
-            transform: scale(calc(35 / 36));
-        }
-    }
-
-    @each $status in ('primary', 'danger', 'primary-alt', 'muted') {
-        &.LemonButton--status-#{$status} {
-            color: var(--#{$status}, var(--primary));
-
-            &:not([aria-disabled='true']):hover,
-            &.LemonButton--active {
-                background: var(--#{$status}-highlight, var(--primary-highlight));
-            }
-
-            &:not([aria-disabled='true']):active {
-                color: var(--#{$status}-dark, var(--primary-dark));
-
-                .LemonButton__icon {
-                    color: var(--#{$status}-dark, var(--primary-dark));
-                }
-            }
-
-            .LemonButton__icon {
-                color: var(--#{$status});
-            }
-
-            // Primary - blocked color style
-            &.LemonButton--primary {
-                color: #fff;
-                background: var(--#{$status});
-
-                .LemonButton__icon {
-                    color: #fff;
-                }
-
-                &:not([aria-disabled='true']):hover,
-                &.LemonButton--active {
-                    color: #fff;
-                    background: var(--#{$status}-light, var(--#{$status}));
-
-                    .LemonButton__icon {
-                        color: #fff;
-                    }
-                }
-
-                &:not([aria-disabled='true']):active {
-                    color: #fff;
-                    background: var(--#{$status}-dark, var(--#{$status}));
-
-                    .LemonButton__icon {
-                        color: #fff;
-                    }
-                }
-            }
-
-            // Secondary - outlined color style
-            &.LemonButton--secondary {
-                background: var(--bg-light);
-                border: 1px solid var(--border);
-
-                &:not([aria-disabled='true']):hover,
-                &.LemonButton--active {
-                    background: var(--#{$status}-highlight, var(--primary-highlight));
-                    border-color: var(--#{$status});
-                }
-
-                &:not([aria-disabled='true']):active {
-                    border-color: var(--#{$status}-dark, var(--status));
-                }
-            }
-        }
-    }
-=======
->>>>>>> 266c3ff5
 }
 
 .LemonButtonWithSideAction {
@@ -421,16 +183,9 @@
 
 .LemonButtonWithSideAction__spacer {
     box-sizing: content-box;
-    width: 1.5rem;
-    height: 1.5rem;
 
     &.LemonButtonWithSideAction__spacer--divider {
-<<<<<<< HEAD
-        padding-left: 0.375rem;
-=======
->>>>>>> 266c3ff5
         border-left: 1px solid currentColor;
-        opacity: 0.17;
     }
 }
 
