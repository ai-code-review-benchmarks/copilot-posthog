--- conflicted
+++ resolved
@@ -3,55 +3,38 @@
     --transition: opacity 200ms ease, transform 200ms ease;
 
     .LemonButton {
-<<<<<<< HEAD
         --lemon-button-border-width: 0;
 
-        border-width: var(--lemon-button-border-width);
-        border-style: solid;
-        border-color: transparent;
-=======
         position: relative;
->>>>>>> 36ccfe64
         min-height: 2.125rem;
         padding: 0;
         cursor: pointer;
         border-color: transparent;
         border-style: solid;
-        border-width: 0;
+        border-width: var(--lemon-button-border-width);
         border-radius: 6px;
         outline: none;
         transition: var(--transition);
 
         .LemonButton__chrome {
-<<<<<<< HEAD
-            font-size: 0.875rem;
-=======
             position: relative;
->>>>>>> 36ccfe64
             display: flex;
             flex-direction: row;
             flex-shrink: 0;
             gap: 0.5rem;
             align-items: center;
             justify-content: flex-start;
-<<<<<<< HEAD
-            background: none;
-            border-radius: 6px;
-            border-style: solid;
-            border-color: transparent;
-            border-width: var(--lemon-button-border-width);
-=======
             width: 100%;
             min-height: 2.125rem;
             padding: 0.25rem 0.75rem;
             font-size: 0.875rem;
->>>>>>> 36ccfe64
             font-weight: 500;
             line-height: 1.5rem;
             text-align: left;
             background: none;
             border-color: transparent;
             border-style: solid;
+            border-width: var(--lemon-button-border-width);
             border-radius: 6px;
             transition: var(--transition);
 
@@ -150,16 +133,10 @@
 
         &:not(.LemonButton--tertiary) {
             padding-bottom: 1px;
-            border-width: 1px;
-
-            .LemonButton__chrome {
-<<<<<<< HEAD
-                margin: 0 -1px;
-=======
->>>>>>> 36ccfe64
+
+            .LemonButton__chrome {
                 top: -1px;
                 margin: 0 -1px;
-                border-width: 1px;
             }
 
             &:not([aria-disabled='true']):hover,
@@ -183,10 +160,10 @@
             border-color: var(--primary-3000-button-border);
 
             .LemonButton__chrome {
+                font-weight: 600;
+                color: var(--text-3000-light);
                 background-color: var(--primary-3000-frame-bg-light);
                 border-color: var(--primary-3000-button-border);
-                color: var(--text-3000-light);
-                font-weight: 600;
             }
         }
 
