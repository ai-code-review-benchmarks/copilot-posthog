--- conflicted
+++ resolved
@@ -176,11 +176,7 @@
                         !children && 'LemonButton--no-content',
                         !!icon && `LemonButton--has-icon`,
                         !!sideIcon && `LemonButton--has-side-icon`,
-<<<<<<< HEAD
-                        square && `LemonButton--square`,
-=======
                         stealth && 'LemonButton--is-stealth',
->>>>>>> 3b4471eb
                         className
                     )}
                     onClick={!disabled ? onClick : undefined}
