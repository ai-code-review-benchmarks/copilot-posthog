import './LemonButton.scss'
import './LemonButtonLegacy.scss'
import './LemonButton3000.scss'

import clsx from 'clsx'
import { IconArrowDropDown, IconChevronRight } from 'lib/lemon-ui/icons'
import React, { useContext } from 'react'

import { LemonDropdown, LemonDropdownProps } from '../LemonDropdown'
import { Link } from '../Link'
import { PopoverReferenceContext } from '../Popover'
import { Spinner } from '../Spinner/Spinner'
import { Tooltip, TooltipProps } from '../Tooltip'

export type LemonButtonDropdown = Omit<LemonDropdownProps, 'children'>

export interface LemonButtonPropsBase
    // NOTE: We explicitly pick rather than omit to ensure these components aren't used incorrectly
    extends Pick<
        React.ButtonHTMLAttributes<HTMLElement>,
        | 'title'
        | 'onClick'
        | 'id'
        | 'tabIndex'
        | 'form'
        | 'onMouseDown'
        | 'onMouseEnter'
        | 'onMouseLeave'
        | 'onKeyDown'
        | 'role'
        | 'aria-haspopup'
    > {
    children?: React.ReactNode
    type?: 'primary' | 'secondary' | 'tertiary'
    /** Button color scheme. */
    status?: 'primary' | 'danger' | 'primary-alt' | 'muted' | 'stealth'
    /** Whether hover style should be applied, signaling that the button is held active in some way. */
    active?: boolean
    /** URL to link to. */
    to?: string
    /** force the "to" link to reload the page */
    disableClientSideRouting?: boolean
    /** If set clicking this button will open the page in a new tab. */
    targetBlank?: boolean
    /** External URL to link to. */
    className?: string

    /** Icon displayed on the left. */
    icon?: React.ReactElement | null
    /**
     * Icon displayed on the right.
     * If the button opens a dropdown, this icon will be a dropdown arrow by default. Set `sideIcon={null}` to disable.
     */
    sideIcon?: React.ReactElement | null
    htmlType?: 'button' | 'submit' | 'reset'
    loading?: boolean
    /** Tooltip to display on hover. */
    tooltip?: TooltipProps['title']
    tooltipPlacement?: TooltipProps['placement']
    /** Tooltip's `getPopupContainer`. **/
    getTooltipPopupContainer?: () => HTMLElement
    /** Whether the row should take up the parent's full width. */
    fullWidth?: boolean
    center?: boolean
    /** @deprecated Buttons should never be quietly disabled. Use `disabledReason` to provide an explanation instead. */
    disabled?: boolean
    /** Like plain `disabled`, except we enforce a reason to be shown in the tooltip. */
    disabledReason?: string | null | false
    noPadding?: boolean
    /** Hides the button chrome until hover. */
    stealth?: boolean
    size?: 'xsmall' | 'small' | 'medium' | 'large'
    'data-attr'?: string
    'aria-label'?: string
}

export type SideAction = Pick<
    LemonButtonProps,
    'onClick' | 'to' | 'disabled' | 'icon' | 'type' | 'tooltip' | 'data-attr' | 'aria-label' | 'status' | 'targetBlank'
> & {
    dropdown?: LemonButtonDropdown
    /**
     * Whether to show a divider between button contents and side action.
     * @default true // for non-full-width buttons
     * @default false // for full-width buttons
     */
    divider?: boolean
}

export interface LemonButtonWithoutSideActionProps extends LemonButtonPropsBase {
    sideIcon?: React.ReactElement | null
    sideAction?: null
}
/** A LemonButtonWithSideAction can't have a sideIcon - instead it has a clickable sideAction. */
export interface LemonButtonWithSideActionProps extends LemonButtonPropsBase {
    sideAction: SideAction
    sideIcon?: null
}
export type LemonButtonProps = LemonButtonWithoutSideActionProps | LemonButtonWithSideActionProps

/** Styled button. */
export const LemonButton: React.FunctionComponent<LemonButtonProps & React.RefAttributes<HTMLButtonElement>> =
    React.forwardRef(
        (
            {
                children,
                active = false,
                className,
                disabled,
                disabledReason,
                loading,
                type = 'tertiary',
                status = 'primary',
                icon,
                sideIcon,
                sideAction,
                fullWidth,
                center,
                size,
                tooltip,
                tooltipPlacement,
                stealth = false,
                htmlType = 'button',
                noPadding,
                to,
                targetBlank,
                disableClientSideRouting,
                getTooltipPopupContainer,
                onClick,
                ...buttonProps
            },
            ref
        ): JSX.Element => {
            const [popoverVisibility, popoverPlacement] = useContext(PopoverReferenceContext) || [false, null]
            const within3000PageHeader = useContext(Within3000PageHeaderContext)

            if (!active && popoverVisibility) {
                active = true
            }

            const usingSideActionDivider = sideAction && (sideAction.divider ?? !fullWidth)
            if (sideAction) {
                // Bogus `sideIcon` div prevents overflow under the side button.
                sideIcon = (
                    <span
                        className={clsx(
                            'LemonButtonWithSideAction__spacer',
                            usingSideActionDivider && 'LemonButtonWithSideAction__spacer--divider'
                        )}
                    />
                )
            } else if (popoverPlacement) {
                if (!children) {
                    if (icon === undefined) {
                        icon = popoverPlacement.startsWith('right') ? <IconChevronRight /> : <IconArrowDropDown />
                    }
                } else if (sideIcon === undefined) {
                    sideIcon = popoverPlacement.startsWith('right') ? <IconChevronRight /> : <IconArrowDropDown />
                }
            }
            if (loading) {
                icon = <Spinner textColored />
                disabled = true // Cannot interact with a loading button
            }
            if (within3000PageHeader) {
                size = 'small'
            }

            let tooltipContent: TooltipProps['title']
            if (disabledReason) {
                disabled = true // Support `disabledReason` while maintaining compatibility with `disabled`
                if (tooltipContent) {
                    tooltipContent = (
                        <>
                            {tooltip}
                            <div className="mt-1 italic">{disabledReason}</div>
                        </>
                    )
                } else {
                    tooltipContent = <span className="italic">{disabledReason}</span>
                }
            } else {
                tooltipContent = tooltip
            }

            const ButtonComponent = to ? Link : 'button'
            const linkDependentProps = to
                ? {
                      disableClientSideRouting,
                      target: targetBlank ? '_blank' : undefined,
                      to: !disabled ? to : undefined,
                  }
                : { type: htmlType }

            if (ButtonComponent === 'button' && !buttonProps['aria-label'] && typeof tooltip === 'string') {
                buttonProps['aria-label'] = tooltip
            }

            let workingButton = (
                <ButtonComponent
                    ref={ref as any}
                    className={clsx(
                        'LemonButton',
                        `LemonButton--${type}`,
                        `LemonButton--status-${status}`,
                        loading && `LemonButton--loading`,
                        noPadding && `LemonButton--no-padding`,
                        size && `LemonButton--${size}`,
                        active && 'LemonButton--active',
                        fullWidth && 'LemonButton--full-width',
                        center && 'LemonButton--centered',
                        !children && 'LemonButton--no-content',
                        !!icon && `LemonButton--has-icon`,
                        !!sideIcon && `LemonButton--has-side-icon`,
                        stealth && 'LemonButton--is-stealth',
                        className
                    )}
                    onClick={!disabled ? onClick : undefined}
                    // We are using the ARIA disabled instead of native HTML because of this:
                    // https://css-tricks.com/making-disabled-buttons-more-inclusive/
                    aria-disabled={disabled}
                    {...linkDependentProps}
                    {...buttonProps}
                >
                    <span className="LemonButton__chrome">
                        {icon ? <span className="LemonButton__icon">{icon}</span> : null}
                        {children ? <span className="LemonButton__content">{children}</span> : null}
                        {sideIcon ? <span className="LemonButton__icon">{sideIcon}</span> : null}
                    </span>
                </ButtonComponent>
            )

            if (tooltipContent) {
                workingButton = (
                    <Tooltip
                        title={tooltipContent}
                        placement={tooltipPlacement}
                        getPopupContainer={getTooltipPopupContainer}
                    >
                        {/* If the button is a `button` element and disabled, wrap it in a div so that the tooltip works */}
                        {disabled && ButtonComponent === 'button' ? <div>{workingButton}</div> : workingButton}
                    </Tooltip>
                )
            }

            if (sideAction) {
                const { dropdown: sideDropdown, divider: _, ...sideActionRest } = sideAction
                const SideComponent = sideDropdown ? LemonButtonWithDropdown : LemonButton

                workingButton = (
                    <div className={clsx('LemonButtonWithSideAction', `LemonButtonWithSideAction--${size}`)}>
                        {workingButton}
                        <div className="LemonButtonWithSideAction__side-button">
                            <SideComponent
                                // We don't want secondary style as it creates double borders
                                type={type !== 'secondary' ? type : undefined}
                                status={status}
                                dropdown={sideDropdown as LemonButtonDropdown}
                                noPadding
                                {...sideActionRest}
                            />
                        </div>
                    </div>
                )
            }

            return workingButton
        }
    )
LemonButton.displayName = 'LemonButton'

export const Within3000PageHeaderContext = React.createContext<boolean>(false)

<<<<<<< HEAD
export type SideAction = Pick<
    LemonButtonProps,
    'onClick' | 'to' | 'disabled' | 'icon' | 'type' | 'tooltip' | 'data-attr' | 'aria-label' | 'status' | 'targetBlank'
> & {
    dropdown?: LemonButtonDropdown
    /**
     * Whether to show a divider between button contents and side action.
     * @default true // for non-full-width buttons
     * @default false // for full-width buttons
     */
    divider?: boolean
}

/** A LemonButtonWithSideAction can't have a sideIcon - instead it has a clickable sideAction. */
export interface LemonButtonWithSideActionProps extends LemonButtonPropsBase {
    sideAction: SideAction
}

/**
 * Styled button with a side action on the right.
 * We can't use `LemonRow`'s `sideIcon` prop because putting `onClick` on it clashes with the parent`s `onClick`.
 */
export const LemonButtonWithSideAction: React.FunctionComponent<
    LemonButtonWithSideActionProps & React.RefAttributes<HTMLButtonElement>
> = React.forwardRef(({ sideAction, children, ...buttonProps }, ref) => {
    const { dropdown: sideDropdown, divider = !buttonProps.fullWidth, ...sideActionRest } = sideAction
    const SideComponent = sideDropdown ? LemonButtonWithDropdown : LemonButton

    return (
        <div
            className={clsx(
                'LemonButtonWithSideAction',
                buttonProps.size && `LemonButtonWithSideAction--${buttonProps.size}`
            )}
        >
            {/* Bogus `sideIcon` div prevents overflow under the side button. */}
            <LemonButton
                ref={ref}
                {...buttonProps}
                sideIcon={
                    <span
                        className={clsx(
                            'LemonButtonWithSideAction__spacer',
                            divider && 'LemonButtonWithSideAction__spacer--divider'
                        )}
                    />
                }
            >
                {children}
            </LemonButton>
            <div className="LemonButtonWithSideAction__side-button">
                <SideComponent
                    // We don't want secondary style as it creates double borders
                    type={buttonProps.type !== 'secondary' ? buttonProps.type : undefined}
                    status={buttonProps.status}
                    dropdown={sideDropdown as LemonButtonDropdown}
                    noPadding
                    {...sideActionRest}
                />
            </div>
        </div>
    )
})
LemonButtonWithSideAction.displayName = 'LemonButtonWithSideAction'

=======
>>>>>>> 6a388f2f
export interface LemonButtonWithDropdownProps extends LemonButtonPropsBase {
    dropdown: LemonButtonDropdown
    sideIcon?: React.ReactElement | null
}

/**
 * Styled button that opens a dropdown menu on click.
 * The difference vs. plain `LemonButton` is dropdown visibility being controlled internally, which is more convenient.
 * @deprecated In almost all cases you should use the newer `LemonMenu` with a `LemonButton` child.
 */
export const LemonButtonWithDropdown: React.FunctionComponent<
    LemonButtonWithDropdownProps & React.RefAttributes<HTMLButtonElement>
> = React.forwardRef(({ dropdown: dropdownProps, ...buttonProps }, ref): JSX.Element => {
    return (
        <LemonDropdown {...dropdownProps}>
            <LemonButton ref={ref} {...buttonProps} />
        </LemonDropdown>
    )
})
LemonButtonWithDropdown.displayName = 'LemonButtonWithDropdown'<|MERGE_RESOLUTION|>--- conflicted
+++ resolved
@@ -271,74 +271,6 @@
 
 export const Within3000PageHeaderContext = React.createContext<boolean>(false)
 
-<<<<<<< HEAD
-export type SideAction = Pick<
-    LemonButtonProps,
-    'onClick' | 'to' | 'disabled' | 'icon' | 'type' | 'tooltip' | 'data-attr' | 'aria-label' | 'status' | 'targetBlank'
-> & {
-    dropdown?: LemonButtonDropdown
-    /**
-     * Whether to show a divider between button contents and side action.
-     * @default true // for non-full-width buttons
-     * @default false // for full-width buttons
-     */
-    divider?: boolean
-}
-
-/** A LemonButtonWithSideAction can't have a sideIcon - instead it has a clickable sideAction. */
-export interface LemonButtonWithSideActionProps extends LemonButtonPropsBase {
-    sideAction: SideAction
-}
-
-/**
- * Styled button with a side action on the right.
- * We can't use `LemonRow`'s `sideIcon` prop because putting `onClick` on it clashes with the parent`s `onClick`.
- */
-export const LemonButtonWithSideAction: React.FunctionComponent<
-    LemonButtonWithSideActionProps & React.RefAttributes<HTMLButtonElement>
-> = React.forwardRef(({ sideAction, children, ...buttonProps }, ref) => {
-    const { dropdown: sideDropdown, divider = !buttonProps.fullWidth, ...sideActionRest } = sideAction
-    const SideComponent = sideDropdown ? LemonButtonWithDropdown : LemonButton
-
-    return (
-        <div
-            className={clsx(
-                'LemonButtonWithSideAction',
-                buttonProps.size && `LemonButtonWithSideAction--${buttonProps.size}`
-            )}
-        >
-            {/* Bogus `sideIcon` div prevents overflow under the side button. */}
-            <LemonButton
-                ref={ref}
-                {...buttonProps}
-                sideIcon={
-                    <span
-                        className={clsx(
-                            'LemonButtonWithSideAction__spacer',
-                            divider && 'LemonButtonWithSideAction__spacer--divider'
-                        )}
-                    />
-                }
-            >
-                {children}
-            </LemonButton>
-            <div className="LemonButtonWithSideAction__side-button">
-                <SideComponent
-                    // We don't want secondary style as it creates double borders
-                    type={buttonProps.type !== 'secondary' ? buttonProps.type : undefined}
-                    status={buttonProps.status}
-                    dropdown={sideDropdown as LemonButtonDropdown}
-                    noPadding
-                    {...sideActionRest}
-                />
-            </div>
-        </div>
-    )
-})
-LemonButtonWithSideAction.displayName = 'LemonButtonWithSideAction'
-
-=======
->>>>>>> 6a388f2f
 export interface LemonButtonWithDropdownProps extends LemonButtonPropsBase {
     dropdown: LemonButtonDropdown
     sideIcon?: React.ReactElement | null
