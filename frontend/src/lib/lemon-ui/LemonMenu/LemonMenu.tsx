--- conflicted
+++ resolved
@@ -49,11 +49,8 @@
             | 'sameWidth'
             | 'maxContentWidth'
             | 'visible'
-<<<<<<< HEAD
             | 'onVisibilityChange'
-=======
             | 'closeParentPopoverOnClickInside'
->>>>>>> b44dd02b
             | 'className'
         >,
         LemonMenuOverlayProps {
@@ -86,24 +83,22 @@
 }
 
 export function LemonMenuOverlay({ items, tooltipPlacement, itemsRef }: LemonMenuOverlayProps): JSX.Element {
-<<<<<<< HEAD
     const { featureFlags } = useValues(featureFlagLogic)
-    const sections = useMemo(() => standardizeIntoSections(items), [items])
+    const sectionsOrItems = useMemo(() => normalizeItems(items), [items])
 
     const buttonSize = featureFlags[FEATURE_FLAGS.POSTHOG_3000] ? 'small' : 'medium'
-
-=======
-    const sectionsOrItems = useMemo(() => normalizeItems(items), [items])
 
     return sectionsOrItems.length > 0 && isLemonMenuSection(sectionsOrItems[0]) ? (
         <LemonMenuSectionList
             sections={sectionsOrItems as LemonMenuSection[]}
+            buttonSize={buttonSize}
             tooltipPlacement={tooltipPlacement}
             itemsRef={itemsRef}
         />
     ) : (
         <LemonMenuItemList
             items={sectionsOrItems as LemonMenuItem[]}
+            buttonSize={buttonSize}
             tooltipPlacement={tooltipPlacement}
             itemsRef={itemsRef}
             itemIndexOffset={0}
@@ -113,45 +108,21 @@
 
 interface LemonMenuSectionListProps {
     sections: LemonMenuSection[]
+    buttonSize: 'small' | 'medium'
     tooltipPlacement: TooltipPlacement | undefined
     itemsRef: React.RefObject<React.RefObject<HTMLButtonElement>[]> | undefined
 }
 
-export function LemonMenuSectionList({ sections, tooltipPlacement, itemsRef }: LemonMenuSectionListProps): JSX.Element {
->>>>>>> b44dd02b
+export function LemonMenuSectionList({
+    sections,
+    buttonSize,
+    tooltipPlacement,
+    itemsRef,
+}: LemonMenuSectionListProps): JSX.Element {
     let rollingItemIndex = 0
 
     return (
         <ul>
-<<<<<<< HEAD
-            {sections.map((section, i) => (
-                <li key={i}>
-                    <section className="space-y-px">
-                        {section.title ? (
-                            typeof section.title === 'string' ? (
-                                <h5>{section.title}</h5>
-                            ) : (
-                                section.title
-                            )
-                        ) : null}
-                        <ul className="space-y-px">
-                            {section.items.map((item, index) => (
-                                <li key={index}>
-                                    <LemonMenuItemButton
-                                        item={item}
-                                        size={buttonSize}
-                                        tooltipPlacement={tooltipPlacement}
-                                        ref={itemsRef?.current?.[rollingItemIndex++]}
-                                    />
-                                </li>
-                            ))}
-                        </ul>
-                        {section.footer ? <ul>{section.footer}</ul> : null}
-                    </section>
-                    {i < sections.length - 1 ? (
-                        <LemonDivider className={buttonSize === 'small' ? 'my-1' : 'my-2'} />
-                    ) : null}
-=======
             {sections.map((section, i) => {
                 const sectionElement = (
                     <li key={i}>
@@ -165,13 +136,16 @@
                             ) : null}
                             <LemonMenuItemList
                                 items={section.items}
+                                buttonSize={buttonSize}
                                 tooltipPlacement={tooltipPlacement}
                                 itemsRef={itemsRef}
                                 itemIndexOffset={rollingItemIndex}
                             />
                             {section.footer ? <ul>{section.footer}</ul> : null}
                         </section>
-                        {i < sections.length - 1 ? <LemonDivider /> : null}
+                        {i < sections.length - 1 ? (
+                            <LemonDivider className={buttonSize === 'small' ? 'my-1' : 'my-2'} />
+                        ) : null}
                     </li>
                 )
                 rollingItemIndex += section.items.length
@@ -183,6 +157,7 @@
 
 interface LemonMenuItemListProps {
     items: LemonMenuItem[]
+    buttonSize: 'small' | 'medium'
     tooltipPlacement: TooltipPlacement | undefined
     itemsRef: React.RefObject<React.RefObject<HTMLButtonElement>[]> | undefined
     itemIndexOffset?: number
@@ -190,6 +165,7 @@
 
 export function LemonMenuItemList({
     items,
+    buttonSize,
     itemIndexOffset = 0,
     tooltipPlacement,
     itemsRef,
@@ -202,10 +178,10 @@
                 <li key={index}>
                     <LemonMenuItemButton
                         item={item}
+                        size={buttonSize}
                         tooltipPlacement={tooltipPlacement}
                         ref={itemsRef?.current?.[itemIndexOffset + rollingItemIndex++]}
                     />
->>>>>>> b44dd02b
                 </li>
             ))}
         </ul>
