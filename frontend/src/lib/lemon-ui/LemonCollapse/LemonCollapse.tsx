--- conflicted
+++ resolved
@@ -120,15 +120,11 @@
 }: LemonCollapsePanelProps): JSX.Element {
     const { height: contentHeight, ref: contentRef } = useResizeObserver({ box: 'border-box' })
 
-<<<<<<< HEAD
-    const headerProps: LemonButtonProps = typeof header === 'string' ? { children: header } : header ?? {}
-=======
     const headerProps: LemonButtonProps = React.isValidElement(header)
         ? { children: header }
         : typeof header === 'string'
         ? { children: header }
         : header ?? {}
->>>>>>> 8d0f9c23
 
     return (
         <div className="LemonCollapsePanel" aria-expanded={isExpanded}>
