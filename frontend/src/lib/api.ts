import posthog from 'posthog-js'
import {
    ActionType,
    CohortType,
    DashboardCollaboratorType,
    DashboardTemplateEditorType,
    DashboardTemplateListParams,
    DashboardTemplateType,
    DashboardType,
    DataWarehouseTable,
    DataWarehouseSavedQuery,
    EarlyAccessFeatureType,
    EventDefinition,
    EventDefinitionType,
    EventsListQueryParams,
    EventType,
    ExportedAssetType,
    FeatureFlagAssociatedRoleType,
    FeatureFlagType,
    InsightModel,
    IntegrationType,
    MediaUploadResponse,
    NewEarlyAccessFeatureType,
    NotebookType,
    OrganizationResourcePermissionType,
    OrganizationType,
    PersonListParams,
    PersonType,
    PluginLogEntry,
    PropertyDefinition,
    PropertyDefinitionType,
    RawAnnotationType,
    RoleMemberType,
    RolesListParams,
    RoleType,
    SessionRecordingPlaylistType,
    SessionRecordingSnapshotResponse,
    SessionRecordingsResponse,
    SessionRecordingType,
    SharingConfigurationType,
    SlackChannelType,
    SubscriptionType,
    Survey,
    TeamType,
    UserType,
<<<<<<< HEAD
    BatchExportConfiguration,
    BatchExportRun,
=======
    NotebookNodeType,
>>>>>>> a7db7167
} from '~/types'
import { getCurrentOrganizationId, getCurrentTeamId } from './utils/logics'
import { CheckboxValueType } from 'antd/lib/checkbox/Group'
import { LOGS_PORTION_LIMIT } from 'scenes/plugins/plugin/pluginLogsLogic'
import { toParams } from 'lib/utils'
import { DashboardPrivilegeLevel } from './constants'
import { EVENT_DEFINITIONS_PER_PAGE } from 'scenes/data-management/events/eventDefinitionsTableLogic'
import { EVENT_PROPERTY_DEFINITIONS_PER_PAGE } from 'scenes/data-management/properties/propertyDefinitionsTableLogic'
import { ActivityLogItem, ActivityScope } from 'lib/components/ActivityLog/humanizeActivity'
import { ActivityLogProps } from 'lib/components/ActivityLog/ActivityLog'
import { SavedSessionRecordingPlaylistsResult } from 'scenes/session-recordings/saved-playlists/savedSessionRecordingPlaylistsLogic'
import { QuerySchema } from '~/queries/schema'
import { decompressSync, strFromU8 } from 'fflate'
import { getCurrentExporterData } from '~/exporter/exporterViewLogic'
import { encodeParams } from 'kea-router'

export const ACTIVITY_PAGE_SIZE = 20

export interface PaginatedResponse<T> {
    results: T[]
    next?: string | null
    previous?: string | null
}

export interface CountedPaginatedResponse<T> extends PaginatedResponse<T> {
    count: number
}

export interface ActivityLogPaginatedResponse<T> extends PaginatedResponse<T> {
    total_count: number // FIXME: This is non-standard naming, DRF uses `count` and we should use that consistently
}

export interface ApiMethodOptions {
    signal?: AbortSignal
}

const CSRF_COOKIE_NAME = 'posthog_csrftoken'

export function getCookie(name: string): string | null {
    let cookieValue: string | null = null
    if (document.cookie && document.cookie !== '') {
        for (let cookie of document.cookie.split(';')) {
            cookie = cookie.trim()
            // Does this cookie string begin with the name we want?
            if (cookie.substring(0, name.length + 1) === name + '=') {
                cookieValue = decodeURIComponent(cookie.substring(name.length + 1))
                break
            }
        }
    }
    return cookieValue
}

export async function getJSONOrThrow(response: Response): Promise<any> {
    try {
        return await response.json()
    } catch (e) {
        return { statusText: response.statusText, status: response.status }
    }
}

class ApiRequest {
    private pathComponents: string[]
    private queryString: string | undefined

    constructor() {
        this.pathComponents = []
    }

    // URL assembly

    public assembleEndpointUrl(): string {
        let url = this.pathComponents.join('/')
        if (this.queryString) {
            if (!this.queryString.startsWith('?')) {
                url += '?'
            }
            url += this.queryString
        }
        return url
    }

    public assembleFullUrl(includeLeadingSlash = false): string {
        return (includeLeadingSlash ? '/api/' : 'api/') + this.assembleEndpointUrl()
    }

    // Generic endpoint composition

    private addPathComponent(component: string | number): ApiRequest {
        this.pathComponents.push(component.toString())
        return this
    }

    public withQueryString(queryString?: string | Record<string, any>): ApiRequest {
        this.queryString = typeof queryString === 'object' ? toParams(queryString) : queryString
        return this
    }

    public withAction(apiAction: string): ApiRequest {
        return this.addPathComponent(apiAction)
    }

    // API-aware endpoint composition

    // # Utils
    public current(): ApiRequest {
        return this.addPathComponent('@current')
    }

    // # Organizations
    public organizations(): ApiRequest {
        return this.addPathComponent('organizations')
    }

    public organizationsDetail(id: OrganizationType['id'] = getCurrentOrganizationId()): ApiRequest {
        return this.organizations().addPathComponent(id)
    }

    public organizationResourceAccess(): ApiRequest {
        return this.organizations().current().addPathComponent('resource_access')
    }

    public organizationResourceAccessDetail(id: OrganizationResourcePermissionType['id']): ApiRequest {
        return this.organizationResourceAccess().addPathComponent(id)
    }

    // # Projects
    public projects(): ApiRequest {
        return this.addPathComponent('projects')
    }

    public projectsDetail(id: TeamType['id'] = getCurrentTeamId()): ApiRequest {
        return this.projects().addPathComponent(id)
    }

    // # Insights
    public insights(teamId?: TeamType['id']): ApiRequest {
        return this.projectsDetail(teamId).addPathComponent('insights')
    }

    public insight(id: InsightModel['id'], teamId?: TeamType['id']): ApiRequest {
        return this.insights(teamId).addPathComponent(id)
    }

    public insightsActivity(teamId?: TeamType['id']): ApiRequest {
        return this.insights(teamId).addPathComponent('activity')
    }

    public insightSharing(id: InsightModel['id'], teamId?: TeamType['id']): ApiRequest {
        return this.insight(id, teamId).addPathComponent('sharing')
    }

    // # Plugins
    public plugins(): ApiRequest {
        return this.addPathComponent('plugins')
    }

    public pluginLogs(pluginConfigId: number): ApiRequest {
        return this.addPathComponent('plugin_configs').addPathComponent(pluginConfigId).addPathComponent('logs')
    }

    public pluginsActivity(): ApiRequest {
        return this.organizations().current().plugins().addPathComponent('activity')
    }

    // # Actions
    public actions(teamId?: TeamType['id']): ApiRequest {
        return this.projectsDetail(teamId).addPathComponent('actions')
    }

    public actionsDetail(actionId: ActionType['id'], teamId?: TeamType['id']): ApiRequest {
        return this.actions(teamId).addPathComponent(actionId)
    }

    // # Exports
    public exports(teamId?: TeamType['id']): ApiRequest {
        return this.projectsDetail(teamId).addPathComponent('exports')
    }

    public export(id: number, teamId?: TeamType['id']): ApiRequest {
        return this.exports(teamId).addPathComponent(id)
    }

    // # Events
    public events(teamId?: TeamType['id']): ApiRequest {
        return this.projectsDetail(teamId).addPathComponent('events')
    }

    public event(id: EventType['id'], teamId?: TeamType['id']): ApiRequest {
        return this.events(teamId).addPathComponent(id)
    }

    public tags(teamId?: TeamType['id']): ApiRequest {
        return this.projectsDetail(teamId).addPathComponent('tags')
    }

    // # Data management
    public eventDefinitions(teamId?: TeamType['id']): ApiRequest {
        return this.projectsDetail(teamId).addPathComponent('event_definitions')
    }

    public eventDefinitionDetail(eventDefinitionId: EventDefinition['id'], teamId?: TeamType['id']): ApiRequest {
        return this.projectsDetail(teamId).addPathComponent('event_definitions').addPathComponent(eventDefinitionId)
    }

    public propertyDefinitions(teamId?: TeamType['id']): ApiRequest {
        return this.projectsDetail(teamId).addPathComponent('property_definitions')
    }

    public propertyDefinitionDetail(
        propertyDefinitionId: PropertyDefinition['id'],
        teamId?: TeamType['id']
    ): ApiRequest {
        return this.projectsDetail(teamId)
            .addPathComponent('property_definitions')
            .addPathComponent(propertyDefinitionId)
    }

    public propertyDefinitionSeenTogether(
        eventNames: string[],
        propertyDefinitionName: PropertyDefinition['name'],
        teamId?: TeamType['id']
    ): ApiRequest {
        const queryParams = toParams({ event_names: eventNames, property_name: propertyDefinitionName }, true)

        return this.projectsDetail(teamId)
            .addPathComponent('property_definitions')
            .addPathComponent('seen_together')
            .withQueryString(queryParams)
    }

    public dataManagementActivity(teamId?: TeamType['id']): ApiRequest {
        return this.projectsDetail(teamId).addPathComponent('data_management').addPathComponent('activity')
    }

    // # Cohorts
    public cohorts(teamId?: TeamType['id']): ApiRequest {
        return this.projectsDetail(teamId).addPathComponent('cohorts')
    }

    public cohortsDetail(cohortId: CohortType['id'], teamId?: TeamType['id']): ApiRequest {
        return this.cohorts(teamId).addPathComponent(cohortId)
    }
    public cohortsDuplicate(cohortId: CohortType['id'], teamId?: TeamType['id']): ApiRequest {
        return this.cohortsDetail(cohortId, teamId).addPathComponent('duplicate_as_static_cohort')
    }

    // Recordings
    public recording(recordingId: SessionRecordingType['id'], teamId?: TeamType['id']): ApiRequest {
        return this.projectsDetail(teamId).addPathComponent('session_recordings').addPathComponent(recordingId)
    }
    public recordings(teamId?: TeamType['id']): ApiRequest {
        return this.projectsDetail(teamId).addPathComponent('session_recordings')
    }
    public recordingPlaylists(teamId?: TeamType['id']): ApiRequest {
        return this.projectsDetail(teamId).addPathComponent('session_recording_playlists')
    }
    public recordingPlaylist(
        playlistId?: SessionRecordingPlaylistType['short_id'],
        teamId?: TeamType['id']
    ): ApiRequest {
        return this.projectsDetail(teamId)
            .addPathComponent('session_recording_playlists')
            .addPathComponent(String(playlistId))
    }

    public recordingSharing(id: SessionRecordingType['id'], teamId?: TeamType['id']): ApiRequest {
        return this.recording(id, teamId).addPathComponent('sharing')
    }

    // # Dashboards
    public dashboards(teamId?: TeamType['id']): ApiRequest {
        return this.projectsDetail(teamId).addPathComponent('dashboards')
    }

    public dashboardsDetail(dashboardId: DashboardType['id'], teamId?: TeamType['id']): ApiRequest {
        return this.dashboards(teamId).addPathComponent(dashboardId)
    }

    public dashboardCollaborators(dashboardId: DashboardType['id'], teamId?: TeamType['id']): ApiRequest {
        return this.dashboardsDetail(dashboardId, teamId).addPathComponent('collaborators')
    }

    public dashboardSharing(dashboardId: DashboardType['id'], teamId?: TeamType['id']): ApiRequest {
        return this.dashboardsDetail(dashboardId, teamId).addPathComponent('sharing')
    }

    public dashboardCollaboratorsDetail(
        dashboardId: DashboardType['id'],
        userUuid: UserType['uuid'],
        teamId?: TeamType['id']
    ): ApiRequest {
        return this.dashboardCollaborators(dashboardId, teamId).addPathComponent(userUuid)
    }

    // # Dashboard templates
    public dashboardTemplates(teamId?: TeamType['id']): ApiRequest {
        return this.projectsDetail(teamId).addPathComponent('dashboard_templates')
    }

    public dashboardTemplatesDetail(
        dashboardTemplateId: DashboardTemplateType['id'],
        teamId?: TeamType['id']
    ): ApiRequest {
        return this.dashboardTemplates(teamId).addPathComponent(dashboardTemplateId)
    }

    public dashboardTemplateSchema(): ApiRequest {
        return this.dashboardTemplates().addPathComponent('json_schema')
    }

    // # Roles
    public roles(): ApiRequest {
        return this.organizations().current().addPathComponent('roles')
    }

    public rolesDetail(roleId: RoleType['id']): ApiRequest {
        return this.roles().addPathComponent(roleId)
    }

    public roleMemberships(roleId: RoleType['id']): ApiRequest {
        return this.rolesDetail(roleId).addPathComponent('role_memberships')
    }

    public roleMembershipsDetail(roleId: RoleType['id'], userUuid: UserType['uuid']): ApiRequest {
        return this.roleMemberships(roleId).addPathComponent(userUuid)
    }

    // # Persons
    public persons(teamId?: TeamType['id']): ApiRequest {
        return this.projectsDetail(teamId).addPathComponent('persons')
    }

    public person(id: string | number, teamId?: TeamType['id']): ApiRequest {
        return this.persons(teamId).addPathComponent(id)
    }

    public personActivity(id: string | number | undefined): ApiRequest {
        if (id) {
            return this.person(id).addPathComponent('activity')
        }
        return this.persons().addPathComponent('activity')
    }

    // # Annotations
    public annotations(teamId?: TeamType['id']): ApiRequest {
        return this.projectsDetail(teamId).addPathComponent('annotations')
    }

    public annotation(id: RawAnnotationType['id'], teamId?: TeamType['id']): ApiRequest {
        return this.annotations(teamId).addPathComponent(id)
    }

    // # Feature flags
    public featureFlags(teamId: TeamType['id']): ApiRequest {
        return this.projectsDetail(teamId).addPathComponent('feature_flags')
    }

    public featureFlag(id: FeatureFlagType['id'], teamId: TeamType['id']): ApiRequest {
        if (!id) {
            throw new Error('Must provide an ID for the feature flag to construct the URL')
        }
        return this.featureFlags(teamId).addPathComponent(id)
    }

    public featureFlagsActivity(id: FeatureFlagType['id'], teamId: TeamType['id']): ApiRequest {
        if (id) {
            return this.featureFlag(id, teamId).addPathComponent('activity')
        }
        return this.featureFlags(teamId).addPathComponent('activity')
    }

    // # Features
    public earlyAccessFeatures(teamId?: TeamType['id']): ApiRequest {
        return this.projectsDetail(teamId).addPathComponent('early_access_feature')
    }

    public earlyAccessFeature(id: EarlyAccessFeatureType['id'], teamId?: TeamType['id']): ApiRequest {
        return this.earlyAccessFeatures(teamId).addPathComponent(id)
    }

    // # Surveys
    public surveys(teamId?: TeamType['id']): ApiRequest {
        return this.projectsDetail(teamId).addPathComponent('surveys')
    }

    public survey(id: Survey['id'], teamId?: TeamType['id']): ApiRequest {
        return this.surveys(teamId).addPathComponent(id)
    }

    // # Warehouse
    public dataWarehouseTables(teamId?: TeamType['id']): ApiRequest {
        return this.projectsDetail(teamId).addPathComponent('warehouse_table')
    }
    public dataWarehouseTable(id: DataWarehouseTable['id'], teamId?: TeamType['id']): ApiRequest {
        return this.dataWarehouseTables(teamId).addPathComponent(id)
    }

    // # Warehouse view
    public dataWarehouseSavedQueries(teamId?: TeamType['id']): ApiRequest {
        return this.projectsDetail(teamId).addPathComponent('warehouse_saved_query')
    }
    public dataWarehouseSavedQuery(id: DataWarehouseSavedQuery['id'], teamId?: TeamType['id']): ApiRequest {
        return this.dataWarehouseSavedQueries(teamId).addPathComponent(id)
    }

    // # Subscriptions
    public subscriptions(teamId?: TeamType['id']): ApiRequest {
        return this.projectsDetail(teamId).addPathComponent('subscriptions')
    }

    public subscription(id: SubscriptionType['id'], teamId?: TeamType['id']): ApiRequest {
        return this.subscriptions(teamId).addPathComponent(id)
    }

    // # Integrations
    public integrations(teamId?: TeamType['id']): ApiRequest {
        return this.projectsDetail(teamId).addPathComponent('integrations')
    }

    public integration(id: IntegrationType['id'], teamId?: TeamType['id']): ApiRequest {
        return this.integrations(teamId).addPathComponent(id)
    }

    public integrationSlackChannels(id: IntegrationType['id'], teamId?: TeamType['id']): ApiRequest {
        return this.integrations(teamId).addPathComponent(id).addPathComponent('channels')
    }

    public media(teamId?: TeamType['id']): ApiRequest {
        return this.projectsDetail(teamId).addPathComponent('uploaded_media')
    }

    // Resource Access Permissions

    public featureFlagAccessPermissions(flagId: FeatureFlagType['id']): ApiRequest {
        return this.featureFlag(flagId, getCurrentTeamId()).addPathComponent('role_access')
    }

    public featureFlagAccessPermissionsDetail(
        flagId: FeatureFlagType['id'],
        id: FeatureFlagAssociatedRoleType['id']
    ): ApiRequest {
        return this.featureFlagAccessPermissions(flagId).addPathComponent(id)
    }

    // # Queries
    public query(teamId?: TeamType['id']): ApiRequest {
        return this.projectsDetail(teamId).addPathComponent('query')
    }

    // Notebooks
    public notebooks(teamId?: TeamType['id']): ApiRequest {
        return this.projectsDetail(teamId).addPathComponent('notebooks')
    }

    public notebook(id: NotebookType['short_id'], teamId?: TeamType['id']): ApiRequest {
        return this.notebooks(teamId).addPathComponent(id)
    }

    // Batch Exports
    public batchExports(teamId?: TeamType['id']): ApiRequest {
        return this.projectsDetail(teamId).addPathComponent('batch_exports')
    }

    public batchExport(id: BatchExportConfiguration['id'], teamId?: TeamType['id']): ApiRequest {
        return this.batchExports(teamId).addPathComponent(id)
    }

    public batchExportRuns(id: BatchExportConfiguration['id'], teamId?: TeamType['id']): ApiRequest {
        return this.batchExports(teamId).addPathComponent(id).addPathComponent('runs')
    }

    public batchExportRun(
        id: BatchExportConfiguration['id'],
        runId: BatchExportRun['id'],
        teamId?: TeamType['id']
    ): ApiRequest {
        return this.batchExportRuns(id, teamId).addPathComponent(runId)
    }

    // Request finalization
    public async get(options?: ApiMethodOptions): Promise<any> {
        return await api.get(this.assembleFullUrl(), options)
    }

    public async getResponse(options?: ApiMethodOptions): Promise<Response> {
        return await api.getResponse(this.assembleFullUrl(), options)
    }

    public async update(options?: ApiMethodOptions & { data: any }): Promise<any> {
        return await api.update(this.assembleFullUrl(), options?.data, options)
    }

    public async create(options?: ApiMethodOptions & { data: any }): Promise<any> {
        return await api.create(this.assembleFullUrl(), options?.data, options)
    }

    public async delete(): Promise<any> {
        return await api.delete(this.assembleFullUrl())
    }
}

const normalizeUrl = (url: string): string => {
    if (url.indexOf('http') !== 0) {
        if (!url.startsWith('/')) {
            url = '/' + url
        }

        url = url + (url.indexOf('?') === -1 && url[url.length - 1] !== '/' ? '/' : '')
    }
    return url
}

const prepareUrl = (url: string): string => {
    let output = normalizeUrl(url)

    const exporterContext = getCurrentExporterData()

    if (exporterContext && exporterContext.accessToken) {
        output =
            output +
            (output.indexOf('?') === -1 ? '?' : '&') +
            encodeParams({
                sharing_access_token: exporterContext.accessToken,
            })
    }

    return output
}

const PROJECT_ID_REGEX = /\/api\/projects\/(\w+)(?:$|[/?#])/

const ensureProjectIdNotInvalid = (url: string): void => {
    const projectIdMatch = PROJECT_ID_REGEX.exec(url)
    if (projectIdMatch) {
        const projectId = projectIdMatch[1].trim()
        if (projectId === 'null' || projectId === 'undefined') {
            throw { status: 0, detail: 'Cannot make request - project ID is unknown.' }
        }
    }
}

const api = {
    actions: {
        async get(actionId: ActionType['id']): Promise<ActionType> {
            return await new ApiRequest().actionsDetail(actionId).get()
        },
        async create(actionData: Partial<ActionType>, temporaryToken?: string): Promise<ActionType> {
            return await new ApiRequest()
                .actions()
                .withQueryString(temporaryToken ? `temporary_token=${temporaryToken}` : '')
                .create({ data: actionData })
        },
        async update(
            actionId: ActionType['id'],
            actionData: Partial<ActionType>,
            temporaryToken?: string
        ): Promise<ActionType> {
            return await new ApiRequest()
                .actionsDetail(actionId)
                .withQueryString(temporaryToken ? `temporary_token=${temporaryToken}` : '')
                .update({ data: actionData })
        },
        async list(params?: string): Promise<PaginatedResponse<ActionType>> {
            return await new ApiRequest().actions().withQueryString(params).get()
        },
        async getCount(actionId: ActionType['id']): Promise<number> {
            return (await new ApiRequest().actionsDetail(actionId).withAction('count').get()).count
        },
        determineDeleteEndpoint(): string {
            return new ApiRequest().actions().assembleEndpointUrl()
        },
    },

    activity: {
        list(
            activityLogProps: ActivityLogProps,
            page: number = 1,
            teamId: TeamType['id'] = getCurrentTeamId()
        ): Promise<ActivityLogPaginatedResponse<ActivityLogItem>> {
            const requestForScope: Record<ActivityScope, (props: ActivityLogProps) => ApiRequest | null> = {
                [ActivityScope.FEATURE_FLAG]: (props) => {
                    return new ApiRequest().featureFlagsActivity((props.id ?? null) as number | null, teamId)
                },
                [ActivityScope.PERSON]: (props) => {
                    return new ApiRequest().personActivity(props.id)
                },
                [ActivityScope.INSIGHT]: () => {
                    return new ApiRequest().insightsActivity(teamId)
                },
                [ActivityScope.PLUGIN]: () => {
                    return new ApiRequest().pluginsActivity()
                },
                [ActivityScope.PLUGIN_CONFIG]: () => {
                    return new ApiRequest().pluginsActivity()
                },
                [ActivityScope.DATA_MANAGEMENT]: () => {
                    return new ApiRequest().dataManagementActivity()
                },
                [ActivityScope.EVENT_DEFINITION]: () => {
                    // TODO allow someone to load _only_ event definitions?
                    return new ApiRequest().dataManagementActivity()
                },
                [ActivityScope.PROPERTY_DEFINITION]: () => {
                    // TODO allow someone to load _only_ property definitions?
                    return new ApiRequest().dataManagementActivity()
                },
                [ActivityScope.NOTEBOOK]: () => {
                    // not implemented
                    return null
                },
            }

            const pagingParameters = { page: page || 1, limit: ACTIVITY_PAGE_SIZE }
            const request = requestForScope[activityLogProps.scope](activityLogProps)
            return request !== null
                ? request.withQueryString(toParams(pagingParameters)).get()
                : Promise.resolve({ results: [], count: 0 })
        },
    },

    exports: {
        determineExportUrl(exportId: number, teamId: TeamType['id'] = getCurrentTeamId()): string {
            return new ApiRequest()
                .export(exportId, teamId)
                .withAction('content')
                .withQueryString('download=true')
                .assembleFullUrl(true)
        },

        async create(
            data: Partial<ExportedAssetType>,
            params: Record<string, any> = {},
            teamId: TeamType['id'] = getCurrentTeamId()
        ): Promise<ExportedAssetType> {
            return new ApiRequest().exports(teamId).withQueryString(toParams(params)).create({ data })
        },

        async get(id: number, teamId: TeamType['id'] = getCurrentTeamId()): Promise<ExportedAssetType> {
            return new ApiRequest().export(id, teamId).get()
        },
    },

    events: {
        async get(
            id: EventType['id'],
            includePerson: boolean = false,
            teamId: TeamType['id'] = getCurrentTeamId()
        ): Promise<EventType> {
            let apiRequest = new ApiRequest().event(id, teamId)
            if (includePerson) {
                apiRequest = apiRequest.withQueryString(toParams({ include_person: true }))
            }
            return await apiRequest.get()
        },
        async list(
            filters: EventsListQueryParams,
            limit: number = 100,
            teamId: TeamType['id'] = getCurrentTeamId()
        ): Promise<PaginatedResponse<EventType>> {
            const params: EventsListQueryParams = { ...filters, limit, orderBy: filters.orderBy ?? ['-timestamp'] }
            return new ApiRequest().events(teamId).withQueryString(toParams(params)).get()
        },
        determineListEndpoint(
            filters: EventsListQueryParams,
            limit: number = 100,
            teamId: TeamType['id'] = getCurrentTeamId()
        ): string {
            const params: EventsListQueryParams = { ...filters, limit }
            return new ApiRequest().events(teamId).withQueryString(toParams(params)).assembleFullUrl()
        },
    },

    tags: {
        async list(teamId: TeamType['id'] = getCurrentTeamId()): Promise<string[]> {
            return new ApiRequest().tags(teamId).get()
        },
    },

    eventDefinitions: {
        async get({ eventDefinitionId }: { eventDefinitionId: EventDefinition['id'] }): Promise<EventDefinition> {
            return new ApiRequest().eventDefinitionDetail(eventDefinitionId).get()
        },
        async update({
            eventDefinitionId,
            eventDefinitionData,
        }: {
            eventDefinitionId: EventDefinition['id']
            eventDefinitionData: Partial<Omit<EventDefinition, 'owner'> & { owner: number | null }>
        }): Promise<EventDefinition> {
            return new ApiRequest().eventDefinitionDetail(eventDefinitionId).update({ data: eventDefinitionData })
        },
        async delete({ eventDefinitionId }: { eventDefinitionId: EventDefinition['id'] }): Promise<void> {
            return new ApiRequest().eventDefinitionDetail(eventDefinitionId).delete()
        },
        async list({
            limit = EVENT_DEFINITIONS_PER_PAGE,
            teamId = getCurrentTeamId(),
            ...params
        }: {
            limit?: number
            offset?: number
            teamId?: TeamType['id']
            event_type?: EventDefinitionType
            search?: string
        }): Promise<CountedPaginatedResponse<EventDefinition>> {
            return new ApiRequest()
                .eventDefinitions(teamId)
                .withQueryString(toParams({ limit, ...params }))
                .get()
        },
        determineListEndpoint({
            limit = EVENT_DEFINITIONS_PER_PAGE,
            teamId = getCurrentTeamId(),
            ...params
        }: {
            limit?: number
            offset?: number
            teamId?: TeamType['id']
            event_type?: EventDefinitionType
            search?: string
        }): string {
            return new ApiRequest()
                .eventDefinitions(teamId)
                .withQueryString(toParams({ limit, ...params }))
                .assembleFullUrl()
        },
    },

    propertyDefinitions: {
        async get({
            propertyDefinitionId,
        }: {
            propertyDefinitionId: PropertyDefinition['id']
        }): Promise<PropertyDefinition> {
            return new ApiRequest().propertyDefinitionDetail(propertyDefinitionId).get()
        },
        async seenTogether({
            eventNames,
            propertyDefinitionName,
        }: {
            eventNames: string[]
            propertyDefinitionName: PropertyDefinition['name']
        }): Promise<Record<string, boolean>> {
            return new ApiRequest().propertyDefinitionSeenTogether(eventNames, propertyDefinitionName).get()
        },
        async update({
            propertyDefinitionId,
            propertyDefinitionData,
        }: {
            propertyDefinitionId: PropertyDefinition['id']
            propertyDefinitionData: Partial<PropertyDefinition>
        }): Promise<PropertyDefinition> {
            return new ApiRequest()
                .propertyDefinitionDetail(propertyDefinitionId)
                .update({ data: propertyDefinitionData })
        },
        async delete({ propertyDefinitionId }: { propertyDefinitionId: PropertyDefinition['id'] }): Promise<void> {
            return new ApiRequest().propertyDefinitionDetail(propertyDefinitionId).delete()
        },
        async list({
            limit = EVENT_PROPERTY_DEFINITIONS_PER_PAGE,
            teamId = getCurrentTeamId(),
            ...params
        }: {
            event_names?: string[]
            excluded_properties?: string[]
            properties?: string[]
            filter_by_event_names?: boolean
            type?: PropertyDefinitionType
            limit?: number
            offset?: number
            search?: string
            teamId?: TeamType['id']
        }): Promise<CountedPaginatedResponse<PropertyDefinition>> {
            return new ApiRequest()
                .propertyDefinitions(teamId)
                .withQueryString(
                    toParams({
                        limit,
                        ...params,
                        ...(params.properties ? { properties: params.properties.join(',') } : {}),
                    })
                )
                .get()
        },
        determineListEndpoint({
            limit = EVENT_PROPERTY_DEFINITIONS_PER_PAGE,
            teamId = getCurrentTeamId(),
            ...params
        }: {
            event_names?: string[]
            excluded_properties?: string[]
            filter_by_event_names?: boolean
            is_feature_flag?: boolean
            limit?: number
            offset?: number
            search?: string
            teamId?: TeamType['id']
            type?: PropertyDefinitionType
            group_type_index?: number
        }): string {
            return new ApiRequest()
                .propertyDefinitions(teamId)
                .withQueryString(
                    toParams({
                        limit,
                        ...params,
                    })
                )
                .assembleFullUrl()
        },
    },

    cohorts: {
        async get(cohortId: CohortType['id']): Promise<CohortType> {
            return await new ApiRequest().cohortsDetail(cohortId).get()
        },
        async create(cohortData: Partial<CohortType>, filterParams?: string): Promise<CohortType> {
            return await new ApiRequest().cohorts().withQueryString(filterParams).create({ data: cohortData })
        },
        async update(
            cohortId: CohortType['id'],
            cohortData: Partial<CohortType>,
            filterParams?: string
        ): Promise<CohortType> {
            return await new ApiRequest()
                .cohortsDetail(cohortId)
                .withQueryString(filterParams)
                .update({ data: cohortData })
        },
        async duplicate(cohortId: CohortType['id']): Promise<CohortType> {
            return await new ApiRequest().cohortsDuplicate(cohortId).get()
        },
        async list(): Promise<PaginatedResponse<CohortType>> {
            // TODO: Remove hard limit and paginate cohorts
            return await new ApiRequest().cohorts().withQueryString('limit=600').get()
        },
        determineDeleteEndpoint(): string {
            return new ApiRequest().cohorts().assembleEndpointUrl()
        },
        determineListUrl(cohortId: number | 'new', params: PersonListParams): string {
            return `/api/cohort/${cohortId}/persons?${toParams(params)}`
        },
    },

    dashboards: {
        collaborators: {
            async list(dashboardId: DashboardType['id']): Promise<DashboardCollaboratorType[]> {
                return await new ApiRequest().dashboardCollaborators(dashboardId).get()
            },
            async create(
                dashboardId: DashboardType['id'],
                userUuid: UserType['uuid'],
                level: DashboardPrivilegeLevel
            ): Promise<DashboardCollaboratorType> {
                return await new ApiRequest().dashboardCollaborators(dashboardId).create({
                    data: {
                        user_uuid: userUuid,
                        level,
                    },
                })
            },
            async delete(dashboardId: DashboardType['id'], userUuid: UserType['uuid']): Promise<void> {
                return await new ApiRequest().dashboardCollaboratorsDetail(dashboardId, userUuid).delete()
            },
        },
    },

    dashboardTemplates: {
        async list(params: DashboardTemplateListParams = {}): Promise<PaginatedResponse<DashboardTemplateType>> {
            return await new ApiRequest().dashboardTemplates().withQueryString(toParams(params)).get()
        },

        async get(dashboardTemplateId: DashboardTemplateType['id']): Promise<DashboardTemplateType> {
            return await new ApiRequest().dashboardTemplatesDetail(dashboardTemplateId).get()
        },

        async create(dashboardTemplateData: DashboardTemplateEditorType): Promise<DashboardTemplateType> {
            return await new ApiRequest().dashboardTemplates().create({ data: dashboardTemplateData })
        },

        async update(
            dashboardTemplateId: string,
            dashboardTemplateData: Partial<DashboardTemplateEditorType>
        ): Promise<DashboardTemplateType> {
            return await new ApiRequest()
                .dashboardTemplatesDetail(dashboardTemplateId)
                .update({ data: dashboardTemplateData })
        },

        async delete(dashboardTemplateId: string): Promise<void> {
            // soft delete
            return await new ApiRequest().dashboardTemplatesDetail(dashboardTemplateId).update({
                data: {
                    deleted: true,
                },
            })
        },
        async getSchema(): Promise<Record<string, any>> {
            return await new ApiRequest().dashboardTemplateSchema().get()
        },
        determineSchemaUrl(): string {
            return new ApiRequest().dashboardTemplateSchema().assembleFullUrl()
        },
    },

    resourceAccessPermissions: {
        featureFlags: {
            async create(featureFlagId: number, roleId: RoleType['id']): Promise<FeatureFlagAssociatedRoleType> {
                return await new ApiRequest().featureFlagAccessPermissions(featureFlagId).create({
                    data: {
                        role_id: roleId,
                    },
                })
            },
            async list(featureFlagId: number): Promise<PaginatedResponse<FeatureFlagAssociatedRoleType>> {
                return await new ApiRequest().featureFlagAccessPermissions(featureFlagId).get()
            },

            async delete(
                featureFlagId: number,
                id: FeatureFlagAssociatedRoleType['id']
            ): Promise<PaginatedResponse<FeatureFlagAssociatedRoleType>> {
                return await new ApiRequest().featureFlagAccessPermissionsDetail(featureFlagId, id).delete()
            },
        },
    },

    roles: {
        async get(roleId: RoleType['id']): Promise<RoleType> {
            return await new ApiRequest().rolesDetail(roleId).get()
        },
        async list(params: RolesListParams = {}): Promise<PaginatedResponse<RoleType>> {
            return await new ApiRequest().roles().withQueryString(toParams(params)).get()
        },
        async delete(roleId: RoleType['id']): Promise<void> {
            return await new ApiRequest().rolesDetail(roleId).delete()
        },
        async create(roleName: RoleType['name']): Promise<RoleType> {
            return await new ApiRequest().roles().create({
                data: {
                    name: roleName,
                },
            })
        },
        async update(roleId: RoleType['id'], roleData: Partial<RoleType>): Promise<RoleType> {
            return await new ApiRequest().rolesDetail(roleId).update({ data: roleData })
        },
        members: {
            async list(roleId: RoleType['id']): Promise<PaginatedResponse<RoleMemberType>> {
                return await new ApiRequest().roleMemberships(roleId).get()
            },
            async create(roleId: RoleType['id'], userUuid: UserType['uuid']): Promise<RoleMemberType> {
                return await new ApiRequest().roleMemberships(roleId).create({
                    data: {
                        user_uuid: userUuid,
                    },
                })
            },
            async get(roleId: RoleType['id'], userUuid: UserType['uuid']): Promise<void> {
                return await new ApiRequest().roleMembershipsDetail(roleId, userUuid).get()
            },
            async delete(roleId: RoleType['id'], userUuid: UserType['uuid']): Promise<void> {
                return await new ApiRequest().roleMembershipsDetail(roleId, userUuid).delete()
            },
        },
    },

    persons: {
        async update(id: number, person: Partial<PersonType>): Promise<PersonType> {
            return new ApiRequest().person(id).update({ data: person })
        },
        async updateProperty(id: string, property: string, value: any): Promise<void> {
            return new ApiRequest()
                .person(id)
                .withAction('update_property')
                .create({
                    data: {
                        key: property,
                        value: value,
                    },
                })
        },
        async deleteProperty(id: string, property: string): Promise<void> {
            return new ApiRequest()
                .person(id)
                .withAction('delete_property')
                .create({
                    data: {
                        $unset: property,
                    },
                })
        },
        async list(params: PersonListParams = {}): Promise<CountedPaginatedResponse<PersonType>> {
            return await new ApiRequest().persons().withQueryString(toParams(params)).get()
        },
        determineListUrl(params: PersonListParams = {}): string {
            return new ApiRequest().persons().withQueryString(toParams(params)).assembleFullUrl()
        },
    },

    sharing: {
        async get({
            dashboardId,
            insightId,
            recordingId,
        }: {
            dashboardId?: DashboardType['id']
            insightId?: InsightModel['id']
            recordingId?: SessionRecordingType['id']
        }): Promise<SharingConfigurationType | null> {
            return dashboardId
                ? new ApiRequest().dashboardSharing(dashboardId).get()
                : insightId
                ? new ApiRequest().insightSharing(insightId).get()
                : recordingId
                ? new ApiRequest().recordingSharing(recordingId).get()
                : null
        },

        async update(
            {
                dashboardId,
                insightId,
                recordingId,
            }: {
                dashboardId?: DashboardType['id']
                insightId?: InsightModel['id']
                recordingId?: SessionRecordingType['id']
            },
            data: Partial<SharingConfigurationType>
        ): Promise<SharingConfigurationType | null> {
            return dashboardId
                ? new ApiRequest().dashboardSharing(dashboardId).update({ data })
                : insightId
                ? new ApiRequest().insightSharing(insightId).update({ data })
                : recordingId
                ? new ApiRequest().recordingSharing(recordingId).update({ data })
                : null
        },
    },

    pluginLogs: {
        async search(
            pluginConfigId: number,
            currentTeamId: number | null,
            searchTerm: string | null = null,
            typeFilters: CheckboxValueType[] = [],
            trailingEntry: PluginLogEntry | null = null,
            leadingEntry: PluginLogEntry | null = null
        ): Promise<PluginLogEntry[]> {
            const params = toParams(
                {
                    limit: LOGS_PORTION_LIMIT,
                    type_filter: typeFilters,
                    search: searchTerm || undefined,
                    before: trailingEntry?.timestamp,
                    after: leadingEntry?.timestamp,
                },
                true
            )

            const response = await new ApiRequest()
                .projectsDetail(currentTeamId || undefined)
                .pluginLogs(pluginConfigId)
                .withQueryString(params)
                .get()

            return response.results
        },
    },

    annotations: {
        async get(annotationId: RawAnnotationType['id']): Promise<RawAnnotationType> {
            return await new ApiRequest().annotation(annotationId).get()
        },
        async update(
            annotationId: RawAnnotationType['id'],
            data: Pick<RawAnnotationType, 'date_marker' | 'scope' | 'content' | 'dashboard_item'>
        ): Promise<RawAnnotationType> {
            return await new ApiRequest().annotation(annotationId).update({ data })
        },
        async list(params?: { limit?: number; offset?: number }): Promise<PaginatedResponse<RawAnnotationType>> {
            return await new ApiRequest()
                .annotations()
                .withQueryString({
                    limit: params?.limit,
                    offset: params?.offset,
                })
                .get()
        },
        async create(
            data: Pick<RawAnnotationType, 'date_marker' | 'scope' | 'content' | 'dashboard_item'>
        ): Promise<RawAnnotationType> {
            return await new ApiRequest().annotations().create({ data })
        },
        determineDeleteEndpoint(): string {
            return new ApiRequest().annotations().assembleEndpointUrl()
        },
    },

    recordings: {
        async list(params: string): Promise<SessionRecordingsResponse> {
            return await new ApiRequest().recordings().withQueryString(params).get()
        },
        async get(recordingId: SessionRecordingType['id'], params: string): Promise<SessionRecordingType> {
            return await new ApiRequest().recording(recordingId).withQueryString(params).get()
        },

        async delete(recordingId: SessionRecordingType['id']): Promise<{ success: boolean }> {
            return await new ApiRequest().recording(recordingId).delete()
        },

        async listSnapshots(
            recordingId: SessionRecordingType['id'],
            params: string
        ): Promise<SessionRecordingSnapshotResponse> {
            return await new ApiRequest().recording(recordingId).withAction('snapshots').withQueryString(params).get()
        },

        async getBlobSnapshots(recordingId: SessionRecordingType['id'], blobKey: string): Promise<string[]> {
            const response = await new ApiRequest()
                .recording(recordingId)
                .withAction('snapshots')
                .withQueryString(toParams({ source: 'blob', blob_key: blobKey, version: '2' }))
                .getResponse()

            try {
                const textLines = await response.text()

                if (textLines) {
                    return textLines.split('\n')
                }
            } catch (e) {
                // Must be gzipped
            }

            const contentBuffer = new Uint8Array(await response.arrayBuffer())
            return strFromU8(decompressSync(contentBuffer)).trim().split('\n')
        },

        async updateRecording(
            recordingId: SessionRecordingType['id'],
            recording: Partial<SessionRecordingType>,
            params?: string
        ): Promise<SessionRecordingType> {
            return await new ApiRequest().recording(recordingId).withQueryString(params).update({ data: recording })
        },
        async listPlaylists(params: string): Promise<SavedSessionRecordingPlaylistsResult> {
            return await new ApiRequest().recordingPlaylists().withQueryString(params).get()
        },
        async getPlaylist(playlistId: SessionRecordingPlaylistType['short_id']): Promise<SessionRecordingPlaylistType> {
            return await new ApiRequest().recordingPlaylist(playlistId).get()
        },
        async createPlaylist(playlist: Partial<SessionRecordingPlaylistType>): Promise<SessionRecordingPlaylistType> {
            return await new ApiRequest().recordingPlaylists().create({ data: playlist })
        },
        async updatePlaylist(
            playlistId: SessionRecordingPlaylistType['short_id'],
            playlist: Partial<SessionRecordingPlaylistType>
        ): Promise<SessionRecordingPlaylistType> {
            return await new ApiRequest().recordingPlaylist(playlistId).update({ data: playlist })
        },

        async listPlaylistRecordings(
            playlistId: SessionRecordingPlaylistType['short_id'],
            params: string
        ): Promise<SessionRecordingsResponse> {
            return await new ApiRequest()
                .recordingPlaylist(playlistId)
                .withAction('recordings')
                .withQueryString(params)
                .get()
        },

        async addRecordingToPlaylist(
            playlistId: SessionRecordingPlaylistType['short_id'],
            session_recording_id: SessionRecordingType['id']
        ): Promise<SessionRecordingPlaylistType> {
            return await new ApiRequest()
                .recordingPlaylist(playlistId)
                .withAction('recordings')
                .withAction(session_recording_id)
                .create()
        },

        async removeRecordingFromPlaylist(
            playlistId: SessionRecordingPlaylistType['short_id'],
            session_recording_id: SessionRecordingType['id']
        ): Promise<SessionRecordingPlaylistType> {
            return await new ApiRequest()
                .recordingPlaylist(playlistId)
                .withAction('recordings')
                .withAction(session_recording_id)
                .delete()
        },
    },

    notebooks: {
        async get(notebookId: NotebookType['short_id']): Promise<NotebookType> {
            return await new ApiRequest().notebook(notebookId).get()
        },
        async update(
            notebookId: NotebookType['short_id'],
            data: Pick<NotebookType, 'version' | 'content' | 'title'>
        ): Promise<NotebookType> {
            return await new ApiRequest().notebook(notebookId).update({ data })
        },
        async list(
            contains?: { type: NotebookNodeType; attrs: Record<string, string> }[]
        ): Promise<PaginatedResponse<NotebookType>> {
            // TODO attrs can be a union of types like NotebookNodeRecordingAttributes
            const apiRequest = new ApiRequest().notebooks()
            if (!!contains?.length) {
                const containsString = contains
                    .map(({ type, attrs }) => {
                        const target = type.replace(/^ph-/, '')
                        if (target === 'recording') {
                            return `${target}:${attrs['id']}`
                        } else {
                            // TODO add support for other types
                            return ''
                        }
                    })
                    .join(',')
                apiRequest.withQueryString({ contains: containsString })
            }
            return await apiRequest.get()
        },
        async create(data?: Pick<NotebookType, 'content' | 'title'>): Promise<NotebookType> {
            return await new ApiRequest().notebooks().create({ data })
        },
        async delete(notebookId: NotebookType['short_id']): Promise<NotebookType> {
            return await new ApiRequest().notebook(notebookId).delete()
        },
    },

    batchExports: {
        async list(params: Record<string, any> = {}): Promise<CountedPaginatedResponse<BatchExportConfiguration>> {
            return await new ApiRequest().batchExports().withQueryString(toParams(params)).get()
        },
        async get(id: BatchExportConfiguration['id']): Promise<BatchExportConfiguration> {
            return await new ApiRequest().batchExport(id).get()
        },
        async update(
            id: BatchExportConfiguration['id'],
            data: Partial<BatchExportConfiguration>
        ): Promise<BatchExportConfiguration> {
            return await new ApiRequest().batchExport(id).update({ data })
        },

        async create(data?: Partial<BatchExportConfiguration>): Promise<BatchExportConfiguration> {
            return await new ApiRequest().batchExports().create({ data })
        },
        async delete(id: BatchExportConfiguration['id']): Promise<BatchExportConfiguration> {
            return await new ApiRequest().batchExport(id).delete()
        },

        async pause(id: BatchExportConfiguration['id']): Promise<BatchExportConfiguration> {
            return await new ApiRequest().batchExport(id).withAction('pause').create()
        },

        async unpause(id: BatchExportConfiguration['id']): Promise<BatchExportConfiguration> {
            return await new ApiRequest().batchExport(id).withAction('unpause').create()
        },

        async listRuns(
            id: BatchExportConfiguration['id'],
            params: Record<string, any> = {}
        ): Promise<PaginatedResponse<BatchExportRun>> {
            return await new ApiRequest().batchExportRuns(id).withQueryString(toParams(params)).get()
        },
        async createBackfill(
            id: BatchExportConfiguration['id'],
            data: Pick<BatchExportConfiguration, 'start_at' | 'end_at'>
        ): Promise<BatchExportRun> {
            return await new ApiRequest().batchExport(id).withAction('backfill').create({ data })
        },
    },

    earlyAccessFeatures: {
        async get(featureId: EarlyAccessFeatureType['id']): Promise<EarlyAccessFeatureType> {
            return await new ApiRequest().earlyAccessFeature(featureId).get()
        },
        async create(data: NewEarlyAccessFeatureType): Promise<EarlyAccessFeatureType> {
            return await new ApiRequest().earlyAccessFeatures().create({ data })
        },
        async delete(featureId: EarlyAccessFeatureType['id']): Promise<void> {
            await new ApiRequest().earlyAccessFeature(featureId).delete()
        },
        async update(
            featureId: EarlyAccessFeatureType['id'],
            data: Pick<EarlyAccessFeatureType, 'name' | 'description' | 'stage' | 'documentation_url'>
        ): Promise<EarlyAccessFeatureType> {
            return await new ApiRequest().earlyAccessFeature(featureId).update({ data })
        },
        async list(): Promise<PaginatedResponse<EarlyAccessFeatureType>> {
            return await new ApiRequest().earlyAccessFeatures().get()
        },
    },

    surveys: {
        async list(): Promise<PaginatedResponse<Survey>> {
            return await new ApiRequest().surveys().get()
        },
        async get(surveyId: Survey['id']): Promise<Survey> {
            return await new ApiRequest().survey(surveyId).get()
        },
        async create(data: Partial<Survey>): Promise<Survey> {
            return await new ApiRequest().surveys().create({ data })
        },
        async delete(surveyId: Survey['id']): Promise<void> {
            await new ApiRequest().survey(surveyId).delete()
        },
        async update(surveyId: Survey['id'], data: Partial<Survey>): Promise<Survey> {
            return await new ApiRequest().survey(surveyId).update({ data })
        },
    },

    dataWarehouseTables: {
        async list(): Promise<PaginatedResponse<DataWarehouseTable>> {
            return await new ApiRequest().dataWarehouseTables().get()
        },
        async get(tableId: DataWarehouseTable['id']): Promise<DataWarehouseTable> {
            return await new ApiRequest().dataWarehouseTable(tableId).get()
        },
        async create(data: Partial<DataWarehouseTable>): Promise<DataWarehouseTable> {
            return await new ApiRequest().dataWarehouseTables().create({ data })
        },
        async delete(tableId: DataWarehouseTable['id']): Promise<void> {
            await new ApiRequest().dataWarehouseTable(tableId).delete()
        },
        async update(
            tableId: DataWarehouseTable['id'],
            data: Pick<DataWarehouseTable, 'name'>
        ): Promise<DataWarehouseTable> {
            return await new ApiRequest().dataWarehouseTable(tableId).update({ data })
        },
    },

    dataWarehouseSavedQueries: {
        async list(): Promise<PaginatedResponse<DataWarehouseSavedQuery>> {
            return await new ApiRequest().dataWarehouseSavedQueries().get()
        },
        async get(viewId: DataWarehouseSavedQuery['id']): Promise<DataWarehouseSavedQuery> {
            return await new ApiRequest().dataWarehouseSavedQuery(viewId).get()
        },
        async create(data: Partial<DataWarehouseSavedQuery>): Promise<DataWarehouseSavedQuery> {
            return await new ApiRequest().dataWarehouseSavedQueries().create({ data })
        },
        async delete(viewId: DataWarehouseSavedQuery['id']): Promise<void> {
            await new ApiRequest().dataWarehouseSavedQuery(viewId).delete()
        },
        async update(
            viewId: DataWarehouseSavedQuery['id'],
            data: Pick<DataWarehouseSavedQuery, 'name' | 'query'>
        ): Promise<DataWarehouseSavedQuery> {
            return await new ApiRequest().dataWarehouseSavedQuery(viewId).update({ data })
        },
    },

    subscriptions: {
        async get(subscriptionId: SubscriptionType['id']): Promise<SubscriptionType> {
            return await new ApiRequest().subscription(subscriptionId).get()
        },
        async create(data: Partial<SubscriptionType>): Promise<SubscriptionType> {
            return await new ApiRequest().subscriptions().create({ data })
        },
        async update(
            subscriptionId: SubscriptionType['id'],
            data: Partial<SubscriptionType>
        ): Promise<SubscriptionType> {
            return await new ApiRequest().subscription(subscriptionId).update({ data })
        },
        async list({
            insightId,
            dashboardId,
        }: {
            insightId?: number
            dashboardId?: number
        }): Promise<PaginatedResponse<SubscriptionType>> {
            return await new ApiRequest()
                .subscriptions()
                .withQueryString(insightId ? `insight=${insightId}` : dashboardId ? `dashboard=${dashboardId}` : '')
                .get()
        },
        determineDeleteEndpoint(): string {
            return new ApiRequest().subscriptions().assembleEndpointUrl()
        },
    },

    integrations: {
        async get(id: IntegrationType['id']): Promise<IntegrationType> {
            return await new ApiRequest().integration(id).get()
        },
        async create(data: Partial<IntegrationType>): Promise<IntegrationType> {
            return await new ApiRequest().integrations().create({ data })
        },
        async delete(integrationId: IntegrationType['id']): Promise<IntegrationType> {
            return await new ApiRequest().integration(integrationId).delete()
        },
        async list(): Promise<PaginatedResponse<IntegrationType>> {
            return await new ApiRequest().integrations().get()
        },
        async slackChannels(id: IntegrationType['id']): Promise<{ channels: SlackChannelType[] }> {
            return await new ApiRequest().integrationSlackChannels(id).get()
        },
    },

    resourcePermissions: {
        async list(): Promise<PaginatedResponse<OrganizationResourcePermissionType>> {
            return await new ApiRequest().organizationResourceAccess().get()
        },
        async create(data: Partial<OrganizationResourcePermissionType>): Promise<OrganizationResourcePermissionType> {
            return await new ApiRequest().organizationResourceAccess().create({ data })
        },
        async update(
            resourceId: OrganizationResourcePermissionType['id'],
            data: Partial<OrganizationResourcePermissionType>
        ): Promise<OrganizationResourcePermissionType> {
            return await new ApiRequest().organizationResourceAccessDetail(resourceId).update({
                data,
            })
        },
    },

    media: {
        async upload(data: FormData): Promise<MediaUploadResponse> {
            return await new ApiRequest().media().create({ data })
        },
    },

    queryURL: (): string => {
        return new ApiRequest().query().assembleFullUrl(true)
    },
    async query<T extends Record<string, any> = QuerySchema>(
        query: T,
        options?: ApiMethodOptions,
        queryId?: string
    ): Promise<
        T extends { [response: string]: any }
            ? T['response'] extends infer P | undefined
                ? P
                : T['response']
            : Record<string, any>
    > {
        return await new ApiRequest().query().create({ ...options, data: { query, client_query_id: queryId } })
    },

    /** Fetch data from specified URL. The result already is JSON-parsed. */
    async get<T = any>(url: string, options?: ApiMethodOptions): Promise<T> {
        const res = await api.getResponse(url, options)
        return await getJSONOrThrow(res)
    },

    async getResponse(url: string, options?: ApiMethodOptions): Promise<Response> {
        url = prepareUrl(url)
        ensureProjectIdNotInvalid(url)
        let response
        const startTime = new Date().getTime()
        try {
            response = await fetch(url, {
                signal: options?.signal,
                headers: {
                    // TODO: get_session_id isn't safe in the toolbar, needs fixing in posthog-js
                    // 'X-POSTHOG-SESSION-ID': posthog.get_session_id(),
                },
            })
        } catch (e) {
            throw { status: 0, message: e }
        }

        if (!response.ok) {
            reportError('GET', url, response, startTime)
            const data = await getJSONOrThrow(response)
            throw { status: response.status, ...data }
        }
        return response
    },

    async update(url: string, data: any, options?: ApiMethodOptions): Promise<any> {
        url = prepareUrl(url)
        ensureProjectIdNotInvalid(url)
        const isFormData = data instanceof FormData
        const startTime = new Date().getTime()
        const response = await fetch(url, {
            method: 'PATCH',
            headers: {
                ...(isFormData ? {} : { 'Content-Type': 'application/json' }),
                'X-CSRFToken': getCookie(CSRF_COOKIE_NAME) || '',
                // TODO: get_session_id isn't safe in the toolbar, needs fixing in posthog-js
                // 'X-POSTHOG-SESSION-ID': posthog.get_session_id(),
            },
            body: isFormData ? data : JSON.stringify(data),
            signal: options?.signal,
        })

        if (!response.ok) {
            reportError('PATCH', url, response, startTime)
            const jsonData = await getJSONOrThrow(response)
            if (Array.isArray(jsonData)) {
                throw jsonData
            }
            throw { status: response.status, ...jsonData }
        }
        return await getJSONOrThrow(response)
    },

    async create(url: string, data?: any, options?: ApiMethodOptions): Promise<any> {
        const res = await api.createResponse(url, data, options)
        return await getJSONOrThrow(res)
    },

    async createResponse(url: string, data?: any, options?: ApiMethodOptions): Promise<Response> {
        url = prepareUrl(url)
        ensureProjectIdNotInvalid(url)
        const isFormData = data instanceof FormData
        const startTime = new Date().getTime()
        const response = await fetch(url, {
            method: 'POST',
            headers: {
                ...(isFormData ? {} : { 'Content-Type': 'application/json' }),
                'X-CSRFToken': getCookie(CSRF_COOKIE_NAME) || '',
                // TODO: get_session_id isn't safe in the toolbar, needs fixing in posthog-js
                // 'X-POSTHOG-SESSION-ID': posthog.get_session_id(),
            },
            body: data ? (isFormData ? data : JSON.stringify(data)) : undefined,
            signal: options?.signal,
        })

        if (!response.ok) {
            reportError('POST', url, response, startTime)
            const jsonData = await getJSONOrThrow(response)
            if (Array.isArray(jsonData)) {
                throw jsonData
            }
            throw { status: response.status, ...jsonData }
        }
        return response
    },

    async delete(url: string): Promise<any> {
        url = prepareUrl(url)
        ensureProjectIdNotInvalid(url)
        const startTime = new Date().getTime()
        const response = await fetch(url, {
            method: 'DELETE',
            headers: {
                'Content-Type': 'application/x-www-form-urlencoded',
                'X-CSRFToken': getCookie(CSRF_COOKIE_NAME) || '',
                // TODO: get_session_id isn't safe in the toolbar, needs fixing in posthog-js
                // 'X-POSTHOG-SESSION-ID': posthog.get_session_id(),
            },
        })

        if (!response.ok) {
            reportError('DELETE', url, response, startTime)
            const data = await getJSONOrThrow(response)
            throw { status: response.status, ...data }
        }
        return response
    },
}

function reportError(method: string, url: string, response: Response, startTime: number): void {
    const duration = new Date().getTime() - startTime
    const pathname = new URL(url, location.origin).pathname
    posthog.capture('client_request_failure', { pathname, method, duration, status: response.status })
}

export default api<|MERGE_RESOLUTION|>--- conflicted
+++ resolved
@@ -43,12 +43,9 @@
     Survey,
     TeamType,
     UserType,
-<<<<<<< HEAD
     BatchExportConfiguration,
     BatchExportRun,
-=======
     NotebookNodeType,
->>>>>>> a7db7167
 } from '~/types'
 import { getCurrentOrganizationId, getCurrentTeamId } from './utils/logics'
 import { CheckboxValueType } from 'antd/lib/checkbox/Group'
