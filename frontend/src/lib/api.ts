--- conflicted
+++ resolved
@@ -234,13 +234,8 @@
         return this.projectsDetail(teamId).addPathComponent('persons')
     }
 
-<<<<<<< HEAD
-    public person(id: number, teamId?: TeamType['id']): ApiRequest {
+    public person(id: string | number, teamId?: TeamType['id']): ApiRequest {
         return this.persons(teamId).addPathComponent(id)
-=======
-    public person(id: string | number): ApiRequest {
-        return this.persons().addPathComponent(id)
->>>>>>> 3b1fe408
     }
 
     public personActivity(id: string | number | undefined): ApiRequest {
