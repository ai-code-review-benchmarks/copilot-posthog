--- conflicted
+++ resolved
@@ -161,6 +161,7 @@
 import { HogFlow } from 'products/messaging/frontend/Campaigns/hogflows/types'
 import { OptOutEntry } from 'products/messaging/frontend/OptOuts/optOutListLogic'
 import { MessageTemplate } from 'products/messaging/frontend/TemplateLibrary/messageTemplatesLogic'
+import { Task } from 'products/tasks/frontend/types'
 
 import { MaxUIContext } from '../scenes/max/maxTypes'
 import { AlertType, AlertTypeWrite } from './components/Alerts/types'
@@ -178,13 +179,6 @@
     LOGS_PORTION_LIMIT,
 } from './constants'
 import type { ProductIntentProperties } from './utils/product-intents'
-<<<<<<< HEAD
-import { OptOutEntry } from 'products/messaging/frontend/OptOuts/optOutListLogic'
-import { NotebookListItemType, NotebookNodeResource, NotebookType } from 'scenes/notebooks/types'
-import { MaxBillingContext } from 'scenes/max/maxBillingContextLogic'
-import { Task } from 'products/tasks/frontend/types'
-=======
->>>>>>> 9db7d376
 
 /**
  * WARNING: Be very careful importing things here. This file is heavily used and can trigger a lot of cyclic imports
