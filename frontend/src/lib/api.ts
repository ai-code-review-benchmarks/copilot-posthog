--- conflicted
+++ resolved
@@ -29,16 +29,13 @@
     SessionRecordingPropertiesType,
     EventsListQueryParams,
     SessionRecordingPlaylistType,
-<<<<<<< HEAD
     RoleType,
     RoleMemberType,
     OrganizationResourcePermissionType,
     RolesListParams,
     FeatureFlagAssociatedRoleType,
     FeatureFlagResourcePermissionListParams,
-=======
     SessionRecordingType,
->>>>>>> 7d4191f8
 } from '~/types'
 import { getCurrentOrganizationId, getCurrentTeamId } from './utils/logics'
 import { CheckboxValueType } from 'antd/lib/checkbox/Group'
