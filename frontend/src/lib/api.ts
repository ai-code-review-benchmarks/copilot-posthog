--- conflicted
+++ resolved
@@ -6,12 +6,7 @@
 import { apiStatusLogic } from 'lib/logic/apiStatusLogic'
 import { objectClean, toParams } from 'lib/utils'
 import posthog from 'posthog-js'
-<<<<<<< HEAD
-import { Message } from 'products/messaging/frontend/library/messagesLogic'
-import { MessageTemplate } from 'products/messaging/frontend/library/templatesLogic'
-=======
 import { MessageTemplate } from 'products/messaging/frontend/library/messageTemplatesLogic'
->>>>>>> 09ae7769
 import { RecordingComment } from 'scenes/session-recordings/player/inspector/playerInspectorLogic'
 import { SessionSummaryResponse } from 'scenes/session-recordings/player/player-meta/types'
 import { SavedSessionRecordingPlaylistsResult } from 'scenes/session-recordings/saved-playlists/savedSessionRecordingPlaylistsLogic'
@@ -1148,21 +1143,8 @@
         return this.environments().current().addPathComponent('authenticate_wizard')
     }
 
-<<<<<<< HEAD
-    public messagingMessages(): ApiRequest {
-        return this.environments().current().addPathComponent('messaging').addPathComponent('messages')
-    }
-
-    public messagingMessage(messageId: Message['id']): ApiRequest {
-        return this.messagingMessages().addPathComponent(messageId)
-    }
-
-    public messagingTemplates(): ApiRequest {
-        return this.environments().current().addPathComponent('messaging').addPathComponent('templates')
-=======
     public messagingTemplates(): ApiRequest {
         return this.environments().current().addPathComponent('messaging_templates')
->>>>>>> 09ae7769
     }
 
     public messagingTemplate(templateId: MessageTemplate['id']): ApiRequest {
@@ -3102,15 +3084,6 @@
         },
     },
     messaging: {
-<<<<<<< HEAD
-        async getMessages(): Promise<PaginatedResponse<Message>> {
-            return await new ApiRequest().messagingMessages().get()
-        },
-        async getMessage(messageId: Message['id']): Promise<Message> {
-            return await new ApiRequest().messagingMessage(messageId).get()
-        },
-=======
->>>>>>> 09ae7769
         async getTemplates(): Promise<PaginatedResponse<MessageTemplate>> {
             return await new ApiRequest().messagingTemplates().get()
         },
