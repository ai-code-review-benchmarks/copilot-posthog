import posthog from 'posthog-js'
import {
    ActionType,
    RawAnnotationType,
    CohortType,
    EventDefinitionType,
    DashboardCollaboratorType,
    DashboardType,
    EventDefinition,
    EventType,
    ExportedAssetType,
    FeatureFlagType,
    InsightModel,
    IntegrationType,
    OrganizationType,
    PersonListParams,
    PersonType,
    PluginLogEntry,
    PropertyDefinition,
    SharingConfigurationType,
    SlackChannelType,
    SubscriptionType,
    TeamType,
    UserType,
    MediaUploadResponse,
    SessionRecordingsResponse,
    SessionRecordingPropertiesType,
    EventsListQueryParams,
    SessionRecordingPlaylistType,
    RoleType,
    RoleMemberType,
    OrganizationResourcePermissionType,
    RolesListParams,
    FeatureFlagAssociatedRoleType,
    SessionRecordingType,
    PerformanceEvent,
    RecentPerformancePageView,
    DashboardTemplateType,
    DashboardTemplateEditorType,
    EarlyAccessFeatureType,
    NewEarlyAccessFeatureType,
    SessionRecordingSnapshotResponse,
    Survey,
    NotebookType,
    DashboardTemplateListParams,
    PropertyDefinitionType,
} from '~/types'
import { getCurrentOrganizationId, getCurrentTeamId } from './utils/logics'
import { CheckboxValueType } from 'antd/lib/checkbox/Group'
import { LOGS_PORTION_LIMIT } from 'scenes/plugins/plugin/pluginLogsLogic'
import { toParams } from 'lib/utils'
import { DashboardPrivilegeLevel } from './constants'
import { EVENT_DEFINITIONS_PER_PAGE } from 'scenes/data-management/events/eventDefinitionsTableLogic'
import { EVENT_PROPERTY_DEFINITIONS_PER_PAGE } from 'scenes/data-management/properties/propertyDefinitionsTableLogic'
import { ActivityLogItem, ActivityScope } from 'lib/components/ActivityLog/humanizeActivity'
import { ActivityLogProps } from 'lib/components/ActivityLog/ActivityLog'
import { SavedSessionRecordingPlaylistsResult } from 'scenes/session-recordings/saved-playlists/savedSessionRecordingPlaylistsLogic'
import { dayjs } from 'lib/dayjs'
import { QuerySchema } from '~/queries/schema'
<<<<<<< HEAD
import { decompressSync, strFromU8 } from 'fflate'
=======
import { getCurrentExporterData } from '~/exporter/exporterViewLogic'
import { encodeParams } from 'kea-router'
>>>>>>> d62e6f51

export const ACTIVITY_PAGE_SIZE = 20

export interface PaginatedResponse<T> {
    results: T[]
    next?: string | null
    previous?: string | null
}

export interface CountedPaginatedResponse<T> extends PaginatedResponse<T> {
    count: number
}

export interface ActivityLogPaginatedResponse<T> extends PaginatedResponse<T> {
    total_count: number // FIXME: This is non-standard naming, DRF uses `count` and we should use that consistently
}

export interface ApiMethodOptions {
    signal?: AbortSignal
}

const CSRF_COOKIE_NAME = 'posthog_csrftoken'

export function getCookie(name: string): string | null {
    let cookieValue: string | null = null
    if (document.cookie && document.cookie !== '') {
        for (let cookie of document.cookie.split(';')) {
            cookie = cookie.trim()
            // Does this cookie string begin with the name we want?
            if (cookie.substring(0, name.length + 1) === name + '=') {
                cookieValue = decodeURIComponent(cookie.substring(name.length + 1))
                break
            }
        }
    }
    return cookieValue
}

export async function getJSONOrThrow(response: Response): Promise<any> {
    try {
        return await response.json()
    } catch (e) {
        return { statusText: response.statusText }
    }
}

class ApiRequest {
    private pathComponents: string[]
    private queryString: string | undefined

    constructor() {
        this.pathComponents = []
    }

    // URL assembly

    public assembleEndpointUrl(): string {
        let url = this.pathComponents.join('/')
        if (this.queryString) {
            if (!this.queryString.startsWith('?')) {
                url += '?'
            }
            url += this.queryString
        }
        return url
    }

    public assembleFullUrl(includeLeadingSlash = false): string {
        return (includeLeadingSlash ? '/api/' : 'api/') + this.assembleEndpointUrl()
    }

    // Generic endpoint composition

    private addPathComponent(component: string | number): ApiRequest {
        this.pathComponents.push(component.toString())
        return this
    }

    public withQueryString(queryString?: string): ApiRequest {
        this.queryString = queryString
        return this
    }

    public withAction(apiAction: string): ApiRequest {
        return this.addPathComponent(apiAction)
    }

    // API-aware endpoint composition

    // # Utils
    public current(): ApiRequest {
        return this.addPathComponent('@current')
    }

    // # Organizations
    public organizations(): ApiRequest {
        return this.addPathComponent('organizations')
    }

    public organizationsDetail(id: OrganizationType['id'] = getCurrentOrganizationId()): ApiRequest {
        return this.organizations().addPathComponent(id)
    }

    public organizationResourceAccess(): ApiRequest {
        return this.organizations().current().addPathComponent('resource_access')
    }

    public organizationResourceAccessDetail(id: OrganizationResourcePermissionType['id']): ApiRequest {
        return this.organizationResourceAccess().addPathComponent(id)
    }

    // # Projects
    public projects(): ApiRequest {
        return this.addPathComponent('projects')
    }

    public projectsDetail(id: TeamType['id'] = getCurrentTeamId()): ApiRequest {
        return this.projects().addPathComponent(id)
    }

    // # Insights
    public insights(teamId?: TeamType['id']): ApiRequest {
        return this.projectsDetail(teamId).addPathComponent('insights')
    }

    public insight(id: InsightModel['id'], teamId?: TeamType['id']): ApiRequest {
        return this.insights(teamId).addPathComponent(id)
    }

    public insightsActivity(teamId?: TeamType['id']): ApiRequest {
        return this.insights(teamId).addPathComponent('activity')
    }

    public insightSharing(id: InsightModel['id'], teamId?: TeamType['id']): ApiRequest {
        return this.insight(id, teamId).addPathComponent('sharing')
    }

    // # Plugins
    public plugins(): ApiRequest {
        return this.addPathComponent('plugins')
    }

    public pluginLogs(pluginConfigId: number): ApiRequest {
        return this.addPathComponent('plugin_configs').addPathComponent(pluginConfigId).addPathComponent('logs')
    }

    public pluginsActivity(): ApiRequest {
        return this.organizations().current().plugins().addPathComponent('activity')
    }

    // # Actions
    public actions(teamId?: TeamType['id']): ApiRequest {
        return this.projectsDetail(teamId).addPathComponent('actions')
    }

    public actionsDetail(actionId: ActionType['id'], teamId?: TeamType['id']): ApiRequest {
        return this.actions(teamId).addPathComponent(actionId)
    }

    // # Exports
    public exports(teamId?: TeamType['id']): ApiRequest {
        return this.projectsDetail(teamId).addPathComponent('exports')
    }

    public export(id: number, teamId?: TeamType['id']): ApiRequest {
        return this.exports(teamId).addPathComponent(id)
    }

    // # Events
    public events(teamId?: TeamType['id']): ApiRequest {
        return this.projectsDetail(teamId).addPathComponent('events')
    }

    public event(id: EventType['id'], teamId?: TeamType['id']): ApiRequest {
        return this.events(teamId).addPathComponent(id)
    }

    public tags(teamId?: TeamType['id']): ApiRequest {
        return this.projectsDetail(teamId).addPathComponent('tags')
    }

    // # Data management
    public eventDefinitions(teamId?: TeamType['id']): ApiRequest {
        return this.projectsDetail(teamId).addPathComponent('event_definitions')
    }

    public eventDefinitionDetail(eventDefinitionId: EventDefinition['id'], teamId?: TeamType['id']): ApiRequest {
        return this.projectsDetail(teamId).addPathComponent('event_definitions').addPathComponent(eventDefinitionId)
    }

    public propertyDefinitions(teamId?: TeamType['id']): ApiRequest {
        return this.projectsDetail(teamId).addPathComponent('property_definitions')
    }

    public propertyDefinitionDetail(
        propertyDefinitionId: PropertyDefinition['id'],
        teamId?: TeamType['id']
    ): ApiRequest {
        return this.projectsDetail(teamId)
            .addPathComponent('property_definitions')
            .addPathComponent(propertyDefinitionId)
    }

    public dataManagementActivity(teamId?: TeamType['id']): ApiRequest {
        return this.projectsDetail(teamId).addPathComponent('data_management').addPathComponent('activity')
    }

    // # Cohorts
    public cohorts(teamId?: TeamType['id']): ApiRequest {
        return this.projectsDetail(teamId).addPathComponent('cohorts')
    }

    public cohortsDetail(cohortId: CohortType['id'], teamId?: TeamType['id']): ApiRequest {
        return this.cohorts(teamId).addPathComponent(cohortId)
    }

    // Recordings
    public recording(recordingId: SessionRecordingType['id'], teamId?: TeamType['id']): ApiRequest {
        return this.projectsDetail(teamId).addPathComponent('session_recordings').addPathComponent(recordingId)
    }
    public recordings(teamId?: TeamType['id']): ApiRequest {
        return this.projectsDetail(teamId).addPathComponent('session_recordings')
    }
    public recordingPlaylists(teamId?: TeamType['id']): ApiRequest {
        return this.projectsDetail(teamId).addPathComponent('session_recording_playlists')
    }
    public recordingPlaylist(
        playlistId?: SessionRecordingPlaylistType['short_id'],
        teamId?: TeamType['id']
    ): ApiRequest {
        return this.projectsDetail(teamId)
            .addPathComponent('session_recording_playlists')
            .addPathComponent(String(playlistId))
    }

    public recordingSharing(id: SessionRecordingType['id'], teamId?: TeamType['id']): ApiRequest {
        return this.recording(id, teamId).addPathComponent('sharing')
    }

    // # Dashboards
    public dashboards(teamId?: TeamType['id']): ApiRequest {
        return this.projectsDetail(teamId).addPathComponent('dashboards')
    }

    public dashboardsDetail(dashboardId: DashboardType['id'], teamId?: TeamType['id']): ApiRequest {
        return this.dashboards(teamId).addPathComponent(dashboardId)
    }

    public dashboardCollaborators(dashboardId: DashboardType['id'], teamId?: TeamType['id']): ApiRequest {
        return this.dashboardsDetail(dashboardId, teamId).addPathComponent('collaborators')
    }

    public dashboardSharing(dashboardId: DashboardType['id'], teamId?: TeamType['id']): ApiRequest {
        return this.dashboardsDetail(dashboardId, teamId).addPathComponent('sharing')
    }

    public dashboardCollaboratorsDetail(
        dashboardId: DashboardType['id'],
        userUuid: UserType['uuid'],
        teamId?: TeamType['id']
    ): ApiRequest {
        return this.dashboardCollaborators(dashboardId, teamId).addPathComponent(userUuid)
    }

    // # Dashboard templates
    public dashboardTemplates(teamId?: TeamType['id']): ApiRequest {
        return this.projectsDetail(teamId).addPathComponent('dashboard_templates')
    }

    public dashboardTemplatesDetail(
        dashboardTemplateId: DashboardTemplateType['id'],
        teamId?: TeamType['id']
    ): ApiRequest {
        return this.dashboardTemplates(teamId).addPathComponent(dashboardTemplateId)
    }

    public dashboardTemplateSchema(): ApiRequest {
        return this.dashboardTemplates().addPathComponent('json_schema')
    }

    // # Roles
    public roles(): ApiRequest {
        return this.organizations().current().addPathComponent('roles')
    }

    public rolesDetail(roleId: RoleType['id']): ApiRequest {
        return this.roles().addPathComponent(roleId)
    }

    public roleMemberships(roleId: RoleType['id']): ApiRequest {
        return this.rolesDetail(roleId).addPathComponent('role_memberships')
    }

    public roleMembershipsDetail(roleId: RoleType['id'], userUuid: UserType['uuid']): ApiRequest {
        return this.roleMemberships(roleId).addPathComponent(userUuid)
    }

    // # Persons
    public persons(teamId?: TeamType['id']): ApiRequest {
        return this.projectsDetail(teamId).addPathComponent('persons')
    }

    public person(id: string | number, teamId?: TeamType['id']): ApiRequest {
        return this.persons(teamId).addPathComponent(id)
    }

    public personActivity(id: string | number | undefined): ApiRequest {
        if (id) {
            return this.person(id).addPathComponent('activity')
        }
        return this.persons().addPathComponent('activity')
    }

    // # Annotations
    public annotations(teamId?: TeamType['id']): ApiRequest {
        return this.projectsDetail(teamId).addPathComponent('annotations')
    }

    public annotation(id: RawAnnotationType['id'], teamId?: TeamType['id']): ApiRequest {
        return this.annotations(teamId).addPathComponent(id)
    }

    // # Feature flags
    public featureFlags(teamId: TeamType['id']): ApiRequest {
        return this.projectsDetail(teamId).addPathComponent('feature_flags')
    }

    public featureFlag(id: FeatureFlagType['id'], teamId: TeamType['id']): ApiRequest {
        if (!id) {
            throw new Error('Must provide an ID for the feature flag to construct the URL')
        }
        return this.featureFlags(teamId).addPathComponent(id)
    }

    public featureFlagsActivity(id: FeatureFlagType['id'], teamId: TeamType['id']): ApiRequest {
        if (id) {
            return this.featureFlag(id, teamId).addPathComponent('activity')
        }
        return this.featureFlags(teamId).addPathComponent('activity')
    }

    // # Features
    public earlyAccessFeatures(teamId?: TeamType['id']): ApiRequest {
        return this.projectsDetail(teamId).addPathComponent('early_access_feature')
    }

    public earlyAccessFeature(id: EarlyAccessFeatureType['id'], teamId?: TeamType['id']): ApiRequest {
        return this.earlyAccessFeatures(teamId).addPathComponent(id)
    }

    // # Surveys
    public surveys(teamId?: TeamType['id']): ApiRequest {
        return this.projectsDetail(teamId).addPathComponent('surveys')
    }

    public survey(id: Survey['id'], teamId?: TeamType['id']): ApiRequest {
        return this.surveys(teamId).addPathComponent(id)
    }

    // # Subscriptions
    public subscriptions(teamId?: TeamType['id']): ApiRequest {
        return this.projectsDetail(teamId).addPathComponent('subscriptions')
    }

    public subscription(id: SubscriptionType['id'], teamId?: TeamType['id']): ApiRequest {
        return this.subscriptions(teamId).addPathComponent(id)
    }

    // # Integrations
    public integrations(teamId?: TeamType['id']): ApiRequest {
        return this.projectsDetail(teamId).addPathComponent('integrations')
    }

    public integration(id: IntegrationType['id'], teamId?: TeamType['id']): ApiRequest {
        return this.integrations(teamId).addPathComponent(id)
    }

    public integrationSlackChannels(id: IntegrationType['id'], teamId?: TeamType['id']): ApiRequest {
        return this.integrations(teamId).addPathComponent(id).addPathComponent('channels')
    }

    public media(teamId?: TeamType['id']): ApiRequest {
        return this.projectsDetail(teamId).addPathComponent('uploaded_media')
    }

    // Resource Access Permissions

    public featureFlagAccessPermissions(flagId: FeatureFlagType['id']): ApiRequest {
        return this.featureFlag(flagId, getCurrentTeamId()).addPathComponent('role_access')
    }

    public featureFlagAccessPermissionsDetail(
        flagId: FeatureFlagType['id'],
        id: FeatureFlagAssociatedRoleType['id']
    ): ApiRequest {
        return this.featureFlagAccessPermissions(flagId).addPathComponent(id)
    }

    // Performance events
    public performanceEvents(teamId?: TeamType['id']): ApiRequest {
        return this.projectsDetail(teamId).addPathComponent('performance_events')
    }

    public recentPageViewPerformanceEvents(dateFrom: string, dateTo: string, teamId?: TeamType['id']): ApiRequest {
        return this.projectsDetail(teamId)
            .addPathComponent('performance_events')
            .addPathComponent('recent_pageviews')
            .withQueryString(toParams({ date_from: dateFrom, date_to: dateTo }))
    }

    // # Queries
    public query(teamId?: TeamType['id']): ApiRequest {
        return this.projectsDetail(teamId).addPathComponent('query')
    }

    // Notebooks
    public notebooks(teamId?: TeamType['id']): ApiRequest {
        return this.projectsDetail(teamId).addPathComponent('notebooks')
    }

    public notebook(id: NotebookType['short_id'], teamId?: TeamType['id']): ApiRequest {
        return this.notebooks(teamId).addPathComponent(id)
    }

    // Request finalization

    public async get(options?: ApiMethodOptions): Promise<any> {
        return await api.get(this.assembleFullUrl(), options)
    }

    public async getResponse(options?: ApiMethodOptions): Promise<Response> {
        return await api.getResponse(this.assembleFullUrl(), options)
    }

    public async update(options?: ApiMethodOptions & { data: any }): Promise<any> {
        return await api.update(this.assembleFullUrl(), options?.data, options)
    }

    public async create(options?: ApiMethodOptions & { data: any }): Promise<any> {
        return await api.create(this.assembleFullUrl(), options?.data, options)
    }

    public async delete(): Promise<any> {
        return await api.delete(this.assembleFullUrl())
    }
}

const normalizeUrl = (url: string): string => {
    if (url.indexOf('http') !== 0) {
        if (!url.startsWith('/')) {
            url = '/' + url
        }

        url = url + (url.indexOf('?') === -1 && url[url.length - 1] !== '/' ? '/' : '')
    }
    return url
}

const prepareUrl = (url: string): string => {
    let output = normalizeUrl(url)

    const exporterContext = getCurrentExporterData()

    if (exporterContext && exporterContext.accessToken) {
        output =
            output +
            (output.indexOf('?') === -1 ? '?' : '&') +
            encodeParams({
                sharing_access_token: exporterContext.accessToken,
            })
    }

    return output
}

const PROJECT_ID_REGEX = /\/api\/projects\/(\w+)(?:$|[/?#])/

const ensureProjectIdNotInvalid = (url: string): void => {
    const projectIdMatch = PROJECT_ID_REGEX.exec(url)
    if (projectIdMatch) {
        const projectId = projectIdMatch[1].trim()
        if (projectId === 'null' || projectId === 'undefined') {
            throw { status: 0, detail: 'Cannot make request - project ID is unknown.' }
        }
    }
}

const api = {
    actions: {
        async get(actionId: ActionType['id']): Promise<ActionType> {
            return await new ApiRequest().actionsDetail(actionId).get()
        },
        async create(actionData: Partial<ActionType>, temporaryToken?: string): Promise<ActionType> {
            return await new ApiRequest()
                .actions()
                .withQueryString(temporaryToken ? `temporary_token=${temporaryToken}` : '')
                .create({ data: actionData })
        },
        async update(
            actionId: ActionType['id'],
            actionData: Partial<ActionType>,
            temporaryToken?: string
        ): Promise<ActionType> {
            return await new ApiRequest()
                .actionsDetail(actionId)
                .withQueryString(temporaryToken ? `temporary_token=${temporaryToken}` : '')
                .update({ data: actionData })
        },
        async list(params?: string): Promise<PaginatedResponse<ActionType>> {
            return await new ApiRequest().actions().withQueryString(params).get()
        },
        async getCount(actionId: ActionType['id']): Promise<number> {
            return (await new ApiRequest().actionsDetail(actionId).withAction('count').get()).count
        },
        determineDeleteEndpoint(): string {
            return new ApiRequest().actions().assembleEndpointUrl()
        },
    },

    activity: {
        list(
            activityLogProps: ActivityLogProps,
            page: number = 1,
            teamId: TeamType['id'] = getCurrentTeamId()
        ): Promise<ActivityLogPaginatedResponse<ActivityLogItem>> {
            const requestForScope: Record<ActivityScope, (props: ActivityLogProps) => ApiRequest> = {
                [ActivityScope.FEATURE_FLAG]: (props) => {
                    return new ApiRequest().featureFlagsActivity((props.id ?? null) as number | null, teamId)
                },
                [ActivityScope.PERSON]: (props) => {
                    return new ApiRequest().personActivity(props.id)
                },
                [ActivityScope.INSIGHT]: () => {
                    return new ApiRequest().insightsActivity(teamId)
                },
                [ActivityScope.PLUGIN]: () => {
                    return new ApiRequest().pluginsActivity()
                },
                [ActivityScope.PLUGIN_CONFIG]: () => {
                    return new ApiRequest().pluginsActivity()
                },
                [ActivityScope.DATA_MANAGEMENT]: () => {
                    return new ApiRequest().dataManagementActivity()
                },
                [ActivityScope.EVENT_DEFINITION]: () => {
                    // TODO allow someone to load _only_ event definitions?
                    return new ApiRequest().dataManagementActivity()
                },
                [ActivityScope.PROPERTY_DEFINITION]: () => {
                    // TODO allow someone to load _only_ property definitions?
                    return new ApiRequest().dataManagementActivity()
                },
            }

            const pagingParameters = { page: page || 1, limit: ACTIVITY_PAGE_SIZE }
            return requestForScope[activityLogProps.scope](activityLogProps)
                .withQueryString(toParams(pagingParameters))
                .get()
        },
    },

    exports: {
        determineExportUrl(exportId: number, teamId: TeamType['id'] = getCurrentTeamId()): string {
            return new ApiRequest()
                .export(exportId, teamId)
                .withAction('content')
                .withQueryString('download=true')
                .assembleFullUrl(true)
        },

        async create(
            data: Partial<ExportedAssetType>,
            params: Record<string, any> = {},
            teamId: TeamType['id'] = getCurrentTeamId()
        ): Promise<ExportedAssetType> {
            return new ApiRequest().exports(teamId).withQueryString(toParams(params)).create({ data })
        },

        async get(id: number, teamId: TeamType['id'] = getCurrentTeamId()): Promise<ExportedAssetType> {
            return new ApiRequest().export(id, teamId).get()
        },
    },

    events: {
        async get(
            id: EventType['id'],
            includePerson: boolean = false,
            teamId: TeamType['id'] = getCurrentTeamId()
        ): Promise<EventType> {
            let apiRequest = new ApiRequest().event(id, teamId)
            if (includePerson) {
                apiRequest = apiRequest.withQueryString(toParams({ include_person: true }))
            }
            return await apiRequest.get()
        },
        async list(
            filters: EventsListQueryParams,
            limit: number = 100,
            teamId: TeamType['id'] = getCurrentTeamId()
        ): Promise<PaginatedResponse<EventType>> {
            const params: EventsListQueryParams = { ...filters, limit, orderBy: filters.orderBy ?? ['-timestamp'] }
            return new ApiRequest().events(teamId).withQueryString(toParams(params)).get()
        },
        determineListEndpoint(
            filters: EventsListQueryParams,
            limit: number = 100,
            teamId: TeamType['id'] = getCurrentTeamId()
        ): string {
            const params: EventsListQueryParams = { ...filters, limit }
            return new ApiRequest().events(teamId).withQueryString(toParams(params)).assembleFullUrl()
        },
    },

    tags: {
        async list(teamId: TeamType['id'] = getCurrentTeamId()): Promise<string[]> {
            return new ApiRequest().tags(teamId).get()
        },
    },

    eventDefinitions: {
        async get({ eventDefinitionId }: { eventDefinitionId: EventDefinition['id'] }): Promise<EventDefinition> {
            return new ApiRequest().eventDefinitionDetail(eventDefinitionId).get()
        },
        async update({
            eventDefinitionId,
            eventDefinitionData,
        }: {
            eventDefinitionId: EventDefinition['id']
            eventDefinitionData: Partial<Omit<EventDefinition, 'owner'> & { owner: number | null }>
        }): Promise<EventDefinition> {
            return new ApiRequest().eventDefinitionDetail(eventDefinitionId).update({ data: eventDefinitionData })
        },
        async delete({ eventDefinitionId }: { eventDefinitionId: EventDefinition['id'] }): Promise<void> {
            return new ApiRequest().eventDefinitionDetail(eventDefinitionId).delete()
        },
        async list({
            limit = EVENT_DEFINITIONS_PER_PAGE,
            teamId = getCurrentTeamId(),
            ...params
        }: {
            limit?: number
            offset?: number
            teamId?: TeamType['id']
            event_type?: EventDefinitionType
        }): Promise<PaginatedResponse<EventDefinition>> {
            return new ApiRequest()
                .eventDefinitions(teamId)
                .withQueryString(toParams({ limit, ...params }))
                .get()
        },
        determineListEndpoint({
            limit = EVENT_DEFINITIONS_PER_PAGE,
            teamId = getCurrentTeamId(),
            ...params
        }: {
            limit?: number
            offset?: number
            teamId?: TeamType['id']
            event_type?: EventDefinitionType
        }): string {
            return new ApiRequest()
                .eventDefinitions(teamId)
                .withQueryString(toParams({ limit, ...params }))
                .assembleFullUrl()
        },
    },

    propertyDefinitions: {
        async get({
            propertyDefinitionId,
        }: {
            propertyDefinitionId: PropertyDefinition['id']
        }): Promise<PropertyDefinition> {
            return new ApiRequest().propertyDefinitionDetail(propertyDefinitionId).get()
        },
        async update({
            propertyDefinitionId,
            propertyDefinitionData,
        }: {
            propertyDefinitionId: PropertyDefinition['id']
            propertyDefinitionData: Partial<PropertyDefinition>
        }): Promise<PropertyDefinition> {
            return new ApiRequest()
                .propertyDefinitionDetail(propertyDefinitionId)
                .update({ data: propertyDefinitionData })
        },
        async delete({ propertyDefinitionId }: { propertyDefinitionId: PropertyDefinition['id'] }): Promise<void> {
            return new ApiRequest().propertyDefinitionDetail(propertyDefinitionId).delete()
        },
        async list({
            limit = EVENT_PROPERTY_DEFINITIONS_PER_PAGE,
            teamId = getCurrentTeamId(),
            ...params
        }: {
            event_names?: string[]
            excluded_properties?: string[]
            properties?: string[]
            filter_by_event_names?: boolean
            type?: PropertyDefinitionType
            limit?: number
            offset?: number
            teamId?: TeamType['id']
        }): Promise<PaginatedResponse<PropertyDefinition>> {
            return new ApiRequest()
                .propertyDefinitions(teamId)
                .withQueryString(
                    toParams({
                        limit,
                        ...params,
                        ...(params.properties ? { properties: params.properties.join(',') } : {}),
                    })
                )
                .get()
        },
        determineListEndpoint({
            limit = EVENT_PROPERTY_DEFINITIONS_PER_PAGE,
            teamId = getCurrentTeamId(),
            ...params
        }: {
            event_names?: string[]
            excluded_properties?: string[]
            filter_by_event_names?: boolean
            is_feature_flag?: boolean
            limit?: number
            offset?: number
            teamId?: TeamType['id']
            type?: PropertyDefinitionType
            group_type_index?: number
        }): string {
            return new ApiRequest()
                .propertyDefinitions(teamId)
                .withQueryString(
                    toParams({
                        limit,
                        ...params,
                    })
                )
                .assembleFullUrl()
        },
    },

    cohorts: {
        async get(cohortId: CohortType['id']): Promise<CohortType> {
            return await new ApiRequest().cohortsDetail(cohortId).get()
        },
        async create(cohortData: Partial<CohortType>, filterParams?: string): Promise<CohortType> {
            return await new ApiRequest().cohorts().withQueryString(filterParams).create({ data: cohortData })
        },
        async update(
            cohortId: CohortType['id'],
            cohortData: Partial<CohortType>,
            filterParams?: string
        ): Promise<CohortType> {
            return await new ApiRequest()
                .cohortsDetail(cohortId)
                .withQueryString(filterParams)
                .update({ data: cohortData })
        },
        async list(): Promise<PaginatedResponse<CohortType>> {
            // TODO: Remove hard limit and paginate cohorts
            return await new ApiRequest().cohorts().withQueryString('limit=600').get()
        },
        determineDeleteEndpoint(): string {
            return new ApiRequest().cohorts().assembleEndpointUrl()
        },
        determineListUrl(cohortId: number | 'new', params: PersonListParams): string {
            return `/api/cohort/${cohortId}/persons?${toParams(params)}`
        },
    },

    dashboards: {
        collaborators: {
            async list(dashboardId: DashboardType['id']): Promise<DashboardCollaboratorType[]> {
                return await new ApiRequest().dashboardCollaborators(dashboardId).get()
            },
            async create(
                dashboardId: DashboardType['id'],
                userUuid: UserType['uuid'],
                level: DashboardPrivilegeLevel
            ): Promise<DashboardCollaboratorType> {
                return await new ApiRequest().dashboardCollaborators(dashboardId).create({
                    data: {
                        user_uuid: userUuid,
                        level,
                    },
                })
            },
            async delete(dashboardId: DashboardType['id'], userUuid: UserType['uuid']): Promise<void> {
                return await new ApiRequest().dashboardCollaboratorsDetail(dashboardId, userUuid).delete()
            },
        },
    },

    dashboardTemplates: {
        async list(params: DashboardTemplateListParams = {}): Promise<PaginatedResponse<DashboardTemplateType>> {
            return await new ApiRequest().dashboardTemplates().withQueryString(toParams(params)).get()
        },

        async get(dashboardTemplateId: DashboardTemplateType['id']): Promise<DashboardTemplateType> {
            return await new ApiRequest().dashboardTemplatesDetail(dashboardTemplateId).get()
        },

        async create(dashboardTemplateData: DashboardTemplateEditorType): Promise<DashboardTemplateType> {
            return await new ApiRequest().dashboardTemplates().create({ data: dashboardTemplateData })
        },

        async update(
            dashboardTemplateId: string,
            dashboardTemplateData: Partial<DashboardTemplateEditorType>
        ): Promise<DashboardTemplateType> {
            return await new ApiRequest()
                .dashboardTemplatesDetail(dashboardTemplateId)
                .update({ data: dashboardTemplateData })
        },

        async delete(dashboardTemplateId: string): Promise<void> {
            // soft delete
            return await new ApiRequest().dashboardTemplatesDetail(dashboardTemplateId).update({
                data: {
                    deleted: true,
                },
            })
        },
        async getSchema(): Promise<Record<string, any>> {
            return await new ApiRequest().dashboardTemplateSchema().get()
        },
        determineSchemaUrl(): string {
            return new ApiRequest().dashboardTemplateSchema().assembleFullUrl()
        },
    },

    resourceAccessPermissions: {
        featureFlags: {
            async create(featureFlagId: number, roleId: RoleType['id']): Promise<FeatureFlagAssociatedRoleType> {
                return await new ApiRequest().featureFlagAccessPermissions(featureFlagId).create({
                    data: {
                        role_id: roleId,
                    },
                })
            },
            async list(featureFlagId: number): Promise<PaginatedResponse<FeatureFlagAssociatedRoleType>> {
                return await new ApiRequest().featureFlagAccessPermissions(featureFlagId).get()
            },

            async delete(
                featureFlagId: number,
                id: FeatureFlagAssociatedRoleType['id']
            ): Promise<PaginatedResponse<FeatureFlagAssociatedRoleType>> {
                return await new ApiRequest().featureFlagAccessPermissionsDetail(featureFlagId, id).delete()
            },
        },
    },

    roles: {
        async get(roleId: RoleType['id']): Promise<RoleType> {
            return await new ApiRequest().rolesDetail(roleId).get()
        },
        async list(params: RolesListParams = {}): Promise<PaginatedResponse<RoleType>> {
            return await new ApiRequest().roles().withQueryString(toParams(params)).get()
        },
        async delete(roleId: RoleType['id']): Promise<void> {
            return await new ApiRequest().rolesDetail(roleId).delete()
        },
        async create(roleName: RoleType['name']): Promise<RoleType> {
            return await new ApiRequest().roles().create({
                data: {
                    name: roleName,
                },
            })
        },
        async update(roleId: RoleType['id'], roleData: Partial<RoleType>): Promise<RoleType> {
            return await new ApiRequest().rolesDetail(roleId).update({ data: roleData })
        },
        members: {
            async list(roleId: RoleType['id']): Promise<PaginatedResponse<RoleMemberType>> {
                return await new ApiRequest().roleMemberships(roleId).get()
            },
            async create(roleId: RoleType['id'], userUuid: UserType['uuid']): Promise<RoleMemberType> {
                return await new ApiRequest().roleMemberships(roleId).create({
                    data: {
                        user_uuid: userUuid,
                    },
                })
            },
            async get(roleId: RoleType['id'], userUuid: UserType['uuid']): Promise<void> {
                return await new ApiRequest().roleMembershipsDetail(roleId, userUuid).get()
            },
            async delete(roleId: RoleType['id'], userUuid: UserType['uuid']): Promise<void> {
                return await new ApiRequest().roleMembershipsDetail(roleId, userUuid).delete()
            },
        },
    },

    persons: {
        async update(id: number, person: Partial<PersonType>): Promise<PersonType> {
            return new ApiRequest().person(id).update({ data: person })
        },
        async updateProperty(id: string, property: string, value: any): Promise<void> {
            return new ApiRequest()
                .person(id)
                .withAction('update_property')
                .create({
                    data: {
                        key: property,
                        value: value,
                    },
                })
        },
        async deleteProperty(id: string, property: string): Promise<void> {
            return new ApiRequest()
                .person(id)
                .withAction('delete_property')
                .create({
                    data: {
                        $unset: property,
                    },
                })
        },
        async list(params: PersonListParams = {}): Promise<CountedPaginatedResponse<PersonType>> {
            return await new ApiRequest().persons().withQueryString(toParams(params)).get()
        },
        determineListUrl(params: PersonListParams = {}): string {
            return new ApiRequest().persons().withQueryString(toParams(params)).assembleFullUrl()
        },
    },

    sharing: {
        async get({
            dashboardId,
            insightId,
            recordingId,
        }: {
            dashboardId?: DashboardType['id']
            insightId?: InsightModel['id']
            recordingId?: SessionRecordingType['id']
        }): Promise<SharingConfigurationType | null> {
            return dashboardId
                ? new ApiRequest().dashboardSharing(dashboardId).get()
                : insightId
                ? new ApiRequest().insightSharing(insightId).get()
                : recordingId
                ? new ApiRequest().recordingSharing(recordingId).get()
                : null
        },

        async update(
            {
                dashboardId,
                insightId,
                recordingId,
            }: {
                dashboardId?: DashboardType['id']
                insightId?: InsightModel['id']
                recordingId?: SessionRecordingType['id']
            },
            data: Partial<SharingConfigurationType>
        ): Promise<SharingConfigurationType | null> {
            return dashboardId
                ? new ApiRequest().dashboardSharing(dashboardId).update({ data })
                : insightId
                ? new ApiRequest().insightSharing(insightId).update({ data })
                : recordingId
                ? new ApiRequest().recordingSharing(recordingId).update({ data })
                : null
        },
    },

    pluginLogs: {
        async search(
            pluginConfigId: number,
            currentTeamId: number | null,
            searchTerm: string | null = null,
            typeFilters: CheckboxValueType[] = [],
            trailingEntry: PluginLogEntry | null = null,
            leadingEntry: PluginLogEntry | null = null
        ): Promise<PluginLogEntry[]> {
            const params = toParams(
                {
                    limit: LOGS_PORTION_LIMIT,
                    type_filter: typeFilters,
                    search: searchTerm || undefined,
                    before: trailingEntry?.timestamp,
                    after: leadingEntry?.timestamp,
                },
                true
            )

            const response = await new ApiRequest()
                .projectsDetail(currentTeamId || undefined)
                .pluginLogs(pluginConfigId)
                .withQueryString(params)
                .get()

            return response.results
        },
    },

    annotations: {
        async get(annotationId: RawAnnotationType['id']): Promise<RawAnnotationType> {
            return await new ApiRequest().annotation(annotationId).get()
        },
        async update(
            annotationId: RawAnnotationType['id'],
            data: Pick<RawAnnotationType, 'date_marker' | 'scope' | 'content' | 'dashboard_item'>
        ): Promise<RawAnnotationType> {
            return await new ApiRequest().annotation(annotationId).update({ data })
        },
        async list(): Promise<PaginatedResponse<RawAnnotationType>> {
            return await new ApiRequest().annotations().get()
        },
        async create(
            data: Pick<RawAnnotationType, 'date_marker' | 'scope' | 'content' | 'dashboard_item'>
        ): Promise<RawAnnotationType> {
            return await new ApiRequest().annotations().create({ data })
        },
        determineDeleteEndpoint(): string {
            return new ApiRequest().annotations().assembleEndpointUrl()
        },
    },

    recordings: {
        async list(params: string): Promise<SessionRecordingsResponse> {
            return await new ApiRequest().recordings().withQueryString(params).get()
        },
        async listProperties(params: string): Promise<PaginatedResponse<SessionRecordingPropertiesType>> {
            return await new ApiRequest().recordings().withAction('properties').withQueryString(params).get()
        },

        async get(recordingId: SessionRecordingType['id'], params: string): Promise<SessionRecordingType> {
            return await new ApiRequest().recording(recordingId).withQueryString(params).get()
        },

        async delete(recordingId: SessionRecordingType['id']): Promise<{ success: boolean }> {
            return await new ApiRequest().recording(recordingId).delete()
        },

        async listSnapshots(
            recordingId: SessionRecordingType['id'],
            params: string
        ): Promise<SessionRecordingSnapshotResponse> {
            return await new ApiRequest().recording(recordingId).withAction('snapshots').withQueryString(params).get()
        },

        async getBlobSnapshots(recordingId: SessionRecordingType['id'], blobKey: string): Promise<string[]> {
            const response = await new ApiRequest()
                .recording(recordingId)
                .withAction('snapshots')
                .withQueryString(toParams({ source: 'blob', blob_key: blobKey, version: '2' }))
                .getResponse()
            const contentBuffer = new Uint8Array(await response.arrayBuffer())
            return strFromU8(decompressSync(contentBuffer)).trim().split('\n')
        },

        async updateRecording(
            recordingId: SessionRecordingType['id'],
            recording: Partial<SessionRecordingType>,
            params?: string
        ): Promise<SessionRecordingType> {
            return await new ApiRequest().recording(recordingId).withQueryString(params).update({ data: recording })
        },
        async listPlaylists(params: string): Promise<SavedSessionRecordingPlaylistsResult> {
            return await new ApiRequest().recordingPlaylists().withQueryString(params).get()
        },
        async getPlaylist(playlistId: SessionRecordingPlaylistType['short_id']): Promise<SessionRecordingPlaylistType> {
            return await new ApiRequest().recordingPlaylist(playlistId).get()
        },
        async createPlaylist(playlist: Partial<SessionRecordingPlaylistType>): Promise<SessionRecordingPlaylistType> {
            return await new ApiRequest().recordingPlaylists().create({ data: playlist })
        },
        async updatePlaylist(
            playlistId: SessionRecordingPlaylistType['short_id'],
            playlist: Partial<SessionRecordingPlaylistType>
        ): Promise<SessionRecordingPlaylistType> {
            return await new ApiRequest().recordingPlaylist(playlistId).update({ data: playlist })
        },

        async listPlaylistRecordings(
            playlistId: SessionRecordingPlaylistType['short_id'],
            params: string
        ): Promise<SessionRecordingsResponse> {
            return await new ApiRequest()
                .recordingPlaylist(playlistId)
                .withAction('recordings')
                .withQueryString(params)
                .get()
        },

        async addRecordingToPlaylist(
            playlistId: SessionRecordingPlaylistType['short_id'],
            session_recording_id: SessionRecordingType['id']
        ): Promise<SessionRecordingPlaylistType> {
            return await new ApiRequest()
                .recordingPlaylist(playlistId)
                .withAction('recordings')
                .withAction(session_recording_id)
                .create()
        },

        async removeRecordingFromPlaylist(
            playlistId: SessionRecordingPlaylistType['short_id'],
            session_recording_id: SessionRecordingType['id']
        ): Promise<SessionRecordingPlaylistType> {
            return await new ApiRequest()
                .recordingPlaylist(playlistId)
                .withAction('recordings')
                .withAction(session_recording_id)
                .delete()
        },
    },

    notebooks: {
        async get(notebookId: NotebookType['short_id']): Promise<NotebookType> {
            return await new ApiRequest().notebook(notebookId).get()
        },
        async update(
            notebookId: NotebookType['short_id'],
            data: Pick<NotebookType, 'version' | 'content' | 'title'>
        ): Promise<NotebookType> {
            return await new ApiRequest().notebook(notebookId).update({ data })
        },
        async list(): Promise<PaginatedResponse<NotebookType>> {
            return await new ApiRequest().notebooks().get()
        },
        async create(data?: Pick<NotebookType, 'content' | 'title'>): Promise<NotebookType> {
            return await new ApiRequest().notebooks().create({ data })
        },
        async delete(notebookId: NotebookType['short_id']): Promise<NotebookType> {
            return await new ApiRequest().notebook(notebookId).delete()
        },
    },

    earlyAccessFeatures: {
        async get(featureId: EarlyAccessFeatureType['id']): Promise<EarlyAccessFeatureType> {
            return await new ApiRequest().earlyAccessFeature(featureId).get()
        },
        async create(data: NewEarlyAccessFeatureType): Promise<EarlyAccessFeatureType> {
            return await new ApiRequest().earlyAccessFeatures().create({ data })
        },
        async delete(featureId: EarlyAccessFeatureType['id']): Promise<void> {
            await new ApiRequest().earlyAccessFeature(featureId).delete()
        },
        async update(
            featureId: EarlyAccessFeatureType['id'],
            data: Pick<EarlyAccessFeatureType, 'name' | 'description' | 'stage' | 'documentation_url'>
        ): Promise<EarlyAccessFeatureType> {
            return await new ApiRequest().earlyAccessFeature(featureId).update({ data })
        },
        async list(): Promise<PaginatedResponse<EarlyAccessFeatureType>> {
            return await new ApiRequest().earlyAccessFeatures().get()
        },
    },

    surveys: {
        async list(): Promise<PaginatedResponse<Survey>> {
            return await new ApiRequest().surveys().get()
        },
        async get(surveyId: Survey['id']): Promise<Survey> {
            return await new ApiRequest().survey(surveyId).get()
        },
        async create(data: Partial<Survey>): Promise<Survey> {
            return await new ApiRequest().surveys().create({ data })
        },
        async delete(surveyId: Survey['id']): Promise<void> {
            await new ApiRequest().survey(surveyId).delete()
        },
        async update(
            surveyId: Survey['id'],
            data: Pick<Survey, 'name' | 'description' | 'linked_flag' | 'start_date' | 'end_date'>
        ): Promise<Survey> {
            return await new ApiRequest().survey(surveyId).update({ data })
        },
    },

    subscriptions: {
        async get(subscriptionId: SubscriptionType['id']): Promise<SubscriptionType> {
            return await new ApiRequest().subscription(subscriptionId).get()
        },
        async create(data: Partial<SubscriptionType>): Promise<SubscriptionType> {
            return await new ApiRequest().subscriptions().create({ data })
        },
        async update(
            subscriptionId: SubscriptionType['id'],
            data: Partial<SubscriptionType>
        ): Promise<SubscriptionType> {
            return await new ApiRequest().subscription(subscriptionId).update({ data })
        },
        async list({
            insightId,
            dashboardId,
        }: {
            insightId?: number
            dashboardId?: number
        }): Promise<PaginatedResponse<SubscriptionType>> {
            return await new ApiRequest()
                .subscriptions()
                .withQueryString(insightId ? `insight=${insightId}` : dashboardId ? `dashboard=${dashboardId}` : '')
                .get()
        },
        determineDeleteEndpoint(): string {
            return new ApiRequest().subscriptions().assembleEndpointUrl()
        },
    },

    integrations: {
        async get(id: IntegrationType['id']): Promise<IntegrationType> {
            return await new ApiRequest().integration(id).get()
        },
        async create(data: Partial<IntegrationType>): Promise<IntegrationType> {
            return await new ApiRequest().integrations().create({ data })
        },
        async delete(integrationId: IntegrationType['id']): Promise<IntegrationType> {
            return await new ApiRequest().integration(integrationId).delete()
        },
        async list(): Promise<PaginatedResponse<IntegrationType>> {
            return await new ApiRequest().integrations().get()
        },
        async slackChannels(id: IntegrationType['id']): Promise<{ channels: SlackChannelType[] }> {
            return await new ApiRequest().integrationSlackChannels(id).get()
        },
    },

    resourcePermissions: {
        async list(): Promise<PaginatedResponse<OrganizationResourcePermissionType>> {
            return await new ApiRequest().organizationResourceAccess().get()
        },
        async create(data: Partial<OrganizationResourcePermissionType>): Promise<OrganizationResourcePermissionType> {
            return await new ApiRequest().organizationResourceAccess().create({ data })
        },
        async update(
            resourceId: OrganizationResourcePermissionType['id'],
            data: Partial<OrganizationResourcePermissionType>
        ): Promise<OrganizationResourcePermissionType> {
            return await new ApiRequest().organizationResourceAccessDetail(resourceId).update({
                data,
            })
        },
    },

    media: {
        async upload(data: FormData): Promise<MediaUploadResponse> {
            return await new ApiRequest().media().create({ data })
        },
    },

    performanceEvents: {
        async list(
            params: any,
            teamId: TeamType['id'] = getCurrentTeamId()
        ): Promise<PaginatedResponse<PerformanceEvent>> {
            return new ApiRequest().performanceEvents(teamId).withQueryString(toParams(params)).get()
        },
        recentPageViewsURL(teamId: TeamType['id'] = getCurrentTeamId(), dateFrom?: string, dateTo?: string): string {
            return new ApiRequest()
                .recentPageViewPerformanceEvents(
                    dateFrom || dayjs().subtract(1, 'hour').toISOString(),
                    dateTo || dayjs().toISOString(),
                    teamId
                )
                .assembleEndpointUrl()
        },
        async recentPageViews(
            teamId: TeamType['id'] = getCurrentTeamId(),
            dateFrom?: string,
            dateTo?: string
        ): Promise<PaginatedResponse<RecentPerformancePageView>> {
            return new ApiRequest()
                .recentPageViewPerformanceEvents(
                    dateFrom || dayjs().subtract(1, 'hour').toISOString(),
                    dateTo || dayjs().toISOString(),
                    teamId
                )
                .get()
        },
    },

    queryURL: (): string => {
        return new ApiRequest().query().assembleFullUrl(true)
    },
    async query<T extends Record<string, any> = QuerySchema>(
        query: T,
        options?: ApiMethodOptions,
        queryId?: string
    ): Promise<
        T extends { [response: string]: any }
            ? T['response'] extends infer P | undefined
                ? P
                : T['response']
            : Record<string, any>
    > {
        return await new ApiRequest().query().create({ ...options, data: { query, client_query_id: queryId } })
    },

    /** Fetch data from specified URL. The result already is JSON-parsed. */
    async get(url: string, options?: ApiMethodOptions): Promise<any> {
        const res = await api.getResponse(url, options)
        return await getJSONOrThrow(res)
    },

    async getResponse(url: string, options?: ApiMethodOptions): Promise<Response> {
        url = prepareUrl(url)
        ensureProjectIdNotInvalid(url)
        let response
        const startTime = new Date().getTime()
        try {
            response = await fetch(url, { signal: options?.signal })
        } catch (e) {
            throw { status: 0, message: e }
        }

        if (!response.ok) {
            reportError('GET', url, response, startTime)
            const data = await getJSONOrThrow(response)
            throw { status: response.status, ...data }
        }
        return response
    },

    async update(url: string, data: any, options?: ApiMethodOptions): Promise<any> {
        url = prepareUrl(url)
        ensureProjectIdNotInvalid(url)
        const isFormData = data instanceof FormData
        const startTime = new Date().getTime()
        const response = await fetch(url, {
            method: 'PATCH',
            headers: {
                ...(isFormData ? {} : { 'Content-Type': 'application/json' }),
                'X-CSRFToken': getCookie(CSRF_COOKIE_NAME) || '',
            },
            body: isFormData ? data : JSON.stringify(data),
            signal: options?.signal,
        })

        if (!response.ok) {
            reportError('PATCH', url, response, startTime)
            const jsonData = await getJSONOrThrow(response)
            if (Array.isArray(jsonData)) {
                throw jsonData
            }
            throw { status: response.status, ...jsonData }
        }
        return await getJSONOrThrow(response)
    },

    async create(url: string, data?: any, options?: ApiMethodOptions): Promise<any> {
        const res = await api.createResponse(url, data, options)
        return await getJSONOrThrow(res)
    },

    async createResponse(url: string, data?: any, options?: ApiMethodOptions): Promise<Response> {
        url = prepareUrl(url)
        ensureProjectIdNotInvalid(url)
        const isFormData = data instanceof FormData
        const startTime = new Date().getTime()
        const response = await fetch(url, {
            method: 'POST',
            headers: {
                ...(isFormData ? {} : { 'Content-Type': 'application/json' }),
                'X-CSRFToken': getCookie(CSRF_COOKIE_NAME) || '',
            },
            body: data ? (isFormData ? data : JSON.stringify(data)) : undefined,
            signal: options?.signal,
        })

        if (!response.ok) {
            reportError('POST', url, response, startTime)
            const jsonData = await getJSONOrThrow(response)
            if (Array.isArray(jsonData)) {
                throw jsonData
            }
            throw { status: response.status, ...jsonData }
        }
        return response
    },

    async delete(url: string): Promise<any> {
        url = prepareUrl(url)
        ensureProjectIdNotInvalid(url)
        const startTime = new Date().getTime()
        const response = await fetch(url, {
            method: 'DELETE',
            headers: {
                'Content-Type': 'application/x-www-form-urlencoded',
                'X-CSRFToken': getCookie(CSRF_COOKIE_NAME) || '',
            },
        })

        if (!response.ok) {
            reportError('DELETE', url, response, startTime)
            const data = await getJSONOrThrow(response)
            throw { status: response.status, ...data }
        }
        return response
    },
}

function reportError(method: string, url: string, response: Response, startTime: number): void {
    const duration = new Date().getTime() - startTime
    const pathname = new URL(url, location.origin).pathname
    posthog.capture('client_request_failure', { pathname, method, duration, status: response.status })
}

export default api<|MERGE_RESOLUTION|>--- conflicted
+++ resolved
@@ -57,12 +57,9 @@
 import { SavedSessionRecordingPlaylistsResult } from 'scenes/session-recordings/saved-playlists/savedSessionRecordingPlaylistsLogic'
 import { dayjs } from 'lib/dayjs'
 import { QuerySchema } from '~/queries/schema'
-<<<<<<< HEAD
 import { decompressSync, strFromU8 } from 'fflate'
-=======
 import { getCurrentExporterData } from '~/exporter/exporterViewLogic'
 import { encodeParams } from 'kea-router'
->>>>>>> d62e6f51
 
 export const ACTIVITY_PAGE_SIZE = 20
 
