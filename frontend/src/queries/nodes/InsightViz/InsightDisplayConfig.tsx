--- conflicted
+++ resolved
@@ -180,36 +180,6 @@
                           {
                               label: () => (
                                   <LemonSwitch
-<<<<<<< HEAD
-=======
-                                      label="Show trend lines"
-                                      className="pb-2"
-                                      fullWidth
-                                      disabledReason={
-                                          !isLineGraph
-                                              ? 'Trend lines are only available for line graphs'
-                                              : !isLinearScale
-                                                ? 'Trend lines are only supported for linear scale.'
-                                                : undefined
-                                      }
-                                      checked={showTrendLines}
-                                      onChange={(checked) => {
-                                          if (isTrendsQuery(querySource)) {
-                                              const newQuery = { ...querySource }
-                                              newQuery.trendsFilter = {
-                                                  ...trendsFilter,
-                                                  showTrendLines: checked,
-                                              }
-                                              updateQuerySource(newQuery)
-                                          }
-                                      }}
-                                  />
-                              ),
-                          },
-                          {
-                              label: () => (
-                                  <LemonSwitch
->>>>>>> 9022fe58
                                       label="Show moving average"
                                       className="pb-2"
                                       fullWidth
