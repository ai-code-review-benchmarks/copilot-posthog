@import '../../../styles/mixins';

.EditorFiltersWrapper {
    --editor-panel-group-min-width: 20rem;

    flex-shrink: 0;
    background: var(--bg-light);

    &:not(.EditorFiltersWrapper--embedded) {
        padding: 1rem;
<<<<<<< HEAD
        margin-bottom: 1rem;
        border: 1px solid var(--border);
        border-radius: var(--radius);
    }

    .EditorFilters {
        > * + * {
            margin-top: 1rem;
        }

        @container (min-width: 768px) {
            display: flex;
            gap: 2rem;

            .EditorFilterGroup {
                flex: 1;
                width: 50%;
            }

            > * + * {
                margin-top: 0;
            }
        }
    }

    &.EditorFiltersWrapper--singlecolumn {
        padding: 0;
        margin-right: 1rem;
        background: none;
        border: none;
        container-type: normal;

        .EditorFilters {
            flex-direction: column;
            gap: 0;

            .EditorFilterGroup {
                width: auto;
            }

            > * + * {
                margin-top: 1rem;
            }
        }

        @include screen($xl) {
            --editor-panel-width: max(25vw, 28rem);

            .EditorFilters {
                display: block;
                width: var(--editor-panel-width);
                padding-right: 1rem;
            }
        }
    }

    &.EditorFiltersWrapper--embedded {
        margin-right: 0;

        @include screen($xl) {
            .EditorFilters {
                width: 100%;
                padding-right: 0;
            }
=======
    }

    .EditorFilters {
        display: flex;
        flex-flow: row wrap;
        gap: 1rem;

        .EditorFilterGroup {
            flex: 1;
            min-width: var(--editor-panel-group-min-width);
            max-width: 100%;
>>>>>>> 266c3ff5
        }
    }
}<|MERGE_RESOLUTION|>--- conflicted
+++ resolved
@@ -8,72 +8,8 @@
 
     &:not(.EditorFiltersWrapper--embedded) {
         padding: 1rem;
-<<<<<<< HEAD
-        margin-bottom: 1rem;
         border: 1px solid var(--border);
         border-radius: var(--radius);
-    }
-
-    .EditorFilters {
-        > * + * {
-            margin-top: 1rem;
-        }
-
-        @container (min-width: 768px) {
-            display: flex;
-            gap: 2rem;
-
-            .EditorFilterGroup {
-                flex: 1;
-                width: 50%;
-            }
-
-            > * + * {
-                margin-top: 0;
-            }
-        }
-    }
-
-    &.EditorFiltersWrapper--singlecolumn {
-        padding: 0;
-        margin-right: 1rem;
-        background: none;
-        border: none;
-        container-type: normal;
-
-        .EditorFilters {
-            flex-direction: column;
-            gap: 0;
-
-            .EditorFilterGroup {
-                width: auto;
-            }
-
-            > * + * {
-                margin-top: 1rem;
-            }
-        }
-
-        @include screen($xl) {
-            --editor-panel-width: max(25vw, 28rem);
-
-            .EditorFilters {
-                display: block;
-                width: var(--editor-panel-width);
-                padding-right: 1rem;
-            }
-        }
-    }
-
-    &.EditorFiltersWrapper--embedded {
-        margin-right: 0;
-
-        @include screen($xl) {
-            .EditorFilters {
-                width: 100%;
-                padding-right: 0;
-            }
-=======
     }
 
     .EditorFilters {
@@ -85,7 +21,6 @@
             flex: 1;
             min-width: var(--editor-panel-group-min-width);
             max-width: 100%;
->>>>>>> 266c3ff5
         }
     }
 }