--- conflicted
+++ resolved
@@ -62,13 +62,7 @@
     //     featureFlags[FEATURE_FLAGS.RETENTION_BREAKDOWN] &&
     //     (filters as any).display !== ChartDisplayType.ActionsLineGraph) ||
     // (isFunnels && filters.funnel_viz_type === FunnelVizType.Steps)
-<<<<<<< HEAD
-
-    const { insight, insightProps, filterPropertiesCount } = useValues(insightLogic)
-=======
-    const hasPropertyFilters = isTrends || isStickiness || isRetention || isPaths || isFunnels
     const hasPathsAdvanced = availableFeatures.includes(AvailableFeature.PATHS_ADVANCED)
->>>>>>> f5c797c2
 
     const editorFilters: QueryInsightEditorFilterGroup[] = [
         {
