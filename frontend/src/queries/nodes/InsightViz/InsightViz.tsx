import './InsightViz.scss'

import clsx from 'clsx'
import { BindLogic, BuiltLogic, LogicWrapper } from 'kea'
import { useState } from 'react'

import { useFeatureFlag } from 'lib/hooks/useFeatureFlag'
import { useAttachedLogic } from 'lib/logic/scenes/useAttachedLogic'
import { insightLogic } from 'scenes/insights/insightLogic'
import { insightVizDataLogic } from 'scenes/insights/insightVizDataLogic'
import { keyForInsightLogicProps } from 'scenes/insights/sharedUtils'

import { ErrorBoundary } from '~/layout/ErrorBoundary'
import { DashboardFilter, HogQLVariable, InsightVizNode } from '~/queries/schema/schema-general'
import { QueryContext } from '~/queries/types'
<<<<<<< HEAD
import { isFunnelsQuery, isPathsV2Query, isRetentionQuery } from '~/queries/utils'
import { InsightLogicProps, ItemMode } from '~/types'
=======
import { isFunnelsQuery, isRetentionQuery } from '~/queries/utils'
import { InsightLogicProps } from '~/types'
>>>>>>> 1a4f8bd7

import { DataNodeLogicProps, dataNodeLogic } from '../DataNode/dataNodeLogic'
import { EditorFilters } from './EditorFilters'
import { InsightVizDisplay } from './InsightVizDisplay'
import { getCachedResults } from './utils'

/** The key for the dataNodeLogic mounted by an InsightViz for insight of insightProps */
export const insightVizDataNodeKey = (insightProps: InsightLogicProps<any>): string => {
    return `InsightViz.${keyForInsightLogicProps('new')(insightProps)}`
}

export const insightVizDataCollectionId = (props: InsightLogicProps<any> | undefined, fallback: string): string => {
    return props?.dataNodeCollectionId ?? props?.dashboardId?.toString() ?? props?.dashboardItemId ?? fallback
}

type InsightVizProps = {
    uniqueKey?: string | number
    query: InsightVizNode
    setQuery: (node: InsightVizNode) => void
    context?: QueryContext<InsightVizNode>
    readOnly?: boolean
    editMode?: boolean
    embedded?: boolean
    inSharedMode?: boolean
    filtersOverride?: DashboardFilter | null
    variablesOverride?: Record<string, HogQLVariable> | null
    /** Attach ourselves to another logic, such as the scene logic */
    attachTo?: BuiltLogic | LogicWrapper
}

let uniqueNode = 0

export function InsightViz({
    uniqueKey,
    query,
    setQuery,
    context,
    readOnly,
    embedded,
    inSharedMode,
    filtersOverride,
    variablesOverride,
    attachTo,
    editMode,
}: InsightVizProps): JSX.Element {
    const [key] = useState(() => `InsightViz.${uniqueKey || uniqueNode++}`)
    const insightProps =
        context?.insightProps ||
        ({
            dashboardItemId: `new-AdHoc.${key}`,
            query,
            setQuery,
            dataNodeCollectionId: key,
            filtersOverride,
            variablesOverride,
        } as InsightLogicProps<InsightVizNode>)

    if (!insightProps.setQuery && setQuery) {
        insightProps.setQuery = setQuery
    }

    const vizKey = insightVizDataNodeKey(insightProps)
    const dataNodeLogicProps: DataNodeLogicProps = {
        query: query.source,
        key: vizKey,
        cachedResults: getCachedResults(insightProps.cachedInsight, query.source),
        doNotLoad: insightProps.doNotLoad,
        onData: insightProps.onData,
        loadPriority: insightProps.loadPriority,
        dataNodeCollectionId: insightVizDataCollectionId(insightProps, vizKey),
        filtersOverride,
        variablesOverride,
    }

    const isFunnels = isFunnelsQuery(query.source)
    const isHorizontalAlways = useFeatureFlag('INSIGHT_HORIZONTAL_CONTROLS')
    const isRetention = isRetentionQuery(query.source)
    const isPathsV2 = isPathsV2Query(query.source)
    const showIfFull = !!query.full
    const disableHeader = embedded || !(query.showHeader ?? showIfFull)
    const disableTable = embedded || !(query.showTable ?? showIfFull)
    const disableCorrelationTable = embedded || !(query.showCorrelationTable ?? showIfFull)
    const disableLastComputation = embedded || !(query.showLastComputation ?? showIfFull)
    const disableLastComputationRefresh = embedded || !(query.showLastComputationRefresh ?? showIfFull)
    const showingFilters = query.showFilters ?? editMode ?? false
    const showingResults = query.showResults ?? true
    const isEmbedded = embedded || (query.embedded ?? false)

    const display = (
        <InsightVizDisplay
            editMode={editMode}
            context={context}
            disableHeader={disableHeader}
            disableTable={disableTable}
            disableCorrelationTable={disableCorrelationTable}
            disableLastComputation={disableLastComputation}
            disableLastComputationRefresh={disableLastComputationRefresh}
            showingResults={showingResults}
            embedded={isEmbedded}
            inSharedMode={inSharedMode}
        />
    )

    useAttachedLogic(dataNodeLogic(dataNodeLogicProps), attachTo)
    useAttachedLogic(insightLogic(insightProps as InsightLogicProps) as BuiltLogic, attachTo)
    useAttachedLogic(insightVizDataLogic(insightProps as InsightLogicProps), attachTo)

    return (
        <ErrorBoundary exceptionProps={{ feature: 'InsightViz' }}>
            <BindLogic logic={insightLogic} props={insightProps}>
                <BindLogic logic={dataNodeLogic} props={dataNodeLogicProps}>
                    <BindLogic logic={insightVizDataLogic} props={insightProps}>
                        <div
                            className={
                                !isEmbedded
                                    ? clsx('InsightViz', {
                                          'InsightViz--horizontal':
                                              isFunnels || isRetention || isHorizontalAlways || isPathsV2,
                                      })
                                    : 'InsightCard__viz'
                            }
                        >
                            {!readOnly && (
                                <EditorFilters query={query.source} showing={showingFilters} embedded={isEmbedded} />
                            )}
                            {!isEmbedded ? <div className="flex-1 h-full overflow-auto">{display}</div> : display}
                        </div>
                    </BindLogic>
                </BindLogic>
            </BindLogic>
        </ErrorBoundary>
    )
}<|MERGE_RESOLUTION|>--- conflicted
+++ resolved
@@ -13,13 +13,8 @@
 import { ErrorBoundary } from '~/layout/ErrorBoundary'
 import { DashboardFilter, HogQLVariable, InsightVizNode } from '~/queries/schema/schema-general'
 import { QueryContext } from '~/queries/types'
-<<<<<<< HEAD
 import { isFunnelsQuery, isPathsV2Query, isRetentionQuery } from '~/queries/utils'
-import { InsightLogicProps, ItemMode } from '~/types'
-=======
-import { isFunnelsQuery, isRetentionQuery } from '~/queries/utils'
 import { InsightLogicProps } from '~/types'
->>>>>>> 1a4f8bd7
 
 import { DataNodeLogicProps, dataNodeLogic } from '../DataNode/dataNodeLogic'
 import { EditorFilters } from './EditorFilters'
