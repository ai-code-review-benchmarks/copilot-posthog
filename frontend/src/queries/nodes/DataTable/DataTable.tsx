--- conflicted
+++ resolved
@@ -384,33 +384,6 @@
                     {showEventsBufferWarning && isEventsQuery(query.source) && (
                         <EventBufferNotice additionalInfo=" - this helps ensure accuracy of insights grouped by unique users" />
                     )}
-<<<<<<< HEAD
-                    <div>
-                        {inlineEditorButtonOnRow === 0 && context?.readonly !== true ? (
-                            <div className="absolute right-0 z-10 p-1">
-                                <InlineEditorButton query={query} setQuery={setQuery as (node: Node) => void} />
-                            </div>
-                        ) : null}
-                        <LemonTable
-                            className="DataTable"
-                            loading={responseLoading && !nextDataLoading && !newDataLoading}
-                            columns={lemonColumns}
-                            key={
-                                [...(columnsInResponse ?? []), ...columnsInQuery].join(
-                                    '::'
-                                ) /* Bust the LemonTable cache when columns change */
-                            }
-                            dataSource={(dataTableRows ?? []) as DataTableRow[]}
-                            rowKey={({ result }: DataTableRow, rowIndex) => {
-                                if (result) {
-                                    if (isEventsQuery(query.source)) {
-                                        if (columnsInResponse?.includes('*')) {
-                                            return result[columnsInResponse.indexOf('*')].uuid
-                                        } else if (columnsInResponse?.includes('uuid')) {
-                                            return result[columnsInResponse.indexOf('uuid')]
-                                        } else if (columnsInResponse?.includes('id')) {
-                                            return result[columnsInResponse.indexOf('id')]
-=======
                     {inlineEditorButtonOnRow === 0 && !isReadOnly ? (
                         <div className="absolute right-0 z-10 p-1">
                             <InlineEditorButton query={query} setQuery={setQuery as (node: Node) => void} />
@@ -458,66 +431,43 @@
                                                 : response && 'error' in response
                                                 ? (response as any).error
                                                 : responseError
->>>>>>> 0e1668bb
                                         }
-                                    }
-                                    return (
-                                        (result && 'uuid' in result ? (result as any).uuid : null) ??
-                                        (result && 'id' in result ? (result as any).id : null) ??
-                                        JSON.stringify(result ?? rowIndex)
-                                    )
-                                }
-                                return rowIndex
-                            }}
-                            sorting={null}
-                            useURLForSorting={false}
-                            emptyState={
-                                responseError ? (
-                                    isHogQLQuery(query.source) ? (
-                                        <InsightErrorState
-                                            excludeDetail
-                                            title={
-                                                response && 'error' in response
-                                                    ? (response as any).error
-                                                    : responseError
-                                            }
-                                        />
-                                    ) : (
-                                        <InsightErrorState />
-                                    )
+                                    />
                                 ) : (
-                                    <InsightEmptyState />
+                                    <InsightErrorState />
                                 )
-                            }
-                            expandable={
-                                expandable && isEventsQuery(query.source) && columnsInResponse?.includes('*')
-                                    ? {
-                                          expandedRowRender: function renderExpand({ result }) {
-                                              if (isEventsQuery(query.source) && Array.isArray(result)) {
-                                                  return (
-                                                      <EventDetails
-                                                          event={result[columnsInResponse.indexOf('*')] ?? {}}
-                                                          useReactJsonView
-                                                      />
-                                                  )
-                                              }
-                                              if (result && !Array.isArray(result)) {
-                                                  return <EventDetails event={result as EventType} useReactJsonView />
-                                              }
-                                          },
-                                          rowExpandable: ({ result }) => !!result,
-                                          noIndent: true,
-                                      }
-                                    : undefined
-                            }
-                            rowClassName={({ result, label }) =>
-                                clsx('DataTable__row', {
-                                    'DataTable__row--highlight_once': result && highlightedRows.has(result),
-                                    'DataTable__row--category_row': !!label,
-                                })
-                            }
-                        />
-                    </div>
+                            ) : (
+                                <InsightEmptyState />
+                            )
+                        }
+                        expandable={
+                            expandable && isEventsQuery(query.source) && columnsInResponse?.includes('*')
+                                ? {
+                                      expandedRowRender: function renderExpand({ result }) {
+                                          if (isEventsQuery(query.source) && Array.isArray(result)) {
+                                              return (
+                                                  <EventDetails
+                                                      event={result[columnsInResponse.indexOf('*')] ?? {}}
+                                                      useReactJsonView
+                                                  />
+                                              )
+                                          }
+                                          if (result && !Array.isArray(result)) {
+                                              return <EventDetails event={result as EventType} useReactJsonView />
+                                          }
+                                      },
+                                      rowExpandable: ({ result }) => !!result,
+                                      noIndent: true,
+                                  }
+                                : undefined
+                        }
+                        rowClassName={({ result, label }) =>
+                            clsx('DataTable__row', {
+                                'DataTable__row--highlight_once': result && highlightedRows.has(result),
+                                'DataTable__row--category_row': !!label,
+                            })
+                        }
+                    />
                     {canLoadNextData && ((response as any).results.length > 0 || !responseLoading) && (
                         <LoadNext query={query.source} />
                     )}
