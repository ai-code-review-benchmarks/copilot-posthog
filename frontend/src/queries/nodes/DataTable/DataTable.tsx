import './DataTable.scss'
import {
    AnyResponseType,
    DataTableNode,
    EventsNode,
    EventsQuery,
    HogQLQuery,
    Node,
    NodeKind,
    PersonsNode,
    QueryContext,
    PersonsQuery,
    InsightVizNode,
} from '~/queries/schema'
import { useCallback, useState } from 'react'
import { BindLogic, useValues } from 'kea'
import { dataNodeLogic, DataNodeLogicProps } from '~/queries/nodes/DataNode/dataNodeLogic'
import { LemonTable, LemonTableColumn } from 'lib/lemon-ui/LemonTable'
import { EventName } from '~/queries/nodes/EventsNode/EventName'
import { EventPropertyFilters } from '~/queries/nodes/EventsNode/EventPropertyFilters'
import { EventDetails } from 'scenes/events/EventDetails'
import { EventRowActions } from '~/queries/nodes/DataTable/EventRowActions'
import { DataTableExport } from '~/queries/nodes/DataTable/DataTableExport'
import { Reload } from '~/queries/nodes/DataNode/Reload'
import { LoadNext } from '~/queries/nodes/DataNode/LoadNext'
import { renderColumnMeta } from '~/queries/nodes/DataTable/renderColumnMeta'
import { renderColumn } from '~/queries/nodes/DataTable/renderColumn'
import { AutoLoad } from '~/queries/nodes/DataNode/AutoLoad'
import { dataTableLogic, DataTableLogicProps, DataTableRow } from '~/queries/nodes/DataTable/dataTableLogic'
import { ColumnConfigurator } from '~/queries/nodes/DataTable/ColumnConfigurator/ColumnConfigurator'
import { LemonDivider } from 'lib/lemon-ui/LemonDivider'
import clsx from 'clsx'
import { SessionPlayerModal } from 'scenes/session-recordings/player/modal/SessionPlayerModal'
import { OpenEditorButton } from '~/queries/nodes/Node/OpenEditorButton'
<<<<<<< HEAD
import {
    isEventsQuery,
    isHogQlAggregation,
    isHogQLQuery,
    isPersonsNode,
    isPersonsQuery,
    taxonomicFilterToHogQl,
} from '~/queries/utils'
=======
import { isEventsQuery, isHogQlAggregation, isHogQLQuery, taxonomicFilterToHogQl } from '~/queries/utils'
>>>>>>> 13249d5f
import { PersonPropertyFilters } from '~/queries/nodes/PersonsNode/PersonPropertyFilters'
import { PersonsSearch } from '~/queries/nodes/PersonsNode/PersonsSearch'
import { PersonDeleteModal } from 'scenes/persons/PersonDeleteModal'
import { ElapsedTime } from '~/queries/nodes/DataNode/ElapsedTime'
import { DateRange } from '~/queries/nodes/DataNode/DateRange'
import { LemonButton } from 'lib/lemon-ui/LemonButton'
import { TaxonomicPopover } from 'lib/components/TaxonomicPopover/TaxonomicPopover'
import { TaxonomicFilterGroupType } from 'lib/components/TaxonomicFilter/types'
import { extractExpressionComment, removeExpressionComment } from '~/queries/nodes/DataTable/utils'
import { InsightEmptyState, InsightErrorState } from 'scenes/insights/EmptyStates'
import { EventType } from '~/types'
import { SavedQueries } from '~/queries/nodes/DataTable/SavedQueries'
import { HogQLQueryEditor } from '~/queries/nodes/HogQLQuery/HogQLQueryEditor'
<<<<<<< HEAD
import { IconChevronLeft } from 'lib/lemon-ui/icons'
=======
import { QueryFeature } from '~/queries/nodes/DataTable/queryFeatures'
>>>>>>> 13249d5f

interface DataTableProps {
    uniqueKey?: string | number
    query: DataTableNode
    setQuery?: (query: Node) => void
    /** Custom table columns */
    context?: QueryContext
    /* Cached Results are provided when shared or exported,
    the data node logic becomes read only implicitly */
    cachedResults?: AnyResponseType
}

const groupTypes = [
    TaxonomicFilterGroupType.HogQLExpression,
    TaxonomicFilterGroupType.EventProperties,
    TaxonomicFilterGroupType.PersonProperties,
    TaxonomicFilterGroupType.EventFeatureFlags,
]

let uniqueNode = 0

export function DataTable({ uniqueKey, query, setQuery, context, cachedResults }: DataTableProps): JSX.Element {
    const uniqueNodeKey = useState(() => uniqueNode++)
    const [dataKey] = useState(() => `DataNode.${uniqueKey || uniqueNodeKey}`)
    const [vizKey] = useState(() => `DataTable.${uniqueNodeKey}`)

    const dataNodeLogicProps: DataNodeLogicProps = {
        query: query.source,
        key: dataKey,
        cachedResults: cachedResults,
    }
    const builtDataNodeLogic = dataNodeLogic(dataNodeLogicProps)

    const {
        response,
        responseLoading,
        responseError,
        queryCancelled,
        canLoadNextData,
        canLoadNewData,
        nextDataLoading,
        newDataLoading,
        highlightedRows,
    } = useValues(builtDataNodeLogic)

    const dataTableLogicProps: DataTableLogicProps = { query, vizKey: vizKey, dataKey: dataKey, context }
    const { dataTableRows, columnsInQuery, columnsInResponse, queryWithDefaults, canSort, sourceFeatures } = useValues(
        dataTableLogic(dataTableLogicProps)
    )

    const {
        showActions,
        showDateRange,
        showSearch,
        showEventFilter,
        showPropertyFilter,
        showHogQLEditor,
        showReload,
        showExport,
        showElapsedTime,
        showColumnConfigurator,
        showPersistentColumnConfigurator,
        showSavedQueries,
        expandable,
        embedded,
        showOpenEditorButton,
        showResultsTable,
        showTimings,
    } = queryWithDefaults

    const isReadOnly = setQuery === undefined

    const eventActionsColumnShown =
        showActions && sourceFeatures.has(QueryFeature.eventActionsColumn) && columnsInResponse?.includes('*')
    const columnsInLemonTable = sourceFeatures.has(QueryFeature.columnsInResponse)
        ? columnsInResponse ?? columnsInQuery
        : columnsInQuery

    const lemonColumns: LemonTableColumn<DataTableRow, any>[] = [
        ...columnsInLemonTable.map((key, index) => ({
            dataIndex: key as any,
            ...renderColumnMeta(key, query, context),
            render: function RenderDataTableColumn(_: any, { result, label }: DataTableRow) {
                if (label) {
                    if (index === (expandable ? 1 : 0)) {
                        return {
                            children: label,
                            props: { colSpan: columnsInLemonTable.length + (eventActionsColumnShown ? 1 : 0) },
                        }
                    } else {
                        return { props: { colSpan: 0 } }
                    }
                } else if (result) {
                    if (sourceFeatures.has(QueryFeature.resultIsArrayOfArrays)) {
                        return renderColumn(key, result[index], result, query, setQuery, context)
                    }
                    return renderColumn(key, result[key], result, query, setQuery, context)
                }
            },
            sorter: undefined, // using custom sorting code
            more:
                !isReadOnly && showActions && sourceFeatures.has(QueryFeature.eventActionsColumn) ? (
                    <>
                        <div className="px-2 py-1">
                            <div className="font-mono font-bold">{extractExpressionComment(key)}</div>
                            {extractExpressionComment(key) !== removeExpressionComment(key) && (
                                <div className="font-mono">{removeExpressionComment(key)}</div>
                            )}
                        </div>
                        <LemonDivider />
                        <TaxonomicPopover
                            groupType={TaxonomicFilterGroupType.HogQLExpression}
                            value={key}
                            renderValue={() => <>Edit column</>}
                            type="tertiary"
                            fullWidth
                            onChange={(v, g) => {
                                const hogQl = taxonomicFilterToHogQl(g, v)
<<<<<<< HEAD
                                if (hogQl && isEventsQuery(query.source) && setQuery) {
                                    const isAggregation = isHogQlAggregation(hogQl)
                                    const isOrderBy = query.source?.orderBy?.[0] === key
                                    const isDescOrderBy = query.source?.orderBy?.[0] === `${key} DESC`
                                    const newQuery: DataTableNode = {
=======
                                if (setQuery && hogQl && sourceFeatures.has(QueryFeature.selectAndOrderByColumns)) {
                                    // Typecasting to a query type with select and order_by fields.
                                    // The actual query may or may not be an events query.
                                    const source = query.source as EventsQuery
                                    const isAggregation = isHogQlAggregation(hogQl)
                                    const isOrderBy = source.orderBy?.[0] === key
                                    const isDescOrderBy = source.orderBy?.[0] === `${key} DESC`
                                    setQuery({
>>>>>>> 13249d5f
                                        ...query,
                                        source: {
                                            ...source,
                                            select: source.select
                                                .map((s, i) => (i === index ? hogQl : s))
                                                .filter((c) => (isAggregation ? c !== '*' : true)),
                                            orderBy:
                                                isOrderBy || isDescOrderBy
                                                    ? [isDescOrderBy ? `${hogQl} DESC` : hogQl]
                                                    : source.orderBy,
                                        },
                                    }
                                    setQuery(newQuery)
                                }
                            }}
                            groupTypes={groupTypes}
                        />
                        <LemonDivider />
                        {canSort ? (
                            <>
                                <LemonButton
                                    fullWidth
                                    status={(query.source as EventsQuery)?.orderBy?.[0] === key ? 'primary' : 'stealth'}
                                    data-attr="datatable-sort-asc"
                                    onClick={() => {
                                        setQuery?.({
                                            ...query,
                                            source: {
                                                ...query.source,
                                                orderBy: [key],
                                            } as EventsQuery,
                                        } as DataTableNode)
                                    }}
                                >
                                    Sort ascending
                                </LemonButton>
                                <LemonButton
                                    fullWidth
                                    status={
                                        (query.source as EventsQuery)?.orderBy?.[0] === `${key} DESC`
                                            ? 'primary'
                                            : 'stealth'
                                    }
                                    data-attr="datatable-sort-desc"
                                    onClick={() => {
                                        setQuery?.({
                                            ...query,
                                            source: {
                                                ...query.source,
                                                orderBy: [`${key} DESC`],
                                            } as EventsQuery,
                                        } as DataTableNode)
                                    }}
                                >
                                    Sort descending
                                </LemonButton>
                                <LemonDivider />
                            </>
                        ) : null}
                        <TaxonomicPopover
                            groupType={TaxonomicFilterGroupType.HogQLExpression}
                            value={''}
                            placeholder={<span className="not-italic">Add column left</span>}
                            data-attr="datatable-add-column-left"
                            type="tertiary"
                            fullWidth
                            onChange={(v, g) => {
                                const hogQl = taxonomicFilterToHogQl(g, v)
                                if (setQuery && hogQl && sourceFeatures.has(QueryFeature.selectAndOrderByColumns)) {
                                    const isAggregation = isHogQlAggregation(hogQl)
                                    const source = query.source as EventsQuery
                                    setQuery({
                                        ...query,
                                        source: {
                                            ...source,
                                            select: [
                                                ...(source.select || []).slice(0, index),
                                                hogQl,
                                                ...(source.select || []).slice(index),
                                            ].filter((c) => (isAggregation ? c !== '*' : true)),
                                        } as EventsQuery,
                                    } as DataTableNode)
                                }
                            }}
                            groupTypes={groupTypes}
                        />
                        <TaxonomicPopover
                            groupType={TaxonomicFilterGroupType.HogQLExpression}
                            value={''}
                            placeholder={<span className="not-italic">Add column right</span>}
                            data-attr="datatable-add-column-right"
                            type="tertiary"
                            fullWidth
                            onChange={(v, g) => {
                                const hogQl = taxonomicFilterToHogQl(g, v)
                                if (setQuery && hogQl && sourceFeatures.has(QueryFeature.selectAndOrderByColumns)) {
                                    const isAggregation = isHogQlAggregation(hogQl)
                                    const source = query.source as EventsQuery
                                    setQuery?.({
                                        ...query,
                                        source: {
                                            ...source,
                                            select: [
                                                ...(source.select || []).slice(0, index + 1),
                                                hogQl,
                                                ...(source.select || []).slice(index + 1),
                                            ].filter((c) => (isAggregation ? c !== '*' : true)),
                                        } as EventsQuery,
                                    } as DataTableNode)
                                }
                            }}
                            groupTypes={groupTypes}
                        />
                        {columnsInQuery.filter((c) => c !== '*').length > 1 ? (
                            <>
                                <LemonDivider />
                                <LemonButton
                                    fullWidth
                                    status="danger"
                                    data-attr="datatable-remove-column"
                                    onClick={() => {
                                        const cleanColumnKey = removeExpressionComment(key)
                                        const newSource: EventsQuery = {
                                            ...(query.source as EventsQuery),
                                            select: (query.source as EventsQuery).select.filter((_, i) => i !== index),
                                            // remove the current column from orderBy if it's there
                                            orderBy: (query.source as EventsQuery).orderBy?.find(
                                                (orderKey) =>
                                                    removeExpressionComment(orderKey) === cleanColumnKey ||
                                                    removeExpressionComment(orderKey) === `-${cleanColumnKey}`
                                            )
                                                ? undefined
                                                : (query.source as EventsQuery).orderBy,
                                        }
                                        setQuery?.({
                                            ...query,
                                            source: newSource,
                                        } as DataTableNode)
                                    }}
                                >
                                    Remove column
                                </LemonButton>
                            </>
                        ) : null}
                    </>
                ) : undefined,
        })),
        ...(eventActionsColumnShown
            ? [
                  {
                      dataIndex: '__more' as any,
                      title: '',
                      render: function RenderMore(_: any, { label, result }: DataTableRow) {
                          if (label) {
                              return { props: { colSpan: 0 } }
                          }
                          if (result && columnsInResponse?.includes('*')) {
                              return <EventRowActions event={result[columnsInResponse.indexOf('*')]} />
                          }
                          return null
                      },
                      width: 0,
                  },
              ]
            : []),
    ].filter((column) => !query.hiddenColumns?.includes(column.dataIndex) && column.dataIndex !== '*')

    const setQuerySource = useCallback(
        (source: EventsNode | EventsQuery | PersonsNode | HogQLQuery | PersonsQuery) =>
            setQuery?.({ ...query, source } as DataTableNode),
        [setQuery]
    )

    const firstRowLeft = [
<<<<<<< HEAD
        isPersonsQuery(query.source) ? (
            <LemonButton
                onClick={() =>
                    isPersonsQuery(query.source)
                        ? setQuery?.({
                              kind: NodeKind.InsightVizNode,
                              source: query.source.source,
                              full: true,
                          } as InsightVizNode)
                        : null
                }
            >
                <IconChevronLeft /> Back
            </LemonButton>
        ) : null,
        showDateRange && (isEventsQuery(query.source) || isHogQLQuery(query.source)) ? (
=======
        showDateRange && sourceFeatures.has(QueryFeature.dateRangePicker) ? (
>>>>>>> 13249d5f
            <DateRange query={query.source} setQuery={setQuerySource} />
        ) : null,
        showEventFilter && sourceFeatures.has(QueryFeature.eventNameFilter) ? (
            <EventName query={query.source as EventsQuery} setQuery={setQuerySource} />
        ) : null,
<<<<<<< HEAD
        showSearch && (isPersonsNode(query.source) || isPersonsQuery(query.source)) ? (
            <PersonsSearch query={query.source} setQuery={setQuerySource} />
=======
        showSearch && sourceFeatures.has(QueryFeature.personsSearch) ? (
            <PersonsSearch query={query.source as PersonsNode} setQuery={setQuerySource} />
>>>>>>> 13249d5f
        ) : null,
        showPropertyFilter && sourceFeatures.has(QueryFeature.eventPropertyFilters) ? (
            <EventPropertyFilters query={query.source as EventsQuery} setQuery={setQuerySource} />
        ) : null,
<<<<<<< HEAD
        showPropertyFilter && (isPersonsNode(query.source) || isPersonsQuery(query.source)) ? (
            <PersonPropertyFilters query={query.source} setQuery={setQuerySource} />
=======
        showPropertyFilter && sourceFeatures.has(QueryFeature.personPropertyFilters) ? (
            <PersonPropertyFilters query={query.source as PersonsNode} setQuery={setQuerySource} />
>>>>>>> 13249d5f
        ) : null,
    ].filter((x) => !!x)

    const firstRowRight = [
        showSavedQueries && sourceFeatures.has(QueryFeature.savedEventsQueries) ? (
            <SavedQueries query={query} setQuery={setQuery} />
        ) : null,
    ].filter((x) => !!x)

    const secondRowLeft = [
        showReload ? <Reload /> : null,
        showReload && canLoadNewData ? <AutoLoad /> : null,
        showElapsedTime ? <ElapsedTime showTimings={showTimings} /> : null,
    ].filter((x) => !!x)

    const secondRowRight = [
        (showColumnConfigurator || showPersistentColumnConfigurator) &&
        sourceFeatures.has(QueryFeature.columnConfigurator) ? (
            <ColumnConfigurator query={query} setQuery={setQuery} />
        ) : null,
        showExport ? <DataTableExport query={query} setQuery={setQuery} /> : null,
    ].filter((x) => !!x)

    const showFirstRow = !isReadOnly && (firstRowLeft.length > 0 || firstRowRight.length > 0)
    const showSecondRow = !isReadOnly && (secondRowLeft.length > 0 || secondRowRight.length > 0)
    const inlineEditorButtonOnRow = showFirstRow ? 1 : showSecondRow ? 2 : 0

    return (
        <BindLogic logic={dataTableLogic} props={dataTableLogicProps}>
            <BindLogic logic={dataNodeLogic} props={dataNodeLogicProps}>
                <div className="relative w-full flex flex-col gap-4 flex-1">
                    {showHogQLEditor && isHogQLQuery(query.source) && !isReadOnly ? (
                        <HogQLQueryEditor query={query.source} setQuery={setQuerySource} embedded={embedded} />
                    ) : null}
                    {showFirstRow && (
                        <div className="flex gap-4 items-center flex-wrap">
                            {firstRowLeft}
                            {firstRowLeft.length > 0 && firstRowRight.length > 0 ? <div className="flex-1" /> : null}
                            {firstRowRight}
                            {showOpenEditorButton && inlineEditorButtonOnRow === 1 && !isReadOnly ? (
                                <OpenEditorButton query={query} />
                            ) : null}
                        </div>
                    )}
                    {showFirstRow && showSecondRow && <LemonDivider className="my-0" />}
                    {showSecondRow && (
                        <div className="flex gap-4 items-center">
                            {secondRowLeft}
                            {secondRowLeft.length > 0 && secondRowRight.length > 0 ? <div className="flex-1" /> : null}
                            {secondRowRight}
                            {showOpenEditorButton && inlineEditorButtonOnRow === 2 && !isReadOnly ? (
                                <OpenEditorButton query={query} />
                            ) : null}
                        </div>
                    )}
                    {showOpenEditorButton && inlineEditorButtonOnRow === 0 && !isReadOnly ? (
                        <div className="absolute right-0 z-10 p-1">
                            <OpenEditorButton query={query} />
                        </div>
                    ) : null}
                    {showResultsTable && (
                        <LemonTable
                            className="DataTable"
                            loading={responseLoading && !nextDataLoading && !newDataLoading}
                            columns={lemonColumns}
                            embedded={embedded}
                            key={
                                [...(columnsInResponse ?? []), ...columnsInQuery].join(
                                    '::'
                                ) /* Bust the LemonTable cache when columns change */
                            }
                            dataSource={(dataTableRows ?? []) as DataTableRow[]}
                            rowKey={({ result }: DataTableRow, rowIndex) => {
                                if (result) {
                                    if (
                                        sourceFeatures.has(QueryFeature.resultIsArrayOfArrays) &&
                                        sourceFeatures.has(QueryFeature.columnsInResponse)
                                    ) {
                                        if (columnsInResponse?.includes('*')) {
                                            return result[columnsInResponse.indexOf('*')].uuid
                                        } else if (columnsInResponse?.includes('uuid')) {
                                            return result[columnsInResponse.indexOf('uuid')]
                                        } else if (columnsInResponse?.includes('id')) {
                                            return result[columnsInResponse.indexOf('id')]
                                        }
                                    }
                                    return (
                                        (result && 'uuid' in result ? (result as any).uuid : null) ??
                                        (result && 'id' in result ? (result as any).id : null) ??
                                        JSON.stringify(result ?? rowIndex)
                                    )
                                }
                                return rowIndex
                            }}
                            sorting={null}
                            useURLForSorting={false}
                            emptyState={
                                responseError ? (
                                    sourceFeatures.has(QueryFeature.displayResponseError) ? (
                                        <InsightErrorState
                                            excludeDetail
                                            title={
                                                queryCancelled
                                                    ? 'The query was cancelled'
                                                    : response && 'error' in response
                                                    ? (response as any).error
                                                    : responseError
                                            }
                                        />
                                    ) : (
                                        <InsightErrorState />
                                    )
                                ) : (
                                    <InsightEmptyState
                                        heading={context?.emptyStateHeading}
                                        detail={context?.emptyStateDetail}
                                    />
                                )
                            }
                            expandable={
                                expandable && columnsInResponse?.includes('*')
                                    ? {
                                          expandedRowRender: function renderExpand({ result }) {
                                              if (isEventsQuery(query.source) && Array.isArray(result)) {
                                                  return (
                                                      <EventDetails
                                                          event={result[columnsInResponse.indexOf('*')] ?? {}}
                                                          useReactJsonView
                                                      />
                                                  )
                                              }
                                              if (result && !Array.isArray(result)) {
                                                  return <EventDetails event={result as EventType} useReactJsonView />
                                              }
                                          },
                                          rowExpandable: ({ result }) => !!result,
                                          noIndent: true,
                                          expandedRowClassName: ({ result }) => {
                                              const record = Array.isArray(result) ? result[0] : result
                                              return record && record['event'] === '$exception'
                                                  ? 'border border-x-danger-dark bg-danger-highlight'
                                                  : null
                                          },
                                      }
                                    : undefined
                            }
                            rowClassName={({ result, label }) =>
                                clsx('DataTable__row', {
                                    'DataTable__row--highlight_once': result && highlightedRows.has(result),
                                    'DataTable__row--category_row': !!label,
                                    'border border-x-danger-dark bg-danger-highlight':
                                        result && result[0] && result[0]['event'] === '$exception',
                                })
                            }
                            footer={
                                canLoadNextData &&
                                ((response as any).results.length > 0 || !responseLoading) && (
                                    <LoadNext query={query.source} />
                                )
                            }
                        />
                    )}
                    {/* TODO: this doesn't seem like the right solution... */}
                    <SessionPlayerModal />
                    <PersonDeleteModal />
                </div>
            </BindLogic>
        </BindLogic>
    )
}<|MERGE_RESOLUTION|>--- conflicted
+++ resolved
@@ -6,11 +6,9 @@
     EventsQuery,
     HogQLQuery,
     Node,
-    NodeKind,
     PersonsNode,
     QueryContext,
     PersonsQuery,
-    InsightVizNode,
 } from '~/queries/schema'
 import { useCallback, useState } from 'react'
 import { BindLogic, useValues } from 'kea'
@@ -32,18 +30,7 @@
 import clsx from 'clsx'
 import { SessionPlayerModal } from 'scenes/session-recordings/player/modal/SessionPlayerModal'
 import { OpenEditorButton } from '~/queries/nodes/Node/OpenEditorButton'
-<<<<<<< HEAD
-import {
-    isEventsQuery,
-    isHogQlAggregation,
-    isHogQLQuery,
-    isPersonsNode,
-    isPersonsQuery,
-    taxonomicFilterToHogQl,
-} from '~/queries/utils'
-=======
 import { isEventsQuery, isHogQlAggregation, isHogQLQuery, taxonomicFilterToHogQl } from '~/queries/utils'
->>>>>>> 13249d5f
 import { PersonPropertyFilters } from '~/queries/nodes/PersonsNode/PersonPropertyFilters'
 import { PersonsSearch } from '~/queries/nodes/PersonsNode/PersonsSearch'
 import { PersonDeleteModal } from 'scenes/persons/PersonDeleteModal'
@@ -57,11 +44,7 @@
 import { EventType } from '~/types'
 import { SavedQueries } from '~/queries/nodes/DataTable/SavedQueries'
 import { HogQLQueryEditor } from '~/queries/nodes/HogQLQuery/HogQLQueryEditor'
-<<<<<<< HEAD
-import { IconChevronLeft } from 'lib/lemon-ui/icons'
-=======
 import { QueryFeature } from '~/queries/nodes/DataTable/queryFeatures'
->>>>>>> 13249d5f
 
 interface DataTableProps {
     uniqueKey?: string | number
@@ -180,13 +163,6 @@
                             fullWidth
                             onChange={(v, g) => {
                                 const hogQl = taxonomicFilterToHogQl(g, v)
-<<<<<<< HEAD
-                                if (hogQl && isEventsQuery(query.source) && setQuery) {
-                                    const isAggregation = isHogQlAggregation(hogQl)
-                                    const isOrderBy = query.source?.orderBy?.[0] === key
-                                    const isDescOrderBy = query.source?.orderBy?.[0] === `${key} DESC`
-                                    const newQuery: DataTableNode = {
-=======
                                 if (setQuery && hogQl && sourceFeatures.has(QueryFeature.selectAndOrderByColumns)) {
                                     // Typecasting to a query type with select and order_by fields.
                                     // The actual query may or may not be an events query.
@@ -195,7 +171,6 @@
                                     const isOrderBy = source.orderBy?.[0] === key
                                     const isDescOrderBy = source.orderBy?.[0] === `${key} DESC`
                                     setQuery({
->>>>>>> 13249d5f
                                         ...query,
                                         source: {
                                             ...source,
@@ -207,8 +182,7 @@
                                                     ? [isDescOrderBy ? `${hogQl} DESC` : hogQl]
                                                     : source.orderBy,
                                         },
-                                    }
-                                    setQuery(newQuery)
+                                    } as DataTableNode)
                                 }
                             }}
                             groupTypes={groupTypes}
@@ -370,49 +344,20 @@
     )
 
     const firstRowLeft = [
-<<<<<<< HEAD
-        isPersonsQuery(query.source) ? (
-            <LemonButton
-                onClick={() =>
-                    isPersonsQuery(query.source)
-                        ? setQuery?.({
-                              kind: NodeKind.InsightVizNode,
-                              source: query.source.source,
-                              full: true,
-                          } as InsightVizNode)
-                        : null
-                }
-            >
-                <IconChevronLeft /> Back
-            </LemonButton>
-        ) : null,
-        showDateRange && (isEventsQuery(query.source) || isHogQLQuery(query.source)) ? (
-=======
         showDateRange && sourceFeatures.has(QueryFeature.dateRangePicker) ? (
->>>>>>> 13249d5f
             <DateRange query={query.source} setQuery={setQuerySource} />
         ) : null,
         showEventFilter && sourceFeatures.has(QueryFeature.eventNameFilter) ? (
             <EventName query={query.source as EventsQuery} setQuery={setQuerySource} />
         ) : null,
-<<<<<<< HEAD
-        showSearch && (isPersonsNode(query.source) || isPersonsQuery(query.source)) ? (
-            <PersonsSearch query={query.source} setQuery={setQuerySource} />
-=======
         showSearch && sourceFeatures.has(QueryFeature.personsSearch) ? (
             <PersonsSearch query={query.source as PersonsNode} setQuery={setQuerySource} />
->>>>>>> 13249d5f
         ) : null,
         showPropertyFilter && sourceFeatures.has(QueryFeature.eventPropertyFilters) ? (
             <EventPropertyFilters query={query.source as EventsQuery} setQuery={setQuerySource} />
         ) : null,
-<<<<<<< HEAD
-        showPropertyFilter && (isPersonsNode(query.source) || isPersonsQuery(query.source)) ? (
-            <PersonPropertyFilters query={query.source} setQuery={setQuerySource} />
-=======
         showPropertyFilter && sourceFeatures.has(QueryFeature.personPropertyFilters) ? (
             <PersonPropertyFilters query={query.source as PersonsNode} setQuery={setQuerySource} />
->>>>>>> 13249d5f
         ) : null,
     ].filter((x) => !!x)
 
