import './DataTable.scss'

import clsx from 'clsx'
import { BindLogic, useActions, useValues } from 'kea'
import { TaxonomicFilterGroupType } from 'lib/components/TaxonomicFilter/types'
import { TaxonomicPopover } from 'lib/components/TaxonomicPopover/TaxonomicPopover'
import { useFeatureFlag } from 'lib/hooks/useFeatureFlag'
import { LemonButton } from 'lib/lemon-ui/LemonButton'
import { LemonDivider } from 'lib/lemon-ui/LemonDivider'
import { LemonTable, LemonTableColumn } from 'lib/lemon-ui/LemonTable'
import { useCallback, useState } from 'react'
import { EventDetails } from 'scenes/activity/explore/EventDetails'
import { InsightEmptyState, InsightErrorState } from 'scenes/insights/EmptyStates'
import { PersonDeleteModal } from 'scenes/persons/PersonDeleteModal'

import { dataNodeLogic, DataNodeLogicProps } from '~/queries/nodes/DataNode/dataNodeLogic'
import { DateRange } from '~/queries/nodes/DataNode/DateRange'
import { ElapsedTime } from '~/queries/nodes/DataNode/ElapsedTime'
import { LoadNext } from '~/queries/nodes/DataNode/LoadNext'
import { Reload } from '~/queries/nodes/DataNode/Reload'
import { TestAccountFilters } from '~/queries/nodes/DataNode/TestAccountFilters'
import { BackToSource } from '~/queries/nodes/DataTable/BackToSource'
import { ColumnConfigurator } from '~/queries/nodes/DataTable/ColumnConfigurator/ColumnConfigurator'
import { DataTableExport } from '~/queries/nodes/DataTable/DataTableExport'
import { dataTableLogic, DataTableLogicProps, DataTableRow } from '~/queries/nodes/DataTable/dataTableLogic'
import { EventRowActions } from '~/queries/nodes/DataTable/EventRowActions'
import { InsightActorsQueryOptions } from '~/queries/nodes/DataTable/InsightActorsQueryOptions'
import { QueryFeature } from '~/queries/nodes/DataTable/queryFeatures'
import { getContextColumn, renderColumn } from '~/queries/nodes/DataTable/renderColumn'
import { renderColumnMeta } from '~/queries/nodes/DataTable/renderColumnMeta'
import { SavedQueries } from '~/queries/nodes/DataTable/SavedQueries'
import {
    extractExpressionComment,
    getDataNodeDefaultColumns,
    removeExpressionComment,
} from '~/queries/nodes/DataTable/utils'
import { EventName } from '~/queries/nodes/EventsNode/EventName'
import { EventPropertyFilters } from '~/queries/nodes/EventsNode/EventPropertyFilters'
import { HogQLQueryEditor } from '~/queries/nodes/HogQLQuery/HogQLQueryEditor'
import { insightVizDataNodeKey } from '~/queries/nodes/InsightViz/InsightViz'
import { EditHogQLButton } from '~/queries/nodes/Node/EditHogQLButton'
import { OpenEditorButton } from '~/queries/nodes/Node/OpenEditorButton'
import { PersonPropertyFilters } from '~/queries/nodes/PersonsNode/PersonPropertyFilters'
import { PersonsSearch } from '~/queries/nodes/PersonsNode/PersonsSearch'
import {
    ActorsQuery,
    AnyResponseType,
    DataTableNode,
    EventsNode,
    EventsQuery,
    GroupsQuery,
    HogQLQuery,
    MarketingAnalyticsTableQuery,
    NodeKind,
    PersonsNode,
    SessionAttributionExplorerQuery,
    TracesQuery,
} from '~/queries/schema/schema-general'
import { QueryContext } from '~/queries/types'
import {
    isActorsQuery,
    isEventsQuery,
    isGroupsQuery,
    isHogQLAggregation,
    isHogQLQuery,
    isInsightActorsQuery,
    isMarketingAnalyticsTableQuery,
    isRevenueExampleEventsQuery,
    taxonomicEventFilterToHogQL,
    taxonomicGroupFilterToHogQL,
    taxonomicPersonFilterToHogQL,
} from '~/queries/utils'
import { EventType, InsightLogicProps } from '~/types'

import { GroupPropertyFilters } from '../GroupsQuery/GroupPropertyFilters'
import { GroupsSearch } from '../GroupsQuery/GroupsSearch'
import { DataTableOpenEditor } from './DataTableOpenEditor'
import { createMarketingAnalyticsOrderBy } from 'scenes/web-analytics/tabs/marketing-analytics/frontend/logic/utils'
import { groupViewLogic } from 'scenes/groups/groupViewLogic'

export enum ColumnFeature {
    canSort = 'canSort',
    canEdit = 'canEdit',
    canAddColumns = 'canAddColumns',
    canRemove = 'canRemove',
}

interface DataTableProps {
    uniqueKey?: string | number
    query: DataTableNode
    setQuery: (query: DataTableNode) => void
    /** Custom table columns and export configuration */
    context?: QueryContext<DataTableNode>
    /* Cached Results are provided when shared or exported,
    the data node logic becomes read only implicitly */
    cachedResults?: AnyResponseType
    // Override the data logic node key if needed
    dataNodeLogicKey?: string
    readOnly?: boolean
    /*
     Set a data-attr on the LemonTable component
    */
    dataAttr?: string
}

const eventGroupTypes = [
    TaxonomicFilterGroupType.HogQLExpression,
    TaxonomicFilterGroupType.EventProperties,
    TaxonomicFilterGroupType.PersonProperties,
    TaxonomicFilterGroupType.EventFeatureFlags,
]
const personGroupTypes = [TaxonomicFilterGroupType.HogQLExpression, TaxonomicFilterGroupType.PersonProperties]

let uniqueNode = 0

export function DataTable({
    uniqueKey,
    query,
    setQuery,
    context,
    cachedResults,
    readOnly,
    dataAttr,
}: DataTableProps): JSX.Element {
    const [uniqueNodeKey] = useState(() => uniqueNode++)
    const [dataKey] = useState(() => `DataNode.${uniqueKey || uniqueNodeKey}`)
    const insightProps: InsightLogicProps<DataTableNode> = context?.insightProps || {
        dashboardItemId: `new-AdHoc.${dataKey}`,
        dataNodeCollectionId: dataKey,
    }

    // support for existing column features by default
    const columnFeatures = context?.columnFeatures || [
        ColumnFeature.canSort,
        ColumnFeature.canEdit,
        ColumnFeature.canAddColumns,
        ColumnFeature.canRemove,
    ]
    const vizKey = insightVizDataNodeKey(insightProps)
    const dataNodeLogicProps: DataNodeLogicProps = {
        query: query.source,
        key: vizKey,
        cachedResults: cachedResults,
        dataNodeCollectionId: context?.insightProps?.dataNodeCollectionId || dataKey,
        refresh: context?.refresh,
    }
    const builtDataNodeLogic = dataNodeLogic(dataNodeLogicProps)

    const {
        response,
        responseLoading,
        responseError,
        queryCancelled,
        nextDataLoading,
        newDataLoading,
        highlightedRows,
        backToSourceQuery,
    } = useValues(builtDataNodeLogic)
    const { setSaveGroupViewModalOpen } = useActions(groupViewLogic)

    const canUseWebAnalyticsPreAggregatedTables = useFeatureFlag('SETTINGS_WEB_ANALYTICS_PRE_AGGREGATED_TABLES')
    const hasCrmIterationOneEnabled = useFeatureFlag('CRM_ITERATION_ONE')
    const usedWebAnalyticsPreAggregatedTables =
        canUseWebAnalyticsPreAggregatedTables &&
        response &&
        'usedPreAggregatedTables' in response &&
        response.usedPreAggregatedTables &&
        response?.hogql

    const dataTableLogicProps: DataTableLogicProps = {
        query,
        vizKey,
        dataKey,
        dataNodeLogicKey: dataNodeLogicProps.key,
        context,
    }
    const { dataTableRows, columnsInQuery, columnsInResponse, queryWithDefaults, canSort, sourceFeatures } = useValues(
        dataTableLogic(dataTableLogicProps)
    )

    const {
        showActions,
        showDateRange,
        showTestAccountFilters,
        showSearch,
        showEventFilter,
        showPropertyFilter,
        showHogQLEditor,
        showReload,
        showExport,
        showElapsedTime,
        showColumnConfigurator,
        showPersistentColumnConfigurator,
        showSavedQueries,
        expandable,
        embedded,
        showOpenEditorButton,
        showResultsTable,
        showTimings,
    } = queryWithDefaults

    const isReadOnly = !!readOnly

    const eventActionsColumnShown =
        showActions && sourceFeatures.has(QueryFeature.eventActionsColumn) && columnsInResponse?.includes('*')
    const allColumns = sourceFeatures.has(QueryFeature.columnsInResponse)
        ? columnsInResponse ?? columnsInQuery
        : columnsInQuery
    const columnsInLemonTable = allColumns.filter((colName) => {
        const col = getContextColumn(colName, context?.columns)
        return !col?.queryContextColumn?.hidden
    })
    const rowFillFractionIndex = allColumns.findIndex((colName) => {
        const col = getContextColumn(colName, context?.columns)
        return col?.queryContextColumn?.isRowFillFraction
    })

    const contextRowPropsFn = context?.rowProps
    const onRow = useCallback(
        (record) => {
            const rowProps = contextRowPropsFn?.(record)
            const rowFillFraction =
                rowFillFractionIndex >= 0 && Array.isArray(record.result)
                    ? record.result[rowFillFractionIndex]
                    : undefined
            if (
                typeof rowFillFraction === 'number' &&
                !Number.isNaN(rowFillFraction) &&
                rowFillFraction >= 0 &&
                rowFillFraction <= 1
            ) {
                return {
                    ...rowProps,
                    style: {
                        ...rowProps?.style,
                        '--data-table-fraction-fill': `${Math.round(rowFillFraction * 100)}%`,
                    },
                }
            }
            return rowProps ?? {}
        },
        [contextRowPropsFn, rowFillFractionIndex]
    )

    const groupTypes = isActorsQuery(query.source) ? personGroupTypes : eventGroupTypes

    const lemonColumns: LemonTableColumn<DataTableRow, any>[] = [
        ...columnsInLemonTable.map((key, index) => ({
            dataIndex: key as any,
            ...renderColumnMeta(key, query, context),
            render: function RenderDataTableColumn(
                _: any,
                { result, label }: DataTableRow,
                recordIndex: number,
                rowCount: number
            ) {
                if (label) {
                    if (index === (expandable ? 1 : 0)) {
                        return {
                            children: label,
                            props: { colSpan: columnsInLemonTable.length + (eventActionsColumnShown ? 1 : 0) },
                        }
                    }
                    return { props: { colSpan: 0 } }
                } else if (result) {
                    if (sourceFeatures.has(QueryFeature.resultIsArrayOfArrays)) {
                        return renderColumn(key, result[index], result, recordIndex, rowCount, query, setQuery, context)
                    }
                    return renderColumn(key, result[key], result, recordIndex, rowCount, query, setQuery, context)
                }
            },
            sorter: undefined, // using custom sorting code
            more:
                !isReadOnly && showActions && sourceFeatures.has(QueryFeature.selectAndOrderByColumns) ? (
                    <>
                        <div className="px-2 py-1">
                            <div className="font-mono font-bold">{extractExpressionComment(key)}</div>
                            {extractExpressionComment(key) !== removeExpressionComment(key) && (
                                <div className="font-mono">{removeExpressionComment(key)}</div>
                            )}
                        </div>
                        {columnFeatures.includes(ColumnFeature.canEdit) && (
                            <>
                                <LemonDivider />
                                <TaxonomicPopover
                                    groupType={TaxonomicFilterGroupType.HogQLExpression}
                                    value={key}
                                    groupTypes={groupTypes}
                                    metadataSource={query.source}
                                    renderValue={() => <>Edit column</>}
                                    type="tertiary"
                                    fullWidth
                                    onChange={(v, g) => {
                                        const hogQl = isActorsQuery(query.source)
                                            ? taxonomicPersonFilterToHogQL(g, v)
                                            : taxonomicEventFilterToHogQL(g, v)
                                        if (
                                            setQuery &&
                                            hogQl &&
                                            sourceFeatures.has(QueryFeature.selectAndOrderByColumns)
                                        ) {
                                            // Typecasting to a query type with select and order_by fields.
                                            // The actual query may or may not be an events query.
                                            const source = query.source as EventsQuery
                                            const columns = columnsInLemonTable ?? getDataNodeDefaultColumns(source)
                                            const isAggregation = isHogQLAggregation(hogQl)
                                            const isOrderBy = source.orderBy?.[0] === key
                                            const isDescOrderBy = source.orderBy?.[0] === `${key} DESC`
                                            setQuery({
                                                ...query,
                                                source: {
                                                    ...source,
                                                    select: columns
                                                        .map((s, i) => (i === index ? hogQl : s))
                                                        .filter((c) =>
                                                            isAggregation ? c !== '*' && c !== 'person.$delete' : true
                                                        ),
                                                    orderBy:
                                                        isOrderBy || isDescOrderBy
                                                            ? [isDescOrderBy ? `${hogQl} DESC` : hogQl]
                                                            : source.orderBy,
                                                },
                                            })
                                        }
                                    }}
                                />
                            </>
                        )}
                        {canSort &&
                        key !== 'person.$delete' &&
                        key !== 'person' &&
                        columnFeatures.includes(ColumnFeature.canSort) ? (
                            <>
                                <LemonDivider />
                                <LemonButton
                                    fullWidth
                                    data-attr="datatable-sort-asc"
                                    onClick={() => {
                                        const orderBy =
                                            query.source.kind === NodeKind.MarketingAnalyticsTableQuery
                                                ? createMarketingAnalyticsOrderBy(key, 'ASC')
                                                : [key]
                                        setQuery?.({
                                            ...query,
                                            source: {
                                                ...query.source,
                                                orderBy,
                                            } as EventsQuery,
                                        })
                                    }}
                                >
                                    Sort ascending
                                </LemonButton>
                                <LemonButton
                                    fullWidth
                                    data-attr="datatable-sort-desc"
                                    onClick={() => {
                                        const orderBy =
                                            query.source.kind === NodeKind.MarketingAnalyticsTableQuery
                                                ? createMarketingAnalyticsOrderBy(key, 'DESC')
                                                : [`${key} DESC`]
                                        setQuery?.({
                                            ...query,
                                            source: {
                                                ...query.source,
                                                orderBy,
                                            } as EventsQuery,
                                        })
                                    }}
                                >
                                    Sort descending
                                </LemonButton>
                                <LemonButton
                                    fullWidth
                                    data-attr="datatable-reset-sort"
                                    onClick={() => {
                                        setQuery?.({
                                            ...query,
                                            source: {
                                                ...query.source,
                                                orderBy: [],
                                            } as EventsQuery,
                                        })
                                    }}
                                >
                                    Reset sorting
                                </LemonButton>
                            </>
                        ) : null}

                        {columnFeatures.includes(ColumnFeature.canAddColumns) && (
                            <>
                                <LemonDivider />
                                <TaxonomicPopover
                                    groupType={TaxonomicFilterGroupType.HogQLExpression}
                                    value=""
                                    groupTypes={groupTypes}
                                    metadataSource={query.source}
                                    placeholder={<span className="not-italic">Add column left</span>}
                                    data-attr="datatable-add-column-left"
                                    type="tertiary"
                                    fullWidth
                                    onChange={(v, g) => {
                                        const hogQl = isActorsQuery(query.source)
                                            ? taxonomicPersonFilterToHogQL(g, v)
                                            : isGroupsQuery(query.source)
                                            ? taxonomicGroupFilterToHogQL(g, v)
                                            : taxonomicEventFilterToHogQL(g, v)
                                        if (
                                            setQuery &&
                                            hogQl &&
                                            sourceFeatures.has(QueryFeature.selectAndOrderByColumns)
                                        ) {
                                            const isAggregation = isHogQLAggregation(hogQl)
                                            const source = query.source as EventsQuery
                                            const columns = columnsInLemonTable ?? getDataNodeDefaultColumns(source)
                                            setQuery({
                                                ...query,
                                                source: {
                                                    ...source,
                                                    select: [
                                                        ...columns.slice(0, index),
                                                        hogQl,
                                                        ...columns.slice(index),
                                                    ].filter((c) =>
                                                        isAggregation ? c !== '*' && c !== 'person.$delete' : true
                                                    ),
                                                } as EventsQuery | ActorsQuery,
                                            })
                                        }
                                    }}
                                />
                                <TaxonomicPopover
                                    groupType={TaxonomicFilterGroupType.HogQLExpression}
                                    value=""
                                    groupTypes={groupTypes}
                                    metadataSource={query.source}
                                    placeholder={<span className="not-italic">Add column right</span>}
                                    data-attr="datatable-add-column-right"
                                    type="tertiary"
                                    fullWidth
                                    onChange={(v, g) => {
                                        const hogQl = isActorsQuery(query.source)
                                            ? taxonomicPersonFilterToHogQL(g, v)
                                            : isGroupsQuery(query.source)
                                            ? taxonomicGroupFilterToHogQL(g, v)
                                            : taxonomicEventFilterToHogQL(g, v)
                                        if (
                                            setQuery &&
                                            hogQl &&
                                            sourceFeatures.has(QueryFeature.selectAndOrderByColumns)
                                        ) {
                                            const isAggregation = isHogQLAggregation(hogQl)
                                            const source = query.source as EventsQuery
                                            const columns = columnsInLemonTable ?? getDataNodeDefaultColumns(source)
                                            setQuery?.({
                                                ...query,
                                                source: {
                                                    ...source,
                                                    select: [
                                                        ...columns.slice(0, index + 1),
                                                        hogQl,
                                                        ...columns.slice(index + 1),
                                                    ].filter((c) =>
                                                        isAggregation ? c !== '*' && c !== 'person.$delete' : true
                                                    ),
                                                } as EventsQuery | ActorsQuery,
                                            })
                                        }
                                    }}
                                />
                            </>
                        )}
                        {columnsInQuery.filter((c) => c !== '*').length > 1 &&
                            columnFeatures.includes(ColumnFeature.canRemove) && (
                                <>
                                    <LemonDivider />
                                    <LemonButton
                                        fullWidth
                                        status="danger"
                                        data-attr="datatable-remove-column"
                                        onClick={() => {
                                            const cleanColumnKey = removeExpressionComment(key)
                                            const newSource: EventsQuery = {
                                                ...(query.source as EventsQuery),
                                                select: (query.source as EventsQuery).select.filter(
                                                    (_, i) => i !== index
                                                ),
                                                // remove the current column from orderBy if it's there
                                                orderBy: (
                                                    query.source as EventsQuery | MarketingAnalyticsTableQuery
                                                ).orderBy?.find((orderKey) => {
                                                    if (
                                                        typeof orderKey === 'object' &&
                                                        isMarketingAnalyticsTableQuery(query.source)
                                                    ) {
                                                        return orderKey[0] === cleanColumnKey
                                                    } else if (typeof orderKey === 'string') {
                                                        return (
                                                            removeExpressionComment(orderKey) === cleanColumnKey ||
                                                            removeExpressionComment(orderKey) === `-${cleanColumnKey}`
                                                        )
                                                    }
                                                })
                                                    ? undefined
                                                    : (query.source as EventsQuery).orderBy,
                                            }
                                            const newPinnedColumns = query.pinnedColumns?.filter(
                                                (column) => column !== key
                                            )
                                            setQuery?.({
                                                ...query,
                                                source: newSource,
                                                pinnedColumns: newPinnedColumns,
                                            })
                                        }}
                                    >
                                        Remove column
                                    </LemonButton>
                                </>
                            )}
                    </>
                ) : undefined,
        })),
        ...(eventActionsColumnShown
            ? [
                  {
                      dataIndex: '__more' as any,
                      title: '',
                      render: function RenderMore(_: any, { label, result }: DataTableRow) {
                          if (label) {
                              return { props: { colSpan: 0 } }
                          }
                          if (result && columnsInResponse?.includes('*')) {
                              return <EventRowActions event={result[columnsInResponse.indexOf('*')]} />
                          }
                          return null
                      },
                      width: 0,
                  },
              ]
            : []),
    ].filter((column) => !query.hiddenColumns?.includes(column.dataIndex) && column.dataIndex !== '*')

    const setQuerySource = useCallback(
        (
            source:
                | EventsNode
                | EventsQuery
                | PersonsNode
                | ActorsQuery
                | GroupsQuery
                | HogQLQuery
                | SessionAttributionExplorerQuery
                | TracesQuery
                | MarketingAnalyticsTableQuery
        ) => setQuery?.({ ...query, source }),
        [setQuery, query]
    )

    const firstRowLeft = [
        backToSourceQuery ? <BackToSource key="return-to-source" /> : null,
        backToSourceQuery && isActorsQuery(query.source) && isInsightActorsQuery(query.source.source) ? (
            <InsightActorsQueryOptions
                query={query.source.source}
                setQuery={(q) =>
                    setQuerySource({
                        ...query.source,
                        source: { ...(query.source as ActorsQuery).source, ...q },
                    } as ActorsQuery)
                }
                key="source-query-options"
            />
        ) : null,
        showDateRange && sourceFeatures.has(QueryFeature.dateRangePicker) ? (
            <DateRange
                key="date-range"
                query={query.source as HogQLQuery | EventsQuery | SessionAttributionExplorerQuery | TracesQuery}
                setQuery={setQuerySource}
            />
        ) : null,
        showEventFilter && sourceFeatures.has(QueryFeature.eventNameFilter) ? (
            <EventName key="event-name" query={query.source as EventsQuery} setQuery={setQuerySource} />
        ) : null,
        showSearch && sourceFeatures.has(QueryFeature.personsSearch) ? (
            <PersonsSearch key="persons-search" query={query.source as PersonsNode} setQuery={setQuerySource} />
        ) : null,
        showSearch && sourceFeatures.has(QueryFeature.groupsSearch) ? (
            <GroupsSearch
                key="groups-search"
                query={query.source as GroupsQuery}
                setQuery={setQuerySource}
                groupTypeLabel={context?.groupTypeLabel}
            />
        ) : null,
        showPropertyFilter && sourceFeatures.has(QueryFeature.eventPropertyFilters) ? (
            <EventPropertyFilters
                key="event-property"
                query={query.source as EventsQuery | HogQLQuery | SessionAttributionExplorerQuery | TracesQuery}
                setQuery={setQuerySource}
                taxonomicGroupTypes={Array.isArray(showPropertyFilter) ? showPropertyFilter : undefined}
            />
        ) : null,
        showPropertyFilter && sourceFeatures.has(QueryFeature.personPropertyFilters) ? (
            <PersonPropertyFilters
                key="person-property"
                query={query.source as PersonsNode}
                setQuery={setQuerySource}
            />
        ) : null,
        showPropertyFilter && sourceFeatures.has(QueryFeature.groupPropertyFilters) ? (
            <div className="flex gap-2">
                <GroupPropertyFilters
                    key="group-property"
                    query={query.source as GroupsQuery}
                    setQuery={setQuerySource}
                />
                {hasCrmIterationOneEnabled && (
                    <LemonButton
                        data-attr="save-group-view"
                        type="primary"
                        size="small"
                        onClick={() => setSaveGroupViewModalOpen(true)}
                    >
                        Save view
                    </LemonButton>
                )}
            </div>
        ) : null,
    ].filter((x) => !!x)

    const firstRowRight = [
        showTestAccountFilters && sourceFeatures.has(QueryFeature.testAccountFilters) ? (
            <TestAccountFilters key="test-account-filters" query={query.source} setQuery={setQuerySource} />
        ) : null,
        showSavedQueries && sourceFeatures.has(QueryFeature.savedEventsQueries) ? (
            <SavedQueries key="saved-queries" query={query} setQuery={setQuery} />
        ) : null,
    ].filter((x) => !!x)

    const secondRowLeft = [
        showReload ? <Reload key="reload" /> : null,
        showElapsedTime ? <ElapsedTime key="elapsed-time" showTimings={showTimings} /> : null,
    ].filter((x) => !!x)

    const secondRowRight = [
        (showColumnConfigurator || showPersistentColumnConfigurator) &&
        sourceFeatures.has(QueryFeature.columnConfigurator) ? (
            <ColumnConfigurator key="column-configurator" query={query} setQuery={setQuery} />
        ) : null,
        showExport ? (
            <DataTableExport
                key="data-table-export"
                query={query}
                setQuery={setQuery}
                fileNameForExport={context?.fileNameForExport}
            />
        ) : null,
        showExport && showOpenEditorButton ? (
            <DataTableOpenEditor key="data-table-open-editor" query={query} setQuery={setQuery} />
        ) : null,
    ].filter((x) => !!x)

    const showFirstRow = !isReadOnly && (firstRowLeft.length > 0 || firstRowRight.length > 0)
    const showSecondRow = !isReadOnly && (secondRowLeft.length > 0 || secondRowRight.length > 0)
    const inlineEditorButtonOnRow = showFirstRow ? 1 : showSecondRow ? 2 : 0

    const editorButton = (
        <>
            <OpenEditorButton query={query} />
            {response && 'hogql' in response && response?.hogql ? <EditHogQLButton hogql={response.hogql} /> : null}
        </>
    )

    // The editor button moved under "export". Show only if there's no export button.
    if (!showExport && showOpenEditorButton && !isReadOnly) {
        if (inlineEditorButtonOnRow === 1) {
            firstRowRight.push(editorButton)
        } else if (inlineEditorButtonOnRow === 2) {
            secondRowRight.push(editorButton)
        }
    }
    return (
        <BindLogic logic={dataTableLogic} props={dataTableLogicProps}>
            <BindLogic logic={dataNodeLogic} props={dataNodeLogicProps}>
                <div className="relative w-full flex flex-col gap-4 flex-1 h-full">
                    {showHogQLEditor && isHogQLQuery(query.source) && !isReadOnly ? (
                        <HogQLQueryEditor query={query.source} setQuery={setQuerySource} embedded={embedded} />
                    ) : null}
                    {showFirstRow && (
                        <div className="flex gap-x-4 gap-y-2 items-center flex-wrap">
                            {firstRowLeft}
                            {firstRowLeft.length > 0 && firstRowRight.length > 0 ? <div className="flex-1" /> : null}
                            {firstRowRight}
                        </div>
                    )}
                    {showFirstRow && showSecondRow && <LemonDivider className="my-0" />}
                    {showSecondRow && (
                        <div className="flex gap-4 justify-between flex-wrap DataTable__second-row">
                            <div className="flex gap-4 items-center">{secondRowLeft}</div>
                            <div className="flex gap-4 items-center">{secondRowRight}</div>
                        </div>
                    )}
                    {showOpenEditorButton && inlineEditorButtonOnRow === 0 && !isReadOnly ? (
                        <div className="absolute right-0 z-10 p-1">{editorButton}</div>
                    ) : null}
                    {showResultsTable && (
                        <LemonTable
                            data-attr={dataAttr}
                            className={clsx('DataTable', {
                                'border border-dotted border-success': usedWebAnalyticsPreAggregatedTables,
                            })}
                            loading={responseLoading && !nextDataLoading && !newDataLoading}
                            columns={lemonColumns}
                            embedded={embedded}
                            key={
                                [...(columnsInResponse ?? []), ...columnsInQuery].join(
                                    '::'
                                ) /* Bust the LemonTable cache when columns change */
                            }
                            dataSource={dataTableRows ?? []}
                            rowKey={(_, rowIndex) => {
                                return rowIndex
                            }}
                            sorting={null}
                            useURLForSorting={false}
                            emptyState={
                                responseError ? (
                                    sourceFeatures.has(QueryFeature.displayResponseError) ? (
                                        <InsightErrorState
                                            query={query}
                                            excludeDetail
                                            title={
                                                queryCancelled
                                                    ? 'The query was cancelled'
                                                    : response && 'error' in response
                                                    ? response.error
                                                    : responseError
                                            }
                                        />
                                    ) : (
                                        <InsightErrorState query={query} />
                                    )
                                ) : (
                                    <InsightEmptyState
                                        heading={context?.emptyStateHeading}
                                        detail={context?.emptyStateDetail}
                                    />
                                )
                            }
                            expandable={
                                expandable && columnsInResponse?.includes('*')
                                    ? {
                                          expandedRowRender: function renderExpand({ result }) {
                                              if (
                                                  (isEventsQuery(query.source) ||
                                                      isRevenueExampleEventsQuery(query.source)) &&
                                                  Array.isArray(result)
                                              ) {
                                                  return (
                                                      <EventDetails
                                                          event={result[columnsInResponse.indexOf('*')] ?? {}}
                                                      />
                                                  )
                                              }
                                              if (result && !Array.isArray(result)) {
                                                  return <EventDetails event={result as EventType} />
                                              }
                                          },
                                          rowExpandable: ({ result }) => !!result,
                                          noIndent: true,
                                      }
                                    : undefined
                            }
                            rowClassName={({ result, label }) =>
                                clsx('DataTable__row', {
                                    'DataTable__row--highlight_once': result && highlightedRows.has(result),
                                    'DataTable__row--category_row': !!label,
                                    'border border-x-danger-dark bg-danger-highlight':
                                        sourceFeatures.has(QueryFeature.highlightExceptionEventRows) &&
                                        result &&
                                        result[0] &&
                                        result[0]['event'] === '$exception',
                                })
                            }
                            footer={
                                (dataTableRows ?? []).length > 0 &&
                                !sourceFeatures.has(QueryFeature.hideLoadNextButton) ? (
                                    <LoadNext query={query.source} />
                                ) : null
                            }
<<<<<<< HEAD
                            onRow={context?.rowProps}
                            pinnedColumns={query.pinnedColumns}
=======
                            onRow={onRow}
>>>>>>> e400327b
                        />
                    )}
                    {/* TODO: this doesn't seem like the right solution... */}
                    <PersonDeleteModal />
                </div>
            </BindLogic>
        </BindLogic>
    )
}<|MERGE_RESOLUTION|>--- conflicted
+++ resolved
@@ -789,12 +789,8 @@
                                     <LoadNext query={query.source} />
                                 ) : null
                             }
-<<<<<<< HEAD
-                            onRow={context?.rowProps}
+                            onRow={onRow}
                             pinnedColumns={query.pinnedColumns}
-=======
-                            onRow={onRow}
->>>>>>> e400327b
                         />
                     )}
                     {/* TODO: this doesn't seem like the right solution... */}
