--- conflicted
+++ resolved
@@ -1,11 +1,5 @@
-<<<<<<< HEAD
-=======
-import { LemonButton, LemonButtonWithDropdown } from 'lib/lemon-ui/LemonButton'
-import { DataTableNode } from '~/queries/schema'
->>>>>>> 897a4584
 import equal from 'fast-deep-equal'
 import { useValues } from 'kea'
-import { IconBookmarkBorder } from 'lib/lemon-ui/icons'
 import { LemonButton, LemonButtonWithDropdown } from 'lib/lemon-ui/LemonButton'
 import { teamLogic } from 'scenes/teamLogic'
 
