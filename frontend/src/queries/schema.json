--- conflicted
+++ resolved
@@ -91,7 +91,6 @@
                     "$ref": "#/definitions/EventsQuery"
                 },
                 {
-<<<<<<< HEAD
                     "$ref": "#/definitions/PersonsQuery"
                 },
                 {
@@ -99,8 +98,6 @@
                 },
                 {
                     "$ref": "#/definitions/HogQLMetadata"
-=======
-                    "$ref": "#/definitions/TimeToSeeDataSessionsQuery"
                 },
                 {
                     "$ref": "#/definitions/WebTopSourcesQuery"
@@ -110,7 +107,6 @@
                 },
                 {
                     "$ref": "#/definitions/WebTopPagesQuery"
->>>>>>> b9e358ca
                 }
             ]
         },
@@ -331,6 +327,10 @@
                 },
                 "showActions": {
                     "description": "Show the kebab menu at the end of the row",
+                    "type": "boolean"
+                },
+                "showBackButton": {
+                    "description": "Show a button to go back to the source query",
                     "type": "boolean"
                 },
                 "showColumnConfigurator": {
@@ -2019,6 +2019,10 @@
                     "description": "Show the kebab menu at the end of the row",
                     "type": "boolean"
                 },
+                "showBackButton": {
+                    "description": "Show a button to go back to the source query",
+                    "type": "boolean"
+                },
                 "showColumnConfigurator": {
                     "description": "Show a button to configure the table's columns if possible",
                     "type": "boolean"
