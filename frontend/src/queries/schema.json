{
    "$schema": "http://json-schema.org/draft-07/schema#",
    "definitions": {
        "ActionsNode": {
            "additionalProperties": false,
            "properties": {
                "custom_name": {
                    "type": "string"
                },
                "fixedProperties": {
                    "description": "Fixed properties in the query, can't be edited in the interface (e.g. scoping down by person)",
                    "items": {
                        "$ref": "#/definitions/AnyPropertyFilter"
                    },
                    "type": "array"
                },
                "id": {
                    "type": "number"
                },
                "kind": {
                    "const": "ActionsNode",
                    "type": "string"
                },
                "math": {
                    "anyOf": [
                        {
                            "$ref": "#/definitions/BaseMathType"
                        },
                        {
                            "$ref": "#/definitions/PropertyMathType"
                        },
                        {
                            "$ref": "#/definitions/CountPerActorMathType"
                        },
                        {
                            "$ref": "#/definitions/GroupMathType"
                        },
                        {
                            "$ref": "#/definitions/HogQLMathType"
                        }
                    ]
                },
                "math_group_type_index": {
                    "enum": [0, 1, 2, 3, 4],
                    "type": "number"
                },
                "math_hogql": {
                    "type": "string"
                },
                "math_property": {
                    "type": "string"
                },
                "name": {
                    "type": "string"
                },
                "properties": {
                    "description": "Properties configurable in the interface",
                    "items": {
                        "$ref": "#/definitions/AnyPropertyFilter"
                    },
                    "type": "array"
                },
                "response": {
                    "description": "Cached query response",
                    "type": "object"
                }
            },
            "required": ["id", "kind"],
            "type": "object"
        },
        "AggregationAxisFormat": {
            "enum": ["numeric", "duration", "duration_ms", "percentage", "percentage_scaled"],
            "type": "string"
        },
        "AnyDataNode": {
            "anyOf": [
                {
                    "$ref": "#/definitions/EventsNode"
                },
                {
                    "$ref": "#/definitions/ActionsNode"
                },
                {
                    "$ref": "#/definitions/PersonsNode"
                },
                {
                    "$ref": "#/definitions/TimeToSeeDataSessionsQuery"
                },
                {
                    "$ref": "#/definitions/EventsQuery"
                },
                {
                    "$ref": "#/definitions/PersonsQuery"
                },
                {
                    "$ref": "#/definitions/SessionsTimelineQuery"
                },
                {
                    "$ref": "#/definitions/HogQLQuery"
                },
                {
                    "$ref": "#/definitions/HogQLMetadata"
                },
                {
                    "$ref": "#/definitions/WebOverviewStatsQuery"
                },
                {
                    "$ref": "#/definitions/WebStatsTableQuery"
                },
                {
                    "$ref": "#/definitions/WebTopClicksQuery"
                }
            ]
        },
        "AnyPropertyFilter": {
            "anyOf": [
                {
                    "$ref": "#/definitions/EventPropertyFilter"
                },
                {
                    "$ref": "#/definitions/PersonPropertyFilter"
                },
                {
                    "$ref": "#/definitions/ElementPropertyFilter"
                },
                {
                    "$ref": "#/definitions/SessionPropertyFilter"
                },
                {
                    "$ref": "#/definitions/CohortPropertyFilter"
                },
                {
                    "$ref": "#/definitions/RecordingDurationFilter"
                },
                {
                    "$ref": "#/definitions/GroupPropertyFilter"
                },
                {
                    "$ref": "#/definitions/FeaturePropertyFilter"
                },
                {
                    "$ref": "#/definitions/HogQLPropertyFilter"
                },
                {
                    "$ref": "#/definitions/EmptyPropertyFilter"
                }
            ]
        },
        "AnyResponseType": {
            "anyOf": [
                {
                    "type": "object"
                },
                {
                    "$ref": "#/definitions/HogQLQueryResponse"
                },
                {
                    "$ref": "#/definitions/HogQLMetadataResponse"
                },
                {
                    "anyOf": [
                        {
                            "additionalProperties": false,
                            "properties": {
                                "next": {
                                    "type": "string"
                                },
                                "results": {
                                    "items": {
                                        "$ref": "#/definitions/EventType"
                                    },
                                    "type": "array"
                                }
                            },
                            "required": ["results"],
                            "type": "object"
                        },
                        {
                            "not": {}
                        }
                    ],
                    "description": "Return a limited set of data"
                },
                {
                    "$ref": "#/definitions/EventsQueryResponse"
                }
            ]
        },
        "BaseMathType": {
            "enum": ["total", "dau", "weekly_active", "monthly_active", "unique_session"],
            "type": "string"
        },
        "BinCountValue": {
            "anyOf": [
                {
                    "type": "number"
                },
                {
                    "const": "auto",
                    "type": "string"
                }
            ]
        },
        "Breakdown": {
            "additionalProperties": false,
            "properties": {
                "normalize_url": {
                    "type": "boolean"
                },
                "property": {
                    "type": ["string", "number"]
                },
                "type": {
                    "$ref": "#/definitions/BreakdownType"
                }
            },
            "required": ["property", "type"],
            "type": "object"
        },
        "BreakdownAttributionType": {
            "enum": ["first_touch", "last_touch", "all_events", "step"],
            "type": "string"
        },
        "BreakdownFilter": {
            "additionalProperties": false,
            "properties": {
                "breakdown": {
                    "$ref": "#/definitions/BreakdownKeyType"
                },
                "breakdown_group_type_index": {
                    "type": ["number", "null"]
                },
                "breakdown_histogram_bin_count": {
                    "type": "number"
                },
                "breakdown_normalize_url": {
                    "type": "boolean"
                },
                "breakdown_type": {
                    "anyOf": [
                        {
                            "$ref": "#/definitions/BreakdownType"
                        },
                        {
                            "type": "null"
                        }
                    ]
                },
                "breakdowns": {
                    "items": {
                        "$ref": "#/definitions/Breakdown"
                    },
                    "type": "array"
                }
            },
            "type": "object"
        },
        "BreakdownKeyType": {
            "anyOf": [
                {
                    "type": "string"
                },
                {
                    "type": "number"
                },
                {
                    "items": {
                        "type": ["string", "number"]
                    },
                    "type": "array"
                },
                {
                    "type": "null"
                }
            ]
        },
        "BreakdownType": {
            "enum": ["cohort", "person", "event", "group", "session", "hogql"],
            "type": "string"
        },
        "ChartDisplayType": {
            "enum": [
                "ActionsLineGraph",
                "ActionsLineGraphCumulative",
                "ActionsAreaGraph",
                "ActionsTable",
                "ActionsPie",
                "ActionsBar",
                "ActionsBarValue",
                "WorldMap",
                "BoldNumber"
            ],
            "type": "string"
        },
        "CohortPropertyFilter": {
            "additionalProperties": false,
            "description": "Sync with plugin-server/src/types.ts",
            "properties": {
                "key": {
                    "const": "id",
                    "type": "string"
                },
                "label": {
                    "type": "string"
                },
                "type": {
                    "const": "cohort",
                    "type": "string"
                },
                "value": {
                    "type": "number"
                }
            },
            "required": ["key", "type", "value"],
            "type": "object"
        },
        "CountPerActorMathType": {
            "enum": [
                "avg_count_per_actor",
                "min_count_per_actor",
                "max_count_per_actor",
                "median_count_per_actor",
                "p90_count_per_actor",
                "p95_count_per_actor",
                "p99_count_per_actor"
            ],
            "type": "string"
        },
        "DataNode": {
            "additionalProperties": false,
            "properties": {
                "kind": {
                    "$ref": "#/definitions/NodeKind"
                },
                "response": {
                    "description": "Cached query response",
                    "type": "object"
                }
            },
            "required": ["kind"],
            "type": "object"
        },
        "DataTableNode": {
            "additionalProperties": false,
            "properties": {
                "allowSorting": {
                    "description": "Can the user click on column headers to sort the table? (default: true)",
                    "type": "boolean"
                },
                "columns": {
                    "description": "Columns shown in the table, unless the `source` provides them.",
                    "items": {
                        "$ref": "#/definitions/HogQLExpression"
                    },
                    "type": "array"
                },
                "embedded": {
                    "description": "Uses the embedded version of LemonTable",
                    "type": "boolean"
                },
                "expandable": {
                    "description": "Can expand row to show raw event data (default: true)",
                    "type": "boolean"
                },
                "full": {
                    "description": "Show with most visual options enabled. Used in scenes.",
                    "type": "boolean"
                },
                "hiddenColumns": {
                    "description": "Columns that aren't shown in the table, even if in columns or returned data",
                    "items": {
                        "$ref": "#/definitions/HogQLExpression"
                    },
                    "type": "array"
                },
                "kind": {
                    "const": "DataTableNode",
                    "type": "string"
                },
                "propertiesViaUrl": {
                    "description": "Link properties via the URL (default: false)",
                    "type": "boolean"
                },
                "showActions": {
                    "description": "Show the kebab menu at the end of the row",
                    "type": "boolean"
                },
                "showColumnConfigurator": {
                    "description": "Show a button to configure the table's columns if possible",
                    "type": "boolean"
                },
                "showDateRange": {
                    "description": "Show date range selector",
                    "type": "boolean"
                },
                "showElapsedTime": {
                    "description": "Show the time it takes to run a query",
                    "type": "boolean"
                },
                "showEventFilter": {
                    "description": "Include an event filter above the table (EventsNode only)",
                    "type": "boolean"
                },
                "showExport": {
                    "description": "Show the export button",
                    "type": "boolean"
                },
                "showHogQLEditor": {
                    "description": "Include a HogQL query editor above HogQL tables",
                    "type": "boolean"
                },
                "showOpenEditorButton": {
                    "description": "Show a button to open the current query as a new insight. (default: true)",
                    "type": "boolean"
                },
                "showPersistentColumnConfigurator": {
                    "description": "Show a button to configure and persist the table's default columns if possible",
                    "type": "boolean"
                },
                "showPropertyFilter": {
                    "description": "Include a property filter above the table",
                    "type": "boolean"
                },
                "showReload": {
                    "description": "Show a reload button",
                    "type": "boolean"
                },
                "showResultsTable": {
                    "description": "Show a results table",
                    "type": "boolean"
                },
                "showSavedQueries": {
                    "description": "Shows a list of saved queries",
                    "type": "boolean"
                },
                "showSearch": {
                    "description": "Include a free text search field (PersonsNode only)",
                    "type": "boolean"
                },
                "showTimings": {
                    "description": "Show a detailed query timing breakdown",
                    "type": "boolean"
                },
                "source": {
                    "anyOf": [
                        {
                            "$ref": "#/definitions/EventsNode"
                        },
                        {
                            "$ref": "#/definitions/EventsQuery"
                        },
                        {
                            "$ref": "#/definitions/PersonsNode"
                        },
                        {
                            "$ref": "#/definitions/PersonsQuery"
                        },
                        {
                            "$ref": "#/definitions/HogQLQuery"
                        },
                        {
                            "$ref": "#/definitions/TimeToSeeDataSessionsQuery"
                        },
                        {
                            "$ref": "#/definitions/WebOverviewStatsQuery"
                        },
                        {
                            "$ref": "#/definitions/WebStatsTableQuery"
                        },
                        {
                            "$ref": "#/definitions/WebTopClicksQuery"
                        }
                    ],
                    "description": "Source of the events"
                }
            },
            "required": ["kind", "source"],
            "type": "object"
        },
        "DatabaseSchemaQuery": {
            "additionalProperties": false,
            "properties": {
                "kind": {
                    "const": "DatabaseSchemaQuery",
                    "type": "string"
                },
                "response": {
                    "$ref": "#/definitions/DatabaseSchemaQueryResponse",
                    "description": "Cached query response"
                }
            },
            "required": ["kind"],
            "type": "object"
        },
        "DatabaseSchemaQueryResponse": {
            "additionalProperties": {
                "items": {
                    "$ref": "#/definitions/DatabaseSchemaQueryResponseField"
                },
                "type": "array"
            },
            "type": "object"
        },
        "DatabaseSchemaQueryResponseField": {
            "additionalProperties": false,
            "properties": {
                "chain": {
                    "items": {
                        "type": "string"
                    },
                    "type": "array"
                },
                "fields": {
                    "items": {
                        "type": "string"
                    },
                    "type": "array"
                },
                "key": {
                    "type": "string"
                },
                "table": {
                    "type": "string"
                },
                "type": {
                    "type": "string"
                }
            },
            "required": ["key", "type"],
            "type": "object"
        },
        "DateRange": {
            "additionalProperties": false,
            "properties": {
                "date_from": {
                    "type": ["string", "null"]
                },
                "date_to": {
                    "type": ["string", "null"]
                }
            },
            "type": "object"
        },
        "ElementPropertyFilter": {
            "additionalProperties": false,
            "description": "Sync with plugin-server/src/types.ts",
            "properties": {
                "key": {
                    "enum": ["tag_name", "text", "href", "selector"],
                    "type": "string"
                },
                "label": {
                    "type": "string"
                },
                "operator": {
                    "$ref": "#/definitions/PropertyOperator"
                },
                "type": {
                    "const": "element",
                    "type": "string"
                },
                "value": {
                    "$ref": "#/definitions/PropertyFilterValue"
                }
            },
            "required": ["key", "operator", "type"],
            "type": "object"
        },
        "ElementType": {
            "additionalProperties": false,
            "properties": {
                "attr_class": {
                    "items": {
                        "type": "string"
                    },
                    "type": "array"
                },
                "attr_id": {
                    "type": "string"
                },
                "attributes": {
                    "additionalProperties": {
                        "type": "string"
                    },
                    "type": "object"
                },
                "href": {
                    "type": "string"
                },
                "nth_child": {
                    "type": "number"
                },
                "nth_of_type": {
                    "type": "number"
                },
                "order": {
                    "type": "number"
                },
                "tag_name": {
                    "type": "string"
                },
                "text": {
                    "type": "string"
                }
            },
            "required": ["attributes", "tag_name"],
            "type": "object"
        },
        "EmptyPropertyFilter": {
            "additionalProperties": false,
            "type": "object"
        },
        "EntityNode": {
            "additionalProperties": false,
            "properties": {
                "custom_name": {
                    "type": "string"
                },
                "fixedProperties": {
                    "description": "Fixed properties in the query, can't be edited in the interface (e.g. scoping down by person)",
                    "items": {
                        "$ref": "#/definitions/AnyPropertyFilter"
                    },
                    "type": "array"
                },
                "kind": {
                    "$ref": "#/definitions/NodeKind"
                },
                "math": {
                    "anyOf": [
                        {
                            "$ref": "#/definitions/BaseMathType"
                        },
                        {
                            "$ref": "#/definitions/PropertyMathType"
                        },
                        {
                            "$ref": "#/definitions/CountPerActorMathType"
                        },
                        {
                            "$ref": "#/definitions/GroupMathType"
                        },
                        {
                            "$ref": "#/definitions/HogQLMathType"
                        }
                    ]
                },
                "math_group_type_index": {
                    "enum": [0, 1, 2, 3, 4],
                    "type": "number"
                },
                "math_hogql": {
                    "type": "string"
                },
                "math_property": {
                    "type": "string"
                },
                "name": {
                    "type": "string"
                },
                "properties": {
                    "description": "Properties configurable in the interface",
                    "items": {
                        "$ref": "#/definitions/AnyPropertyFilter"
                    },
                    "type": "array"
                },
                "response": {
                    "description": "Cached query response",
                    "type": "object"
                }
            },
            "required": ["kind"],
            "type": "object"
        },
        "EntityType": {
            "enum": ["actions", "events", "new_entity"],
            "type": "string"
        },
        "EventPropertyFilter": {
            "additionalProperties": false,
            "description": "Sync with plugin-server/src/types.ts",
            "properties": {
                "key": {
                    "type": "string"
                },
                "label": {
                    "type": "string"
                },
                "operator": {
                    "$ref": "#/definitions/PropertyOperator"
                },
                "type": {
                    "const": "event",
                    "description": "Event properties",
                    "type": "string"
                },
                "value": {
                    "$ref": "#/definitions/PropertyFilterValue"
                }
            },
            "required": ["key", "operator", "type"],
            "type": "object"
        },
        "EventType": {
            "additionalProperties": false,
            "properties": {
                "distinct_id": {
                    "type": "string"
                },
                "elements": {
                    "items": {
                        "$ref": "#/definitions/ElementType"
                    },
                    "type": "array"
                },
                "elements_chain": {
                    "type": ["string", "null"]
                },
                "event": {
                    "type": "string"
                },
                "id": {
                    "type": "string"
                },
                "person": {
                    "additionalProperties": false,
                    "properties": {
                        "distinct_ids": {
                            "items": {
                                "type": "string"
                            },
                            "type": "array"
                        },
                        "is_identified": {
                            "type": "boolean"
                        },
                        "properties": {
                            "type": "object"
                        }
                    },
                    "required": ["distinct_ids", "properties"],
                    "type": "object"
                },
                "properties": {
                    "type": "object"
                },
                "timestamp": {
                    "type": "string"
                },
                "uuid": {
                    "type": "string"
                }
            },
            "required": ["id", "distinct_id", "properties", "event", "timestamp", "elements"],
            "type": "object"
        },
        "EventsNode": {
            "additionalProperties": false,
            "properties": {
                "custom_name": {
                    "type": "string"
                },
                "event": {
                    "description": "The event or `null` for all events.",
                    "type": ["string", "null"]
                },
                "fixedProperties": {
                    "description": "Fixed properties in the query, can't be edited in the interface (e.g. scoping down by person)",
                    "items": {
                        "$ref": "#/definitions/AnyPropertyFilter"
                    },
                    "type": "array"
                },
                "kind": {
                    "const": "EventsNode",
                    "type": "string"
                },
                "limit": {
                    "type": "number"
                },
                "math": {
                    "anyOf": [
                        {
                            "$ref": "#/definitions/BaseMathType"
                        },
                        {
                            "$ref": "#/definitions/PropertyMathType"
                        },
                        {
                            "$ref": "#/definitions/CountPerActorMathType"
                        },
                        {
                            "$ref": "#/definitions/GroupMathType"
                        },
                        {
                            "$ref": "#/definitions/HogQLMathType"
                        }
                    ]
                },
                "math_group_type_index": {
                    "enum": [0, 1, 2, 3, 4],
                    "type": "number"
                },
                "math_hogql": {
                    "type": "string"
                },
                "math_property": {
                    "type": "string"
                },
                "name": {
                    "type": "string"
                },
                "orderBy": {
                    "description": "Columns to order by",
                    "items": {
                        "type": "string"
                    },
                    "type": "array"
                },
                "properties": {
                    "description": "Properties configurable in the interface",
                    "items": {
                        "$ref": "#/definitions/AnyPropertyFilter"
                    },
                    "type": "array"
                },
                "response": {
                    "additionalProperties": false,
                    "description": "Return a limited set of data",
                    "properties": {
                        "next": {
                            "type": "string"
                        },
                        "results": {
                            "items": {
                                "$ref": "#/definitions/EventType"
                            },
                            "type": "array"
                        }
                    },
                    "required": ["results"],
                    "type": "object"
                }
            },
            "required": ["kind"],
            "type": "object"
        },
        "EventsQuery": {
            "additionalProperties": false,
            "properties": {
                "actionId": {
                    "description": "Show events matching a given action",
                    "type": "integer"
                },
                "after": {
                    "description": "Only fetch events that happened after this timestamp",
                    "type": "string"
                },
                "before": {
                    "description": "Only fetch events that happened before this timestamp",
                    "type": "string"
                },
                "event": {
                    "description": "Limit to events matching this string",
                    "type": ["string", "null"]
                },
                "fixedProperties": {
                    "description": "Fixed properties in the query, can't be edited in the interface (e.g. scoping down by person)",
                    "items": {
                        "$ref": "#/definitions/AnyPropertyFilter"
                    },
                    "type": "array"
                },
                "kind": {
                    "const": "EventsQuery",
                    "type": "string"
                },
                "limit": {
                    "description": "Number of rows to return",
                    "type": "integer"
                },
                "offset": {
                    "description": "Number of rows to skip before returning rows",
                    "type": "integer"
                },
                "orderBy": {
                    "description": "Columns to order by",
                    "items": {
                        "type": "string"
                    },
                    "type": "array"
                },
                "personId": {
                    "description": "Show events for a given person",
                    "type": "string"
                },
                "properties": {
                    "description": "Properties configurable in the interface",
                    "items": {
                        "$ref": "#/definitions/AnyPropertyFilter"
                    },
                    "type": "array"
                },
                "response": {
                    "$ref": "#/definitions/EventsQueryResponse",
                    "description": "Cached query response"
                },
                "select": {
                    "description": "Return a limited set of data. Required.",
                    "items": {
                        "$ref": "#/definitions/HogQLExpression"
                    },
                    "type": "array"
                },
                "where": {
                    "description": "HogQL filters to apply on returned data",
                    "items": {
                        "$ref": "#/definitions/HogQLExpression"
                    },
                    "type": "array"
                }
            },
            "required": ["kind", "select"],
            "type": "object"
        },
        "EventsQueryPersonColumn": {
            "additionalProperties": false,
            "properties": {
                "created_at": {
                    "type": "string"
                },
                "distinct_id": {
                    "type": "string"
                },
                "properties": {
                    "additionalProperties": false,
                    "properties": {
                        "email": {
                            "type": "string"
                        },
                        "name": {
                            "type": "string"
                        }
                    },
                    "type": "object"
                },
                "uuid": {
                    "type": "string"
                }
            },
            "required": ["uuid", "created_at", "properties", "distinct_id"],
            "type": "object"
        },
        "EventsQueryResponse": {
            "additionalProperties": false,
            "properties": {
                "columns": {
                    "items": {},
                    "type": "array"
                },
                "hasMore": {
                    "type": "boolean"
                },
                "hogql": {
                    "type": "string"
                },
                "results": {
                    "items": {
                        "items": {},
                        "type": "array"
                    },
                    "type": "array"
                },
                "timings": {
                    "items": {
                        "$ref": "#/definitions/QueryTiming"
                    },
                    "type": "array"
                },
                "types": {
                    "items": {
                        "type": "string"
                    },
                    "type": "array"
                }
            },
            "required": ["columns", "types", "results", "hogql"],
            "type": "object"
        },
        "FeaturePropertyFilter": {
            "additionalProperties": false,
            "properties": {
                "key": {
                    "type": "string"
                },
                "label": {
                    "type": "string"
                },
                "operator": {
                    "$ref": "#/definitions/PropertyOperator"
                },
                "type": {
                    "const": "feature",
                    "description": "Event property with \"$feature/\" prepended",
                    "type": "string"
                },
                "value": {
                    "$ref": "#/definitions/PropertyFilterValue"
                }
            },
            "required": ["key", "operator", "type"],
            "type": "object"
        },
        "FilterLogicalOperator": {
            "enum": ["AND", "OR"],
            "type": "string"
        },
        "FilterType": {
            "additionalProperties": false,
            "properties": {
                "actions": {
                    "items": {
                        "type": "object"
                    },
                    "type": "array"
                },
                "aggregation_group_type_index": {
                    "type": "number"
                },
                "breakdown": {
                    "$ref": "#/definitions/BreakdownKeyType"
                },
                "breakdown_group_type_index": {
                    "type": ["number", "null"]
                },
                "breakdown_normalize_url": {
                    "type": "boolean"
                },
                "breakdown_type": {
                    "anyOf": [
                        {
                            "$ref": "#/definitions/BreakdownType"
                        },
                        {
                            "type": "null"
                        }
                    ]
                },
                "breakdowns": {
                    "items": {
                        "$ref": "#/definitions/Breakdown"
                    },
                    "type": "array"
                },
                "date_from": {
                    "type": ["string", "null"]
                },
                "date_to": {
                    "type": ["string", "null"]
                },
                "entity_id": {
                    "type": ["string", "number"]
                },
                "entity_math": {
                    "type": "string"
                },
                "entity_type": {
                    "$ref": "#/definitions/EntityType"
                },
                "events": {
                    "items": {
                        "type": "object"
                    },
                    "type": "array"
                },
                "explicit_date": {
                    "description": "Whether the `date_from` and `date_to` should be used verbatim. Disables rounding to the start and end of period. Strings are cast to bools, e.g. \"true\" -> true.",
                    "type": ["boolean", "string", "null"]
                },
                "filter_test_accounts": {
                    "type": "boolean"
                },
                "from_dashboard": {
                    "type": ["boolean", "number"]
                },
                "insight": {
                    "$ref": "#/definitions/InsightType"
                },
                "interval": {
                    "$ref": "#/definitions/IntervalType"
                },
                "new_entity": {
                    "items": {
                        "type": "object"
                    },
                    "type": "array"
                },
                "properties": {
                    "anyOf": [
                        {
                            "items": {
                                "$ref": "#/definitions/AnyPropertyFilter"
                            },
                            "type": "array"
                        },
                        {
                            "$ref": "#/definitions/PropertyGroupFilter"
                        }
                    ]
                },
                "sampling_factor": {
                    "type": ["number", "null"]
                }
            },
            "type": "object"
        },
        "FunnelConversionWindowTimeUnit": {
            "enum": ["second", "minute", "hour", "day", "week", "month"],
            "type": "string"
        },
        "FunnelExclusion": {
            "additionalProperties": false,
            "properties": {
                "custom_name": {
                    "type": ["string", "null"]
                },
                "funnel_from_step": {
                    "type": "number"
                },
                "funnel_to_step": {
                    "type": "number"
                },
                "id": {
                    "type": ["string", "number", "null"]
                },
                "index": {
                    "type": "number"
                },
                "name": {
                    "type": ["string", "null"]
                },
                "order": {
                    "type": "number"
                },
                "type": {
                    "$ref": "#/definitions/EntityType"
                }
            },
            "type": "object"
        },
        "FunnelLayout": {
            "enum": ["horizontal", "vertical"],
            "type": "string"
        },
        "FunnelPathType": {
            "enum": ["funnel_path_before_step", "funnel_path_between_steps", "funnel_path_after_step"],
            "type": "string"
        },
        "FunnelStepReference": {
            "enum": ["total", "previous"],
            "type": "string"
        },
        "FunnelVizType": {
            "enum": ["steps", "time_to_convert", "trends"],
            "type": "string"
        },
        "FunnelsFilter": {
            "additionalProperties": false,
            "description": "`FunnelsFilterType` minus everything inherited from `FilterType` and persons modal related params and `hidden_legend_keys` replaced by `hidden_legend_breakdowns`",
            "properties": {
                "bin_count": {
                    "$ref": "#/definitions/BinCountValue"
                },
                "breakdown_attribution_type": {
                    "$ref": "#/definitions/BreakdownAttributionType"
                },
                "breakdown_attribution_value": {
                    "type": "number"
                },
                "exclusions": {
                    "items": {
                        "$ref": "#/definitions/FunnelExclusion"
                    },
                    "type": "array"
                },
                "funnel_aggregate_by_hogql": {
                    "type": "string"
                },
                "funnel_from_step": {
                    "type": "number"
                },
                "funnel_order_type": {
                    "$ref": "#/definitions/StepOrderValue"
                },
                "funnel_step_reference": {
                    "$ref": "#/definitions/FunnelStepReference"
                },
                "funnel_to_step": {
                    "type": "number"
                },
                "funnel_viz_type": {
                    "$ref": "#/definitions/FunnelVizType"
                },
                "funnel_window_interval": {
                    "type": "number"
                },
                "funnel_window_interval_unit": {
                    "$ref": "#/definitions/FunnelConversionWindowTimeUnit"
                },
                "hidden_legend_breakdowns": {
                    "items": {
                        "type": "string"
                    },
                    "type": "array"
                },
                "layout": {
                    "$ref": "#/definitions/FunnelLayout"
                }
            },
            "type": "object"
        },
        "FunnelsQuery": {
            "additionalProperties": false,
            "properties": {
                "aggregation_group_type_index": {
                    "description": "Groups aggregation",
                    "type": "number"
                },
                "breakdown": {
                    "$ref": "#/definitions/BreakdownFilter",
                    "description": "Breakdown of the events and actions"
                },
                "dateRange": {
                    "$ref": "#/definitions/DateRange",
                    "description": "Date range for the query"
                },
                "filterTestAccounts": {
                    "description": "Exclude internal and test users by applying the respective filters",
                    "type": "boolean"
                },
                "funnelsFilter": {
                    "$ref": "#/definitions/FunnelsFilter",
                    "description": "Properties specific to the funnels insight"
                },
                "interval": {
                    "$ref": "#/definitions/IntervalType",
                    "description": "Granularity of the response. Can be one of `hour`, `day`, `week` or `month`"
                },
                "kind": {
                    "const": "FunnelsQuery",
                    "type": "string"
                },
                "properties": {
                    "anyOf": [
                        {
                            "items": {
                                "$ref": "#/definitions/AnyPropertyFilter"
                            },
                            "type": "array"
                        },
                        {
                            "$ref": "#/definitions/PropertyGroupFilter"
                        }
                    ],
                    "description": "Property filters for all series"
                },
                "samplingFactor": {
                    "description": "Sampling rate",
                    "type": ["number", "null"]
                },
                "series": {
                    "description": "Events and actions to include",
                    "items": {
                        "anyOf": [
                            {
                                "$ref": "#/definitions/EventsNode"
                            },
                            {
                                "$ref": "#/definitions/ActionsNode"
                            }
                        ]
                    },
                    "type": "array"
                }
            },
            "required": ["kind", "series"],
            "type": "object"
        },
        "GroupMathType": {
            "const": "unique_group",
            "type": "string"
        },
        "GroupPropertyFilter": {
            "additionalProperties": false,
            "properties": {
                "group_type_index": {
                    "type": ["number", "null"]
                },
                "key": {
                    "type": "string"
                },
                "label": {
                    "type": "string"
                },
                "operator": {
                    "$ref": "#/definitions/PropertyOperator"
                },
                "type": {
                    "const": "group",
                    "type": "string"
                },
                "value": {
                    "$ref": "#/definitions/PropertyFilterValue"
                }
            },
            "required": ["key", "operator", "type"],
            "type": "object"
        },
        "HasPropertiesNode": {
            "anyOf": [
                {
                    "$ref": "#/definitions/EventsNode"
                },
                {
                    "$ref": "#/definitions/EventsQuery"
                },
                {
                    "$ref": "#/definitions/PersonsNode"
                }
            ]
        },
        "HogQLExpression": {
            "type": "string"
        },
        "HogQLFilters": {
            "additionalProperties": false,
            "description": "Filters object that will be converted to a HogQL {filters} placeholder",
            "properties": {
                "dateRange": {
                    "$ref": "#/definitions/DateRange"
                },
                "properties": {
                    "items": {
                        "$ref": "#/definitions/AnyPropertyFilter"
                    },
                    "type": "array"
                }
            },
            "type": "object"
        },
        "HogQLMathType": {
            "const": "hogql",
            "type": "string"
        },
        "HogQLMetadata": {
            "additionalProperties": false,
            "properties": {
                "expr": {
                    "description": "HogQL expression to validate (use `select` or `expr`, but not both)",
                    "type": "string"
                },
                "filters": {
                    "$ref": "#/definitions/HogQLFilters"
                },
                "kind": {
                    "const": "HogQLMetadata",
                    "type": "string"
                },
                "response": {
                    "$ref": "#/definitions/HogQLMetadataResponse",
                    "description": "Cached query response"
                },
                "select": {
                    "description": "Full select query to validate (use `select` or `expr`, but not both)",
                    "type": "string"
                },
                "table": {
                    "description": "Table to validate the expression against",
                    "type": "string"
                }
            },
            "required": ["kind"],
            "type": "object"
        },
        "HogQLMetadataResponse": {
            "additionalProperties": false,
            "properties": {
                "errors": {
                    "items": {
                        "$ref": "#/definitions/HogQLNotice"
                    },
                    "type": "array"
                },
                "inputExpr": {
                    "type": "string"
                },
                "inputSelect": {
                    "type": "string"
                },
                "isValid": {
                    "type": "boolean"
                },
                "isValidView": {
                    "type": "boolean"
                },
                "notices": {
                    "items": {
                        "$ref": "#/definitions/HogQLNotice"
                    },
                    "type": "array"
                },
                "warnings": {
                    "items": {
                        "$ref": "#/definitions/HogQLNotice"
                    },
                    "type": "array"
                }
            },
            "required": ["errors", "warnings", "notices"],
            "type": "object"
        },
        "HogQLNotice": {
            "additionalProperties": false,
            "properties": {
                "end": {
                    "type": "number"
                },
                "fix": {
                    "type": "string"
                },
                "message": {
                    "type": "string"
                },
                "start": {
                    "type": "number"
                }
            },
            "required": ["message"],
            "type": "object"
        },
        "HogQLPropertyFilter": {
            "additionalProperties": false,
            "properties": {
                "key": {
                    "type": "string"
                },
                "label": {
                    "type": "string"
                },
                "type": {
                    "const": "hogql",
                    "type": "string"
                },
                "value": {
                    "$ref": "#/definitions/PropertyFilterValue"
                }
            },
            "required": ["key", "type"],
            "type": "object"
        },
        "HogQLQuery": {
            "additionalProperties": false,
            "properties": {
                "explain": {
                    "type": "boolean"
                },
                "filters": {
                    "$ref": "#/definitions/HogQLFilters"
                },
                "kind": {
                    "const": "HogQLQuery",
                    "type": "string"
                },
                "modifiers": {
                    "$ref": "#/definitions/HogQLQueryModifiers"
                },
                "query": {
                    "type": "string"
                },
                "response": {
                    "$ref": "#/definitions/HogQLQueryResponse",
                    "description": "Cached query response"
                },
                "values": {
                    "description": "Constant values that can be referenced with the {placeholder} syntax in the query",
                    "type": "object"
                }
            },
            "required": ["kind", "query"],
            "type": "object"
        },
        "HogQLQueryModifiers": {
            "additionalProperties": false,
            "description": "HogQL Query Options are automatically set per team. However, they can be overriden in the query.",
            "properties": {
                "inCohortVia": {
                    "enum": ["leftjoin", "subquery"],
                    "type": "string"
                },
                "personsArgMaxVersion": {
                    "enum": ["auto", "v1", "v2"],
                    "type": "string"
                },
                "personsOnEventsMode": {
                    "enum": ["disabled", "v1_enabled", "v1_mixed", "v2_enabled"],
                    "type": "string"
                }
            },
            "type": "object"
        },
        "HogQLQueryResponse": {
            "additionalProperties": false,
            "properties": {
                "clickhouse": {
                    "type": "string"
                },
                "columns": {
                    "items": {},
                    "type": "array"
                },
                "explain": {
                    "items": {
                        "type": "string"
                    },
                    "type": "array"
                },
                "hogql": {
                    "type": "string"
                },
                "modifiers": {
                    "$ref": "#/definitions/HogQLQueryModifiers"
                },
                "query": {
                    "type": "string"
                },
                "results": {
                    "items": {},
                    "type": "array"
                },
                "timings": {
                    "items": {
                        "$ref": "#/definitions/QueryTiming"
                    },
                    "type": "array"
                },
                "types": {
                    "items": {},
                    "type": "array"
                }
            },
            "type": "object"
        },
        "InsightFilter": {
            "anyOf": [
                {
                    "$ref": "#/definitions/TrendsFilter"
                },
                {
                    "$ref": "#/definitions/FunnelsFilter"
                },
                {
                    "$ref": "#/definitions/RetentionFilter"
                },
                {
                    "$ref": "#/definitions/PathsFilter"
                },
                {
                    "$ref": "#/definitions/StickinessFilter"
                },
                {
                    "$ref": "#/definitions/LifecycleFilter"
                }
            ]
        },
        "InsightFilterProperty": {
            "enum": [
                "trendsFilter",
                "funnelsFilter",
                "retentionFilter",
                "pathsFilter",
                "stickinessFilter",
                "lifecycleFilter"
            ],
            "type": "string"
        },
        "InsightNodeKind": {
            "enum": [
                "TrendsQuery",
                "FunnelsQuery",
                "RetentionQuery",
                "PathsQuery",
                "StickinessQuery",
                "LifecycleQuery"
            ],
            "type": "string"
        },
        "InsightQueryNode": {
            "anyOf": [
                {
                    "$ref": "#/definitions/TrendsQuery"
                },
                {
                    "$ref": "#/definitions/FunnelsQuery"
                },
                {
                    "$ref": "#/definitions/RetentionQuery"
                },
                {
                    "$ref": "#/definitions/PathsQuery"
                },
                {
                    "$ref": "#/definitions/StickinessQuery"
                },
                {
                    "$ref": "#/definitions/LifecycleQuery"
                }
            ]
        },
        "InsightShortId": {
            "type": "string"
        },
        "InsightType": {
            "enum": ["TRENDS", "STICKINESS", "LIFECYCLE", "FUNNELS", "RETENTION", "PATHS", "JSON", "SQL"],
            "type": "string"
        },
        "InsightVizNode": {
            "additionalProperties": false,
            "properties": {
                "embedded": {
                    "description": "Query is embedded inside another bordered component",
                    "type": "boolean"
                },
                "full": {
                    "description": "Show with most visual options enabled. Used in insight scene.",
                    "type": "boolean"
                },
                "kind": {
                    "const": "InsightVizNode",
                    "type": "string"
                },
                "showCorrelationTable": {
                    "type": "boolean"
                },
                "showFilters": {
                    "type": "boolean"
                },
                "showHeader": {
                    "type": "boolean"
                },
                "showLastComputation": {
                    "type": "boolean"
                },
                "showLastComputationRefresh": {
                    "type": "boolean"
                },
                "showResults": {
                    "type": "boolean"
                },
                "showTable": {
                    "type": "boolean"
                },
                "source": {
                    "$ref": "#/definitions/InsightQueryNode"
                }
            },
            "required": ["kind", "source"],
            "type": "object"
        },
        "InsightsQueryBase": {
            "additionalProperties": false,
            "description": "Base class for insight query nodes. Should not be used directly.",
            "properties": {
                "aggregation_group_type_index": {
                    "description": "Groups aggregation",
                    "type": "number"
                },
                "dateRange": {
                    "$ref": "#/definitions/DateRange",
                    "description": "Date range for the query"
                },
                "filterTestAccounts": {
                    "description": "Exclude internal and test users by applying the respective filters",
                    "type": "boolean"
                },
                "kind": {
                    "$ref": "#/definitions/NodeKind"
                },
                "properties": {
                    "anyOf": [
                        {
                            "items": {
                                "$ref": "#/definitions/AnyPropertyFilter"
                            },
                            "type": "array"
                        },
                        {
                            "$ref": "#/definitions/PropertyGroupFilter"
                        }
                    ],
                    "description": "Property filters for all series"
                },
                "samplingFactor": {
                    "description": "Sampling rate",
                    "type": ["number", "null"]
                }
            },
            "required": ["kind"],
            "type": "object"
        },
        "IntervalType": {
            "enum": ["hour", "day", "week", "month"],
            "type": "string"
        },
        "LifecycleFilter": {
            "additionalProperties": false,
            "description": "`LifecycleFilterType` minus everything inherited from `FilterType`",
            "properties": {
                "show_values_on_series": {
                    "type": "boolean"
                },
                "toggledLifecycles": {
                    "items": {
                        "$ref": "#/definitions/LifecycleToggle"
                    },
                    "type": "array"
                }
            },
            "type": "object"
        },
        "LifecycleQuery": {
            "additionalProperties": false,
            "properties": {
                "aggregation_group_type_index": {
                    "description": "Groups aggregation",
                    "type": "number"
                },
                "dateRange": {
                    "$ref": "#/definitions/DateRange",
                    "description": "Date range for the query"
                },
                "filterTestAccounts": {
                    "description": "Exclude internal and test users by applying the respective filters",
                    "type": "boolean"
                },
                "interval": {
                    "$ref": "#/definitions/IntervalType",
                    "description": "Granularity of the response. Can be one of `hour`, `day`, `week` or `month`"
                },
                "kind": {
                    "const": "LifecycleQuery",
                    "type": "string"
                },
                "lifecycleFilter": {
                    "$ref": "#/definitions/LifecycleFilter",
                    "description": "Properties specific to the lifecycle insight"
                },
                "properties": {
                    "anyOf": [
                        {
                            "items": {
                                "$ref": "#/definitions/AnyPropertyFilter"
                            },
                            "type": "array"
                        },
                        {
                            "$ref": "#/definitions/PropertyGroupFilter"
                        }
                    ],
                    "description": "Property filters for all series"
                },
                "response": {
                    "$ref": "#/definitions/LifecycleQueryResponse"
                },
                "samplingFactor": {
                    "description": "Sampling rate",
                    "type": ["number", "null"]
                },
                "series": {
                    "description": "Events and actions to include",
                    "items": {
                        "anyOf": [
                            {
                                "$ref": "#/definitions/EventsNode"
                            },
                            {
                                "$ref": "#/definitions/ActionsNode"
                            }
                        ]
                    },
                    "type": "array"
                }
            },
            "required": ["kind", "series"],
            "type": "object"
        },
        "LifecycleQueryResponse": {
            "additionalProperties": false,
            "properties": {
                "hogql": {
                    "type": "string"
                },
                "is_cached": {
                    "type": "boolean"
                },
                "last_refresh": {
                    "type": "string"
                },
                "next_allowed_client_refresh": {
                    "type": "string"
                },
                "results": {
                    "items": {
                        "type": "object"
                    },
                    "type": "array"
                },
                "timings": {
                    "items": {
                        "$ref": "#/definitions/QueryTiming"
                    },
                    "type": "array"
                }
            },
            "required": ["results"],
            "type": "object"
        },
        "LifecycleToggle": {
            "enum": ["new", "resurrecting", "returning", "dormant"],
            "type": "string"
        },
        "NamedParameters<typeof dateRangeForFilter>": {
            "additionalProperties": false,
            "properties": {
                "source": {
                    "$ref": "#/definitions/FilterType"
                }
            },
            "type": "object"
        },
        "Node": {
            "additionalProperties": false,
            "description": "Node base class, everything else inherits from here",
            "properties": {
                "kind": {
                    "$ref": "#/definitions/NodeKind"
                }
            },
            "required": ["kind"],
            "type": "object"
        },
        "NodeKind": {
            "description": "PostHog Query Schema definition.\n\nThis file acts as the source of truth for:\n\n- frontend/src/queries/schema.json   - generated from typescript via \"pnpm run generate:schema:json\"\n\n- posthog/schema.py   - generated from json the above json via \"pnpm run generate:schema:python\"",
            "enum": [
                "EventsNode",
                "ActionsNode",
                "EventsQuery",
                "PersonsNode",
                "HogQLQuery",
                "HogQLMetadata",
                "PersonsQuery",
                "DataTableNode",
                "SavedInsightNode",
                "InsightVizNode",
                "TrendsQuery",
                "FunnelsQuery",
                "RetentionQuery",
                "PathsQuery",
                "StickinessQuery",
                "LifecycleQuery",
                "WebOverviewStatsQuery",
                "WebTopClicksQuery",
                "WebStatsTableQuery",
                "TimeToSeeDataSessionsQuery",
                "TimeToSeeDataQuery",
                "TimeToSeeDataSessionsJSONNode",
                "TimeToSeeDataSessionsWaterfallNode",
                "DatabaseSchemaQuery"
            ],
            "type": "string"
        },
        "PathCleaningFilter": {
            "additionalProperties": false,
            "properties": {
                "alias": {
                    "type": "string"
                },
                "regex": {
                    "type": "string"
                }
            },
            "type": "object"
        },
        "PathType": {
            "enum": ["$pageview", "$screen", "custom_event", "hogql"],
            "type": "string"
        },
        "PathsFilter": {
            "additionalProperties": false,
            "description": "`PathsFilterType` minus everything inherited from `FilterType` and persons modal related params",
            "properties": {
                "edge_limit": {
                    "type": "number"
                },
                "end_point": {
                    "type": "string"
                },
                "exclude_events": {
                    "items": {
                        "type": "string"
                    },
                    "type": "array"
                },
                "funnel_filter": {
                    "type": "object"
                },
                "funnel_paths": {
                    "$ref": "#/definitions/FunnelPathType"
                },
                "include_event_types": {
                    "items": {
                        "$ref": "#/definitions/PathType"
                    },
                    "type": "array"
                },
                "local_path_cleaning_filters": {
                    "items": {
                        "$ref": "#/definitions/PathCleaningFilter"
                    },
                    "type": "array"
                },
                "max_edge_weight": {
                    "type": "number"
                },
                "min_edge_weight": {
                    "type": "number"
                },
                "path_groupings": {
                    "items": {
                        "type": "string"
                    },
                    "type": "array"
                },
                "path_replacements": {
                    "type": "boolean"
                },
                "path_type": {
                    "$ref": "#/definitions/PathType"
                },
                "paths_hogql_expression": {
                    "type": "string"
                },
                "start_point": {
                    "type": "string"
                },
                "step_limit": {
                    "type": "number"
                }
            },
            "type": "object"
        },
        "PathsQuery": {
            "additionalProperties": false,
            "properties": {
                "aggregation_group_type_index": {
                    "description": "Groups aggregation",
                    "type": "number"
                },
                "dateRange": {
                    "$ref": "#/definitions/DateRange",
                    "description": "Date range for the query"
                },
                "filterTestAccounts": {
                    "description": "Exclude internal and test users by applying the respective filters",
                    "type": "boolean"
                },
                "kind": {
                    "const": "PathsQuery",
                    "type": "string"
                },
                "pathsFilter": {
                    "$ref": "#/definitions/PathsFilter",
                    "description": "Properties specific to the paths insight"
                },
                "properties": {
                    "anyOf": [
                        {
                            "items": {
                                "$ref": "#/definitions/AnyPropertyFilter"
                            },
                            "type": "array"
                        },
                        {
                            "$ref": "#/definitions/PropertyGroupFilter"
                        }
                    ],
                    "description": "Property filters for all series"
                },
                "samplingFactor": {
                    "description": "Sampling rate",
                    "type": ["number", "null"]
                }
            },
            "required": ["kind"],
            "type": "object"
        },
        "PersonPropertyFilter": {
            "additionalProperties": false,
            "description": "Sync with plugin-server/src/types.ts",
            "properties": {
                "key": {
                    "type": "string"
                },
                "label": {
                    "type": "string"
                },
                "operator": {
                    "$ref": "#/definitions/PropertyOperator"
                },
                "type": {
                    "const": "person",
                    "description": "Person properties",
                    "type": "string"
                },
                "value": {
                    "$ref": "#/definitions/PropertyFilterValue"
                }
            },
            "required": ["key", "operator", "type"],
            "type": "object"
        },
        "PersonsNode": {
            "additionalProperties": false,
            "properties": {
                "cohort": {
                    "type": "number"
                },
                "distinctId": {
                    "type": "string"
                },
                "fixedProperties": {
                    "description": "Fixed properties in the query, can't be edited in the interface (e.g. scoping down by person)",
                    "items": {
                        "$ref": "#/definitions/AnyPropertyFilter"
                    },
                    "type": "array"
                },
                "kind": {
                    "const": "PersonsNode",
                    "type": "string"
                },
                "limit": {
                    "type": "number"
                },
                "offset": {
                    "type": "number"
                },
                "properties": {
                    "description": "Properties configurable in the interface",
                    "items": {
                        "$ref": "#/definitions/AnyPropertyFilter"
                    },
                    "type": "array"
                },
                "response": {
                    "description": "Cached query response",
                    "type": "object"
                },
                "search": {
                    "type": "string"
                }
            },
            "required": ["kind"],
            "type": "object"
        },
        "PersonsQuery": {
            "additionalProperties": false,
            "properties": {
                "fixedProperties": {
                    "items": {
                        "$ref": "#/definitions/AnyPropertyFilter"
                    },
                    "type": "array"
                },
                "kind": {
                    "const": "PersonsQuery",
                    "type": "string"
                },
                "limit": {
                    "type": "number"
                },
                "offset": {
                    "type": "number"
                },
                "orderBy": {
                    "items": {
                        "type": "string"
                    },
                    "type": "array"
                },
                "properties": {
                    "items": {
                        "$ref": "#/definitions/AnyPropertyFilter"
                    },
                    "type": "array"
                },
                "response": {
                    "$ref": "#/definitions/PersonsQueryResponse",
                    "description": "Cached query response"
                },
                "search": {
                    "type": "string"
                },
                "select": {
                    "items": {
                        "$ref": "#/definitions/HogQLExpression"
                    },
                    "type": "array"
                },
                "source": {
                    "anyOf": [
                        {
                            "$ref": "#/definitions/LifecycleQuery"
                        },
                        {
                            "$ref": "#/definitions/HogQLQuery"
                        }
                    ]
                }
            },
            "required": ["kind"],
            "type": "object"
        },
        "PersonsQueryResponse": {
            "additionalProperties": false,
            "properties": {
                "columns": {
                    "items": {},
                    "type": "array"
                },
                "hasMore": {
                    "type": "boolean"
                },
                "hogql": {
                    "type": "string"
                },
                "results": {
                    "items": {
                        "items": {},
                        "type": "array"
                    },
                    "type": "array"
                },
                "timings": {
                    "items": {
                        "$ref": "#/definitions/QueryTiming"
                    },
                    "type": "array"
                },
                "types": {
                    "items": {
                        "type": "string"
                    },
                    "type": "array"
                }
            },
            "required": ["results", "columns", "types", "hogql"],
            "type": "object"
        },
        "PropertyFilterType": {
            "enum": [
                "meta",
                "event",
                "person",
                "element",
                "feature",
                "session",
                "cohort",
                "recording",
                "group",
                "hogql"
            ],
            "type": "string"
        },
        "PropertyFilterValue": {
            "anyOf": [
                {
                    "type": "string"
                },
                {
                    "type": "number"
                },
                {
                    "items": {
                        "type": ["string", "number"]
                    },
                    "type": "array"
                },
                {
                    "type": "null"
                }
            ]
        },
        "PropertyGroupFilter": {
            "additionalProperties": false,
            "properties": {
                "type": {
                    "$ref": "#/definitions/FilterLogicalOperator"
                },
                "values": {
                    "items": {
                        "$ref": "#/definitions/PropertyGroupFilterValue"
                    },
                    "type": "array"
                }
            },
            "required": ["type", "values"],
            "type": "object"
        },
        "PropertyGroupFilterValue": {
            "additionalProperties": false,
            "properties": {
                "type": {
                    "$ref": "#/definitions/FilterLogicalOperator"
                },
                "values": {
                    "items": {
                        "anyOf": [
                            {
                                "$ref": "#/definitions/AnyPropertyFilter"
                            },
                            {
                                "$ref": "#/definitions/PropertyGroupFilterValue"
                            }
                        ]
                    },
                    "type": "array"
                }
            },
            "required": ["type", "values"],
            "type": "object"
        },
        "PropertyMathType": {
            "enum": ["avg", "sum", "min", "max", "median", "p90", "p95", "p99"],
            "type": "string"
        },
        "PropertyOperator": {
            "description": "Sync with plugin-server/src/types.ts",
            "enum": [
                "exact",
                "is_not",
                "icontains",
                "not_icontains",
                "regex",
                "not_regex",
                "gt",
                "gte",
                "lt",
                "lte",
                "is_set",
                "is_not_set",
                "is_date_exact",
                "is_date_before",
                "is_date_after",
                "between",
                "not_between",
                "min",
                "max"
            ],
            "type": "string"
        },
        "QueryResponse": {
            "additionalProperties": false,
            "properties": {
                "hogql": {
                    "type": "string"
                },
                "is_cached": {
                    "type": "boolean"
                },
                "last_refresh": {
                    "type": "string"
                },
                "next_allowed_client_refresh": {
                    "type": "string"
                },
                "results": {
                    "items": {},
                    "type": "array"
                },
                "timings": {
                    "items": {
                        "$ref": "#/definitions/QueryTiming"
                    },
                    "type": "array"
                }
            },
            "required": ["results"],
            "type": "object"
        },
        "QuerySchema": {
            "anyOf": [
                {
                    "$ref": "#/definitions/AnyDataNode"
                },
                {
                    "$ref": "#/definitions/DataTableNode"
                },
                {
                    "$ref": "#/definitions/SavedInsightNode"
                },
                {
                    "$ref": "#/definitions/InsightVizNode"
                },
                {
                    "$ref": "#/definitions/TrendsQuery"
                },
                {
                    "$ref": "#/definitions/FunnelsQuery"
                },
                {
                    "$ref": "#/definitions/RetentionQuery"
                },
                {
                    "$ref": "#/definitions/PathsQuery"
                },
                {
                    "$ref": "#/definitions/StickinessQuery"
                },
                {
                    "$ref": "#/definitions/LifecycleQuery"
                },
                {
                    "$ref": "#/definitions/TimeToSeeDataSessionsQuery"
                },
                {
                    "$ref": "#/definitions/DatabaseSchemaQuery"
                }
            ]
        },
        "QueryTiming": {
            "additionalProperties": false,
            "properties": {
                "k": {
                    "description": "Key. Shortened to 'k' to save on data.",
                    "type": "string"
                },
                "t": {
                    "description": "Time in seconds. Shortened to 't' to save on data.",
                    "type": "number"
                }
            },
            "required": ["k", "t"],
            "type": "object"
        },
        "RecordingDurationFilter": {
            "additionalProperties": false,
            "properties": {
                "key": {
                    "const": "duration",
                    "type": "string"
                },
                "label": {
                    "type": "string"
                },
                "operator": {
                    "$ref": "#/definitions/PropertyOperator"
                },
                "type": {
                    "const": "recording",
                    "type": "string"
                },
                "value": {
                    "type": "number"
                }
            },
            "required": ["key", "operator", "type", "value"],
            "type": "object"
        },
        "RetentionFilter": {
            "additionalProperties": false,
            "description": "`RetentionFilterType` minus everything inherited from `FilterType`",
            "properties": {
                "period": {
                    "$ref": "#/definitions/RetentionPeriod"
                },
                "retention_reference": {
                    "enum": ["total", "previous"],
                    "type": "string"
                },
                "retention_type": {
                    "$ref": "#/definitions/RetentionType"
                },
                "returning_entity": {
                    "type": "object"
                },
                "target_entity": {
                    "type": "object"
                },
                "total_intervals": {
                    "type": "number"
                }
            },
            "type": "object"
        },
        "RetentionPeriod": {
            "enum": ["Hour", "Day", "Week", "Month"],
            "type": "string"
        },
        "RetentionQuery": {
            "additionalProperties": false,
            "properties": {
                "aggregation_group_type_index": {
                    "description": "Groups aggregation",
                    "type": "number"
                },
                "dateRange": {
                    "$ref": "#/definitions/DateRange",
                    "description": "Date range for the query"
                },
                "filterTestAccounts": {
                    "description": "Exclude internal and test users by applying the respective filters",
                    "type": "boolean"
                },
                "kind": {
                    "const": "RetentionQuery",
                    "type": "string"
                },
                "properties": {
                    "anyOf": [
                        {
                            "items": {
                                "$ref": "#/definitions/AnyPropertyFilter"
                            },
                            "type": "array"
                        },
                        {
                            "$ref": "#/definitions/PropertyGroupFilter"
                        }
                    ],
                    "description": "Property filters for all series"
                },
                "retentionFilter": {
                    "$ref": "#/definitions/RetentionFilter",
                    "description": "Properties specific to the retention insight"
                },
                "samplingFactor": {
                    "description": "Sampling rate",
                    "type": ["number", "null"]
                }
            },
            "required": ["kind"],
            "type": "object"
        },
        "RetentionType": {
            "enum": ["retention_recurring", "retention_first_time"],
            "type": "string"
        },
        "SavedInsightNode": {
            "additionalProperties": false,
            "properties": {
                "allowSorting": {
                    "description": "Can the user click on column headers to sort the table? (default: true)",
                    "type": "boolean"
                },
                "embedded": {
                    "description": "Query is embedded inside another bordered component",
                    "type": "boolean"
                },
                "expandable": {
                    "description": "Can expand row to show raw event data (default: true)",
                    "type": "boolean"
                },
                "full": {
                    "description": "Show with most visual options enabled. Used in insight scene.",
                    "type": "boolean"
                },
                "kind": {
                    "const": "SavedInsightNode",
                    "type": "string"
                },
                "propertiesViaUrl": {
                    "description": "Link properties via the URL (default: false)",
                    "type": "boolean"
                },
                "shortId": {
                    "$ref": "#/definitions/InsightShortId"
                },
                "showActions": {
                    "description": "Show the kebab menu at the end of the row",
                    "type": "boolean"
                },
                "showColumnConfigurator": {
                    "description": "Show a button to configure the table's columns if possible",
                    "type": "boolean"
                },
                "showCorrelationTable": {
                    "type": "boolean"
                },
                "showDateRange": {
                    "description": "Show date range selector",
                    "type": "boolean"
                },
                "showElapsedTime": {
                    "description": "Show the time it takes to run a query",
                    "type": "boolean"
                },
                "showEventFilter": {
                    "description": "Include an event filter above the table (EventsNode only)",
                    "type": "boolean"
                },
                "showExport": {
                    "description": "Show the export button",
                    "type": "boolean"
                },
                "showFilters": {
                    "type": "boolean"
                },
                "showHeader": {
                    "type": "boolean"
                },
                "showHogQLEditor": {
                    "description": "Include a HogQL query editor above HogQL tables",
                    "type": "boolean"
                },
                "showLastComputation": {
                    "type": "boolean"
                },
                "showLastComputationRefresh": {
                    "type": "boolean"
                },
                "showOpenEditorButton": {
                    "description": "Show a button to open the current query as a new insight. (default: true)",
                    "type": "boolean"
                },
                "showPersistentColumnConfigurator": {
                    "description": "Show a button to configure and persist the table's default columns if possible",
                    "type": "boolean"
                },
                "showPropertyFilter": {
                    "description": "Include a property filter above the table",
                    "type": "boolean"
                },
                "showReload": {
                    "description": "Show a reload button",
                    "type": "boolean"
                },
                "showResults": {
                    "type": "boolean"
                },
                "showResultsTable": {
                    "description": "Show a results table",
                    "type": "boolean"
                },
                "showSavedQueries": {
                    "description": "Shows a list of saved queries",
                    "type": "boolean"
                },
                "showSearch": {
                    "description": "Include a free text search field (PersonsNode only)",
                    "type": "boolean"
                },
                "showTable": {
                    "type": "boolean"
                },
                "showTimings": {
                    "description": "Show a detailed query timing breakdown",
                    "type": "boolean"
                }
            },
            "required": ["kind", "shortId"],
            "type": "object"
        },
        "SessionPropertyFilter": {
            "additionalProperties": false,
            "properties": {
                "key": {
                    "const": "$session_duration",
                    "type": "string"
                },
                "label": {
                    "type": "string"
                },
                "operator": {
                    "$ref": "#/definitions/PropertyOperator"
                },
                "type": {
                    "const": "session",
                    "type": "string"
                },
                "value": {
                    "$ref": "#/definitions/PropertyFilterValue"
                }
            },
            "required": ["key", "operator", "type"],
            "type": "object"
        },
        "SessionsTimelineQuery": {
            "additionalProperties": false,
            "properties": {
                "after": {
                    "description": "Only fetch sessions that started after this timestamp",
                    "type": "string"
                },
                "before": {
                    "description": "Only fetch sessions that started before this timestamp",
                    "type": "string"
                },
                "kind": {
                    "const": "SessionsTimelineQuery",
                    "type": "string"
                },
                "personId": {
                    "description": "Show sessions for a given person",
                    "type": "string"
                },
                "response": {
                    "$ref": "#/definitions/SessionsTimelineQueryResponse",
                    "description": "Cached query response"
                }
            },
            "required": ["after", "before", "kind"],
            "type": "object"
        },
        "SessionsTimelineQueryResponse": {
            "additionalProperties": false,
            "properties": {
                "hasMore": {
                    "type": "boolean"
                },
                "hogql": {
                    "type": "string"
                },
                "results": {
                    "items": {
                        "$ref": "#/definitions/TimelineEntry"
                    },
                    "type": "array"
                },
                "timings": {
                    "items": {
                        "$ref": "#/definitions/QueryTiming"
                    },
                    "type": "array"
                }
            },
            "required": ["results"],
            "type": "object"
        },
        "StepOrderValue": {
            "enum": ["strict", "unordered", "ordered"],
            "type": "string"
        },
        "StickinessFilter": {
            "additionalProperties": false,
            "description": "`StickinessFilterType` minus everything inherited from `FilterType` and persons modal related params and `hidden_legend_keys` replaced by `hidden_legend_indexes`",
            "properties": {
                "compare": {
                    "type": "boolean"
                },
                "display": {
                    "$ref": "#/definitions/ChartDisplayType"
                },
                "hidden_legend_indexes": {
                    "items": {
                        "type": "number"
                    },
                    "type": "array"
                },
                "show_legend": {
                    "type": "boolean"
                },
                "show_values_on_series": {
                    "type": "boolean"
                }
            },
            "type": "object"
        },
        "StickinessQuery": {
            "additionalProperties": false,
            "properties": {
                "aggregation_group_type_index": {
                    "description": "Groups aggregation",
                    "type": "number"
                },
                "dateRange": {
                    "$ref": "#/definitions/DateRange",
                    "description": "Date range for the query"
                },
                "filterTestAccounts": {
                    "description": "Exclude internal and test users by applying the respective filters",
                    "type": "boolean"
                },
                "interval": {
                    "$ref": "#/definitions/IntervalType",
                    "description": "Granularity of the response. Can be one of `hour`, `day`, `week` or `month`"
                },
                "kind": {
                    "const": "StickinessQuery",
                    "type": "string"
                },
                "properties": {
                    "anyOf": [
                        {
                            "items": {
                                "$ref": "#/definitions/AnyPropertyFilter"
                            },
                            "type": "array"
                        },
                        {
                            "$ref": "#/definitions/PropertyGroupFilter"
                        }
                    ],
                    "description": "Property filters for all series"
                },
                "samplingFactor": {
                    "description": "Sampling rate",
                    "type": ["number", "null"]
                },
                "series": {
                    "description": "Events and actions to include",
                    "items": {
                        "anyOf": [
                            {
                                "$ref": "#/definitions/EventsNode"
                            },
                            {
                                "$ref": "#/definitions/ActionsNode"
                            }
                        ]
                    },
                    "type": "array"
                },
                "stickinessFilter": {
                    "$ref": "#/definitions/StickinessFilter",
                    "description": "Properties specific to the stickiness insight"
                }
            },
            "required": ["kind", "series"],
            "type": "object"
        },
        "TimeToSeeDataJSONNode": {
            "additionalProperties": false,
            "properties": {
                "kind": {
                    "const": "TimeToSeeDataSessionsJSONNode",
                    "type": "string"
                },
                "source": {
                    "$ref": "#/definitions/TimeToSeeDataQuery"
                }
            },
            "required": ["kind", "source"],
            "type": "object"
        },
        "TimeToSeeDataNode": {
            "anyOf": [
                {
                    "$ref": "#/definitions/TimeToSeeDataJSONNode"
                },
                {
                    "$ref": "#/definitions/TimeToSeeDataWaterfallNode"
                }
            ]
        },
        "TimeToSeeDataQuery": {
            "additionalProperties": false,
            "properties": {
                "kind": {
                    "const": "TimeToSeeDataQuery",
                    "type": "string"
                },
                "response": {
                    "description": "Cached query response",
                    "type": "object"
                },
                "sessionEnd": {
                    "type": "string"
                },
                "sessionId": {
                    "description": "Project to filter on. Defaults to current session",
                    "type": "string"
                },
                "sessionStart": {
                    "description": "Session start time. Defaults to current time - 2 hours",
                    "type": "string"
                },
                "teamId": {
                    "description": "Project to filter on. Defaults to current project",
                    "type": "number"
                }
            },
            "required": ["kind"],
            "type": "object"
        },
        "TimeToSeeDataSessionsQuery": {
            "additionalProperties": false,
            "properties": {
                "dateRange": {
                    "$ref": "#/definitions/DateRange",
                    "description": "Date range for the query"
                },
                "kind": {
                    "const": "TimeToSeeDataSessionsQuery",
                    "type": "string"
                },
                "response": {
                    "$ref": "#/definitions/TimeToSeeDataSessionsQueryResponse",
                    "description": "Cached query response"
                },
                "teamId": {
                    "description": "Project to filter on. Defaults to current project",
                    "type": "number"
                }
            },
            "required": ["kind"],
            "type": "object"
        },
        "TimeToSeeDataSessionsQueryResponse": {
            "additionalProperties": false,
            "properties": {
                "results": {
                    "items": {
                        "type": "object"
                    },
                    "type": "array"
                }
            },
            "required": ["results"],
            "type": "object"
        },
<<<<<<< HEAD
        "TimelineEntry": {
            "additionalProperties": false,
            "properties": {
                "events": {
                    "items": {
                        "$ref": "#/definitions/EventType"
                    },
                    "type": "array"
                },
                "recording_duration_s": {
                    "description": "Duration of the recording in seconds.",
                    "type": "number"
                },
                "sessionId": {
                    "description": "Session ID. None means out-of-session events",
                    "type": "string"
                }
            },
            "required": ["events"],
=======
        "TimeToSeeDataWaterfallNode": {
            "additionalProperties": false,
            "properties": {
                "kind": {
                    "const": "TimeToSeeDataSessionsWaterfallNode",
                    "type": "string"
                },
                "source": {
                    "$ref": "#/definitions/TimeToSeeDataQuery"
                }
            },
            "required": ["kind", "source"],
>>>>>>> af0c46a5
            "type": "object"
        },
        "TrendsFilter": {
            "additionalProperties": false,
            "description": "`TrendsFilterType` minus everything inherited from `FilterType` and `hidden_legend_keys` replaced by `hidden_legend_indexes`",
            "properties": {
                "aggregation_axis_format": {
                    "$ref": "#/definitions/AggregationAxisFormat"
                },
                "aggregation_axis_postfix": {
                    "type": "string"
                },
                "aggregation_axis_prefix": {
                    "type": "string"
                },
                "breakdown_histogram_bin_count": {
                    "type": "number"
                },
                "compare": {
                    "type": "boolean"
                },
                "display": {
                    "$ref": "#/definitions/ChartDisplayType"
                },
                "formula": {
                    "type": "string"
                },
                "hidden_legend_indexes": {
                    "items": {
                        "type": "number"
                    },
                    "type": "array"
                },
                "show_legend": {
                    "type": "boolean"
                },
                "show_percent_stack_view": {
                    "type": "boolean"
                },
                "show_values_on_series": {
                    "type": "boolean"
                },
                "smoothing_intervals": {
                    "type": "number"
                }
            },
            "type": "object"
        },
        "TrendsQuery": {
            "additionalProperties": false,
            "properties": {
                "aggregation_group_type_index": {
                    "description": "Groups aggregation",
                    "type": "number"
                },
                "breakdown": {
                    "$ref": "#/definitions/BreakdownFilter",
                    "description": "Breakdown of the events and actions"
                },
                "dateRange": {
                    "$ref": "#/definitions/DateRange",
                    "description": "Date range for the query"
                },
                "filterTestAccounts": {
                    "description": "Exclude internal and test users by applying the respective filters",
                    "type": "boolean"
                },
                "interval": {
                    "$ref": "#/definitions/IntervalType",
                    "description": "Granularity of the response. Can be one of `hour`, `day`, `week` or `month`"
                },
                "kind": {
                    "const": "TrendsQuery",
                    "type": "string"
                },
                "properties": {
                    "anyOf": [
                        {
                            "items": {
                                "$ref": "#/definitions/AnyPropertyFilter"
                            },
                            "type": "array"
                        },
                        {
                            "$ref": "#/definitions/PropertyGroupFilter"
                        }
                    ],
                    "description": "Property filters for all series"
                },
                "response": {
                    "$ref": "#/definitions/TrendsQueryResponse"
                },
                "samplingFactor": {
                    "description": "Sampling rate",
                    "type": ["number", "null"]
                },
                "series": {
                    "description": "Events and actions to include",
                    "items": {
                        "anyOf": [
                            {
                                "$ref": "#/definitions/EventsNode"
                            },
                            {
                                "$ref": "#/definitions/ActionsNode"
                            }
                        ]
                    },
                    "type": "array"
                },
                "trendsFilter": {
                    "$ref": "#/definitions/TrendsFilter",
                    "description": "Properties specific to the trends insight"
                }
            },
            "required": ["kind", "series"],
            "type": "object"
        },
        "TrendsQueryResponse": {
            "additionalProperties": false,
            "properties": {
                "hogql": {
                    "type": "string"
                },
                "is_cached": {
                    "type": "boolean"
                },
                "last_refresh": {
                    "type": "string"
                },
                "next_allowed_client_refresh": {
                    "type": "string"
                },
                "results": {
                    "items": {
                        "type": "object"
                    },
                    "type": "array"
                },
                "timings": {
                    "items": {
                        "$ref": "#/definitions/QueryTiming"
                    },
                    "type": "array"
                }
            },
            "required": ["results"],
            "type": "object"
        },
        "WebAnalyticsPropertyFilters": {
            "items": {
                "anyOf": [
                    {
                        "$ref": "#/definitions/EventPropertyFilter"
                    },
                    {
                        "$ref": "#/definitions/HogQLPropertyFilter"
                    }
                ]
            },
            "type": "array"
        },
        "WebAnalyticsQueryBase": {
            "additionalProperties": false,
            "properties": {
                "dateRange": {
                    "$ref": "#/definitions/DateRange"
                },
                "properties": {
                    "$ref": "#/definitions/WebAnalyticsPropertyFilters"
                }
            },
            "required": ["dateRange", "properties"],
            "type": "object"
        },
        "WebOverviewStatsQuery": {
            "additionalProperties": false,
            "properties": {
                "dateRange": {
                    "$ref": "#/definitions/DateRange"
                },
                "kind": {
                    "const": "WebOverviewStatsQuery",
                    "type": "string"
                },
                "properties": {
                    "$ref": "#/definitions/WebAnalyticsPropertyFilters"
                },
                "response": {
                    "$ref": "#/definitions/WebOverviewStatsQueryResponse"
                }
            },
            "required": ["dateRange", "kind", "properties"],
            "type": "object"
        },
        "WebOverviewStatsQueryResponse": {
            "additionalProperties": false,
            "properties": {
                "columns": {
                    "items": {},
                    "type": "array"
                },
                "hogql": {
                    "type": "string"
                },
                "is_cached": {
                    "type": "boolean"
                },
                "last_refresh": {
                    "type": "string"
                },
                "next_allowed_client_refresh": {
                    "type": "string"
                },
                "results": {
                    "items": {},
                    "type": "array"
                },
                "timings": {
                    "items": {
                        "$ref": "#/definitions/QueryTiming"
                    },
                    "type": "array"
                },
                "types": {
                    "items": {},
                    "type": "array"
                }
            },
            "required": ["results"],
            "type": "object"
        },
        "WebStatsBreakdown": {
            "enum": [
                "Page",
                "InitialPage",
                "InitialReferringDomain",
                "InitialUTMSource",
                "InitialUTMCampaign",
                "Browser",
                "OS",
                "DeviceType"
            ],
            "type": "string"
        },
        "WebStatsTableQuery": {
            "additionalProperties": false,
            "properties": {
                "breakdownBy": {
                    "$ref": "#/definitions/WebStatsBreakdown"
                },
                "dateRange": {
                    "$ref": "#/definitions/DateRange"
                },
                "kind": {
                    "const": "WebStatsTableQuery",
                    "type": "string"
                },
                "properties": {
                    "$ref": "#/definitions/WebAnalyticsPropertyFilters"
                },
                "response": {
                    "$ref": "#/definitions/WebStatsTableQueryResponse"
                }
            },
            "required": ["breakdownBy", "dateRange", "kind", "properties"],
            "type": "object"
        },
        "WebStatsTableQueryResponse": {
            "additionalProperties": false,
            "properties": {
                "columns": {
                    "items": {},
                    "type": "array"
                },
                "hogql": {
                    "type": "string"
                },
                "is_cached": {
                    "type": "boolean"
                },
                "last_refresh": {
                    "type": "string"
                },
                "next_allowed_client_refresh": {
                    "type": "string"
                },
                "results": {
                    "items": {},
                    "type": "array"
                },
                "timings": {
                    "items": {
                        "$ref": "#/definitions/QueryTiming"
                    },
                    "type": "array"
                },
                "types": {
                    "items": {},
                    "type": "array"
                }
            },
            "required": ["results"],
            "type": "object"
        },
        "WebTopClicksQuery": {
            "additionalProperties": false,
            "properties": {
                "dateRange": {
                    "$ref": "#/definitions/DateRange"
                },
                "kind": {
                    "const": "WebTopClicksQuery",
                    "type": "string"
                },
                "properties": {
                    "$ref": "#/definitions/WebAnalyticsPropertyFilters"
                },
                "response": {
                    "$ref": "#/definitions/WebTopClicksQueryResponse"
                }
            },
            "required": ["dateRange", "kind", "properties"],
            "type": "object"
        },
        "WebTopClicksQueryResponse": {
            "additionalProperties": false,
            "properties": {
                "columns": {
                    "items": {},
                    "type": "array"
                },
                "hogql": {
                    "type": "string"
                },
                "is_cached": {
                    "type": "boolean"
                },
                "last_refresh": {
                    "type": "string"
                },
                "next_allowed_client_refresh": {
                    "type": "string"
                },
                "results": {
                    "items": {},
                    "type": "array"
                },
                "timings": {
                    "items": {
                        "$ref": "#/definitions/QueryTiming"
                    },
                    "type": "array"
                },
                "types": {
                    "items": {},
                    "type": "array"
                }
            },
            "required": ["results"],
            "type": "object"
        }
    }
}<|MERGE_RESOLUTION|>--- conflicted
+++ resolved
@@ -1859,6 +1859,7 @@
                 "HogQLQuery",
                 "HogQLMetadata",
                 "PersonsQuery",
+                "SessionsTimelineQuery",
                 "DataTableNode",
                 "SavedInsightNode",
                 "InsightVizNode",
@@ -2829,7 +2830,20 @@
             "required": ["results"],
             "type": "object"
         },
-<<<<<<< HEAD
+        "TimeToSeeDataWaterfallNode": {
+            "additionalProperties": false,
+            "properties": {
+                "kind": {
+                    "const": "TimeToSeeDataSessionsWaterfallNode",
+                    "type": "string"
+                },
+                "source": {
+                    "$ref": "#/definitions/TimeToSeeDataQuery"
+                }
+            },
+            "required": ["kind", "source"],
+            "type": "object"
+        },
         "TimelineEntry": {
             "additionalProperties": false,
             "properties": {
@@ -2849,20 +2863,6 @@
                 }
             },
             "required": ["events"],
-=======
-        "TimeToSeeDataWaterfallNode": {
-            "additionalProperties": false,
-            "properties": {
-                "kind": {
-                    "const": "TimeToSeeDataSessionsWaterfallNode",
-                    "type": "string"
-                },
-                "source": {
-                    "$ref": "#/definitions/TimeToSeeDataQuery"
-                }
-            },
-            "required": ["kind", "source"],
->>>>>>> af0c46a5
             "type": "object"
         },
         "TrendsFilter": {
