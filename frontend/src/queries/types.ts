<<<<<<< HEAD
=======
import { ChartDisplayType, GraphPointPayload, InsightLogicProps, TrendResult } from '~/types'
>>>>>>> bdda7c4b
import { ComponentType, HTMLProps } from 'react'

import { DataTableNode } from '~/queries/schema'
import { ChartDisplayType, InsightLogicProps, TrendResult } from '~/types'

/** Pass custom metadata to queries. Used for e.g. custom columns in the DataTable. */
export interface QueryContext {
    /** Column templates for the DataTable */
    columns?: Record<string, QueryContextColumn>
    /** used to override the value in the query */
    showOpenEditorButton?: boolean
    showQueryEditor?: boolean
    /* Adds help and examples to the query editor component */
    showQueryHelp?: boolean
    insightProps?: InsightLogicProps
    emptyStateHeading?: string
    emptyStateDetail?: string
    rowProps?: (record: unknown) => Omit<HTMLProps<HTMLTableRowElement>, 'key'>
    /** chart-specific rendering context **/
    chartRenderingMetadata?: ChartRenderingMetadata
}

/** Pass custom rendering metadata to specific kinds of charts **/
export interface ChartRenderingMetadata {
    [ChartDisplayType.WorldMap]?: {
        countryProps?: (countryCode: string, countryData: TrendResult | undefined) => Omit<HTMLProps<SVGElement>, 'key'>
    }
    [ChartDisplayType.ActionsPie]?: {
        onSegmentClick?: (payload: GraphPointPayload) => void
    }
}

export type QueryContextColumnTitleComponent = ComponentType<{
    columnName: string
    query: DataTableNode
}>

export type QueryContextColumnComponent = ComponentType<{
    columnName: string
    query: DataTableNode
    record: unknown
    value: unknown
}>

interface QueryContextColumn {
    title?: string
    renderTitle?: QueryContextColumnTitleComponent
    render?: QueryContextColumnComponent
    align?: 'left' | 'right' | 'center' // default is left
}<|MERGE_RESOLUTION|>--- conflicted
+++ resolved
@@ -1,11 +1,7 @@
-<<<<<<< HEAD
-=======
-import { ChartDisplayType, GraphPointPayload, InsightLogicProps, TrendResult } from '~/types'
->>>>>>> bdda7c4b
 import { ComponentType, HTMLProps } from 'react'
 
 import { DataTableNode } from '~/queries/schema'
-import { ChartDisplayType, InsightLogicProps, TrendResult } from '~/types'
+import { ChartDisplayType, GraphPointPayload, InsightLogicProps, TrendResult } from '~/types'
 
 /** Pass custom metadata to queries. Used for e.g. custom columns in the DataTable. */
 export interface QueryContext {
