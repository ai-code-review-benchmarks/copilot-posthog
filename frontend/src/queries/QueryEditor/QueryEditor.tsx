import { useActions, useValues } from 'kea'
import MonacoEditor, { useMonaco } from '@monaco-editor/react'
import { useEffect, useState } from 'react'
import schema from '~/queries/schema.json'
import { LemonButton } from 'lib/components/LemonButton'
import { queryEditorLogic } from '~/queries/QueryEditor/queryEditorLogic'
import { AutoSizer } from 'react-virtualized/dist/es/AutoSizer'
import clsx from 'clsx'

export interface QueryEditorProps {
    query: string
    setQuery?: (query: string) => void
    className?: string
}

let i = 0
export function QueryEditor(props: QueryEditorProps): JSX.Element {
    const [key] = useState(() => i++)
    const { queryInput, error, inputChanged } = useValues(queryEditorLogic({ ...props, key }))
    const { setQueryInput, saveQuery } = useActions(queryEditorLogic({ ...props, key }))
    const monaco = useMonaco()

    useEffect(() => {
        if (!monaco) {
            return
        }
        monaco.languages.json.jsonDefaults.setDiagnosticsOptions({
            validate: true,
            schemas: [
                {
                    uri: 'http://internal/node-schema.json',
                    fileMatch: ['*'], // associate with our model
                    schema: schema,
                },
            ],
        })
    }, [monaco])

    return (
        <div className={clsx('flex flex-col p-2 bg-border space-y-2 h-full min-h-80', props.className)}>
            <div className="flex-1">
                <AutoSizer disableWidth>
                    {({ height }) => (
                        <MonacoEditor
                            theme="vs-light"
                            className="border"
                            language="json"
                            value={queryInput}
                            onChange={(v) => setQueryInput(v ?? '')}
                            height={height}
                        />
                    )}
                </AutoSizer>
            </div>
            {error ? (
                <div className="bg-danger text-white p-2">
                    <strong>Error parsing JSON:</strong> {error}
                </div>
            ) : null}
            <LemonButton
<<<<<<< HEAD
                onClick={() => saveQuery()}
=======
                onClick={saveQuery}
>>>>>>> cd120ce3
                type="primary"
                status={error ? 'danger' : 'muted-alt'}
                disabled={!props.setQuery || !!error || !inputChanged}
                fullWidth
                center
            >
                {!props.setQuery ? 'No permission to update' : 'Update'}
            </LemonButton>
        </div>
    )
}<|MERGE_RESOLUTION|>--- conflicted
+++ resolved
@@ -58,11 +58,7 @@
                 </div>
             ) : null}
             <LemonButton
-<<<<<<< HEAD
-                onClick={() => saveQuery()}
-=======
                 onClick={saveQuery}
->>>>>>> cd120ce3
                 type="primary"
                 status={error ? 'danger' : 'muted-alt'}
                 disabled={!props.setQuery || !!error || !inputChanged}
