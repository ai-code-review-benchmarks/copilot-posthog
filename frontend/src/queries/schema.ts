--- conflicted
+++ resolved
@@ -271,7 +271,6 @@
     showEventsBufferWarning?: boolean
     /** Can the user click on column headers to sort the table? (default: true) */
     allowSorting?: boolean
-
     /** Show a button to open the current query as a new insight. (default: true) */
     showOpenEditorButton?: boolean
 }
@@ -489,16 +488,9 @@
 export interface QueryContext {
     /** Column templates for the DataTable */
     columns?: Record<string, QueryContextColumn>
-<<<<<<< HEAD
-
-    readonly?: boolean
-
     /** used to override the value in the query */
     showOpenEditorButton?: boolean
-
     showQueryEditor?: boolean
-=======
->>>>>>> aadca5bd
 }
 
 interface QueryContextColumn {
