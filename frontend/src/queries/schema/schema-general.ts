import { DataColorToken } from 'lib/colors'
import { TaxonomicFilterGroupType } from 'lib/components/TaxonomicFilter/types'
import { ConversionGoalSchema } from 'scenes/web-analytics/tabs/marketing-analytics/utils'

import {
    AnyFilterLike,
    AnyGroupScopeFilter,
    AnyPersonScopeFilter,
    AnyPropertyFilter,
    BaseMathType,
    BreakdownKeyType,
    BreakdownType,
    CalendarHeatmapMathType,
    ChartDisplayCategory,
    ChartDisplayType,
    CountPerActorMathType,
    DataWarehouseViewLink,
    EventPropertyFilter,
    EventType,
    ExperimentHoldoutType,
    ExperimentMetricMathType,
    FilterLogicalOperator,
    FilterType,
    FunnelConversionWindowTimeUnit,
    FunnelMathType,
    FunnelsFilterType,
    GroupMathType,
    HogQLMathType,
    InsightShortId,
    InsightType,
    IntegrationType,
    IntervalType,
    LifecycleFilterType,
    LifecycleToggle,
    LogEntryPropertyFilter,
    PathsFilterType,
    PersonPropertyFilter,
    PropertyGroupFilter,
    PropertyGroupFilterValue,
    PropertyMathType,
    PropertyOperator,
    QueryBasedInsightModel,
    RecordingPropertyFilter,
    RetentionDashboardDisplayType,
    RetentionFilterType,
    RevenueAnalyticsPropertyFilter,
    SessionPropertyFilter,
    SessionRecordingType,
    StepOrderValue,
    StickinessFilterType,
    TrendsFilterType,
} from '~/types'

import { integer, numerical_key } from './type-utils'

export { ChartDisplayCategory }

/**
 * PostHog Query Schema definition.
 *
 * This file acts as the source of truth for:
 *
 * - frontend/src/queries/schema.json
 *   - generated from typescript via "pnpm --filter=@posthog/frontend run schema:build:json"
 *
 * - posthog/schema.py
 *   - generated from json the above json via "pnpm -w run schema:build:python"
 * */

export enum NodeKind {
    // Data nodes
    EventsNode = 'EventsNode',
    ActionsNode = 'ActionsNode',
    DataWarehouseNode = 'DataWarehouseNode',
    EventsQuery = 'EventsQuery',
    PersonsNode = 'PersonsNode',
    HogQuery = 'HogQuery',
    HogQLQuery = 'HogQLQuery',
    HogQLASTQuery = 'HogQLASTQuery',
    HogQLMetadata = 'HogQLMetadata',
    HogQLAutocomplete = 'HogQLAutocomplete',
    ActorsQuery = 'ActorsQuery',
    GroupsQuery = 'GroupsQuery',
    FunnelsActorsQuery = 'FunnelsActorsQuery',
    FunnelCorrelationActorsQuery = 'FunnelCorrelationActorsQuery',
    SessionsTimelineQuery = 'SessionsTimelineQuery',
    RecordingsQuery = 'RecordingsQuery',
    SessionAttributionExplorerQuery = 'SessionAttributionExplorerQuery',
    RevenueExampleEventsQuery = 'RevenueExampleEventsQuery',
    RevenueExampleDataWarehouseTablesQuery = 'RevenueExampleDataWarehouseTablesQuery',
    ErrorTrackingQuery = 'ErrorTrackingQuery',
    ErrorTrackingIssueCorrelationQuery = 'ErrorTrackingIssueCorrelationQuery',
    LogsQuery = 'LogsQuery',
    SessionBatchEventsQuery = 'SessionBatchEventsQuery',

    // Interface nodes
    DataTableNode = 'DataTableNode',
    DataVisualizationNode = 'DataVisualizationNode',
    SavedInsightNode = 'SavedInsightNode',
    InsightVizNode = 'InsightVizNode',

    TrendsQuery = 'TrendsQuery',
    CalendarHeatmapQuery = 'CalendarHeatmapQuery',
    FunnelsQuery = 'FunnelsQuery',
    RetentionQuery = 'RetentionQuery',
    PathsQuery = 'PathsQuery',
    StickinessQuery = 'StickinessQuery',
    StickinessActorsQuery = 'StickinessActorsQuery',
    LifecycleQuery = 'LifecycleQuery',
    InsightActorsQuery = 'InsightActorsQuery',
    InsightActorsQueryOptions = 'InsightActorsQueryOptions',
    FunnelCorrelationQuery = 'FunnelCorrelationQuery',

    // Web analytics + Web Vitals queries
    WebOverviewQuery = 'WebOverviewQuery',
    WebStatsTableQuery = 'WebStatsTableQuery',
    WebExternalClicksTableQuery = 'WebExternalClicksTableQuery',
    WebGoalsQuery = 'WebGoalsQuery',
    WebVitalsQuery = 'WebVitalsQuery',
    WebVitalsPathBreakdownQuery = 'WebVitalsPathBreakdownQuery',
    WebPageURLSearchQuery = 'WebPageURLSearchQuery',
    WebAnalyticsExternalSummaryQuery = 'WebAnalyticsExternalSummaryQuery',

    // Revenue analytics queries
    RevenueAnalyticsGrowthRateQuery = 'RevenueAnalyticsGrowthRateQuery',
    RevenueAnalyticsMetricsQuery = 'RevenueAnalyticsMetricsQuery',
    RevenueAnalyticsOverviewQuery = 'RevenueAnalyticsOverviewQuery',
    RevenueAnalyticsRevenueQuery = 'RevenueAnalyticsRevenueQuery',
    RevenueAnalyticsTopCustomersQuery = 'RevenueAnalyticsTopCustomersQuery',

    // Marketing analytics queries
    MarketingAnalyticsTableQuery = 'MarketingAnalyticsTableQuery',

    // Experiment queries
    ExperimentMetric = 'ExperimentMetric',
    ExperimentQuery = 'ExperimentQuery',
    ExperimentExposureQuery = 'ExperimentExposureQuery',
    ExperimentEventExposureConfig = 'ExperimentEventExposureConfig',
    ExperimentTrendsQuery = 'ExperimentTrendsQuery',
    ExperimentFunnelsQuery = 'ExperimentFunnelsQuery',
    ExperimentDataWarehouseNode = 'ExperimentDataWarehouseNode',

    // Database metadata
    DatabaseSchemaQuery = 'DatabaseSchemaQuery',

    // AI queries
    SuggestedQuestionsQuery = 'SuggestedQuestionsQuery',
    TeamTaxonomyQuery = 'TeamTaxonomyQuery',
    EventTaxonomyQuery = 'EventTaxonomyQuery',
    ActorsPropertyTaxonomyQuery = 'ActorsPropertyTaxonomyQuery',
    TracesQuery = 'TracesQuery',
    VectorSearchQuery = 'VectorSearchQuery',
}

export type AnyDataNode =
    | EventsNode // never queried directly
    | ActionsNode // old actions API endpoint
    | PersonsNode // old persons API endpoint
    | EventsQuery
    | ActorsQuery
    | GroupsQuery
    | InsightActorsQuery
    | InsightActorsQueryOptions
    | SessionsTimelineQuery
    | HogQuery
    | HogQLQuery
    | HogQLMetadata
    | HogQLAutocomplete
    | RevenueAnalyticsGrowthRateQuery
    | RevenueAnalyticsMetricsQuery
    | RevenueAnalyticsOverviewQuery
    | RevenueAnalyticsRevenueQuery
    | RevenueAnalyticsTopCustomersQuery
    | MarketingAnalyticsTableQuery
    | WebOverviewQuery
    | WebStatsTableQuery
    | WebExternalClicksTableQuery
    | WebGoalsQuery
    | WebVitalsQuery
    | WebVitalsPathBreakdownQuery
    | WebPageURLSearchQuery
    | WebAnalyticsExternalSummaryQuery
    | SessionAttributionExplorerQuery
    | RevenueExampleEventsQuery
    | RevenueExampleDataWarehouseTablesQuery
    | ErrorTrackingQuery
    | ErrorTrackingIssueCorrelationQuery
    | LogsQuery
    | ExperimentFunnelsQuery
    | ExperimentTrendsQuery
    | CalendarHeatmapQuery
    | RecordingsQuery
    | TracesQuery
    | VectorSearchQuery

/**
 * @discriminator kind
 */
export type QuerySchema =
    // Data nodes (see utils.ts)
    | EventsNode // never queried directly
    | ActionsNode // old actions API endpoint
    | PersonsNode // old persons API endpoint
    | DataWarehouseNode
    | EventsQuery
    | ActorsQuery
    | GroupsQuery
    | InsightActorsQuery
    | InsightActorsQueryOptions
    | SessionsTimelineQuery
    | HogQuery
    | HogQLQuery
    | HogQLMetadata
    | HogQLAutocomplete
    | HogQLASTQuery
    | SessionAttributionExplorerQuery
    | RevenueExampleEventsQuery
    | RevenueExampleDataWarehouseTablesQuery
    | ErrorTrackingQuery
    | ErrorTrackingIssueCorrelationQuery
    | ExperimentFunnelsQuery
    | ExperimentTrendsQuery
    | ExperimentQuery
    | ExperimentExposureQuery

    // Web Analytics + Web Vitals
    | WebOverviewQuery
    | WebStatsTableQuery
    | WebExternalClicksTableQuery
    | WebGoalsQuery
    | WebVitalsQuery
    | WebVitalsPathBreakdownQuery
    | WebPageURLSearchQuery
    | WebAnalyticsExternalSummaryQuery

    // Revenue analytics
    | RevenueAnalyticsGrowthRateQuery
    | RevenueAnalyticsMetricsQuery
    | RevenueAnalyticsOverviewQuery
    | RevenueAnalyticsRevenueQuery
    | RevenueAnalyticsTopCustomersQuery

    // Marketing analytics
    | MarketingAnalyticsTableQuery

    // Interface nodes
    | DataVisualizationNode
    | DataTableNode
    | SavedInsightNode
    | InsightVizNode

    // Classic insights
    | TrendsQuery
    | FunnelsQuery
    | RetentionQuery
    | PathsQuery
    | StickinessQuery
    | LifecycleQuery
    | FunnelCorrelationQuery

    // Misc
    | DatabaseSchemaQuery
    | LogsQuery

    // AI
    | SuggestedQuestionsQuery
    | TeamTaxonomyQuery
    | EventTaxonomyQuery
    | ActorsPropertyTaxonomyQuery
    | TracesQuery
    | VectorSearchQuery

// Keep this, because QuerySchema itself will be collapsed as it is used in other models
export type QuerySchemaRoot = QuerySchema

// Dynamically make a union type out of all the types in all `response` fields in QuerySchema
type QueryResponseType<T> = T extends { response?: infer R } ? { response: R } : never
type QueryAllResponses = QueryResponseType<QuerySchema>
export type QueryResponseAlternative = QueryAllResponses['response']

/**
 * Node base class, everything else inherits from here.
 * @internal - no need to emit to schema.json.
 */
export interface Node<R extends Record<string, any> = Record<string, any>> {
    kind: NodeKind
    /** version of the node, used for schema migrations */
    version?: number
    /** @internal Don't use this property at runtime, it's here for typing. */
    response?: R
}

// Data nodes

export type AnyResponseType =
    | Record<string, any>
    | HogQueryResponse
    | HogQLQueryResponse
    | HogQLMetadataResponse
    | HogQLAutocompleteResponse
    | EventsNode['response']
    | EventsQueryResponse
    | ErrorTrackingQueryResponse
    | LogsQueryResponse
    | Partial<QueryBasedInsightModel>

/** Tags that will be added to the Query log comment  **/
export interface QueryLogTags {
    /** Scene where this query is shown in the UI. Use string, there's no need to churn the Schema when we add a new Scene **/
    scene?: string
    /** Product responsible for this query. Use string, there's no need to churn the Schema when we add a new product **/
    productKey?: string
}

/** @internal - no need to emit to schema.json. */
export interface DataNode<R extends Record<string, any> = Record<string, any>> extends Node<R> {
    /** Modifiers used when performing the query */
    modifiers?: HogQLQueryModifiers
    tags?: QueryLogTags
}

/** HogQL Query Options are automatically set per team. However, they can be overridden in the query. */
export interface HogQLQueryModifiers {
    personsOnEventsMode?:
        | 'disabled' // `disabled` is deprecated and set for removal - `person_id_override_properties_joined` is its faster functional equivalent
        | 'person_id_no_override_properties_on_events'
        | 'person_id_override_properties_on_events'
        | 'person_id_override_properties_joined'
    personsArgMaxVersion?: 'auto' | 'v1' | 'v2'
    inCohortVia?: 'auto' | 'leftjoin' | 'subquery' | 'leftjoin_conjoined'
    materializationMode?: 'auto' | 'legacy_null_as_string' | 'legacy_null_as_null' | 'disabled'
    optimizeJoinedFilters?: boolean
    dataWarehouseEventsModifiers?: DataWarehouseEventsModifier[]
    debug?: boolean
    timings?: boolean
    s3TableUseInvalidColumns?: boolean
    personsJoinMode?: 'inner' | 'left'
    bounceRatePageViewMode?: 'count_pageviews' | 'uniq_urls' | 'uniq_page_screen_autocaptures'
    bounceRateDurationSeconds?: number
    sessionTableVersion?: 'auto' | 'v1' | 'v2'
    sessionsV2JoinMode?: 'string' | 'uuid'
    propertyGroupsMode?: 'enabled' | 'disabled' | 'optimized'
    useMaterializedViews?: boolean
    customChannelTypeRules?: CustomChannelRule[]
    usePresortedEventsTable?: boolean
    useWebAnalyticsPreAggregatedTables?: boolean
    formatCsvAllowDoubleQuotes?: boolean
    convertToProjectTimezone?: boolean
}

export interface DataWarehouseEventsModifier {
    table_name: string
    timestamp_field: string
    distinct_id_field: string
    id_field: string
}

export interface HogQLQueryResponse<T = any[]> extends AnalyticsQueryResponseBase {
    results: T
    /** Input query string */
    query?: string
    /** Executed ClickHouse query */
    clickhouse?: string
    /** Returned columns */
    columns?: any[]
    /** Types of returned columns */
    types?: any[]
    /** Query explanation output */
    explain?: string[]
    /** Query metadata output */
    metadata?: HogQLMetadataResponse
    hasMore?: boolean
    limit?: integer
    offset?: integer
}

export type CachedHogQLQueryResponse = CachedQueryResponse<HogQLQueryResponse>

/** Filters object that will be converted to a HogQL {filters} placeholder */
export interface HogQLFilters {
    properties?: AnyPropertyFilter[]
    dateRange?: DateRange
    filterTestAccounts?: boolean
}

export interface HogQLVariable {
    variableId: string
    code_name: string
    value?: any
    isNull?: boolean
}

export interface HogQLQuery extends DataNode<HogQLQueryResponse> {
    kind: NodeKind.HogQLQuery
    query: string
    filters?: HogQLFilters
    /** Variables to be substituted into the query */
    variables?: Record<string, HogQLVariable>
    /** Constant values that can be referenced with the {placeholder} syntax in the query */
    values?: Record<string, any>
    /** @deprecated use modifiers.debug instead */
    explain?: boolean
    /** Client provided name of the query */
    name?: string
}

export interface HogQLASTQuery extends Omit<HogQLQuery, 'query' | 'kind'> {
    kind: NodeKind.HogQLASTQuery
    query: Record<string, any>
}

export interface HogQueryResponse {
    results: any
    bytecode?: any[]
    coloredBytecode?: any[]
    stdout?: string
    query_status?: never
}

export interface HogQuery extends DataNode<HogQueryResponse> {
    kind: NodeKind.HogQuery
    code?: string
}

export interface RecordingsQueryResponse {
    results: SessionRecordingType[]
    has_next: boolean
}

export type RecordingOrder =
    | 'duration'
    | 'recording_duration'
    | 'inactive_seconds'
    | 'active_seconds'
    | 'start_time'
    | 'console_error_count'
    | 'click_count'
    | 'keypress_count'
    | 'mouse_activity_count'
    | 'activity_score'

export type RecordingOrderDirection = 'ASC' | 'DESC'

export interface RecordingsQuery extends DataNode<RecordingsQueryResponse> {
    kind: NodeKind.RecordingsQuery
    /**
     * @default "-3d"
     * */
    date_from?: string | null
    date_to?: string | null
    events?: FilterType['events']
    actions?: FilterType['actions']
    properties?: AnyPropertyFilter[]
    console_log_filters?: LogEntryPropertyFilter[]
    having_predicates?: AnyPropertyFilter[] // duration and snapshot_source filters
    comment_text?: RecordingPropertyFilter // search comments by text content
    filter_test_accounts?: boolean
    /**
     * @default "AND"
     * */
    operand?: FilterLogicalOperator
    session_ids?: string[]
    person_uuid?: string
    distinct_ids?: string[]
    /**
     * @default "start_time"
     * */
    order?: RecordingOrder
    /**
     * Replay originally had all ordering as descending
     * by specifying the field name,
     * this runs counter to Django behavior
     * where the field name specifies ascending sorting (e.g. the_field_name)
     * and -the_field_name would indicate descending order
     * to avoid invalidating or migrating all existing filters
     * we keep DESC as the default
     * or allow specification of an explicit order direction here
     * @default "DESC"
     */
    order_direction?: RecordingOrderDirection
    limit?: integer
    offset?: integer
    user_modified_filters?: Record<string, any>
}

export interface HogQLNotice {
    start?: integer
    end?: integer
    message: string
    fix?: string
}

export enum QueryIndexUsage {
    Undecisive = 'undecisive',
    No = 'no',
    Partial = 'partial',
    Yes = 'yes',
}

export interface HogQLMetadataResponse {
    query?: string
    isValid?: boolean
    isUsingIndices?: QueryIndexUsage
    errors: HogQLNotice[]
    warnings: HogQLNotice[]
    notices: HogQLNotice[]
    query_status?: never
    table_names?: string[]
}

export type AutocompleteCompletionItemKind =
    | 'Method'
    | 'Function'
    | 'Constructor'
    | 'Field'
    | 'Variable'
    | 'Class'
    | 'Struct'
    | 'Interface'
    | 'Module'
    | 'Property'
    | 'Event'
    | 'Operator'
    | 'Unit'
    | 'Value'
    | 'Constant'
    | 'Enum'
    | 'EnumMember'
    | 'Keyword'
    | 'Text'
    | 'Color'
    | 'File'
    | 'Reference'
    | 'Customcolor'
    | 'Folder'
    | 'TypeParameter'
    | 'User'
    | 'Issue'
    | 'Snippet'

export interface AutocompleteCompletionItem {
    /**
     * The label of this completion item. By default
     * this is also the text that is inserted when selecting
     * this completion.
     */
    label: string
    /**
     * A human-readable string that represents a doc-comment.
     */
    documentation?: string
    /**
     * A human-readable string with additional information
     * about this item, like type or symbol information.
     */
    detail?: string
    /**
     * A string or snippet that should be inserted in a document when selecting
     * this completion.
     */
    insertText: string
    /**
     * The kind of this completion item. Based on the kind
     * an icon is chosen by the editor.
     */
    kind: AutocompleteCompletionItemKind
}

export interface HogQLAutocompleteResponse {
    suggestions: AutocompleteCompletionItem[]
    /** Whether or not the suggestions returned are complete */
    incomplete_list: boolean
    /** Measured timings for different parts of the query generation process */
    timings?: QueryTiming[]
    query_status?: never
}

export enum HogLanguage {
    hog = 'hog',
    hogJson = 'hogJson',
    hogQL = 'hogQL',
    hogQLExpr = 'hogQLExpr',
    hogTemplate = 'hogTemplate',
}

export interface HogQLMetadata extends DataNode<HogQLMetadataResponse> {
    kind: NodeKind.HogQLMetadata
    /** Language to validate */
    language: HogLanguage
    /** Query to validate */
    query: string
    /** Query within which "expr" and "template" are validated. Defaults to "select * from events" */
    sourceQuery?: AnyDataNode
    /** Extra globals for the query */
    globals?: Record<string, any>
    /** Extra filters applied to query via {filters} */
    filters?: HogQLFilters
    /** Variables to be subsituted into the query */
    variables?: Record<string, HogQLVariable>
    /** Enable more verbose output, usually run from the /debug page */
    debug?: boolean
}

export interface HogQLAutocomplete extends DataNode<HogQLAutocompleteResponse> {
    kind: NodeKind.HogQLAutocomplete
    /** Language to validate */
    language: HogLanguage
    /** Query to validate */
    query: string
    /** Query in whose context to validate. */
    sourceQuery?: AnyDataNode
    /** Global values in scope */
    globals?: Record<string, any>
    /** Table to validate the expression against */
    filters?: HogQLFilters
    /**
     * Start position of the editor word
     */
    startPosition: integer
    /**
     * End position of the editor word
     */
    endPosition: integer
}

export type MathType =
    | BaseMathType
    | FunnelMathType
    | PropertyMathType
    | CountPerActorMathType
    | GroupMathType
    | HogQLMathType
    | ExperimentMetricMathType
    | CalendarHeatmapMathType

export interface EntityNode extends Node {
    name?: string
    custom_name?: string
    math?: MathType
    math_multiplier?: number
    math_property?: string
    math_property_type?: string
    math_property_revenue_currency?: RevenueCurrencyPropertyConfig
    math_hogql?: string
    math_group_type_index?: 0 | 1 | 2 | 3 | 4
    /** Properties configurable in the interface */
    properties?: AnyPropertyFilter[]
    /** Fixed properties in the query, can't be edited in the interface (e.g. scoping down by person) */
    fixedProperties?: AnyPropertyFilter[]
}

export interface EventsNode extends EntityNode {
    kind: NodeKind.EventsNode
    /** The event or `null` for all events. */
    event?: string | null
    limit?: integer
    /** Columns to order by */
    orderBy?: string[]
}

export interface DataWarehouseNode extends EntityNode {
    id: string
    kind: NodeKind.DataWarehouseNode
    id_field: string
    table_name: string
    timestamp_field: string
    distinct_id_field: string
    dw_source_type?: string
}

export interface ActionsNode extends EntityNode {
    kind: NodeKind.ActionsNode
    id: integer
}

export type AnyEntityNode = EventsNode | ActionsNode | DataWarehouseNode

export interface QueryTiming {
    /** Key. Shortened to 'k' to save on data. */
    k: string
    /** Time in seconds. Shortened to 't' to save on data. */
    t: number
}
export interface EventsQueryResponse extends AnalyticsQueryResponseBase {
    results: any[][]
    columns: any[]
    types: string[]
    hogql: string
    hasMore?: boolean
    limit?: integer
    offset?: integer
}

export type CachedEventsQueryResponse = CachedQueryResponse<EventsQueryResponse>

export interface EventsQueryPersonColumn {
    uuid: string
    created_at: string
    properties: {
        name?: string
        email?: string
    }
    distinct_id: string
}

export interface EventsQuery extends DataNode<EventsQueryResponse> {
    kind: NodeKind.EventsQuery
    /** source for querying events for insights */
    source?: InsightActorsQuery
    /** Return a limited set of data. Required. */
    select: HogQLExpression[]
    /** HogQL filters to apply on returned data */
    where?: HogQLExpression[]
    /** Properties configurable in the interface */
    properties?: AnyPropertyFilter[]
    /** Fixed properties in the query, can't be edited in the interface (e.g. scoping down by person) */
    fixedProperties?: AnyFilterLike[]
    /** Filter test accounts */
    filterTestAccounts?: boolean
    /** Limit to events matching this string */
    event?: string | null
    /**
     * Number of rows to return
     */
    limit?: integer
    /**
     * Number of rows to skip before returning rows
     */
    offset?: integer
    /**
     * Show events matching a given action
     */
    actionId?: integer
    /** Show events for a given person */
    personId?: string
    /** Only fetch events that happened before this timestamp */
    before?: string
    /** Only fetch events that happened after this timestamp */
    after?: string
    /** Columns to order by */
    orderBy?: string[]
}

/**
 * @deprecated Use `ActorsQuery` instead.
 */
export interface PersonsNode extends DataNode {
    kind: NodeKind.PersonsNode
    search?: string
    cohort?: integer
    distinctId?: string
    /** Properties configurable in the interface */
    properties?: AnyPropertyFilter[]
    /** Fixed properties in the query, can't be edited in the interface (e.g. scoping down by person) */
    fixedProperties?: AnyPropertyFilter[]
    limit?: integer
    offset?: integer
}

// Data table node

export type HasPropertiesNode = EventsNode | EventsQuery | PersonsNode

export interface DataTableNode
    extends Node<
            NonNullable<
                (
                    | EventsNode
                    | EventsQuery
                    | PersonsNode
                    | ActorsQuery
                    | GroupsQuery
                    | HogQLQuery
                    | WebOverviewQuery
                    | WebStatsTableQuery
                    | WebExternalClicksTableQuery
                    | WebGoalsQuery
                    | WebVitalsQuery
                    | WebVitalsPathBreakdownQuery
                    | SessionAttributionExplorerQuery
                    | RevenueAnalyticsGrowthRateQuery
                    | RevenueAnalyticsMetricsQuery
                    | RevenueAnalyticsOverviewQuery
                    | RevenueAnalyticsRevenueQuery
                    | RevenueAnalyticsTopCustomersQuery
                    | RevenueExampleEventsQuery
                    | RevenueExampleDataWarehouseTablesQuery
                    | MarketingAnalyticsTableQuery
                    | ErrorTrackingQuery
                    | ErrorTrackingIssueCorrelationQuery
                    | ExperimentFunnelsQuery
                    | ExperimentTrendsQuery
                    | TracesQuery
                )['response']
            >
        >,
        DataTableNodeViewProps {
    kind: NodeKind.DataTableNode
    /** Source of the events */
    source:
        | EventsNode
        | EventsQuery
        | PersonsNode
        | ActorsQuery
        | GroupsQuery
        | HogQLQuery
        | WebOverviewQuery
        | WebStatsTableQuery
        | WebExternalClicksTableQuery
        | WebGoalsQuery
        | WebVitalsQuery
        | WebVitalsPathBreakdownQuery
        | SessionAttributionExplorerQuery
        | RevenueAnalyticsGrowthRateQuery
        | RevenueAnalyticsMetricsQuery
        | RevenueAnalyticsOverviewQuery
        | RevenueAnalyticsRevenueQuery
        | RevenueAnalyticsTopCustomersQuery
        | RevenueExampleEventsQuery
        | RevenueExampleDataWarehouseTablesQuery
        | MarketingAnalyticsTableQuery
        | ErrorTrackingQuery
        | ErrorTrackingIssueCorrelationQuery
        | ExperimentFunnelsQuery
        | ExperimentTrendsQuery
        | TracesQuery
    /** Columns shown in the table, unless the `source` provides them. */
    columns?: HogQLExpression[]
    /** Columns that aren't shown in the table, even if in columns or returned data */
    hiddenColumns?: HogQLExpression[]
    /** Columns that are sticky when scrolling horizontally */
    pinnedColumns?: HogQLExpression[]
}

export interface GoalLine {
    label: string
    value: number
    borderColor?: string
    displayLabel?: boolean
    displayIfCrossed?: boolean
}

export interface ChartAxis {
    column: string
    settings?: {
        formatting?: ChartSettingsFormatting
        display?: ChartSettingsDisplay
    }
}

export interface ChartSettingsFormatting {
    prefix?: string
    suffix?: string
    style?: 'none' | 'number' | 'percent'
    decimalPlaces?: number
}

export interface ChartSettingsDisplay {
    color?: string
    label?: string
    trendLine?: boolean
    yAxisPosition?: 'left' | 'right'
    displayType?: 'auto' | 'line' | 'bar'
}

export interface YAxisSettings {
    scale?: 'linear' | 'logarithmic'
    /** Whether the Y axis should start at zero */
    startAtZero?: boolean
}

export interface ChartSettings {
    xAxis?: ChartAxis
    yAxis?: ChartAxis[]
    goalLines?: GoalLine[]
    /** Deprecated: use `[left|right]YAxisSettings`. Whether the Y axis should start at zero */
    yAxisAtZero?: boolean
    leftYAxisSettings?: YAxisSettings
    rightYAxisSettings?: YAxisSettings
    /** Whether we fill the bars to 100% in stacked mode */
    stackBars100?: boolean
    seriesBreakdownColumn?: string | null
    showLegend?: boolean
    showTotalRow?: boolean
}

export interface ConditionalFormattingRule {
    id: string
    templateId: string
    columnName: string
    bytecode: any[]
    input: string
    color: string
    colorMode?: 'light' | 'dark'
}

export interface TableSettings {
    columns?: ChartAxis[]
    conditionalFormatting?: ConditionalFormattingRule[]
}

export interface SharingConfigurationSettings {
    whitelabel?: boolean
    // Insights
    noHeader?: boolean
    legend?: boolean
    detailed?: boolean
    hideExtraDetails?: boolean
    // Recordings
    showInspector?: boolean
}

export interface DataVisualizationNode extends Node<never> {
    kind: NodeKind.DataVisualizationNode
    source: HogQLQuery
    display?: ChartDisplayType
    chartSettings?: ChartSettings
    tableSettings?: TableSettings
}

export type DataTableNodeViewPropsContextType = 'event_definition' | 'team_columns'

export interface DataTableNodeViewPropsContext {
    type: DataTableNodeViewPropsContextType
    eventDefinitionId?: string
}

interface DataTableNodeViewProps {
    /** Show with most visual options enabled. Used in scenes. */ full?: boolean
    /** Include an event filter above the table (EventsNode only) */
    showEventFilter?: boolean
    /** Include a free text search field (PersonsNode only) */
    showSearch?: boolean
    /** Include a property filter above the table */
    showPropertyFilter?: boolean | TaxonomicFilterGroupType[]
    /** Show filter to exclude test accounts */
    showTestAccountFilters?: boolean
    /** Include a HogQL query editor above HogQL tables */
    showHogQLEditor?: boolean
    /** Show the kebab menu at the end of the row */
    showActions?: boolean
    /** Show date range selector */
    showDateRange?: boolean
    /** Show the export button */
    showExport?: boolean
    /** Show a reload button */
    showReload?: boolean
    /** Show the time it takes to run a query */
    showElapsedTime?: boolean
    /** Show a detailed query timing breakdown */
    showTimings?: boolean
    /** Show a button to configure the table's columns if possible */
    showColumnConfigurator?: boolean
    /** Show a button to configure and persist the table's default columns if possible */
    showPersistentColumnConfigurator?: boolean
    /** Shows a list of saved queries */
    showSavedQueries?: boolean
    /** Can expand row to show raw event data (default: true) */
    expandable?: boolean
    /** Link properties via the URL (default: false) */
    propertiesViaUrl?: boolean
    /** Can the user click on column headers to sort the table? (default: true) */
    allowSorting?: boolean
    /** Show a button to open the current query as a new insight. (default: true) */
    showOpenEditorButton?: boolean
    /** Show a results table */
    showResultsTable?: boolean
    /** Uses the embedded version of LemonTable */
    embedded?: boolean
    /** Context for the table, used by components like ColumnConfigurator */
    context?: DataTableNodeViewPropsContext
}

// Saved insight node

export interface SavedInsightNode extends Node<never>, InsightVizNodeViewProps, DataTableNodeViewProps {
    kind: NodeKind.SavedInsightNode
    shortId: InsightShortId
}

// Insight viz node

/** Chart specific rendering options.
 * Use ChartRenderingMetadata for non-serializable values, e.g. onClick handlers
 * @see ChartRenderingMetadata
 * **/
export interface VizSpecificOptions {
    [InsightType.RETENTION]?: {
        hideLineGraph?: boolean
        hideSizeColumn?: boolean
        useSmallLayout?: boolean
    }
    [ChartDisplayType.ActionsPie]?: {
        disableHoverOffset?: boolean
        hideAggregation?: boolean
    }
}

export interface InsightVizNode<T = InsightQueryNode> extends Node<never>, InsightVizNodeViewProps {
    kind: NodeKind.InsightVizNode
    source: T
}

interface InsightVizNodeViewProps {
    /** Show with most visual options enabled. Used in insight scene. */
    full?: boolean
    showHeader?: boolean
    showTable?: boolean
    showCorrelationTable?: boolean
    showLastComputation?: boolean
    showLastComputationRefresh?: boolean
    showFilters?: boolean
    showResults?: boolean
    /** Query is embedded inside another bordered component */
    embedded?: boolean
    suppressSessionAnalysisWarning?: boolean
    hidePersonsModal?: boolean
    hideTooltipOnScroll?: boolean
    vizSpecificOptions?: VizSpecificOptions
}

/** Base class for insight query nodes. Should not be used directly. */
export interface InsightsQueryBase<R extends AnalyticsQueryResponseBase> extends Node<R> {
    /** Date range for the query */
    dateRange?: DateRange
    /**
     * Exclude internal and test users by applying the respective filters
     *
     * @default false
     */
    filterTestAccounts?: boolean
    /**
     * Property filters for all series
     *
     * @default []
     */
    properties?: AnyPropertyFilter[] | PropertyGroupFilter
    /**
     * Groups aggregation
     */
    aggregation_group_type_index?: integer | null
    /** Sampling rate */
    samplingFactor?: number | null
    /** Colors used in the insight's visualization */
    dataColorTheme?: number | null
    /** Modifiers used when performing the query */
    modifiers?: HogQLQueryModifiers
    /** Tags that will be added to the Query log comment */
    tags?: QueryLogTags
}

/** `TrendsFilterType` minus everything inherited from `FilterType` and `shown_as` */
export type TrendsFilterLegacy = Omit<TrendsFilterType, keyof FilterType | 'shown_as'>

export enum ResultCustomizationBy {
    Value = 'value',
    Position = 'position',
}

export type TrendsFormulaNode = {
    formula: string
    /** Optional user-defined name for the formula */
    custom_name?: string
}

export type TrendsFilter = {
    /** @default 1 */
    smoothingIntervals?: integer
    /** @deprecated Use formulaNodes instead. */
    formula?: TrendsFilterLegacy['formula']
    /** @deprecated Use formulaNodes instead. */
    formulas?: string[]
    /** List of formulas with optional custom names. Takes precedence over formula/formulas if set. */
    formulaNodes?: TrendsFormulaNode[]
    /** @default ActionsLineGraph */
    display?: TrendsFilterLegacy['display']
    /** @default false */
    showLegend?: TrendsFilterLegacy['show_legend']
    /** @default false */
    showAlertThresholdLines?: boolean
    breakdown_histogram_bin_count?: TrendsFilterLegacy['breakdown_histogram_bin_count'] // TODO: fully move into BreakdownFilter
    /** @default numeric */
    aggregationAxisFormat?: TrendsFilterLegacy['aggregation_axis_format']
    aggregationAxisPrefix?: TrendsFilterLegacy['aggregation_axis_prefix']
    aggregationAxisPostfix?: TrendsFilterLegacy['aggregation_axis_postfix']
    decimalPlaces?: TrendsFilterLegacy['decimal_places']
    minDecimalPlaces?: TrendsFilterLegacy['min_decimal_places']
    /** @default false */
    showValuesOnSeries?: TrendsFilterLegacy['show_values_on_series']
    showLabelsOnSeries?: TrendsFilterLegacy['show_labels_on_series']
    /** @default false */
    showPercentStackView?: TrendsFilterLegacy['show_percent_stack_view']
    yAxisScaleType?: TrendsFilterLegacy['y_axis_scale_type']
    /** @default false */
    showMultipleYAxes?: TrendsFilterLegacy['show_multiple_y_axes']
    hiddenLegendIndexes?: integer[]
    /**
     * Wether result datasets are associated by their values or by their order.
     * @default value
     **/
    resultCustomizationBy?: ResultCustomizationBy
    /** Customizations for the appearance of result datasets. */
    resultCustomizations?:
        | Record<string, ResultCustomizationByValue>
        | Record<numerical_key, ResultCustomizationByPosition>
    /** Goal Lines */
    goalLines?: GoalLine[]
    showConfidenceIntervals?: boolean
    confidenceLevel?: number
    showTrendLines?: boolean
    showMovingAverage?: boolean
    movingAverageIntervals?: number
}

export type CalendarHeatmapFilter = {
    // Reserved for future filter properties
    dummy?: string
}

export const TRENDS_FILTER_PROPERTIES = new Set<keyof TrendsFilter>([
    'smoothingIntervals',
    'formula',
    'display',
    'showLegend',
    'breakdown_histogram_bin_count',
    'aggregationAxisFormat',
    'aggregationAxisPrefix',
    'aggregationAxisPostfix',
    'decimalPlaces',
    'showValuesOnSeries',
    'showLabelsOnSeries',
    'showPercentStackView',
    'yAxisScaleType',
    'hiddenLegendIndexes',
])

export interface TrendsQueryResponse extends AnalyticsQueryResponseBase {
    results: Record<string, any>[]
    /** Wether more breakdown values are available. */
    hasMore?: boolean
}

export type CachedTrendsQueryResponse = CachedQueryResponse<TrendsQueryResponse>

export type ResultCustomizationBase = {
    color?: DataColorToken
    hidden?: boolean
}

export interface ResultCustomizationByPosition extends ResultCustomizationBase {
    assignmentBy: ResultCustomizationBy.Position
}

export interface ResultCustomizationByValue extends ResultCustomizationBase {
    assignmentBy: ResultCustomizationBy.Value
}

export type ResultCustomization = ResultCustomizationByValue | ResultCustomizationByPosition

export interface TrendsQuery extends InsightsQueryBase<TrendsQueryResponse> {
    kind: NodeKind.TrendsQuery
    /**
     * Granularity of the response. Can be one of `hour`, `day`, `week` or `month`
     *
     * @default day
     */
    interval?: IntervalType
    /** Events and actions to include */
    series: AnyEntityNode[]
    /** Properties specific to the trends insight */
    trendsFilter?: TrendsFilter
    /** Breakdown of the events and actions */
    breakdownFilter?: BreakdownFilter
    /** Compare to date range */
    compareFilter?: CompareFilter
    /**  Whether we should be comparing against a specific conversion goal */
    conversionGoal?: WebAnalyticsConversionGoal | null
}

export interface CalendarHeatmapResponse extends AnalyticsQueryResponseBase {
    results: EventsHeatMapStructuredResult
    /** Wether more breakdown values are available. */
    hasMore?: boolean
}

export type CachedCalendarHeatmapQueryResponse = CachedQueryResponse<CalendarHeatmapResponse>

export interface CalendarHeatmapQuery extends InsightsQueryBase<CalendarHeatmapResponse> {
    kind: NodeKind.CalendarHeatmapQuery
    /**
     * Granularity of the response. Can be one of `hour`, `day`, `week` or `month`
     *
     * @default day
     */
    interval?: IntervalType
    /** Events and actions to include */
    series: AnyEntityNode[]
    /** Properties specific to the trends insight */
    calendarHeatmapFilter?: CalendarHeatmapFilter
    /**  Whether we should be comparing against a specific conversion goal */
    conversionGoal?: WebAnalyticsConversionGoal | null
}

export interface CompareFilter {
    /**
     * Whether to compare the current date range to a previous date range.
     * @default false
     */
    compare?: boolean

    /**
     * The date range to compare to. The value is a relative date. Examples of relative dates are: `-1y` for 1 year ago, `-14m` for 14 months ago, `-100w` for 100 weeks ago, `-14d` for 14 days ago, `-30h` for 30 hours ago.
     */
    compare_to?: string
}

/** `FunnelsFilterType` minus everything inherited from `FilterType` and persons modal related params */
export type FunnelsFilterLegacy = Omit<
    FunnelsFilterType,
    | keyof FilterType
    | 'funnel_step_breakdown'
    | 'funnel_correlation_person_entity'
    | 'funnel_correlation_person_converted'
    | 'entrance_period_start'
    | 'drop_off'
    | 'funnel_step'
    | 'funnel_custom_steps'
>

export interface FunnelExclusionSteps {
    funnelFromStep: integer
    funnelToStep: integer
}
export interface FunnelExclusionEventsNode extends EventsNode, FunnelExclusionSteps {}
export interface FunnelExclusionActionsNode extends ActionsNode, FunnelExclusionSteps {}
export type FunnelExclusion = FunnelExclusionEventsNode | FunnelExclusionActionsNode

export type FunnelsFilter = {
    /** @default [] */
    exclusions?: FunnelExclusion[]
    /** @default vertical */
    layout?: FunnelsFilterLegacy['layout']
    /** @asType integer */
    binCount?: FunnelsFilterLegacy['bin_count']
    /** @default first_touch */
    breakdownAttributionType?: FunnelsFilterLegacy['breakdown_attribution_type']
    breakdownAttributionValue?: integer
    funnelAggregateByHogQL?: FunnelsFilterLegacy['funnel_aggregate_by_hogql']
    /** To select the range of steps for trends & time to convert funnels, 0-indexed */
    funnelToStep?: integer
    funnelFromStep?: integer
    /** @default ordered */
    funnelOrderType?: FunnelsFilterLegacy['funnel_order_type']
    /** @default steps */
    funnelVizType?: FunnelsFilterLegacy['funnel_viz_type']
    /** @default 14 */
    funnelWindowInterval?: integer
    /** @default day */
    funnelWindowIntervalUnit?: FunnelsFilterLegacy['funnel_window_interval_unit']
    hiddenLegendBreakdowns?: string[]
    /** @default total */
    funnelStepReference?: FunnelsFilterLegacy['funnel_step_reference']
    useUdf?: boolean
    /** Customizations for the appearance of result datasets. */
    resultCustomizations?: Record<string, ResultCustomizationByValue>
}

export interface FunnelsQuery extends InsightsQueryBase<FunnelsQueryResponse> {
    kind: NodeKind.FunnelsQuery
    /** Granularity of the response. Can be one of `hour`, `day`, `week` or `month` */
    interval?: IntervalType
    /** Events and actions to include */
    series: AnyEntityNode[]
    /** Properties specific to the funnels insight */
    funnelsFilter?: FunnelsFilter
    /** Breakdown of the events and actions */
    breakdownFilter?: BreakdownFilter
}

/** @asType integer */
type BinNumber = number
export type FunnelStepsResults = Record<string, any>[]
export type FunnelStepsBreakdownResults = Record<string, any>[][]
export type FunnelTimeToConvertResults = {
    average_conversion_time: number | null
    bins: [BinNumber, BinNumber][]
}
export type FunnelTrendsResults = Record<string, any>[]
export interface FunnelsQueryResponse extends AnalyticsQueryResponseBase {
    // This is properly FunnelStepsResults | FunnelStepsBreakdownResults | FunnelTimeToConvertResults | FunnelTrendsResults
    // but this large of a union doesn't provide any type-safety and causes python mypy issues, so represented as any.
    results: any
    isUdf?: boolean
}

export type CachedFunnelsQueryResponse = CachedQueryResponse<FunnelsQueryResponse>

/** `RetentionFilterType` minus everything inherited from `FilterType` */
export type RetentionFilterLegacy = Omit<RetentionFilterType, keyof FilterType>

export type RetentionFilter = {
    retentionType?: RetentionFilterLegacy['retention_type']
    retentionReference?: RetentionFilterLegacy['retention_reference']
    /** @default 8 */
    totalIntervals?: integer
    minimumOccurrences?: integer
    returningEntity?: RetentionFilterLegacy['returning_entity']
    targetEntity?: RetentionFilterLegacy['target_entity']
    /** @default Day */
    period?: RetentionFilterLegacy['period']
    cumulative?: RetentionFilterLegacy['cumulative']

    //frontend only
    meanRetentionCalculation?: RetentionFilterLegacy['mean_retention_calculation']
    /** controls the display of the retention graph */
    display?: ChartDisplayType
    dashboardDisplay?: RetentionDashboardDisplayType
    showTrendLines?: boolean
}

export interface RetentionValue {
    count: integer
    label?: string
}

export interface RetentionResult {
    values: RetentionValue[]
    label: string
    /** @format date-time */
    date: string
    /** Optional breakdown value for retention cohorts */
    breakdown_value?: string | number | null
}

export interface RetentionQueryResponse extends AnalyticsQueryResponseBase {
    results: RetentionResult[]
}

export type CachedRetentionQueryResponse = CachedQueryResponse<RetentionQueryResponse>

export interface RetentionQuery extends InsightsQueryBase<RetentionQueryResponse> {
    kind: NodeKind.RetentionQuery
    /** Properties specific to the retention insight */
    retentionFilter: RetentionFilter
    /** Breakdown of the events and actions */
    breakdownFilter?: BreakdownFilter
}

export type PathsLink = {
    source: string
    target: string
    value: number
    average_conversion_time: number
}

export interface PathsQueryResponse extends AnalyticsQueryResponseBase {
    results: PathsLink[]
}

export type CachedPathsQueryResponse = CachedQueryResponse<PathsQueryResponse>

/** `PathsFilterType` minus everything inherited from `FilterType` and persons modal related params */
export type PathsFilterLegacy = Omit<
    PathsFilterType,
    keyof FilterType | 'path_start_key' | 'path_end_key' | 'path_dropoff_key'
>

export type PathsFilter = {
    /** @default 50 */
    edgeLimit?: integer
    pathsHogQLExpression?: PathsFilterLegacy['paths_hogql_expression']
    includeEventTypes?: PathsFilterLegacy['include_event_types']
    startPoint?: PathsFilterLegacy['start_point']
    endPoint?: PathsFilterLegacy['end_point']
    pathGroupings?: PathsFilterLegacy['path_groupings']
    excludeEvents?: PathsFilterLegacy['exclude_events']
    /** @default 5 */
    stepLimit?: integer
    pathReplacements?: PathsFilterLegacy['path_replacements']
    localPathCleaningFilters?: PathsFilterLegacy['local_path_cleaning_filters'] | null
    minEdgeWeight?: PathsFilterLegacy['min_edge_weight']
    maxEdgeWeight?: PathsFilterLegacy['max_edge_weight']

    /** Relevant only within actors query */
    pathStartKey?: string
    /** Relevant only within actors query */
    pathEndKey?: string
    /** Relevant only within actors query */
    pathDropoffKey?: string
}

export type FunnelPathsFilter = {
    funnelPathType: PathsFilterLegacy['funnel_paths']
    funnelSource: FunnelsQuery
    funnelStep?: integer
}

export interface PathsQuery extends InsightsQueryBase<PathsQueryResponse> {
    kind: NodeKind.PathsQuery
    /** Properties specific to the paths insight */
    pathsFilter: PathsFilter
    /** Used for displaying paths in relation to funnel steps. */
    funnelPathsFilter?: FunnelPathsFilter
}

/** `StickinessFilterType` minus everything inherited from `FilterType` and persons modal related params  */
export type StickinessFilterLegacy = Omit<StickinessFilterType, keyof FilterType | 'stickiness_days' | 'shown_as'>

export type StickinessOperator =
    | PropertyOperator.GreaterThanOrEqual
    | PropertyOperator.LessThanOrEqual
    | PropertyOperator.Exact

export const StickinessComputationModes = {
    NonCumulative: 'non_cumulative',
    Cumulative: 'cumulative',
} as const

export type StickinessComputationMode = (typeof StickinessComputationModes)[keyof typeof StickinessComputationModes]

export type StickinessFilter = {
    display?: StickinessFilterLegacy['display']
    showLegend?: StickinessFilterLegacy['show_legend']
    showValuesOnSeries?: StickinessFilterLegacy['show_values_on_series']
    showMultipleYAxes?: StickinessFilterLegacy['show_multiple_y_axes']
    hiddenLegendIndexes?: integer[]
    stickinessCriteria?: {
        operator: StickinessOperator
        value: integer
    }
    computedAs?: StickinessComputationMode
}

export const STICKINESS_FILTER_PROPERTIES = new Set<keyof StickinessFilter>([
    'display',
    'showLegend',
    'showValuesOnSeries',
    'hiddenLegendIndexes',
])

export interface StickinessQueryResponse extends AnalyticsQueryResponseBase {
    results: Record<string, any>[]
}

export type CachedStickinessQueryResponse = CachedQueryResponse<StickinessQueryResponse>

export interface StickinessQuery
    extends Omit<InsightsQueryBase<StickinessQueryResponse>, 'aggregation_group_type_index'> {
    kind: NodeKind.StickinessQuery
    /**
     * Granularity of the response. Can be one of `hour`, `day`, `week` or `month`
     * @default day
     */
    interval?: IntervalType
    /**
     * How many intervals comprise a period. Only used for cohorts, otherwise default 1.
     */
    intervalCount?: integer
    /** Events and actions to include */
    series: AnyEntityNode[]
    /** Properties specific to the stickiness insight */
    stickinessFilter?: StickinessFilter
    /** Compare to date range */
    compareFilter?: CompareFilter
}

/** `LifecycleFilterType` minus everything inherited from `FilterType` */
export type LifecycleFilterLegacy = Omit<LifecycleFilterType, keyof FilterType | 'shown_as'> & {
    /** Lifecycles that have been removed from display are not included in this array */
    toggledLifecycles?: LifecycleToggle[]
} // using everything except what it inherits from FilterType

export type LifecycleFilter = {
    showValuesOnSeries?: LifecycleFilterLegacy['show_values_on_series']
    toggledLifecycles?: LifecycleFilterLegacy['toggledLifecycles']
    /** @default false */
    showLegend?: LifecycleFilterLegacy['show_legend']
}

export type RefreshType =
    | 'async'
    | 'async_except_on_cache_miss'
    | 'blocking'
    | 'force_async'
    | 'force_blocking'
    | 'force_cache'
    | 'lazy_async'

export interface QueryRequest {
    /** Client provided query ID. Can be used to retrieve the status or cancel the query. */
    client_query_id?: string
    // Sync the `refresh` description here with the two instances in posthog/api/insight.py
    /**
     * Whether results should be calculated sync or async, and how much to rely on the cache:
     * - `'blocking'` - calculate synchronously (returning only when the query is done), UNLESS there are very fresh results in the cache
     * - `'async'` - kick off background calculation (returning immediately with a query status), UNLESS there are very fresh results in the cache
     * - `'lazy_async'` - kick off background calculation, UNLESS there are somewhat fresh results in the cache
     * - `'force_blocking'` - calculate synchronously, even if fresh results are already cached
     * - `'force_async'` - kick off background calculation, even if fresh results are already cached
     * - `'force_cache'` - return cached data or a cache miss; always completes immediately as it never calculates
     * Background calculation can be tracked using the `query_status` response field.
     * @default 'blocking'
     */
    refresh?: RefreshType
    /** @deprecated Use `refresh` instead. */
    async?: boolean
    /**
     * Submit a JSON string representing a query for PostHog data analysis,
     * for example a HogQL query.
     *
     * Example payload:
     *
     * ```
     *
     * {"query": {"kind": "HogQLQuery", "query": "select * from events limit 100"}}
     *
     * ```
     *
     * For more details on HogQL queries,
     * see the [PostHog HogQL documentation](/docs/hogql#api-access).
     */
    query: QuerySchema
    filters_override?: DashboardFilter
    variables_override?: Record<string, Record<string, any>>
}

export interface QueryUpgradeRequest {
    query: QuerySchema
}

export interface QueryUpgradeResponse {
    query: QuerySchema
}

/**
 * All analytics query responses must inherit from this.
 */
export interface AnalyticsQueryResponseBase {
    results: any
    /** Measured timings for different parts of the query generation process */
    timings?: QueryTiming[]
    /** Generated HogQL query. */
    hogql?: string
    /** Query error. Returned only if 'explain' or `modifiers.debug` is true. Throws an error otherwise. */
    error?: string
    /** Modifiers used when performing the query */
    modifiers?: HogQLQueryModifiers
    /** Query status indicates whether next to the provided data, a query is still running. */
    query_status?: QueryStatus
    /** The date range used for the query */
    resolved_date_range?: ResolvedDateRangeResponse
}

interface CachedQueryResponseMixin {
    is_cached: boolean
    /**  @format date-time */
    last_refresh: string
    /**  @format date-time */
    next_allowed_client_refresh: string
    /**  @format date-time */
    cache_target_age?: string
    cache_key: string
    timezone: string
    /** Query status indicates whether next to the provided data, a query is still running. */
    query_status?: QueryStatus
    /** What triggered the calculation of the query, leave empty if user/immediate */
    calculation_trigger?: string
}

type CachedQueryResponse<T> = T & CachedQueryResponseMixin

export type GenericCachedQueryResponse = CachedQueryResponse<Record<string, any>>

export interface QueryStatusResponse {
    query_status: QueryStatus
}

/** @deprecated Only exported for use in test_query_runner.py! Don't use anywhere else. */
export interface TestBasicQueryResponse extends AnalyticsQueryResponseBase {
    results: any[]
}
/** @deprecated Only exported for use in test_query_runner.py! Don't use anywhere else. */
export type TestCachedBasicQueryResponse = CachedQueryResponse<TestBasicQueryResponse>

export interface CacheMissResponse {
    cache_key: string | null
    query_status?: QueryStatus
}

export type ClickhouseQueryProgress = {
    bytes_read: integer
    rows_read: integer
    estimated_rows_total: integer
    time_elapsed: integer
    active_cpu_time: integer
}

export type QueryStatus = {
    id: string
    /**
     * ONLY async queries use QueryStatus.
     * @default true
     */
    query_async: true
    team_id: integer
    insight_id?: integer
    dashboard_id?: integer
    /**
     * If the query failed, this will be set to true.
     * More information can be found in the error_message field.
     * @default false
     */
    error: boolean
    /**
     * Whether the query is still running. Will be true if the query is complete, even if it errored.
     * Either result or error will be set.
     * @default false
     */
    complete: boolean
    /**  @default null */
    error_message: string | null
    results?: any
    /**
     * When was the query execution task picked up by a worker.
     * @format date-time
     */
    pickup_time?: string
    /**
     * When was query execution task enqueued.
     * @format date-time
     */
    start_time?: string
    /**
     * When did the query execution task finish (whether successfully or not).
     * @format date-time
     */
    end_time?: string
    /**  @format date-time */
    expiration_time?: string
    task_id?: string
    query_progress?: ClickhouseQueryProgress
    labels?: string[]
}

export interface LifecycleQueryResponse extends AnalyticsQueryResponseBase {
    results: Record<string, any>[]
}

export type CachedLifecycleQueryResponse = CachedQueryResponse<LifecycleQueryResponse>

export interface LifecycleQuery extends InsightsQueryBase<LifecycleQueryResponse> {
    kind: NodeKind.LifecycleQuery
    /**
     * Granularity of the response. Can be one of `hour`, `day`, `week` or `month`
     * @default day
     */
    interval?: IntervalType
    /** Events and actions to include */
    series: AnyEntityNode[]
    /** Properties specific to the lifecycle insight */
    lifecycleFilter?: LifecycleFilter
}

export interface ActorsQueryResponse extends AnalyticsQueryResponseBase {
    results: any[][]
    columns: any[]
    types?: string[]
    hogql: string
    hasMore?: boolean
    limit: integer
    offset: integer
    missing_actors_count?: integer
}

export type CachedActorsQueryResponse = CachedQueryResponse<ActorsQueryResponse>

export interface ActorsQuery extends DataNode<ActorsQueryResponse> {
    kind: NodeKind.ActorsQuery
    source?: InsightActorsQuery | FunnelsActorsQuery | FunnelCorrelationActorsQuery | StickinessActorsQuery | HogQLQuery
    select?: HogQLExpression[]
    search?: string
    /** Currently only person filters supported. No filters for querying groups. See `filter_conditions()` in actor_strategies.py. */
    properties?: AnyPersonScopeFilter[] | PropertyGroupFilterValue
    /** Currently only person filters supported. No filters for querying groups. See `filter_conditions()` in actor_strategies.py. */
    fixedProperties?: AnyPersonScopeFilter[]
    orderBy?: string[]
    limit?: integer
    offset?: integer
}

export type CachedGroupsQueryResponse = CachedQueryResponse<GroupsQueryResponse>

export interface GroupsQueryResponse extends AnalyticsQueryResponseBase {
    results: any[][]
    kind: NodeKind.GroupsQuery
    columns: any[]
    types: string[]
    hogql: string
    hasMore?: boolean
    limit: integer
    offset: integer
}

export interface GroupsQuery extends DataNode<GroupsQueryResponse> {
    kind: NodeKind.GroupsQuery
    select?: HogQLExpression[]
    search?: string
    properties?: AnyGroupScopeFilter[]
    group_type_index: integer
    orderBy?: string[]
    limit?: integer
    offset?: integer
}

export interface TimelineEntry {
    /** Session ID. None means out-of-session events */
    sessionId?: string
    events: EventType[]
    /** Duration of the recording in seconds. */
    recording_duration_s?: number
}

export interface SessionsTimelineQueryResponse extends AnalyticsQueryResponseBase {
    results: TimelineEntry[]
    hasMore?: boolean
}

export type CachedSessionsTimelineQueryResponse = CachedQueryResponse<SessionsTimelineQueryResponse>

export interface SessionsTimelineQuery extends DataNode<SessionsTimelineQueryResponse> {
    kind: NodeKind.SessionsTimelineQuery
    /** Fetch sessions only for a given person */
    personId?: string
    /** Only fetch sessions that started after this timestamp (default: '-24h') */
    after?: string
    /** Only fetch sessions that started before this timestamp (default: '+5s') */
    before?: string
}
export type WebAnalyticsPropertyFilter = EventPropertyFilter | PersonPropertyFilter | SessionPropertyFilter
export type WebAnalyticsPropertyFilters = WebAnalyticsPropertyFilter[]
export type ActionConversionGoal = {
    actionId: integer
}
export type CustomEventConversionGoal = {
    customEventName: string
}
export type WebAnalyticsConversionGoal = ActionConversionGoal | CustomEventConversionGoal
export type WebAnalyticsOrderByDirection = 'ASC' | 'DESC'
export enum WebAnalyticsOrderByFields {
    Visitors = 'Visitors',
    Views = 'Views',
    Clicks = 'Clicks',
    BounceRate = 'BounceRate',
    AverageScrollPercentage = 'AverageScrollPercentage',
    ScrollGt80Percentage = 'ScrollGt80Percentage',
    TotalConversions = 'TotalConversions',
    UniqueConversions = 'UniqueConversions',
    ConversionRate = 'ConversionRate',
    ConvertingUsers = 'ConvertingUsers',
    RageClicks = 'RageClicks',
    DeadClicks = 'DeadClicks',
    Errors = 'Errors',
}
export type WebAnalyticsOrderBy = [WebAnalyticsOrderByFields, WebAnalyticsOrderByDirection]
export type WebAnalyticsSampling = {
    enabled?: boolean
    forceSamplingRate?: SamplingRate
}
interface WebAnalyticsQueryBase<R extends Record<string, any>> extends DataNode<R> {
    dateRange?: DateRange
    properties: WebAnalyticsPropertyFilters
    conversionGoal?: WebAnalyticsConversionGoal | null
    compareFilter?: CompareFilter
    doPathCleaning?: boolean
    sampling?: WebAnalyticsSampling
    filterTestAccounts?: boolean
    includeRevenue?: boolean
    orderBy?: WebAnalyticsOrderBy
    /** @deprecated ignored, always treated as enabled **/
    useSessionsTable?: boolean
}

export interface WebOverviewQuery extends WebAnalyticsQueryBase<WebOverviewQueryResponse> {
    kind: NodeKind.WebOverviewQuery
}

export type WebOverviewItemKind = 'unit' | 'duration_s' | 'percentage' | 'currency'
export interface WebOverviewItem {
    key: string
    value?: number
    previous?: number
    kind: WebOverviewItemKind
    changeFromPreviousPct?: number
    isIncreaseBad?: boolean
    usedPreAggregatedTables?: boolean
}

export interface SamplingRate {
    numerator: number
    denominator?: number
}

export interface WebOverviewQueryResponse extends AnalyticsQueryResponseBase {
    results: WebOverviewItem[]
    samplingRate?: SamplingRate
    dateFrom?: string
    dateTo?: string
    usedPreAggregatedTables?: boolean
}

export type CachedWebOverviewQueryResponse = CachedQueryResponse<WebOverviewQueryResponse>

export enum WebStatsBreakdown {
    Page = 'Page',
    InitialPage = 'InitialPage',
    ExitPage = 'ExitPage', // not supported in the legacy version
    ExitClick = 'ExitClick',
    PreviousPage = 'PreviousPage', // $prev_pageview_pathname || $referrer
    ScreenName = 'ScreenName',
    InitialChannelType = 'InitialChannelType',
    InitialReferringDomain = 'InitialReferringDomain',
    InitialUTMSource = 'InitialUTMSource',
    InitialUTMCampaign = 'InitialUTMCampaign',
    InitialUTMMedium = 'InitialUTMMedium',
    InitialUTMTerm = 'InitialUTMTerm',
    InitialUTMContent = 'InitialUTMContent',
    InitialUTMSourceMediumCampaign = 'InitialUTMSourceMediumCampaign',
    Browser = 'Browser',
    OS = 'OS',
    Viewport = 'Viewport',
    DeviceType = 'DeviceType',
    Country = 'Country',
    Region = 'Region',
    City = 'City',
    Timezone = 'Timezone',
    Language = 'Language',
    FrustrationMetrics = 'FrustrationMetrics',
}
export interface WebStatsTableQuery extends WebAnalyticsQueryBase<WebStatsTableQueryResponse> {
    kind: NodeKind.WebStatsTableQuery
    breakdownBy: WebStatsBreakdown
    includeScrollDepth?: boolean // automatically sets includeBounceRate to true
    includeBounceRate?: boolean
    limit?: integer
    offset?: integer
}
export interface WebStatsTableQueryResponse extends AnalyticsQueryResponseBase {
    results: unknown[]
    types?: unknown[]
    columns?: unknown[]
    hogql?: string
    samplingRate?: SamplingRate
    hasMore?: boolean
    limit?: integer
    offset?: integer
    usedPreAggregatedTables?: boolean
}
export type CachedWebStatsTableQueryResponse = CachedQueryResponse<WebStatsTableQueryResponse>

export interface WebExternalClicksTableQuery extends WebAnalyticsQueryBase<WebExternalClicksTableQueryResponse> {
    kind: NodeKind.WebExternalClicksTableQuery
    limit?: integer
    stripQueryParams?: boolean
}
export interface WebExternalClicksTableQueryResponse extends AnalyticsQueryResponseBase {
    results: unknown[]
    types?: unknown[]
    columns?: unknown[]
    hogql?: string
    samplingRate?: SamplingRate
    hasMore?: boolean
    limit?: integer
    offset?: integer
}
export type CachedWebExternalClicksTableQueryResponse = CachedQueryResponse<WebExternalClicksTableQueryResponse>

export interface WebGoalsQuery extends WebAnalyticsQueryBase<WebGoalsQueryResponse> {
    kind: NodeKind.WebGoalsQuery
    limit?: integer
}

export interface WebGoalsQueryResponse extends AnalyticsQueryResponseBase {
    results: unknown[]
    types?: unknown[]
    columns?: unknown[]
    hogql?: string
    samplingRate?: SamplingRate
    hasMore?: boolean
    limit?: integer
    offset?: integer
}
export type CachedWebGoalsQueryResponse = CachedQueryResponse<WebGoalsQueryResponse>

export type WebVitalsMetric = 'INP' | 'LCP' | 'CLS' | 'FCP'
export type WebVitalsPercentile = PropertyMathType.P75 | PropertyMathType.P90 | PropertyMathType.P99
export type WebVitalsMetricBand = 'good' | 'needs_improvements' | 'poor'

export interface WebVitalsQuery<T = InsightQueryNode> extends WebAnalyticsQueryBase<WebGoalsQueryResponse> {
    kind: NodeKind.WebVitalsQuery
    source: T
}

export interface WebVitalsItemAction {
    custom_name: WebVitalsMetric
    math: WebVitalsPercentile
}
export interface WebVitalsItem {
    data: number[]
    days: string[]
    action: WebVitalsItemAction
}

export interface WebVitalsQueryResponse extends AnalyticsQueryResponseBase {
    results: WebVitalsItem[]
}
export type CachedWebVitalsQueryResponse = CachedQueryResponse<WebVitalsQueryResponse>

export interface WebVitalsPathBreakdownQuery extends WebAnalyticsQueryBase<WebVitalsPathBreakdownQueryResponse> {
    kind: NodeKind.WebVitalsPathBreakdownQuery
    percentile: WebVitalsPercentile
    metric: WebVitalsMetric

    // Threshold for this specific metric, these are stored in the frontend only
    // so let's send them back to the backend to be used in the query
    // This tuple represents a [good, poor] threshold, where values below good are good and values above poor are poor
    // Values in between the two values are the threshold for needs_improvements
    thresholds: [number, number]
}

export type WebVitalsPathBreakdownResultItem = { path: string; value: number }
export type WebVitalsPathBreakdownResult = Record<WebVitalsMetricBand, WebVitalsPathBreakdownResultItem[]>

// NOTE: The response is an array of results because pydantic requires it, but this will always have a single entry
// hence the tuple type rather than a single object.
export interface WebVitalsPathBreakdownQueryResponse extends AnalyticsQueryResponseBase {
    results: [WebVitalsPathBreakdownResult]
}
export type CachedWebVitalsPathBreakdownQueryResponse = CachedQueryResponse<WebVitalsPathBreakdownQueryResponse>

export enum SessionAttributionGroupBy {
    ChannelType = 'ChannelType',
    Medium = 'Medium',
    Source = 'Source',
    Campaign = 'Campaign',
    AdIds = 'AdIds',
    ReferringDomain = 'ReferringDomain',
    InitialURL = 'InitialURL',
}
export interface SessionAttributionExplorerQuery extends DataNode<SessionAttributionExplorerQueryResponse> {
    kind: NodeKind.SessionAttributionExplorerQuery
    groupBy: SessionAttributionGroupBy[]
    filters?: {
        properties?: SessionPropertyFilter[]
        dateRange?: DateRange
    }
    limit?: integer
    offset?: integer
}

export interface SessionAttributionExplorerQueryResponse extends AnalyticsQueryResponseBase {
    results: unknown
    hasMore?: boolean
    limit?: integer
    offset?: integer
    types?: unknown[]
    columns?: unknown[]
}
export type CachedSessionAttributionExplorerQueryResponse = CachedQueryResponse<SessionAttributionExplorerQueryResponse>

export interface RevenueExampleEventsQuery extends DataNode<RevenueExampleEventsQueryResponse> {
    kind: NodeKind.RevenueExampleEventsQuery
    limit?: integer
    offset?: integer
}

export interface RevenueExampleEventsQueryResponse extends AnalyticsQueryResponseBase {
    results: unknown
    hasMore?: boolean
    limit?: integer
    offset?: integer
    types?: unknown[]
    columns?: unknown[]
}
export type CachedRevenueExampleEventsQueryResponse = CachedQueryResponse<RevenueExampleEventsQueryResponse>

export interface RevenueExampleDataWarehouseTablesQuery
    extends DataNode<RevenueExampleDataWarehouseTablesQueryResponse> {
    kind: NodeKind.RevenueExampleDataWarehouseTablesQuery
    limit?: integer
    offset?: integer
}

export interface RevenueExampleDataWarehouseTablesQueryResponse extends AnalyticsQueryResponseBase {
    results: unknown
    hasMore?: boolean
    limit?: integer
    offset?: integer
    types?: unknown[]
    columns?: unknown[]
}
export type CachedRevenueExampleDataWarehouseTablesQueryResponse =
    CachedQueryResponse<RevenueExampleDataWarehouseTablesQueryResponse>

/*
 * Revenue Analytics
 */
export type RevenueAnalyticsPropertyFilters = RevenueAnalyticsPropertyFilter[]
export interface RevenueAnalyticsBaseQuery<R extends Record<string, any>> extends DataNode<R> {
    dateRange?: DateRange
    properties: RevenueAnalyticsPropertyFilters
}

export enum RevenueAnalyticsGroupBy {
    COHORT = 'cohort',
    COUNTRY = 'country',
    COUPON = 'coupon',
    COUPON_ID = 'coupon_id',
    INITIAL_COUPON = 'initial_coupon',
    INITIAL_COUPON_ID = 'initial_coupon_id',
    PRODUCT = 'product',
}

export interface RevenueAnalyticsRevenueQuery extends RevenueAnalyticsBaseQuery<RevenueAnalyticsRevenueQueryResponse> {
    kind: NodeKind.RevenueAnalyticsRevenueQuery
    groupBy: RevenueAnalyticsGroupBy[]
    interval: IntervalType
}

export interface RevenueAnalyticsRevenueQueryResultItem {
    total: unknown
    new: unknown
    expansion: unknown
    contraction: unknown
    churn: unknown
}

export interface RevenueAnalyticsRevenueQueryResult {
    // This is just the total, while mrr is then split with all of the individual total/new/expansion/contraction/churn calculations
    gross: unknown[]
    mrr: RevenueAnalyticsRevenueQueryResultItem[]
}
export interface RevenueAnalyticsRevenueQueryResponse extends AnalyticsQueryResponseBase {
    results: RevenueAnalyticsRevenueQueryResult
    columns?: string[]
}
export type CachedRevenueAnalyticsRevenueQueryResponse = CachedQueryResponse<RevenueAnalyticsRevenueQueryResponse>

export interface RevenueAnalyticsOverviewQuery
    extends RevenueAnalyticsBaseQuery<RevenueAnalyticsOverviewQueryResponse> {
    kind: NodeKind.RevenueAnalyticsOverviewQuery
}

export type RevenueAnalyticsOverviewItemKey = 'revenue' | 'paying_customer_count' | 'avg_revenue_per_customer'
export interface RevenueAnalyticsOverviewItem {
    key: RevenueAnalyticsOverviewItemKey
    value: number
}

export interface RevenueAnalyticsOverviewQueryResponse extends AnalyticsQueryResponseBase {
    results: RevenueAnalyticsOverviewItem[]
}
export type CachedRevenueAnalyticsOverviewQueryResponse = CachedQueryResponse<RevenueAnalyticsOverviewQueryResponse>

export interface RevenueAnalyticsMetricsQuery extends RevenueAnalyticsBaseQuery<RevenueAnalyticsMetricsQueryResponse> {
    kind: NodeKind.RevenueAnalyticsMetricsQuery
    groupBy: RevenueAnalyticsGroupBy[]
    interval: IntervalType
}

export interface RevenueAnalyticsMetricsQueryResponse extends AnalyticsQueryResponseBase {
    results: unknown
    columns?: string[]
}
export type CachedRevenueAnalyticsMetricsQueryResponse = CachedQueryResponse<RevenueAnalyticsMetricsQueryResponse>

export interface RevenueAnalyticsGrowthRateQuery
    extends RevenueAnalyticsBaseQuery<RevenueAnalyticsGrowthRateQueryResponse> {
    kind: NodeKind.RevenueAnalyticsGrowthRateQuery
}

export interface RevenueAnalyticsGrowthRateQueryResponse extends AnalyticsQueryResponseBase {
    results: unknown
    columns?: string[]
}
export type CachedRevenueAnalyticsGrowthRateQueryResponse = CachedQueryResponse<RevenueAnalyticsGrowthRateQueryResponse>

export type RevenueAnalyticsTopCustomersGroupBy = 'month' | 'all'
export interface RevenueAnalyticsTopCustomersQuery
    extends RevenueAnalyticsBaseQuery<RevenueAnalyticsTopCustomersQueryResponse> {
    kind: NodeKind.RevenueAnalyticsTopCustomersQuery
    groupBy: RevenueAnalyticsTopCustomersGroupBy
}

export interface RevenueAnalyticsTopCustomersQueryResponse extends AnalyticsQueryResponseBase {
    results: unknown
    columns?: string[]
}
export type CachedRevenueAnalyticsTopCustomersQueryResponse =
    CachedQueryResponse<RevenueAnalyticsTopCustomersQueryResponse>

export interface ErrorTrackingQuery extends DataNode<ErrorTrackingQueryResponse> {
    kind: NodeKind.ErrorTrackingQuery
    issueId?: ErrorTrackingIssue['id']
    orderBy?: 'last_seen' | 'first_seen' | 'occurrences' | 'users' | 'sessions'
    orderDirection?: 'ASC' | 'DESC'
    dateRange: DateRange
    status?: ErrorTrackingIssue['status'] | 'all'
    assignee?: ErrorTrackingIssueAssignee | null
    filterGroup?: PropertyGroupFilter
    filterTestAccounts?: boolean
    searchQuery?: string
    volumeResolution: integer
    withAggregations?: boolean
    withFirstEvent?: boolean
    withLastEvent?: boolean
    limit?: integer
    offset?: integer
}

export interface ErrorTrackingIssueCorrelationQuery extends DataNode<ErrorTrackingIssueCorrelationQueryResponse> {
    kind: NodeKind.ErrorTrackingIssueCorrelationQuery
    events: string[]
}

export interface ErrorTrackingIssueCorrelationQueryResponse extends AnalyticsQueryResponseBase {
    results: ErrorTrackingCorrelatedIssue[]
    hasMore?: boolean
    limit?: integer
    offset?: integer
    columns?: string[]
}
export type CachedErrorTrackingIssueCorrelationQueryResponse =
    CachedQueryResponse<ErrorTrackingIssueCorrelationQueryResponse>

export interface ErrorTrackingIssueFilteringToolOutput
    extends Pick<ErrorTrackingQuery, 'orderBy' | 'orderDirection' | 'status' | 'searchQuery'> {
    newFilters?: AnyPropertyFilter[]
    removedFilterIndexes?: integer[]
    dateRange?: DateRange
    filterTestAccounts?: boolean
}

export interface ErrorTrackingIssueImpactToolOutput {
    events: string[]
}

export type ErrorTrackingIssueAssigneeType = 'user' | 'role'

export interface ErrorTrackingIssueAssignee {
    type: ErrorTrackingIssueAssigneeType
    id: integer | string
}

export interface ErrorTrackingIssueAggregations {
    occurrences: number
    sessions: number
    users: number
    volumeRange?: number[] // Deprecated
    volume_buckets: { label: string; value: number }[]
}

export type ErrorTrackingExternalReferenceIntegration = Pick<IntegrationType, 'id' | 'kind' | 'display_name'>

export interface ErrorTrackingExternalReference {
    id: string
    external_url: string
    integration: ErrorTrackingExternalReferenceIntegration
}

export interface ErrorTrackingRelationalIssue {
    id: string
    name: string | null
    description: string | null
    assignee: ErrorTrackingIssueAssignee | null
    status: 'archived' | 'active' | 'resolved' | 'pending_release' | 'suppressed'
    /**  @format date-time */
    first_seen: string
    external_issues?: ErrorTrackingExternalReference[]
}

export type ErrorTrackingIssue = ErrorTrackingRelationalIssue & {
    /**  @format date-time */
    last_seen: string
    first_event?: {
        uuid: string
        timestamp: string
        properties: string
    }
    last_event?: {
        uuid: string
        timestamp: string
        properties: string
    }
    aggregations?: ErrorTrackingIssueAggregations
    library: string | null
}

export type ErrorTrackingCorrelatedIssue = ErrorTrackingRelationalIssue & {
    /**  @format date-time */
    last_seen: string
    library: string | null
    event: string
    odds_ratio: number
    population: {
        both: number
        success_only: number
        exception_only: number
        neither: number
    }
}

export interface ErrorTrackingQueryResponse extends AnalyticsQueryResponseBase {
    results: ErrorTrackingIssue[]
    hasMore?: boolean
    limit?: integer
    offset?: integer
    columns?: string[]
}
export type CachedErrorTrackingQueryResponse = CachedQueryResponse<ErrorTrackingQueryResponse>

export type LogSeverityLevel = 'trace' | 'debug' | 'info' | 'warn' | 'error' | 'fatal'

export interface LogsQuery extends DataNode<LogsQueryResponse> {
    kind: NodeKind.LogsQuery
    dateRange: DateRange
    limit?: integer
    offset?: integer
    orderBy?: 'latest' | 'earliest'
    searchTerm?: string
    severityLevels: LogSeverityLevel[]
    filterGroup: PropertyGroupFilter
    serviceNames: string[]
}

export interface LogsQueryResponse extends AnalyticsQueryResponseBase {
    results: unknown
    hasMore?: boolean
    limit?: integer
    offset?: integer
    columns?: string[]
}

export interface SessionEventsItem {
    /** Session ID these events belong to */
    session_id: string
    /** List of events for this session, each event is a list of field values matching the query columns */
    events: [][]
}

export interface SessionBatchEventsQuery
    extends Omit<EventsQuery, 'kind' | 'response'>,
        DataNode<SessionBatchEventsQueryResponse> {
    kind: NodeKind.SessionBatchEventsQuery
    /** Whether to group results by session_id in the response */
    group_by_session?: boolean
    /** List of session IDs to fetch events for. Will be translated to $session_id IN filter. */
    session_ids: string[]
    response?: SessionBatchEventsQueryResponse
}

export interface SessionBatchEventsQueryResponse extends EventsQueryResponse {
    /** Query status indicates whether next to the provided data, a query is still running. */
    query_status?: QueryStatus
    results: any[][]
    /** Events grouped by session ID. Only populated when group_by_session=True. */
    session_events?: SessionEventsItem[]
    /** List of session IDs that had no matching events */
    sessions_with_no_events?: string[]
    /** Measured timings for different parts of the query generation process */
    timings?: QueryTiming[]
}

export type CachedSessionBatchEventsQueryResponse = CachedEventsQueryResponse & {
    /** Query status indicates whether next to the provided data, a query is still running. */
    query_status?: QueryStatus
    results: any[][]
    /** Events grouped by session ID. Only populated when group_by_session=True. */
    session_events?: SessionEventsItem[]
    /** List of session IDs that had no matching events */
    sessions_with_no_events?: string[]
    /** Measured timings for different parts of the query generation process */
    timings?: QueryTiming[]
}
export type CachedLogsQueryResponse = CachedQueryResponse<LogsQueryResponse>

export interface LogMessage {
    uuid: string
    trace_id: string
    span_id: string
    body: string
    attributes: Record<string, any>
    /**  @format date-time */
    timestamp: string
    /**  @format date-time */
    observed_timestamp: string
    severity_text: LogSeverityLevel
    severity_number: number
    level: LogSeverityLevel
    resource: string
    instrumentation_scope: string
    event_name: string
}

export interface FileSystemCount {
    count: number
}

export interface FileSystemEntry {
    /** Unique UUID for tree entry */
    id: string
    /** Object's name and folder */
    path: string
    /** Type of object, used for icon, e.g. feature_flag, insight, etc */
    type?: string
    /** Object's ID or other unique reference */
    ref?: string
    /** Object's URL */
    href?: string
    /** Metadata */
    meta?: Record<string, any>
    /** Timestamp when file was added. Used to check persistence */
    created_at?: string
    /** Whether this is a shortcut or the actual item */
    shortcut?: boolean
    /** Used to indicate pending actions, frontend only */
    _loading?: boolean
    /** Tag for the product 'beta' / 'alpha' */
    tags?: ('alpha' | 'beta')[]
    /** Order of object in tree */
    visualOrder?: number
}

export type FileSystemIconType =
    | 'plug'
    | 'cohort'
    | 'insight'
    | 'definitions'
    | 'warning'
    | 'errorTracking'
    | 'ai'
    | 'cursor'
    | 'heatmap'
    | 'database'
    | 'folder'
    | 'handMoney'
    | 'live'
    | 'notification'
    | 'pieChart'
    | 'piggyBank'
    | 'sql'
    | 'insightFunnel'
    | 'insightTrends'
    | 'insightRetention'
    | 'insightUserPaths'
    | 'insightLifecycle'
    | 'insightStickiness'
    | 'insightHogQL'
<<<<<<< HEAD
=======
    | 'insightCalendarHeatmap'
    | 'code'
>>>>>>> 5ba02b11
export interface FileSystemImport extends Omit<FileSystemEntry, 'id'> {
    id?: string
    iconType?: FileSystemIconType
    flag?: string
    /** Order of object in tree */
    visualOrder?: number
    /** Tag for the product 'beta' / 'alpha' */
    tags?: ('alpha' | 'beta')[]
    /** Protocol of the item, defaults to "project://" */
    protocol?: string
    /** Category label to place this under */
    category?: string
}

export interface PersistedFolder {
    id: string
    type: string
    protocol: string
    path: string
    created_at: string
    updated_at: string
}

export type InsightQueryNode =
    | TrendsQuery
    | FunnelsQuery
    | RetentionQuery
    | PathsQuery
    | StickinessQuery
    | LifecycleQuery

export interface ExperimentVariantTrendsBaseStats {
    key: string
    count: number
    exposure: number
    absolute_exposure: number
}

export interface ExperimentVariantFunnelsBaseStats {
    key: string
    success_count: number
    failure_count: number
}

export enum ExperimentSignificanceCode {
    Significant = 'significant',
    NotEnoughExposure = 'not_enough_exposure',
    LowWinProbability = 'low_win_probability',
    HighLoss = 'high_loss',
    HighPValue = 'high_p_value',
}

export interface ExperimentTrendsQueryResponse {
    kind: NodeKind.ExperimentTrendsQuery
    insight: Record<string, any>[]
    count_query?: TrendsQuery
    exposure_query?: TrendsQuery
    variants: ExperimentVariantTrendsBaseStats[]
    probability: Record<string, number>
    significant: boolean
    significance_code: ExperimentSignificanceCode
    stats_version?: integer
    p_value: number
    credible_intervals: Record<string, [number, number]>
}

export type CachedExperimentTrendsQueryResponse = CachedQueryResponse<ExperimentTrendsQueryResponse>

export interface ExperimentFunnelsQueryResponse {
    kind: NodeKind.ExperimentFunnelsQuery
    insight: Record<string, any>[][]
    funnels_query?: FunnelsQuery
    variants: ExperimentVariantFunnelsBaseStats[]
    probability: Record<string, number>
    significant: boolean
    significance_code: ExperimentSignificanceCode
    expected_loss: number
    credible_intervals: Record<string, [number, number]>
    stats_version?: integer
}

export type CachedExperimentFunnelsQueryResponse = CachedQueryResponse<ExperimentFunnelsQueryResponse>

export interface ExperimentFunnelsQuery extends DataNode<ExperimentFunnelsQueryResponse> {
    kind: NodeKind.ExperimentFunnelsQuery
    uuid?: string
    name?: string
    experiment_id?: integer
    funnels_query: FunnelsQuery
}

export interface ExperimentTrendsQuery extends DataNode<ExperimentTrendsQueryResponse> {
    kind: NodeKind.ExperimentTrendsQuery
    uuid?: string
    name?: string
    experiment_id?: integer
    count_query: TrendsQuery
    // Defaults to $feature_flag_called if not specified
    // https://github.com/PostHog/posthog/blob/master/posthog/hogql_queries/experiments/experiment_trends_query_runner.py
    exposure_query?: TrendsQuery
}

export interface ExperimentExposureCriteria {
    filterTestAccounts?: boolean
    exposure_config?: ExperimentEventExposureConfig
    multiple_variant_handling?: 'exclude' | 'first_seen'
}

export interface ExperimentEventExposureConfig extends Node {
    kind: NodeKind.ExperimentEventExposureConfig
    event: string
    properties: AnyPropertyFilter[]
}

export const enum ExperimentMetricType {
    FUNNEL = 'funnel',
    MEAN = 'mean',
    RATIO = 'ratio',
}

export interface ExperimentMetricBaseProperties extends Node {
    kind: NodeKind.ExperimentMetric
    uuid?: string
    name?: string
    conversion_window?: integer
    conversion_window_unit?: FunnelConversionWindowTimeUnit
}

export type ExperimentMetricOutlierHandling = {
    lower_bound_percentile?: number
    upper_bound_percentile?: number
}

export interface ExperimentDataWarehouseNode extends EntityNode {
    kind: NodeKind.ExperimentDataWarehouseNode
    table_name: string
    timestamp_field: string
    events_join_key: string
    data_warehouse_join_key: string
}

export type ExperimentMetricSource = EventsNode | ActionsNode | ExperimentDataWarehouseNode

export type ExperimentFunnelMetricStep = EventsNode | ActionsNode // ExperimentDataWarehouseNode is not supported yet

export type ExperimentMeanMetric = ExperimentMetricBaseProperties &
    ExperimentMetricOutlierHandling & {
        metric_type: ExperimentMetricType.MEAN
        source: ExperimentMetricSource
    }

export const isExperimentMeanMetric = (metric: ExperimentMetric): metric is ExperimentMeanMetric =>
    metric.metric_type === ExperimentMetricType.MEAN

export type ExperimentFunnelMetric = ExperimentMetricBaseProperties & {
    metric_type: ExperimentMetricType.FUNNEL
    series: ExperimentFunnelMetricStep[]
    funnel_order_type?: StepOrderValue
}

export const isExperimentFunnelMetric = (metric: ExperimentMetric): metric is ExperimentFunnelMetric =>
    metric.metric_type === ExperimentMetricType.FUNNEL

export type ExperimentRatioMetric = ExperimentMetricBaseProperties & {
    metric_type: ExperimentMetricType.RATIO
    numerator: ExperimentMetricSource
    denominator: ExperimentMetricSource
}

export const isExperimentRatioMetric = (metric: ExperimentMetric): metric is ExperimentRatioMetric =>
    metric.metric_type === ExperimentMetricType.RATIO

export type ExperimentMeanMetricTypeProps = Omit<ExperimentMeanMetric, keyof ExperimentMetricBaseProperties>
export type ExperimentFunnelMetricTypeProps = Omit<ExperimentFunnelMetric, keyof ExperimentMetricBaseProperties>
export type ExperimentRatioMetricTypeProps = Omit<ExperimentRatioMetric, keyof ExperimentMetricBaseProperties>
export type ExperimentMetricTypeProps =
    | ExperimentMeanMetricTypeProps
    | ExperimentFunnelMetricTypeProps
    | ExperimentRatioMetricTypeProps

export type ExperimentMetric = ExperimentMeanMetric | ExperimentFunnelMetric | ExperimentRatioMetric

export interface ExperimentQuery extends DataNode<ExperimentQueryResponse> {
    kind: NodeKind.ExperimentQuery
    metric: ExperimentMetric
    experiment_id?: integer
    name?: string
}

export interface ExperimentExposureQuery extends DataNode<ExperimentExposureQueryResponse> {
    kind: NodeKind.ExperimentExposureQuery
    experiment_id?: integer
    experiment_name: string
    exposure_criteria?: ExperimentExposureCriteria
    // Generic type as FeatureFlagBasicType is recursive and the schema:build breaks
    feature_flag: Record<string, any>
    start_date: string | null
    end_date: string | null
    holdout?: ExperimentHoldoutType
}

export interface ExperimentQueryResponse {
    // Legacy fields
    kind?: NodeKind.ExperimentQuery
    insight?: Record<string, any>[]
    metric?: ExperimentMetric
    variants?: ExperimentVariantTrendsBaseStats[] | ExperimentVariantFunnelsBaseStats[]
    probability?: Record<string, number>
    significant?: boolean
    significance_code?: ExperimentSignificanceCode
    stats_version?: integer
    p_value?: number
    credible_intervals?: Record<string, [number, number]>

    // New fields
    baseline?: ExperimentStatsBaseValidated
    variant_results?: ExperimentVariantResultFrequentist[] | ExperimentVariantResultBayesian[]
}

// Strongly typed variants of ExperimentQueryResponse for better type safety
export interface LegacyExperimentQueryResponse {
    kind: NodeKind.ExperimentQuery
    insight: Record<string, any>[]
    metric: ExperimentMetric
    variants: ExperimentVariantTrendsBaseStats[] | ExperimentVariantFunnelsBaseStats[]
    probability: Record<string, number>
    significant: boolean
    significance_code: ExperimentSignificanceCode
    stats_version?: integer
    p_value: number
    credible_intervals: Record<string, [number, number]>
}

export interface ExperimentStatsBase {
    key: string
    number_of_samples: integer
    sum: number
    sum_squares: number
    denominator_sum?: number
    denominator_sum_squares?: number
    numerator_denominator_sum_product?: number
}

export enum ExperimentStatsValidationFailure {
    NotEnoughExposures = 'not-enough-exposures',
    BaselineMeanIsZero = 'baseline-mean-is-zero',
    NotEnoughMetricData = 'not-enough-metric-data',
}

export interface ExperimentStatsBaseValidated extends ExperimentStatsBase {
    validation_failures?: ExperimentStatsValidationFailure[]
}

export interface ExperimentVariantResultFrequentist extends ExperimentStatsBaseValidated {
    method: 'frequentist'
    significant?: boolean
    p_value?: number
    confidence_interval?: [number, number]
}

export interface ExperimentVariantResultBayesian extends ExperimentStatsBaseValidated {
    method: 'bayesian'
    significant?: boolean
    chance_to_win?: number
    credible_interval?: [number, number]
}

export interface NewExperimentQueryResponse {
    baseline: ExperimentStatsBaseValidated
    variant_results: ExperimentVariantResultFrequentist[] | ExperimentVariantResultBayesian[]
}

export interface ExperimentExposureTimeSeries {
    variant: string
    days: string[]
    exposure_counts: number[]
}

export interface ExperimentExposureQueryResponse {
    kind: NodeKind.ExperimentExposureQuery
    timeseries: ExperimentExposureTimeSeries[]
    total_exposures: Record<string, number>
    date_range: DateRange
}

export type CachedExperimentQueryResponse = CachedQueryResponse<ExperimentQueryResponse>
export type CachedLegacyExperimentQueryResponse = CachedQueryResponse<LegacyExperimentQueryResponse>
export type CachedNewExperimentQueryResponse = CachedQueryResponse<NewExperimentQueryResponse>

export type CachedExperimentExposureQueryResponse = CachedQueryResponse<ExperimentExposureQueryResponse>

/**
 * @discriminator kind
 */
export type InsightQuerySource = InsightQueryNode
export type InsightNodeKind = InsightQueryNode['kind']
export type InsightFilterProperty =
    | 'trendsFilter'
    | 'funnelsFilter'
    | 'retentionFilter'
    | 'pathsFilter'
    | 'stickinessFilter'
    | 'calendarHeatmapFilter'
    | 'lifecycleFilter'

export type InsightFilter =
    | TrendsFilter
    | FunnelsFilter
    | RetentionFilter
    | PathsFilter
    | StickinessFilter
    | LifecycleFilter
    | CalendarHeatmapFilter

export type Day = integer

export interface InsightActorsQueryBase extends DataNode<ActorsQueryResponse> {
    includeRecordings?: boolean
    modifiers?: HogQLQueryModifiers
}

export interface InsightActorsQuery<S extends InsightsQueryBase<AnalyticsQueryResponseBase> = InsightQuerySource>
    extends InsightActorsQueryBase {
    kind: NodeKind.InsightActorsQuery
    source: S
    day?: string | Day
    status?: string
    /** An interval selected out of available intervals in source query. */
    interval?: integer
    series?: integer
    breakdown?: string | BreakdownValueInt | string[]
    compare?: 'current' | 'previous'
}

export interface StickinessActorsQuery extends InsightActorsQueryBase {
    kind: NodeKind.StickinessActorsQuery
    source: StickinessQuery
    operator?: StickinessOperator
    day?: string | Day
    series?: integer
    compare?: 'current' | 'previous'
}

export interface FunnelsActorsQuery extends InsightActorsQueryBase {
    kind: NodeKind.FunnelsActorsQuery
    source: FunnelsQuery
    /** Index of the step for which we want to get the timestamp for, per person.
     * Positive for converted persons, negative for dropped of persons. */
    funnelStep?: integer
    /** Custom step numbers to get persons for. This overrides `funnelStep`. Primarily for correlation use. */
    funnelCustomSteps?: integer[]
    /** The breakdown value for which to get persons for. This is an array for
     * person and event properties, a string for groups and an integer for cohorts. */
    funnelStepBreakdown?: BreakdownKeyType
    funnelTrendsDropOff?: boolean
    /** Used together with `funnelTrendsDropOff` for funnels time conversion date for the persons modal. */
    funnelTrendsEntrancePeriodStart?: string
}

export interface FunnelCorrelationActorsQuery extends InsightActorsQueryBase {
    kind: NodeKind.FunnelCorrelationActorsQuery
    source: FunnelCorrelationQuery
    funnelCorrelationPersonConverted?: boolean
    funnelCorrelationPersonEntity?: AnyEntityNode
    funnelCorrelationPropertyValues?: AnyPropertyFilter[]
}

export interface EventDefinition {
    event: string
    properties: Record<string, any>
    elements: any[]
}

export interface EventOddsRatioSerialized {
    event: EventDefinition
    success_count: integer
    failure_count: integer
    odds_ratio: number
    correlation_type: 'success' | 'failure'
}

export interface FunnelCorrelationResult {
    events: EventOddsRatioSerialized[]
    skewed: boolean
}

export interface FunnelCorrelationResponse extends AnalyticsQueryResponseBase {
    results: FunnelCorrelationResult
    columns?: any[]
    types?: any[]
    hasMore?: boolean
    limit?: integer
    offset?: integer
}
export type CachedFunnelCorrelationResponse = FunnelCorrelationResponse & CachedRetentionQueryResponse

export enum FunnelCorrelationResultsType {
    Events = 'events',
    Properties = 'properties',
    EventWithProperties = 'event_with_properties',
}

export interface FunnelCorrelationQuery extends Node<FunnelCorrelationResponse> {
    kind: NodeKind.FunnelCorrelationQuery
    source: FunnelsActorsQuery
    funnelCorrelationType: FunnelCorrelationResultsType

    /* Events */
    funnelCorrelationExcludeEventNames?: string[]

    /* Events with properties */
    funnelCorrelationEventNames?: string[]
    funnelCorrelationEventExcludePropertyNames?: string[]

    /* Properties */
    funnelCorrelationNames?: string[]
    funnelCorrelationExcludeNames?: string[]
}

/**  @format date-time */
export type DatetimeDay = string

export type BreakdownValueInt = integer
export interface BreakdownItem {
    label: string
    value: string | BreakdownValueInt
}
export interface MultipleBreakdownOptions {
    values: BreakdownItem[]
}

export interface InsightActorsQueryOptionsResponse {
    day?: { label: string; value: string | DatetimeDay | Day }[]
    status?: { label: string; value: string }[]
    interval?: {
        label: string
        /**
         * An interval selected out of available intervals in source query

         */
        value: integer
    }[]
    breakdown?: BreakdownItem[]
    breakdowns?: MultipleBreakdownOptions[]
    series?: {
        label: string
        value: integer
    }[]
    compare?: {
        label: string
        value: string
    }[]
}
export const insightActorsQueryOptionsResponseKeys: string[] = [
    'day',
    'status',
    'interval',
    'breakdown',
    'breakdowns',
    'series',
    'compare',
]

export type CachedInsightActorsQueryOptionsResponse = CachedQueryResponse<InsightActorsQueryOptionsResponse>

export interface InsightActorsQueryOptions extends Node<InsightActorsQueryOptionsResponse> {
    kind: NodeKind.InsightActorsQueryOptions
    source: InsightActorsQuery | FunnelsActorsQuery | FunnelCorrelationActorsQuery | StickinessActorsQuery
}

export interface DatabaseSchemaSchema {
    id: string
    name: string
    should_sync: boolean
    incremental: boolean
    status?: string
    last_synced_at?: string
}

export interface DatabaseSchemaSource {
    id: string
    status: string
    source_type: string
    prefix: string
    last_synced_at?: string
}

export interface DatabaseSchemaField {
    name: string
    hogql_value: string
    type: DatabaseSerializedFieldType
    schema_valid: boolean
    table?: string
    fields?: string[]
    chain?: (string | integer)[]
    id?: string
}

export type DatabaseSchemaTableType =
    | 'posthog'
    | 'data_warehouse'
    | 'view'
    | 'batch_export'
    | 'materialized_view'
    | 'managed_view'

export interface DatabaseSchemaTableCommon {
    type: DatabaseSchemaTableType
    id: string
    name: string
    fields: Record<string, DatabaseSchemaField>
    row_count?: number
}

export interface DatabaseSchemaViewTable extends DatabaseSchemaTableCommon {
    type: 'view'
    query: HogQLQuery
}

export enum DatabaseSchemaManagedViewTableKind {
    REVENUE_ANALYTICS_CHARGE = 'revenue_analytics_charge',
    REVENUE_ANALYTICS_CUSTOMER = 'revenue_analytics_customer',
    REVENUE_ANALYTICS_PRODUCT = 'revenue_analytics_product',
    REVENUE_ANALYTICS_REVENUE_ITEM = 'revenue_analytics_revenue_item',
    REVENUE_ANALYTICS_SUBSCRIPTION = 'revenue_analytics_subscription',
}

export interface DatabaseSchemaManagedViewTable extends DatabaseSchemaTableCommon {
    query: HogQLQuery
    type: 'managed_view'
    kind: DatabaseSchemaManagedViewTableKind
    source_id?: string
}

export interface DatabaseSchemaMaterializedViewTable extends DatabaseSchemaTableCommon {
    type: 'materialized_view'
    query: HogQLQuery
    last_run_at?: string
    status?: string
}

export interface DatabaseSchemaPostHogTable extends DatabaseSchemaTableCommon {
    type: 'posthog'
}

export interface DatabaseSchemaDataWarehouseTable extends DatabaseSchemaTableCommon {
    type: 'data_warehouse'
    format: string
    url_pattern: string
    schema?: DatabaseSchemaSchema
    source?: DatabaseSchemaSource
}

export interface DatabaseSchemaBatchExportTable extends DatabaseSchemaTableCommon {
    type: 'batch_export'
}

export type DatabaseSchemaTable =
    | DatabaseSchemaPostHogTable
    | DatabaseSchemaDataWarehouseTable
    | DatabaseSchemaViewTable
    | DatabaseSchemaManagedViewTable
    | DatabaseSchemaBatchExportTable
    | DatabaseSchemaMaterializedViewTable

export interface DatabaseSchemaQueryResponse {
    tables: Record<string, DatabaseSchemaTable>
    joins: DataWarehouseViewLink[]
}

export interface DatabaseSchemaQuery extends DataNode<DatabaseSchemaQueryResponse> {
    kind: NodeKind.DatabaseSchemaQuery
}

export type DatabaseSerializedFieldType =
    | 'integer'
    | 'float'
    | 'decimal'
    | 'string'
    | 'datetime'
    | 'date'
    | 'boolean'
    | 'array'
    | 'json'
    | 'lazy_table'
    | 'virtual_table'
    | 'field_traverser'
    | 'expression'
    | 'view'
    | 'materialized_view'
    | 'unknown'

export type HogQLExpression = string

// Various utility types below

export interface DateRange {
    date_from?: string | null
    date_to?: string | null
    /** Whether the date_from and date_to should be used verbatim. Disables
     * rounding to the start and end of period.
     * @default false
     * */
    explicitDate?: boolean | null
}

export interface ResolvedDateRangeResponse {
    /**  @format date-time */
    date_from: string
    /**  @format date-time */
    date_to: string
}

export type MultipleBreakdownType = Extract<
    BreakdownType,
    'person' | 'event' | 'event_metadata' | 'group' | 'session' | 'hogql' | 'cohort'
>

export interface Breakdown {
    type?: MultipleBreakdownType | null
    property: string | integer
    normalize_url?: boolean
    group_type_index?: integer | null
    histogram_bin_count?: integer // trends breakdown histogram bin
}

export interface BreakdownFilter {
    // TODO: unclutter
    /** @default event */
    breakdown_type?: BreakdownType | null
    breakdown_limit?: integer
    breakdown?: string | integer | (string | integer)[] | null
    breakdown_normalize_url?: boolean
    /**
     * @maxLength 3
     */
    breakdowns?: Breakdown[] // We want to limit maximum count of breakdowns avoiding overloading.
    breakdown_group_type_index?: integer | null
    breakdown_histogram_bin_count?: integer // trends breakdown histogram bin
    breakdown_hide_other_aggregation?: boolean | null // hides the "other" field for trends
}

// TODO: Rename to `DashboardFilters` for consistency with `HogQLFilters`
export interface DashboardFilter {
    date_from?: string | null
    date_to?: string | null
    properties?: AnyPropertyFilter[] | null
    breakdown_filter?: BreakdownFilter | null
}

export interface InsightsThresholdBounds {
    lower?: number
    upper?: number
}

export enum InsightThresholdType {
    ABSOLUTE = 'absolute',
    PERCENTAGE = 'percentage',
}

export interface InsightThreshold {
    type: InsightThresholdType
    bounds?: InsightsThresholdBounds
}

export enum AlertConditionType {
    ABSOLUTE_VALUE = 'absolute_value', // default alert, checks absolute value of current interval
    RELATIVE_INCREASE = 'relative_increase', // checks increase in value during current interval compared to previous interval
    RELATIVE_DECREASE = 'relative_decrease', // checks decrease in value during current interval compared to previous interval
}

export interface AlertCondition {
    // Conditions in addition to the separate threshold
    // TODO: Think about things like relative thresholds, rate of change, etc.
    type: AlertConditionType
}

export enum AlertState {
    FIRING = 'Firing',
    NOT_FIRING = 'Not firing',
    ERRORED = 'Errored',
    SNOOZED = 'Snoozed',
}

export enum AlertCalculationInterval {
    HOURLY = 'hourly',
    DAILY = 'daily',
    WEEKLY = 'weekly',
    MONTHLY = 'monthly',
}

export interface TrendsAlertConfig {
    type: 'TrendsAlertConfig'
    series_index: integer
    check_ongoing_interval?: boolean
}

export interface HogCompileResponse {
    bytecode: any[]
    locals: any[]
}

export interface SuggestedQuestionsQuery extends DataNode<SuggestedQuestionsQueryResponse> {
    kind: NodeKind.SuggestedQuestionsQuery
}

export interface SuggestedQuestionsQueryResponse {
    questions: string[]
}

export type CachedSuggestedQuestionsQueryResponse = CachedQueryResponse<SuggestedQuestionsQueryResponse>

export interface TeamTaxonomyItem {
    event: string
    count: integer
}

export type TeamTaxonomyResponse = TeamTaxonomyItem[]

export interface TeamTaxonomyQuery extends DataNode<TeamTaxonomyQueryResponse> {
    kind: NodeKind.TeamTaxonomyQuery
}

export interface TeamTaxonomyQueryResponse extends AnalyticsQueryResponseBase {
    results: TeamTaxonomyResponse
}

export type CachedTeamTaxonomyQueryResponse = CachedQueryResponse<TeamTaxonomyQueryResponse>

export interface EventTaxonomyItem {
    property: string
    sample_values: string[]
    sample_count: integer
}

export type EventTaxonomyResponse = EventTaxonomyItem[]

export interface EventTaxonomyQuery extends DataNode<EventTaxonomyQueryResponse> {
    kind: NodeKind.EventTaxonomyQuery
    event?: string
    actionId?: integer
    properties?: string[]
    maxPropertyValues?: integer
}

export interface EventTaxonomyQueryResponse extends AnalyticsQueryResponseBase {
    results: EventTaxonomyResponse
}

export type CachedEventTaxonomyQueryResponse = CachedQueryResponse<EventTaxonomyQueryResponse>

export interface ActorsPropertyTaxonomyResponse {
    // Values can be floats and integers
    sample_values: (string | number | boolean | integer)[]
    sample_count: integer
}

export interface ActorsPropertyTaxonomyQuery extends DataNode<ActorsPropertyTaxonomyQueryResponse> {
    kind: NodeKind.ActorsPropertyTaxonomyQuery
    properties: string[]
    groupTypeIndex?: integer
    maxPropertyValues?: integer
}

export interface ActorsPropertyTaxonomyQueryResponse extends AnalyticsQueryResponseBase {
    results: ActorsPropertyTaxonomyResponse | ActorsPropertyTaxonomyResponse[]
}

export type CachedActorsPropertyTaxonomyQueryResponse = CachedQueryResponse<ActorsPropertyTaxonomyQueryResponse>

export interface VectorSearchResponseItem {
    id: string
    distance: number
}

export type VectorSearchResponse = VectorSearchResponseItem[]

export interface VectorSearchQuery extends DataNode<VectorSearchQueryResponse> {
    kind: NodeKind.VectorSearchQuery
    embedding: number[]
    embeddingVersion?: number
}

export interface VectorSearchQueryResponse extends AnalyticsQueryResponseBase {
    results: VectorSearchResponse
}

export type CachedVectorSearchQueryResponse = CachedQueryResponse<VectorSearchQueryResponse>

export enum CustomChannelField {
    UTMSource = 'utm_source',
    UTMMedium = 'utm_medium',
    UTMCampaign = 'utm_campaign',
    ReferringDomain = 'referring_domain',
    URL = 'url',
    Pathname = 'pathname',
    Hostname = 'hostname',
}

export enum CustomChannelOperator {
    Exact = 'exact',
    IsNot = 'is_not',
    IsSet = 'is_set',
    IsNotSet = 'is_not_set',
    IContains = 'icontains',
    NotIContains = 'not_icontains',
    Regex = 'regex',
    NotRegex = 'not_regex',
}

export interface CustomChannelCondition {
    key: CustomChannelField
    value?: string | string[]
    op: CustomChannelOperator
    id: string // the ID is only needed for the drag and drop, so only needs to be unique with one set of rules
}

export interface CustomChannelRule {
    items: CustomChannelCondition[]
    combiner: FilterLogicalOperator
    channel_type: string
    id: string // the ID is only needed for the drag and drop, so only needs to be unique with one set of rules
}

export enum DefaultChannelTypes {
    CrossNetwork = 'Cross Network',
    PaidSearch = 'Paid Search',
    PaidSocial = 'Paid Social',
    PaidVideo = 'Paid Video',
    PaidShopping = 'Paid Shopping',
    PaidUnknown = 'Paid Unknown',
    Direct = 'Direct',
    OrganicSearch = 'Organic Search',
    OrganicSocial = 'Organic Social',
    OrganicVideo = 'Organic Video',
    OrganicShopping = 'Organic Shopping',
    Push = 'Push',
    SMS = 'SMS',
    Audio = 'Audio',
    Email = 'Email',
    Referral = 'Referral',
    Affiliate = 'Affiliate',
    Unknown = 'Unknown',
}

export type AIEventType = '$ai_generation' | '$ai_embedding' | '$ai_span' | '$ai_trace' | '$ai_metric' | '$ai_feedback'

export interface LLMTraceEvent {
    id: string
    event: AIEventType | string // Allow both specific AI events and other event types
    properties: Record<string, any>
    createdAt: string
}

// Snake-case here for the DataTable component.
export interface LLMTracePerson {
    uuid: string
    created_at: string
    properties: Record<string, any>
    distinct_id: string
}

export interface LLMTrace {
    id: string
    createdAt: string
    person: LLMTracePerson
    totalLatency?: number
    inputTokens?: number
    outputTokens?: number
    inputCost?: number
    outputCost?: number
    totalCost?: number
    inputState?: any
    outputState?: any
    traceName?: string
    events: LLMTraceEvent[]
}

export interface TracesQueryResponse extends AnalyticsQueryResponseBase {
    results: LLMTrace[]
    hasMore?: boolean
    limit?: integer
    offset?: integer
    columns?: string[]
}

export interface TracesQuery extends DataNode<TracesQueryResponse> {
    kind: NodeKind.TracesQuery
    traceId?: string
    dateRange?: DateRange
    limit?: integer
    offset?: integer
    filterTestAccounts?: boolean
    showColumnConfigurator?: boolean
    /** Properties configurable in the interface */
    properties?: AnyPropertyFilter[]
}

export type CachedTracesQueryResponse = CachedQueryResponse<TracesQueryResponse>

// NOTE: Keep in sync with posthog/models/exchange_rate/currencies.py
// to provide proper type safety for the baseCurrency field
export enum CurrencyCode {
    AED = 'AED',
    AFN = 'AFN',
    ALL = 'ALL',
    AMD = 'AMD',
    ANG = 'ANG',
    AOA = 'AOA',
    ARS = 'ARS',
    AUD = 'AUD',
    AWG = 'AWG',
    AZN = 'AZN',
    BAM = 'BAM',
    BBD = 'BBD',
    BDT = 'BDT',
    BGN = 'BGN',
    BHD = 'BHD',
    BIF = 'BIF',
    BMD = 'BMD',
    BND = 'BND',
    BOB = 'BOB',
    BRL = 'BRL',
    BSD = 'BSD',
    BTC = 'BTC',
    BTN = 'BTN',
    BWP = 'BWP',
    BYN = 'BYN',
    BZD = 'BZD',
    CAD = 'CAD',
    CDF = 'CDF',
    CHF = 'CHF',
    CLP = 'CLP',
    CNY = 'CNY',
    COP = 'COP',
    CRC = 'CRC',
    CVE = 'CVE',
    CZK = 'CZK',
    DJF = 'DJF',
    DKK = 'DKK',
    DOP = 'DOP',
    DZD = 'DZD',
    EGP = 'EGP',
    ERN = 'ERN',
    ETB = 'ETB',
    EUR = 'EUR',
    FJD = 'FJD',
    GBP = 'GBP',
    GEL = 'GEL',
    GHS = 'GHS',
    GIP = 'GIP',
    GMD = 'GMD',
    GNF = 'GNF',
    GTQ = 'GTQ',
    GYD = 'GYD',
    HKD = 'HKD',
    HNL = 'HNL',
    HRK = 'HRK',
    HTG = 'HTG',
    HUF = 'HUF',
    IDR = 'IDR',
    ILS = 'ILS',
    INR = 'INR',
    IQD = 'IQD',
    IRR = 'IRR',
    ISK = 'ISK',
    JMD = 'JMD',
    JOD = 'JOD',
    JPY = 'JPY',
    KES = 'KES',
    KGS = 'KGS',
    KHR = 'KHR',
    KMF = 'KMF',
    KRW = 'KRW',
    KWD = 'KWD',
    KYD = 'KYD',
    KZT = 'KZT',
    LAK = 'LAK',
    LBP = 'LBP',
    LKR = 'LKR',
    LRD = 'LRD',
    LTL = 'LTL',
    LVL = 'LVL',
    LSL = 'LSL',
    LYD = 'LYD',
    MAD = 'MAD',
    MDL = 'MDL',
    MGA = 'MGA',
    MKD = 'MKD',
    MMK = 'MMK',
    MNT = 'MNT',
    MOP = 'MOP',
    MRU = 'MRU',
    MTL = 'MTL',
    MUR = 'MUR',
    MVR = 'MVR',
    MWK = 'MWK',
    MXN = 'MXN',
    MYR = 'MYR',
    MZN = 'MZN',
    NAD = 'NAD',
    NGN = 'NGN',
    NIO = 'NIO',
    NOK = 'NOK',
    NPR = 'NPR',
    NZD = 'NZD',
    OMR = 'OMR',
    PAB = 'PAB',
    PEN = 'PEN',
    PGK = 'PGK',
    PHP = 'PHP',
    PKR = 'PKR',
    PLN = 'PLN',
    PYG = 'PYG',
    QAR = 'QAR',
    RON = 'RON',
    RSD = 'RSD',
    RUB = 'RUB',
    RWF = 'RWF',
    SAR = 'SAR',
    SBD = 'SBD',
    SCR = 'SCR',
    SDG = 'SDG',
    SEK = 'SEK',
    SGD = 'SGD',
    SRD = 'SRD',
    SSP = 'SSP',
    STN = 'STN',
    SYP = 'SYP',
    SZL = 'SZL',
    THB = 'THB',
    TJS = 'TJS',
    TMT = 'TMT',
    TND = 'TND',
    TOP = 'TOP',
    TRY = 'TRY',
    TTD = 'TTD',
    TWD = 'TWD',
    TZS = 'TZS',
    UAH = 'UAH',
    UGX = 'UGX',
    USD = 'USD',
    UYU = 'UYU',
    UZS = 'UZS',
    VES = 'VES',
    VND = 'VND',
    VUV = 'VUV',
    WST = 'WST',
    XAF = 'XAF',
    XCD = 'XCD',
    XOF = 'XOF',
    XPF = 'XPF',
    YER = 'YER',
    ZAR = 'ZAR',
    ZMW = 'ZMW',
}

export type RevenueCurrencyPropertyConfig = {
    property?: string
    static?: CurrencyCode
}

export type SubscriptionDropoffMode = 'last_event' | 'after_dropoff_period'

export interface RevenueAnalyticsEventItem {
    eventName: string
    revenueProperty: string

    /**
     * Property used to identify what product the revenue event refers to
     * Useful when trying to break revenue down by a specific product
     */
    productProperty?: string

    /**
     * Property used to identify whether the revenue event is connected to a coupon
     * Useful when trying to break revenue down by a specific coupon
     */
    couponProperty?: string

    /**
     * Property used to identify what subscription the revenue event refers to
     * Useful when trying to detect churn/LTV/ARPU/etc.
     */
    subscriptionProperty?: string

    /**
     * The number of days we still consider a subscription to be active
     * after the last event. This is useful to avoid the current month's data
     * to look as if most of the subscriptions have churned since we might not
     * have an event for the current month.
     *
     * @default 45
     */
    subscriptionDropoffDays: number

    /**
     * After a subscription has dropped off, when should we consider it to have ended?
     * It should either be at the date of the last event (will alter past periods, the default),
     * or at the date of the last event plus the dropoff period.
     *
     * @default "last_event"
     */
    subscriptionDropoffMode: SubscriptionDropoffMode

    /**
     * TODO: In the future, this should probably be renamed to
     * `currencyProperty` to follow the pattern above
     *
     * @default {"static": "USD"}
     */
    revenueCurrencyProperty: RevenueCurrencyPropertyConfig

    /**
     * If true, the revenue will be divided by the smallest unit of the currency.
     *
     * For example, in case this is set to true,
     * if the revenue is 1089 and the currency is USD, the revenue will be $10.89,
     * but if the currency is JPY, the revenue will be ¥1089.
     *
     * @default false
     */
    currencyAwareDecimal: boolean
}

export interface RevenueAnalyticsGoal {
    name: string
    due_date: string
    goal: number
}

export interface RevenueAnalyticsConfig {
    /**
     * @default []
     */
    events: RevenueAnalyticsEventItem[]

    /**
     * @default []
     */
    goals: RevenueAnalyticsGoal[]

    /**
     * @default false
     */
    filter_test_accounts: boolean
}

export interface PageURL {
    url: string
    count: number
}

export interface WebPageURLSearchQuery extends WebAnalyticsQueryBase<WebPageURLSearchQueryResponse> {
    kind: NodeKind.WebPageURLSearchQuery
    searchTerm?: string
    stripQueryParams?: boolean
    limit?: integer
}

export interface WebPageURLSearchQueryResponse extends AnalyticsQueryResponseBase {
    results: PageURL[]
    hasMore?: boolean
    limit?: integer
}

export type CachedWebPageURLSearchQueryResponse = CachedQueryResponse<WebPageURLSearchQueryResponse>

export type MarketingAnalyticsOrderBy = [string, 'ASC' | 'DESC']

export interface MarketingAnalyticsTableQuery
    extends Omit<WebAnalyticsQueryBase<MarketingAnalyticsTableQueryResponse>, 'orderBy'> {
    kind: NodeKind.MarketingAnalyticsTableQuery
    /** Return a limited set of data. Will use default columns if empty. */
    select?: HogQLExpression[]
    /** Columns to order by - similar to EventsQuery format */
    orderBy?: MarketingAnalyticsOrderBy[]
    /** Number of rows to return */
    limit?: integer
    /** Number of rows to skip before returning rows */
    offset?: integer
    /** Filter test accounts */
    filterTestAccounts?: boolean
    /** Draft conversion goal that can be set in the UI without saving */
    draftConversionGoal?: ConversionGoalFilter | null
    /** Compare to date range */
    compareFilter?: CompareFilter
}

export interface MarketingAnalyticsTableQueryResponse extends AnalyticsQueryResponseBase {
    results: unknown[]
    types?: unknown[]
    columns?: unknown[]
    hogql?: string
    samplingRate?: SamplingRate
    hasMore?: boolean
    limit?: integer
    offset?: integer
}

export type CachedMarketingAnalyticsTableQueryResponse = CachedQueryResponse<MarketingAnalyticsTableQueryResponse>

export interface WebAnalyticsExternalSummaryRequest {
    date_from: string
    date_to: string
    explicit_date?: boolean
}

export type ExternalQueryErrorCode = 'platform_access_required' | 'query_execution_failed'

export type ExternalQueryStatus = 'success' | 'error'

export interface ExternalQueryError {
    code: ExternalQueryErrorCode
    detail: string
}

export interface WebAnalyticsExternalSummaryQueryResponse {
    data: Record<string, any>
    status: ExternalQueryStatus
    error?: ExternalQueryError
}

export interface WebAnalyticsExternalSummaryQuery
    extends Pick<
        WebAnalyticsQueryBase<WebAnalyticsExternalSummaryQueryResponse>,
        'dateRange' | 'properties' | 'version'
    > {
    kind: NodeKind.WebAnalyticsExternalSummaryQuery
    dateRange: DateRange
    properties: WebAnalyticsPropertyFilters
    response?: WebAnalyticsExternalSummaryQueryResponse
}

export type HeatMapQuerySource = EventsNode

export interface EventsHeatMapDataResult {
    row: integer
    column: integer
    value: integer
}

export interface EventsHeatMapRowAggregationResult {
    row: integer
    value: integer
}

export interface EventsHeatMapColumnAggregationResult {
    column: integer
    value: integer
}

export interface EventsHeatMapStructuredResult {
    data: EventsHeatMapDataResult[]
    rowAggregations: EventsHeatMapRowAggregationResult[]
    columnAggregations: EventsHeatMapColumnAggregationResult[]
    allAggregations: integer
}

export type MarketingAnalyticsSchemaFieldTypes =
    | 'string'
    | 'integer'
    | 'number'
    | 'float'
    | 'datetime'
    | 'date'
    | 'boolean'

export type MarketingAnalyticsSchemaField = {
    type: MarketingAnalyticsSchemaFieldTypes[]
    required: boolean
}

export enum MarketingAnalyticsColumnsSchemaNames {
    Campaign = 'campaign',
    Clicks = 'clicks',
    Cost = 'cost',
    Currency = 'currency',
    Date = 'date',
    Impressions = 'impressions',
    Source = 'source',
}

export const MARKETING_ANALYTICS_SCHEMA: Record<MarketingAnalyticsColumnsSchemaNames, MarketingAnalyticsSchemaField> = {
    [MarketingAnalyticsColumnsSchemaNames.Date]: { type: ['datetime', 'date', 'string'], required: true }, // self managed sources dates are not converted to date type
    [MarketingAnalyticsColumnsSchemaNames.Source]: { type: ['string'], required: true },
    [MarketingAnalyticsColumnsSchemaNames.Campaign]: { type: ['string'], required: true },
    [MarketingAnalyticsColumnsSchemaNames.Cost]: { type: ['float', 'integer'], required: true },
    [MarketingAnalyticsColumnsSchemaNames.Clicks]: { type: ['integer', 'number', 'float'], required: false },
    [MarketingAnalyticsColumnsSchemaNames.Currency]: { type: ['string'], required: false },
    [MarketingAnalyticsColumnsSchemaNames.Impressions]: { type: ['integer', 'number', 'float'], required: false },
}

export type SourceMap = Record<MarketingAnalyticsColumnsSchemaNames, string | undefined>

export type SchemaMap = Record<ConversionGoalSchema, string | undefined>

export type ConversionGoalFilter = (EventsNode | ActionsNode | DataWarehouseNode) & {
    conversion_goal_id: string
    conversion_goal_name: string
    schema_map: SchemaMap
}

export interface MarketingAnalyticsConfig {
    sources_map?: Record<string, SourceMap>
    conversion_goals?: ConversionGoalFilter[]
}

export enum MarketingAnalyticsBaseColumns {
    Campaign = 'Campaign',
    Source = 'Source',
    TotalCost = 'Total Cost',
    TotalClicks = 'Total Clicks',
    TotalImpressions = 'Total Impressions',
    CostPerClick = 'Cost per Click',
    CTR = 'CTR',
}

export enum MarketingAnalyticsHelperForColumnNames {
    Goal = 'Goal',
    CostPer = 'Cost per',
}

export interface SourceFieldSSHTunnelConfig {
    type: 'ssh-tunnel'
    label: string
    name: string
}

export interface SourceFieldOauthConfig {
    type: 'oauth'
    name: string
    label: string
    required: boolean
    kind: string
}

export type SourceFieldInputConfigType =
    | 'text'
    | 'email'
    | 'search'
    | 'url'
    | 'password'
    | 'time'
    | 'number'
    | 'textarea'

export interface SourceFieldInputConfig {
    type: SourceFieldInputConfigType
    name: string
    label: string
    required: boolean
    placeholder: string
}

export type SourceFieldSelectConfigConverter = 'str_to_int' | 'str_to_bool' | 'str_to_optional_int'

export interface SourceFieldSelectConfig {
    type: 'select'
    name: string
    label: string
    required: boolean
    defaultValue: string
    options: { label: string; value: string; fields?: SourceFieldConfig[] }[]
    converter?: SourceFieldSelectConfigConverter
}

export interface SourceFieldSwitchGroupConfig {
    type: 'switch-group'
    name: string
    label: string
    default: string | number | boolean
    fields: SourceFieldConfig[]
    caption?: string
}

export interface SourceFieldFileUploadJsonFormatConfig {
    format: '.json'
    keys: '*' | string[]
}

export interface SourceFieldFileUploadConfig {
    type: 'file-upload'
    name: string
    label: string
    fileFormat: SourceFieldFileUploadJsonFormatConfig
    required: boolean
}

export type SourceFieldConfig =
    | SourceFieldInputConfig
    | SourceFieldSwitchGroupConfig
    | SourceFieldSelectConfig
    | SourceFieldOauthConfig
    | SourceFieldFileUploadConfig
    | SourceFieldSSHTunnelConfig

export interface SourceConfig {
    name: ExternalDataSourceType
    label?: string
    caption: string | any
    fields: SourceFieldConfig[]
    disabledReason?: string | null
    existingSource?: boolean
    unreleasedSource?: boolean
    betaSource?: boolean
}

export const externalDataSources = [
    'Stripe',
    'Hubspot',
    'Postgres',
    'MySQL',
    'MSSQL',
    'Zendesk',
    'Snowflake',
    'Salesforce',
    'Vitally',
    'BigQuery',
    'Chargebee',
    'GoogleAds',
    'MetaAds',
    'Klaviyo',
    'Mailchimp',
    'Braze',
    'Mailjet',
    'Redshift',
    'GoogleSheets',
    'MongoDB',
    'TemporalIO',
    'DoIt',
] as const

export type ExternalDataSourceType = (typeof externalDataSources)[number]<|MERGE_RESOLUTION|>--- conflicted
+++ resolved
@@ -2355,11 +2355,7 @@
     | 'insightLifecycle'
     | 'insightStickiness'
     | 'insightHogQL'
-<<<<<<< HEAD
-=======
-    | 'insightCalendarHeatmap'
     | 'code'
->>>>>>> 5ba02b11
 export interface FileSystemImport extends Omit<FileSystemEntry, 'id'> {
     id?: string
     iconType?: FileSystemIconType
