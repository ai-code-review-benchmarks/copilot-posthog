import { DataColorToken } from 'lib/colors'
import { TaxonomicFilterGroupType } from 'lib/components/TaxonomicFilter/types'
import { ConversionGoalSchema } from 'scenes/web-analytics/tabs/marketing-analytics/utils'

import {
    AnyFilterLike,
    AnyGroupScopeFilter,
    AnyPersonScopeFilter,
    AnyPropertyFilter,
    BaseMathType,
    BreakdownKeyType,
    BreakdownType,
    CalendarHeatmapMathType,
    ChartDisplayCategory,
    ChartDisplayType,
    CountPerActorMathType,
    EventPropertyFilter,
    EventType,
    ExperimentHoldoutType,
    ExperimentMetricMathType,
    FilterLogicalOperator,
    FilterType,
    FunnelConversionWindowTimeUnit,
    FunnelMathType,
    FunnelsFilterType,
    GroupMathType,
    HogQLMathType,
    InsightShortId,
    InsightType,
    IntervalType,
    LifecycleFilterType,
    LifecycleToggle,
    LogEntryPropertyFilter,
    PathsFilterType,
    PersonPropertyFilter,
    PropertyGroupFilter,
    PropertyGroupFilterValue,
    PropertyMathType,
    PropertyOperator,
    QueryBasedInsightModel,
    RetentionDashboardDisplayType,
    RetentionFilterType,
    RevenueAnalyticsPropertyFilter,
    SessionPropertyFilter,
    SessionRecordingType,
    StepOrderValue,
    StickinessFilterType,
    TrendsFilterType,
} from '~/types'

import { integer, numerical_key } from './type-utils'

export { ChartDisplayCategory }

/**
 * PostHog Query Schema definition.
 *
 * This file acts as the source of truth for:
 *
 * - frontend/src/queries/schema.json
 *   - generated from typescript via "pnpm --filter=@posthog/frontend run schema:build:json"
 *
 * - posthog/schema.py
 *   - generated from json the above json via "pnpm -w run schema:build:python"
 * */

export enum NodeKind {
    // Data nodes
    EventsNode = 'EventsNode',
    ActionsNode = 'ActionsNode',
    DataWarehouseNode = 'DataWarehouseNode',
    EventsQuery = 'EventsQuery',
    PersonsNode = 'PersonsNode',
    HogQuery = 'HogQuery',
    HogQLQuery = 'HogQLQuery',
    HogQLASTQuery = 'HogQLASTQuery',
    HogQLMetadata = 'HogQLMetadata',
    HogQLAutocomplete = 'HogQLAutocomplete',
    ActorsQuery = 'ActorsQuery',
    GroupsQuery = 'GroupsQuery',
    FunnelsActorsQuery = 'FunnelsActorsQuery',
    FunnelCorrelationActorsQuery = 'FunnelCorrelationActorsQuery',
    SessionsTimelineQuery = 'SessionsTimelineQuery',
    RecordingsQuery = 'RecordingsQuery',
    SessionAttributionExplorerQuery = 'SessionAttributionExplorerQuery',
    RevenueExampleEventsQuery = 'RevenueExampleEventsQuery',
    RevenueExampleDataWarehouseTablesQuery = 'RevenueExampleDataWarehouseTablesQuery',
    ErrorTrackingQuery = 'ErrorTrackingQuery',
    LogsQuery = 'LogsQuery',

    // Interface nodes
    DataTableNode = 'DataTableNode',
    DataVisualizationNode = 'DataVisualizationNode',
    SavedInsightNode = 'SavedInsightNode',
    InsightVizNode = 'InsightVizNode',

    TrendsQuery = 'TrendsQuery',
    CalendarHeatmapQuery = 'CalendarHeatmapQuery',
    FunnelsQuery = 'FunnelsQuery',
    RetentionQuery = 'RetentionQuery',
    PathsQuery = 'PathsQuery',
    StickinessQuery = 'StickinessQuery',
    LifecycleQuery = 'LifecycleQuery',
    InsightActorsQuery = 'InsightActorsQuery',
    InsightActorsQueryOptions = 'InsightActorsQueryOptions',
    FunnelCorrelationQuery = 'FunnelCorrelationQuery',

    // Web analytics + Web Vitals queries
    WebOverviewQuery = 'WebOverviewQuery',
    WebStatsTableQuery = 'WebStatsTableQuery',
    WebExternalClicksTableQuery = 'WebExternalClicksTableQuery',
    WebGoalsQuery = 'WebGoalsQuery',
    WebVitalsQuery = 'WebVitalsQuery',
    WebVitalsPathBreakdownQuery = 'WebVitalsPathBreakdownQuery',
    WebPageURLSearchQuery = 'WebPageURLSearchQuery',
    WebAnalyticsExternalSummaryQuery = 'WebAnalyticsExternalSummaryQuery',

    // Revenue analytics queries
    RevenueAnalyticsGrowthRateQuery = 'RevenueAnalyticsGrowthRateQuery',
    RevenueAnalyticsGrossRevenueQuery = 'RevenueAnalyticsGrossRevenueQuery',
    RevenueAnalyticsOverviewQuery = 'RevenueAnalyticsOverviewQuery',
    RevenueAnalyticsRevenueQuery = 'RevenueAnalyticsRevenueQuery',
    RevenueAnalyticsTopCustomersQuery = 'RevenueAnalyticsTopCustomersQuery',

    // Marketing analytics queries
    MarketingAnalyticsTableQuery = 'MarketingAnalyticsTableQuery',

    // Experiment queries
    ExperimentMetric = 'ExperimentMetric',
    ExperimentQuery = 'ExperimentQuery',
    ExperimentExposureQuery = 'ExperimentExposureQuery',
    ExperimentEventExposureConfig = 'ExperimentEventExposureConfig',
    ExperimentTrendsQuery = 'ExperimentTrendsQuery',
    ExperimentFunnelsQuery = 'ExperimentFunnelsQuery',
    ExperimentDataWarehouseNode = 'ExperimentDataWarehouseNode',

    // Database metadata
    DatabaseSchemaQuery = 'DatabaseSchemaQuery',

    // AI queries
    SuggestedQuestionsQuery = 'SuggestedQuestionsQuery',
    TeamTaxonomyQuery = 'TeamTaxonomyQuery',
    EventTaxonomyQuery = 'EventTaxonomyQuery',
    ActorsPropertyTaxonomyQuery = 'ActorsPropertyTaxonomyQuery',
    TracesQuery = 'TracesQuery',
    VectorSearchQuery = 'VectorSearchQuery',
}

export type AnyDataNode =
    | EventsNode // never queried directly
    | ActionsNode // old actions API endpoint
    | PersonsNode // old persons API endpoint
    | EventsQuery
    | ActorsQuery
    | GroupsQuery
    | InsightActorsQuery
    | InsightActorsQueryOptions
    | SessionsTimelineQuery
    | HogQuery
    | HogQLQuery
    | HogQLMetadata
    | HogQLAutocomplete
    | RevenueAnalyticsGrowthRateQuery
    | RevenueAnalyticsGrossRevenueQuery
    | RevenueAnalyticsOverviewQuery
    | RevenueAnalyticsRevenueQuery
    | RevenueAnalyticsTopCustomersQuery
    | MarketingAnalyticsTableQuery
    | WebOverviewQuery
    | WebStatsTableQuery
    | WebExternalClicksTableQuery
    | WebGoalsQuery
    | WebVitalsQuery
    | WebVitalsPathBreakdownQuery
    | WebPageURLSearchQuery
    | WebAnalyticsExternalSummaryQuery
    | SessionAttributionExplorerQuery
    | RevenueExampleEventsQuery
    | RevenueExampleDataWarehouseTablesQuery
    | ErrorTrackingQuery
    | LogsQuery
    | ExperimentFunnelsQuery
    | ExperimentTrendsQuery
    | CalendarHeatmapQuery
    | RecordingsQuery
    | TracesQuery
    | VectorSearchQuery

/**
 * @discriminator kind
 */
export type QuerySchema =
    // Data nodes (see utils.ts)
    | EventsNode // never queried directly
    | ActionsNode // old actions API endpoint
    | PersonsNode // old persons API endpoint
    | DataWarehouseNode
    | EventsQuery
    | ActorsQuery
    | GroupsQuery
    | InsightActorsQuery
    | InsightActorsQueryOptions
    | SessionsTimelineQuery
    | HogQuery
    | HogQLQuery
    | HogQLMetadata
    | HogQLAutocomplete
    | HogQLASTQuery
    | SessionAttributionExplorerQuery
    | RevenueExampleEventsQuery
    | RevenueExampleDataWarehouseTablesQuery
    | ErrorTrackingQuery
    | ExperimentFunnelsQuery
    | ExperimentTrendsQuery
    | ExperimentQuery
    | ExperimentExposureQuery

    // Web Analytics + Web Vitals
    | WebOverviewQuery
    | WebStatsTableQuery
    | WebExternalClicksTableQuery
    | WebGoalsQuery
    | WebVitalsQuery
    | WebVitalsPathBreakdownQuery
    | WebPageURLSearchQuery
    | WebAnalyticsExternalSummaryQuery

    // Revenue analytics
    | RevenueAnalyticsGrowthRateQuery
    | RevenueAnalyticsGrossRevenueQuery
    | RevenueAnalyticsOverviewQuery
    | RevenueAnalyticsRevenueQuery
    | RevenueAnalyticsTopCustomersQuery

    // Marketing analytics
    | MarketingAnalyticsTableQuery

    // Interface nodes
    | DataVisualizationNode
    | DataTableNode
    | SavedInsightNode
    | InsightVizNode

    // Classic insights
    | TrendsQuery
    | CalendarHeatmapQuery
    | FunnelsQuery
    | RetentionQuery
    | PathsQuery
    | StickinessQuery
    | LifecycleQuery
    | FunnelCorrelationQuery

    // Misc
    | DatabaseSchemaQuery
    | LogsQuery

    // AI
    | SuggestedQuestionsQuery
    | TeamTaxonomyQuery
    | EventTaxonomyQuery
    | ActorsPropertyTaxonomyQuery
    | TracesQuery
    | VectorSearchQuery

// Keep this, because QuerySchema itself will be collapsed as it is used in other models
export type QuerySchemaRoot = QuerySchema

// Dynamically make a union type out of all the types in all `response` fields in QuerySchema
type QueryResponseType<T> = T extends { response?: infer R } ? { response: R } : never
type QueryAllResponses = QueryResponseType<QuerySchema>
export type QueryResponseAlternative = QueryAllResponses['response']

/**
 * Node base class, everything else inherits from here.
 * @internal - no need to emit to schema.json.
 */
export interface Node<R extends Record<string, any> = Record<string, any>> {
    kind: NodeKind
    /** version of the node, used for schema migrations */
    version?: number
    /** @internal Don't use this property at runtime, it's here for typing. */
    response?: R
}

// Data nodes

export type AnyResponseType =
    | Record<string, any>
    | HogQueryResponse
    | HogQLQueryResponse
    | HogQLMetadataResponse
    | HogQLAutocompleteResponse
    | EventsNode['response']
    | EventsQueryResponse
    | ErrorTrackingQueryResponse
    | LogsQueryResponse
    | Partial<QueryBasedInsightModel>

/** Tags that will be added to the Query log comment  **/
export interface QueryLogTags {
    /** Scene where this query is shown in the UI. Use string, there's no need to churn the Schema when we add a new Scene **/
    scene?: string
    /** Product responsible for this query. Use string, there's no need to churn the Schema when we add a new product **/
    productKey?: string
}

/** @internal - no need to emit to schema.json. */
export interface DataNode<R extends Record<string, any> = Record<string, any>> extends Node<R> {
    /** Modifiers used when performing the query */
    modifiers?: HogQLQueryModifiers
    tags?: QueryLogTags
}

/** HogQL Query Options are automatically set per team. However, they can be overridden in the query. */
export interface HogQLQueryModifiers {
    personsOnEventsMode?:
        | 'disabled' // `disabled` is deprecated and set for removal - `person_id_override_properties_joined` is its faster functional equivalent
        | 'person_id_no_override_properties_on_events'
        | 'person_id_override_properties_on_events'
        | 'person_id_override_properties_joined'
    personsArgMaxVersion?: 'auto' | 'v1' | 'v2'
    inCohortVia?: 'auto' | 'leftjoin' | 'subquery' | 'leftjoin_conjoined'
    materializationMode?: 'auto' | 'legacy_null_as_string' | 'legacy_null_as_null' | 'disabled'
    optimizeJoinedFilters?: boolean
    dataWarehouseEventsModifiers?: DataWarehouseEventsModifier[]
    debug?: boolean
    s3TableUseInvalidColumns?: boolean
    personsJoinMode?: 'inner' | 'left'
    bounceRatePageViewMode?: 'count_pageviews' | 'uniq_urls' | 'uniq_page_screen_autocaptures'
    bounceRateDurationSeconds?: number
    sessionTableVersion?: 'auto' | 'v1' | 'v2'
    sessionsV2JoinMode?: 'string' | 'uuid'
    propertyGroupsMode?: 'enabled' | 'disabled' | 'optimized'
    useMaterializedViews?: boolean
    customChannelTypeRules?: CustomChannelRule[]
    usePresortedEventsTable?: boolean
    useWebAnalyticsPreAggregatedTables?: boolean
    formatCsvAllowDoubleQuotes?: boolean
    convertToProjectTimezone?: boolean
}

export interface DataWarehouseEventsModifier {
    table_name: string
    timestamp_field: string
    distinct_id_field: string
    id_field: string
}

export interface HogQLQueryResponse<T = any[]> extends AnalyticsQueryResponseBase<T> {
    /** Input query string */
    query?: string
    /** Executed ClickHouse query */
    clickhouse?: string
    /** Returned columns */
    columns?: any[]
    /** Types of returned columns */
    types?: any[]
    /** Query explanation output */
    explain?: string[]
    /** Query metadata output */
    metadata?: HogQLMetadataResponse
    hasMore?: boolean
    limit?: integer
    offset?: integer
}

export type CachedHogQLQueryResponse = CachedQueryResponse<HogQLQueryResponse>

/** Filters object that will be converted to a HogQL {filters} placeholder */
export interface HogQLFilters {
    properties?: AnyPropertyFilter[]
    dateRange?: DateRange
    filterTestAccounts?: boolean
}

export interface HogQLVariable {
    variableId: string
    code_name: string
    value?: any
    isNull?: boolean
}

export interface HogQLQuery extends DataNode<HogQLQueryResponse> {
    kind: NodeKind.HogQLQuery
    query: string
    filters?: HogQLFilters
    /** Variables to be substituted into the query */
    variables?: Record<string, HogQLVariable>
    /** Constant values that can be referenced with the {placeholder} syntax in the query */
    values?: Record<string, any>
    /** @deprecated use modifiers.debug instead */
    explain?: boolean
    /** Client provided name of the query */
    name?: string
}

export interface HogQLASTQuery extends Omit<HogQLQuery, 'query' | 'kind'> {
    kind: NodeKind.HogQLASTQuery
    query: Record<string, any>
}

export interface HogQueryResponse {
    results: any
    bytecode?: any[]
    coloredBytecode?: any[]
    stdout?: string
    query_status?: never
}

export interface HogQuery extends DataNode<HogQueryResponse> {
    kind: NodeKind.HogQuery
    code?: string
}

export interface RecordingsQueryResponse {
    results: SessionRecordingType[]
    has_next: boolean
}

export type RecordingOrder =
    | 'duration'
    | 'recording_duration'
    | 'inactive_seconds'
    | 'active_seconds'
    | 'start_time'
    | 'console_error_count'
    | 'click_count'
    | 'keypress_count'
    | 'mouse_activity_count'
    | 'activity_score'

export interface RecordingsQuery extends DataNode<RecordingsQueryResponse> {
    kind: NodeKind.RecordingsQuery
    /**
     * @default "-3d"
     * */
    date_from?: string | null
    date_to?: string | null
    events?: FilterType['events']
    actions?: FilterType['actions']
    properties?: AnyPropertyFilter[]
    console_log_filters?: LogEntryPropertyFilter[]
    having_predicates?: AnyPropertyFilter[] // duration and snapshot_source filters
    filter_test_accounts?: boolean
    /**
     * @default "AND"
     * */
    operand?: FilterLogicalOperator
    session_ids?: string[]
    person_uuid?: string
    distinct_ids?: string[]
    /**
     * @default "start_time"
     * */
    order?: RecordingOrder
    limit?: integer
    offset?: integer
    user_modified_filters?: Record<string, any>
}

export interface HogQLNotice {
    start?: integer
    end?: integer
    message: string
    fix?: string
}

export enum QueryIndexUsage {
    Undecisive = 'undecisive',
    No = 'no',
    Partial = 'partial',
    Yes = 'yes',
}

export interface HogQLMetadataResponse {
    query?: string
    isValid?: boolean
    isUsingIndices?: QueryIndexUsage
    errors: HogQLNotice[]
    warnings: HogQLNotice[]
    notices: HogQLNotice[]
    query_status?: never
    table_names?: string[]
}

export type AutocompleteCompletionItemKind =
    | 'Method'
    | 'Function'
    | 'Constructor'
    | 'Field'
    | 'Variable'
    | 'Class'
    | 'Struct'
    | 'Interface'
    | 'Module'
    | 'Property'
    | 'Event'
    | 'Operator'
    | 'Unit'
    | 'Value'
    | 'Constant'
    | 'Enum'
    | 'EnumMember'
    | 'Keyword'
    | 'Text'
    | 'Color'
    | 'File'
    | 'Reference'
    | 'Customcolor'
    | 'Folder'
    | 'TypeParameter'
    | 'User'
    | 'Issue'
    | 'Snippet'

export interface AutocompleteCompletionItem {
    /**
     * The label of this completion item. By default
     * this is also the text that is inserted when selecting
     * this completion.
     */
    label: string
    /**
     * A human-readable string that represents a doc-comment.
     */
    documentation?: string
    /**
     * A human-readable string with additional information
     * about this item, like type or symbol information.
     */
    detail?: string
    /**
     * A string or snippet that should be inserted in a document when selecting
     * this completion.
     */
    insertText: string
    /**
     * The kind of this completion item. Based on the kind
     * an icon is chosen by the editor.
     */
    kind: AutocompleteCompletionItemKind
}

export interface HogQLAutocompleteResponse {
    suggestions: AutocompleteCompletionItem[]
    /** Whether or not the suggestions returned are complete */
    incomplete_list: boolean
    /** Measured timings for different parts of the query generation process */
    timings?: QueryTiming[]
    query_status?: never
}

export enum HogLanguage {
    hog = 'hog',
    hogJson = 'hogJson',
    hogQL = 'hogQL',
    hogQLExpr = 'hogQLExpr',
    hogTemplate = 'hogTemplate',
}

export interface HogQLMetadata extends DataNode<HogQLMetadataResponse> {
    kind: NodeKind.HogQLMetadata
    /** Language to validate */
    language: HogLanguage
    /** Query to validate */
    query: string
    /** Query within which "expr" and "template" are validated. Defaults to "select * from events" */
    sourceQuery?: AnyDataNode
    /** Extra globals for the query */
    globals?: Record<string, any>
    /** Extra filters applied to query via {filters} */
    filters?: HogQLFilters
    /** Variables to be subsituted into the query */
    variables?: Record<string, HogQLVariable>
    /** Enable more verbose output, usually run from the /debug page */
    debug?: boolean
}

export interface HogQLAutocomplete extends DataNode<HogQLAutocompleteResponse> {
    kind: NodeKind.HogQLAutocomplete
    /** Language to validate */
    language: HogLanguage
    /** Query to validate */
    query: string
    /** Query in whose context to validate. */
    sourceQuery?: AnyDataNode
    /** Global values in scope */
    globals?: Record<string, any>
    /** Table to validate the expression against */
    filters?: HogQLFilters
    /**
     * Start position of the editor word
     */
    startPosition: integer
    /**
     * End position of the editor word
     */
    endPosition: integer
}

export type MathType =
    | BaseMathType
    | FunnelMathType
    | PropertyMathType
    | CountPerActorMathType
    | GroupMathType
    | HogQLMathType
    | ExperimentMetricMathType
    | CalendarHeatmapMathType

export interface EntityNode extends Node {
    name?: string
    custom_name?: string
    math?: MathType
    math_multiplier?: number
    math_property?: string
    math_property_type?: string
    math_property_revenue_currency?: RevenueCurrencyPropertyConfig
    math_hogql?: string
    math_group_type_index?: 0 | 1 | 2 | 3 | 4
    /** Properties configurable in the interface */
    properties?: AnyPropertyFilter[]
    /** Fixed properties in the query, can't be edited in the interface (e.g. scoping down by person) */
    fixedProperties?: AnyPropertyFilter[]
}

export interface EventsNode extends EntityNode {
    kind: NodeKind.EventsNode
    /** The event or `null` for all events. */
    event?: string | null
    limit?: integer
    /** Columns to order by */
    orderBy?: string[]
}

export interface DataWarehouseNode extends EntityNode {
    id: string
    kind: NodeKind.DataWarehouseNode
    id_field: string
    table_name: string
    timestamp_field: string
    distinct_id_field: string
    dw_source_type?: string
}

export interface ActionsNode extends EntityNode {
    kind: NodeKind.ActionsNode
    id: integer
}

export type AnyEntityNode = EventsNode | ActionsNode | DataWarehouseNode

export interface QueryTiming {
    /** Key. Shortened to 'k' to save on data. */
    k: string
    /** Time in seconds. Shortened to 't' to save on data. */
    t: number
}
export interface EventsQueryResponse extends AnalyticsQueryResponseBase<any[][]> {
    columns: any[]
    types: string[]
    hogql: string
    hasMore?: boolean
    limit?: integer
    offset?: integer
}

export type CachedEventsQueryResponse = CachedQueryResponse<EventsQueryResponse>

export interface EventsQueryPersonColumn {
    uuid: string
    created_at: string
    properties: {
        name?: string
        email?: string
    }
    distinct_id: string
}

export interface EventsQuery extends DataNode<EventsQueryResponse> {
    kind: NodeKind.EventsQuery
    /** source for querying events for insights */
    source?: InsightActorsQuery
    /** Return a limited set of data. Required. */
    select: HogQLExpression[]
    /** HogQL filters to apply on returned data */
    where?: HogQLExpression[]
    /** Properties configurable in the interface */
    properties?: AnyPropertyFilter[]
    /** Fixed properties in the query, can't be edited in the interface (e.g. scoping down by person) */
    fixedProperties?: AnyFilterLike[]
    /** Filter test accounts */
    filterTestAccounts?: boolean
    /** Limit to events matching this string */
    event?: string | null
    /**
     * Number of rows to return
     */
    limit?: integer
    /**
     * Number of rows to skip before returning rows
     */
    offset?: integer
    /**
     * Show events matching a given action
     */
    actionId?: integer
    /** Show events for a given person */
    personId?: string
    /** Only fetch events that happened before this timestamp */
    before?: string
    /** Only fetch events that happened after this timestamp */
    after?: string
    /** Columns to order by */
    orderBy?: string[]
}

/**
 * @deprecated Use `ActorsQuery` instead.
 */
export interface PersonsNode extends DataNode {
    kind: NodeKind.PersonsNode
    search?: string
    cohort?: integer
    distinctId?: string
    /** Properties configurable in the interface */
    properties?: AnyPropertyFilter[]
    /** Fixed properties in the query, can't be edited in the interface (e.g. scoping down by person) */
    fixedProperties?: AnyPropertyFilter[]
    limit?: integer
    offset?: integer
}

// Data table node

export type HasPropertiesNode = EventsNode | EventsQuery | PersonsNode

export interface DataTableNode
    extends Node<
            NonNullable<
                (
                    | EventsNode
                    | EventsQuery
                    | PersonsNode
                    | ActorsQuery
                    | GroupsQuery
                    | HogQLQuery
                    | WebOverviewQuery
                    | WebStatsTableQuery
                    | WebExternalClicksTableQuery
                    | WebGoalsQuery
                    | WebVitalsQuery
                    | WebVitalsPathBreakdownQuery
                    | SessionAttributionExplorerQuery
                    | RevenueAnalyticsGrowthRateQuery
                    | RevenueAnalyticsGrossRevenueQuery
                    | RevenueAnalyticsOverviewQuery
                    | RevenueAnalyticsRevenueQuery
                    | RevenueAnalyticsTopCustomersQuery
                    | RevenueExampleEventsQuery
                    | RevenueExampleDataWarehouseTablesQuery
                    | MarketingAnalyticsTableQuery
                    | ErrorTrackingQuery
                    | ExperimentFunnelsQuery
                    | ExperimentTrendsQuery
                    | TracesQuery
                )['response']
            >
        >,
        DataTableNodeViewProps {
    kind: NodeKind.DataTableNode
    /** Source of the events */
    source:
        | EventsNode
        | EventsQuery
        | PersonsNode
        | ActorsQuery
        | GroupsQuery
        | HogQLQuery
        | WebOverviewQuery
        | WebStatsTableQuery
        | WebExternalClicksTableQuery
        | WebGoalsQuery
        | WebVitalsQuery
        | WebVitalsPathBreakdownQuery
        | SessionAttributionExplorerQuery
        | RevenueAnalyticsGrowthRateQuery
        | RevenueAnalyticsGrossRevenueQuery
        | RevenueAnalyticsOverviewQuery
        | RevenueAnalyticsRevenueQuery
        | RevenueAnalyticsTopCustomersQuery
        | RevenueExampleEventsQuery
        | RevenueExampleDataWarehouseTablesQuery
        | MarketingAnalyticsTableQuery
        | ErrorTrackingQuery
        | ExperimentFunnelsQuery
        | ExperimentTrendsQuery
        | TracesQuery
    /** Columns shown in the table, unless the `source` provides them. */
    columns?: HogQLExpression[]
    /** Columns that aren't shown in the table, even if in columns or returned data */
    hiddenColumns?: HogQLExpression[]
}

export interface GoalLine {
    label: string
    value: number
    borderColor?: string
    displayLabel?: boolean
    displayIfCrossed?: boolean
}

export interface ChartAxis {
    column: string
    settings?: {
        formatting?: ChartSettingsFormatting
        display?: ChartSettingsDisplay
    }
}

export interface ChartSettingsFormatting {
    prefix?: string
    suffix?: string
    style?: 'none' | 'number' | 'percent'
    decimalPlaces?: number
}

export interface ChartSettingsDisplay {
    color?: string
    label?: string
    trendLine?: boolean
    yAxisPosition?: 'left' | 'right'
    displayType?: 'auto' | 'line' | 'bar'
}

export interface YAxisSettings {
    scale?: 'linear' | 'logarithmic'
    /** Whether the Y axis should start at zero */
    startAtZero?: boolean
}

export interface ChartSettings {
    xAxis?: ChartAxis
    yAxis?: ChartAxis[]
    goalLines?: GoalLine[]
    /** Deprecated: use `[left|right]YAxisSettings`. Whether the Y axis should start at zero */
    yAxisAtZero?: boolean
    leftYAxisSettings?: YAxisSettings
    rightYAxisSettings?: YAxisSettings
    /** Whether we fill the bars to 100% in stacked mode */
    stackBars100?: boolean
    seriesBreakdownColumn?: string | null
    showLegend?: boolean
    showTotalRow?: boolean
}

export interface ConditionalFormattingRule {
    id: string
    templateId: string
    columnName: string
    bytecode: any[]
    input: string
    color: string
    colorMode?: 'light' | 'dark'
}

export interface TableSettings {
    columns?: ChartAxis[]
    conditionalFormatting?: ConditionalFormattingRule[]
}

export interface DataVisualizationNode extends Node<never> {
    kind: NodeKind.DataVisualizationNode
    source: HogQLQuery
    display?: ChartDisplayType
    chartSettings?: ChartSettings
    tableSettings?: TableSettings
}

interface DataTableNodeViewProps {
    /** Show with most visual options enabled. Used in scenes. */ full?: boolean
    /** Include an event filter above the table (EventsNode only) */
    showEventFilter?: boolean
    /** Include a free text search field (PersonsNode only) */
    showSearch?: boolean
    /** Include a property filter above the table */
    showPropertyFilter?: boolean | TaxonomicFilterGroupType[]
    /** Show filter to exclude test accounts */
    showTestAccountFilters?: boolean
    /** Include a HogQL query editor above HogQL tables */
    showHogQLEditor?: boolean
    /** Show the kebab menu at the end of the row */
    showActions?: boolean
    /** Show date range selector */
    showDateRange?: boolean
    /** Show the export button */
    showExport?: boolean
    /** Show a reload button */
    showReload?: boolean
    /** Show the time it takes to run a query */
    showElapsedTime?: boolean
    /** Show a detailed query timing breakdown */
    showTimings?: boolean
    /** Show a button to configure the table's columns if possible */
    showColumnConfigurator?: boolean
    /** Show a button to configure and persist the table's default columns if possible */
    showPersistentColumnConfigurator?: boolean
    /** Shows a list of saved queries */
    showSavedQueries?: boolean
    /** Can expand row to show raw event data (default: true) */
    expandable?: boolean
    /** Link properties via the URL (default: false) */
    propertiesViaUrl?: boolean
    /** Can the user click on column headers to sort the table? (default: true) */
    allowSorting?: boolean
    /** Show a button to open the current query as a new insight. (default: true) */
    showOpenEditorButton?: boolean
    /** Show a results table */
    showResultsTable?: boolean
    /** Uses the embedded version of LemonTable */
    embedded?: boolean
    /** Context for the table, used by components like ColumnConfigurator */
    context?: {
        type: 'event_definition' | 'team_columns'
        eventDefinitionId?: string
    }
}

// Saved insight node

export interface SavedInsightNode extends Node<never>, InsightVizNodeViewProps, DataTableNodeViewProps {
    kind: NodeKind.SavedInsightNode
    shortId: InsightShortId
}

// Insight viz node

/** Chart specific rendering options.
 * Use ChartRenderingMetadata for non-serializable values, e.g. onClick handlers
 * @see ChartRenderingMetadata
 * **/
export interface VizSpecificOptions {
    [InsightType.RETENTION]?: {
        hideLineGraph?: boolean
        hideSizeColumn?: boolean
        useSmallLayout?: boolean
    }
    [ChartDisplayType.ActionsPie]?: {
        disableHoverOffset?: boolean
        hideAggregation?: boolean
    }
}

export interface InsightVizNode<T = InsightQueryNode> extends Node<never>, InsightVizNodeViewProps {
    kind: NodeKind.InsightVizNode
    source: T
}

interface InsightVizNodeViewProps {
    /** Show with most visual options enabled. Used in insight scene. */
    full?: boolean
    showHeader?: boolean
    showTable?: boolean
    showCorrelationTable?: boolean
    showLastComputation?: boolean
    showLastComputationRefresh?: boolean
    showFilters?: boolean
    showResults?: boolean
    /** Query is embedded inside another bordered component */
    embedded?: boolean
    suppressSessionAnalysisWarning?: boolean
    hidePersonsModal?: boolean
    hideTooltipOnScroll?: boolean
    vizSpecificOptions?: VizSpecificOptions
}

/** Base class for insight query nodes. Should not be used directly. */
export interface InsightsQueryBase<R extends AnalyticsQueryResponseBase<any>> extends Node<R> {
    /** Date range for the query */
    dateRange?: DateRange
    /**
     * Exclude internal and test users by applying the respective filters
     *
     * @default false
     */
    filterTestAccounts?: boolean
    /**
     * Property filters for all series
     *
     * @default []
     */
    properties?: AnyPropertyFilter[] | PropertyGroupFilter
    /**
     * Groups aggregation
     */
    aggregation_group_type_index?: integer | null
    /** Sampling rate */
    samplingFactor?: number | null
    /** Colors used in the insight's visualization */
    dataColorTheme?: number | null
    /** Modifiers used when performing the query */
    modifiers?: HogQLQueryModifiers
    /** Tags that will be added to the Query log comment */
    tags?: QueryLogTags
}

/** `TrendsFilterType` minus everything inherited from `FilterType` and `shown_as` */
export type TrendsFilterLegacy = Omit<TrendsFilterType, keyof FilterType | 'shown_as'>

export enum ResultCustomizationBy {
    Value = 'value',
    Position = 'position',
}

export type TrendsFormulaNode = {
    formula: string
    /** Optional user-defined name for the formula */
    custom_name?: string
}

export type TrendsFilter = {
    /** @default 1 */
    smoothingIntervals?: integer
    /** @deprecated Use formulaNodes instead. */
    formula?: TrendsFilterLegacy['formula']
    /** @deprecated Use formulaNodes instead. */
    formulas?: string[]
    /** List of formulas with optional custom names. Takes precedence over formula/formulas if set. */
    formulaNodes?: TrendsFormulaNode[]
    /** @default ActionsLineGraph */
    display?: TrendsFilterLegacy['display']
    /** @default false */
    showLegend?: TrendsFilterLegacy['show_legend']
    /** @default false */
    showAlertThresholdLines?: boolean
    breakdown_histogram_bin_count?: TrendsFilterLegacy['breakdown_histogram_bin_count'] // TODO: fully move into BreakdownFilter
    /** @default numeric */
    aggregationAxisFormat?: TrendsFilterLegacy['aggregation_axis_format']
    aggregationAxisPrefix?: TrendsFilterLegacy['aggregation_axis_prefix']
    aggregationAxisPostfix?: TrendsFilterLegacy['aggregation_axis_postfix']
    decimalPlaces?: TrendsFilterLegacy['decimal_places']
    minDecimalPlaces?: TrendsFilterLegacy['min_decimal_places']
    /** @default false */
    showValuesOnSeries?: TrendsFilterLegacy['show_values_on_series']
    showLabelsOnSeries?: TrendsFilterLegacy['show_labels_on_series']
    /** @default false */
    showPercentStackView?: TrendsFilterLegacy['show_percent_stack_view']
    yAxisScaleType?: TrendsFilterLegacy['y_axis_scale_type']
    /** @default false */
    showMultipleYAxes?: TrendsFilterLegacy['show_multiple_y_axes']
    hiddenLegendIndexes?: integer[]
    /**
     * Wether result datasets are associated by their values or by their order.
     * @default value
     **/
    resultCustomizationBy?: ResultCustomizationBy
    /** Customizations for the appearance of result datasets. */
    resultCustomizations?:
        | Record<string, ResultCustomizationByValue>
        | Record<numerical_key, ResultCustomizationByPosition>
    /** Goal Lines */
    goalLines?: GoalLine[]
}

export type CalendarHeatmapFilter = {
    // Reserved for future filter properties
    dummy?: string
}

export const TRENDS_FILTER_PROPERTIES = new Set<keyof TrendsFilter>([
    'smoothingIntervals',
    'formula',
    'display',
    'showLegend',
    'breakdown_histogram_bin_count',
    'aggregationAxisFormat',
    'aggregationAxisPrefix',
    'aggregationAxisPostfix',
    'decimalPlaces',
    'showValuesOnSeries',
    'showLabelsOnSeries',
    'showPercentStackView',
    'yAxisScaleType',
    'hiddenLegendIndexes',
])

export interface TrendsQueryResponse extends AnalyticsQueryResponseBase<Record<string, any>[]> {
    /** Wether more breakdown values are available. */
    hasMore?: boolean
}

export type CachedTrendsQueryResponse = CachedQueryResponse<TrendsQueryResponse>

export type ResultCustomizationBase = {
    color: DataColorToken
}

export interface ResultCustomizationByPosition extends ResultCustomizationBase {
    assignmentBy: ResultCustomizationBy.Position
}

export interface ResultCustomizationByValue extends ResultCustomizationBase {
    assignmentBy: ResultCustomizationBy.Value
}

export type ResultCustomization = ResultCustomizationByValue | ResultCustomizationByPosition

export interface TrendsQuery extends InsightsQueryBase<TrendsQueryResponse> {
    kind: NodeKind.TrendsQuery
    /**
     * Granularity of the response. Can be one of `hour`, `day`, `week` or `month`
     *
     * @default day
     */
    interval?: IntervalType
    /** Events and actions to include */
    series: AnyEntityNode[]
    /** Properties specific to the trends insight */
    trendsFilter?: TrendsFilter
    /** Breakdown of the events and actions */
    breakdownFilter?: BreakdownFilter
    /** Compare to date range */
    compareFilter?: CompareFilter
    /**  Whether we should be comparing against a specific conversion goal */
    conversionGoal?: WebAnalyticsConversionGoal | null
}

export interface CalendarHeatmapResponse extends AnalyticsQueryResponseBase<EventsHeatMapStructuredResult> {
    /** Wether more breakdown values are available. */
    hasMore?: boolean
}

export type CachedCalendarHeatmapQueryResponse = CachedQueryResponse<CalendarHeatmapResponse>

export interface CalendarHeatmapQuery extends InsightsQueryBase<CalendarHeatmapResponse> {
    kind: NodeKind.CalendarHeatmapQuery
    /**
     * Granularity of the response. Can be one of `hour`, `day`, `week` or `month`
     *
     * @default day
     */
    interval?: IntervalType
    /** Events and actions to include */
    series: AnyEntityNode[]
    /** Properties specific to the trends insight */
    calendarHeatmapFilter?: CalendarHeatmapFilter
    /**  Whether we should be comparing against a specific conversion goal */
    conversionGoal?: WebAnalyticsConversionGoal | null
}

export interface CompareFilter {
    /**
     * Whether to compare the current date range to a previous date range.
     * @default false
     */
    compare?: boolean

    /**
     * The date range to compare to. The value is a relative date. Examples of relative dates are: `-1y` for 1 year ago, `-14m` for 14 months ago, `-100w` for 100 weeks ago, `-14d` for 14 days ago, `-30h` for 30 hours ago.
     */
    compare_to?: string
}

/** `FunnelsFilterType` minus everything inherited from `FilterType` and persons modal related params */
export type FunnelsFilterLegacy = Omit<
    FunnelsFilterType,
    | keyof FilterType
    | 'funnel_step_breakdown'
    | 'funnel_correlation_person_entity'
    | 'funnel_correlation_person_converted'
    | 'entrance_period_start'
    | 'drop_off'
    | 'funnel_step'
    | 'funnel_custom_steps'
>

export interface FunnelExclusionSteps {
    funnelFromStep: integer
    funnelToStep: integer
}
export interface FunnelExclusionEventsNode extends EventsNode, FunnelExclusionSteps {}
export interface FunnelExclusionActionsNode extends ActionsNode, FunnelExclusionSteps {}
export type FunnelExclusion = FunnelExclusionEventsNode | FunnelExclusionActionsNode

export type FunnelsFilter = {
    /** @default [] */
    exclusions?: FunnelExclusion[]
    /** @default vertical */
    layout?: FunnelsFilterLegacy['layout']
    /** @asType integer */
    binCount?: FunnelsFilterLegacy['bin_count']
    /** @default first_touch */
    breakdownAttributionType?: FunnelsFilterLegacy['breakdown_attribution_type']
    breakdownAttributionValue?: integer
    funnelAggregateByHogQL?: FunnelsFilterLegacy['funnel_aggregate_by_hogql']
    /** To select the range of steps for trends & time to convert funnels, 0-indexed */
    funnelToStep?: integer
    funnelFromStep?: integer
    /** @default ordered */
    funnelOrderType?: FunnelsFilterLegacy['funnel_order_type']
    /** @default steps */
    funnelVizType?: FunnelsFilterLegacy['funnel_viz_type']
    /** @default 14 */
    funnelWindowInterval?: integer
    /** @default day */
    funnelWindowIntervalUnit?: FunnelsFilterLegacy['funnel_window_interval_unit']
    hiddenLegendBreakdowns?: string[]
    /** @default total */
    funnelStepReference?: FunnelsFilterLegacy['funnel_step_reference']
    useUdf?: boolean
    /** Customizations for the appearance of result datasets. */
    resultCustomizations?: Record<string, ResultCustomizationByValue>
}

export interface FunnelsQuery extends InsightsQueryBase<FunnelsQueryResponse> {
    kind: NodeKind.FunnelsQuery
    /** Granularity of the response. Can be one of `hour`, `day`, `week` or `month` */
    interval?: IntervalType
    /** Events and actions to include */
    series: AnyEntityNode[]
    /** Properties specific to the funnels insight */
    funnelsFilter?: FunnelsFilter
    /** Breakdown of the events and actions */
    breakdownFilter?: BreakdownFilter
}

/** @asType integer */
type BinNumber = number
export type FunnelStepsResults = Record<string, any>[]
export type FunnelStepsBreakdownResults = Record<string, any>[][]
export type FunnelTimeToConvertResults = {
    average_conversion_time: number | null
    bins: [BinNumber, BinNumber][]
}
export type FunnelTrendsResults = Record<string, any>[]
export interface FunnelsQueryResponse
    extends AnalyticsQueryResponseBase<
        FunnelStepsResults | FunnelStepsBreakdownResults | FunnelTimeToConvertResults | FunnelTrendsResults
    > {
    isUdf?: boolean
}

export type CachedFunnelsQueryResponse = CachedQueryResponse<FunnelsQueryResponse>

/** `RetentionFilterType` minus everything inherited from `FilterType` */
export type RetentionFilterLegacy = Omit<RetentionFilterType, keyof FilterType>

export type RetentionFilter = {
    retentionType?: RetentionFilterLegacy['retention_type']
    retentionReference?: RetentionFilterLegacy['retention_reference']
    /** @default 8 */
    totalIntervals?: integer
    returningEntity?: RetentionFilterLegacy['returning_entity']
    targetEntity?: RetentionFilterLegacy['target_entity']
    /** @default Day */
    period?: RetentionFilterLegacy['period']
    cumulative?: RetentionFilterLegacy['cumulative']

    //frontend only
    meanRetentionCalculation?: RetentionFilterLegacy['mean_retention_calculation']
    /** controls the display of the retention graph */
    display?: ChartDisplayType
    dashboardDisplay?: RetentionDashboardDisplayType
}

export interface RetentionValue {
    count: integer
    label?: string
}

export interface RetentionResult {
    values: RetentionValue[]
    label: string
    /** @format date-time */
    date: string
    /** Optional breakdown value for retention cohorts */
    breakdown_value?: string | number | null
}

export interface RetentionQueryResponse extends AnalyticsQueryResponseBase<RetentionResult[]> {}

export type CachedRetentionQueryResponse = CachedQueryResponse<RetentionQueryResponse>

export interface RetentionQuery extends InsightsQueryBase<RetentionQueryResponse> {
    kind: NodeKind.RetentionQuery
    /** Properties specific to the retention insight */
    retentionFilter: RetentionFilter
    /** Breakdown of the events and actions */
    breakdownFilter?: BreakdownFilter
}

export type PathsLink = {
    source: string
    target: string
    value: number
    average_conversion_time: number
}

export interface PathsQueryResponse extends AnalyticsQueryResponseBase<PathsLink[]> {}

export type CachedPathsQueryResponse = CachedQueryResponse<PathsQueryResponse>

/** `PathsFilterType` minus everything inherited from `FilterType` and persons modal related params */
export type PathsFilterLegacy = Omit<
    PathsFilterType,
    keyof FilterType | 'path_start_key' | 'path_end_key' | 'path_dropoff_key'
>

export type PathsFilter = {
    /** @default 50 */
    edgeLimit?: integer
    pathsHogQLExpression?: PathsFilterLegacy['paths_hogql_expression']
    includeEventTypes?: PathsFilterLegacy['include_event_types']
    startPoint?: PathsFilterLegacy['start_point']
    endPoint?: PathsFilterLegacy['end_point']
    pathGroupings?: PathsFilterLegacy['path_groupings']
    excludeEvents?: PathsFilterLegacy['exclude_events']
    /** @default 5 */
    stepLimit?: integer
    pathReplacements?: PathsFilterLegacy['path_replacements']
    localPathCleaningFilters?: PathsFilterLegacy['local_path_cleaning_filters'] | null
    minEdgeWeight?: PathsFilterLegacy['min_edge_weight']
    maxEdgeWeight?: PathsFilterLegacy['max_edge_weight']

    /** Relevant only within actors query */
    pathStartKey?: string
    /** Relevant only within actors query */
    pathEndKey?: string
    /** Relevant only within actors query */
    pathDropoffKey?: string
}

export type FunnelPathsFilter = {
    funnelPathType: PathsFilterLegacy['funnel_paths']
    funnelSource: FunnelsQuery
    funnelStep?: integer
}

export interface PathsQuery extends InsightsQueryBase<PathsQueryResponse> {
    kind: NodeKind.PathsQuery
    /** Properties specific to the paths insight */
    pathsFilter: PathsFilter
    /** Used for displaying paths in relation to funnel steps. */
    funnelPathsFilter?: FunnelPathsFilter
}

/** `StickinessFilterType` minus everything inherited from `FilterType` and persons modal related params  */
export type StickinessFilterLegacy = Omit<StickinessFilterType, keyof FilterType | 'stickiness_days' | 'shown_as'>

export type StickinessOperator =
    | PropertyOperator.GreaterThanOrEqual
    | PropertyOperator.LessThanOrEqual
    | PropertyOperator.Exact

export const StickinessComputationModes = {
    NonCumulative: 'non_cumulative',
    Cumulative: 'cumulative',
} as const

export type StickinessComputationMode = (typeof StickinessComputationModes)[keyof typeof StickinessComputationModes]

export type StickinessFilter = {
    display?: StickinessFilterLegacy['display']
    showLegend?: StickinessFilterLegacy['show_legend']
    showValuesOnSeries?: StickinessFilterLegacy['show_values_on_series']
    showMultipleYAxes?: StickinessFilterLegacy['show_multiple_y_axes']
    hiddenLegendIndexes?: integer[]
    stickinessCriteria?: {
        operator: StickinessOperator
        value: integer
    }
    computedAs?: StickinessComputationMode
}

export const STICKINESS_FILTER_PROPERTIES = new Set<keyof StickinessFilter>([
    'display',
    'showLegend',
    'showValuesOnSeries',
    'hiddenLegendIndexes',
])

export interface StickinessQueryResponse extends AnalyticsQueryResponseBase<Record<string, any>[]> {}

export type CachedStickinessQueryResponse = CachedQueryResponse<StickinessQueryResponse>

export interface StickinessQuery
    extends Omit<InsightsQueryBase<StickinessQueryResponse>, 'aggregation_group_type_index'> {
    kind: NodeKind.StickinessQuery
    /**
     * Granularity of the response. Can be one of `hour`, `day`, `week` or `month`
     * @default day
     */
    interval?: IntervalType
    /**
     * How many intervals comprise a period. Only used for cohorts, otherwise default 1.
     */
    intervalCount?: integer
    /** Events and actions to include */
    series: AnyEntityNode[]
    /** Properties specific to the stickiness insight */
    stickinessFilter?: StickinessFilter
    /** Compare to date range */
    compareFilter?: CompareFilter
}

/** `LifecycleFilterType` minus everything inherited from `FilterType` */
export type LifecycleFilterLegacy = Omit<LifecycleFilterType, keyof FilterType | 'shown_as'> & {
    /** Lifecycles that have been removed from display are not included in this array */
    toggledLifecycles?: LifecycleToggle[]
} // using everything except what it inherits from FilterType

export type LifecycleFilter = {
    showValuesOnSeries?: LifecycleFilterLegacy['show_values_on_series']
    toggledLifecycles?: LifecycleFilterLegacy['toggledLifecycles']
    /** @default false */
    showLegend?: LifecycleFilterLegacy['show_legend']
}

export type RefreshType =
    | 'async'
    | 'async_except_on_cache_miss'
    | 'blocking'
    | 'force_async'
    | 'force_blocking'
    | 'force_cache'
    | 'lazy_async'

export interface QueryRequest {
    /** Client provided query ID. Can be used to retrieve the status or cancel the query. */
    client_query_id?: string
    // Sync the `refresh` description here with the two instances in posthog/api/insight.py
    /**
     * Whether results should be calculated sync or async, and how much to rely on the cache:
     * - `'blocking'` - calculate synchronously (returning only when the query is done), UNLESS there are very fresh results in the cache
     * - `'async'` - kick off background calculation (returning immediately with a query status), UNLESS there are very fresh results in the cache
     * - `'lazy_async'` - kick off background calculation, UNLESS there are somewhat fresh results in the cache
     * - `'force_blocking'` - calculate synchronously, even if fresh results are already cached
     * - `'force_async'` - kick off background calculation, even if fresh results are already cached
     * - `'force_cache'` - return cached data or a cache miss; always completes immediately as it never calculates
     * Background calculation can be tracked using the `query_status` response field.
     * @default 'blocking'
     */
    refresh?: RefreshType
    /** @deprecated Use `refresh` instead. */
    async?: boolean
    /**
     * Submit a JSON string representing a query for PostHog data analysis,
     * for example a HogQL query.
     *
     * Example payload:
     *
     * ```
     *
     * {"query": {"kind": "HogQLQuery", "query": "select * from events limit 100"}}
     *
     * ```
     *
     * For more details on HogQL queries,
     * see the [PostHog HogQL documentation](/docs/hogql#api-access).
     */
    query: QuerySchema
    filters_override?: DashboardFilter
    variables_override?: Record<string, Record<string, any>>
}

/**
 * All analytics query responses must inherit from this.
 * @internal - no need to emit to schema.json.
 */
export interface AnalyticsQueryResponseBase<T> {
    results: T
    /** Measured timings for different parts of the query generation process */
    timings?: QueryTiming[]
    /** Generated HogQL query. */
    hogql?: string
    /** Query error. Returned only if 'explain' or `modifiers.debug` is true. Throws an error otherwise. */
    error?: string
    /** Modifiers used when performing the query */
    modifiers?: HogQLQueryModifiers
    /** Query status indicates whether next to the provided data, a query is still running. */
    query_status?: QueryStatus
}

interface CachedQueryResponseMixin {
    is_cached: boolean
    /**  @format date-time */
    last_refresh: string
    /**  @format date-time */
    next_allowed_client_refresh: string
    /**  @format date-time */
    cache_target_age?: string
    cache_key: string
    timezone: string
    /** Query status indicates whether next to the provided data, a query is still running. */
    query_status?: QueryStatus
    /** What triggered the calculation of the query, leave empty if user/immediate */
    calculation_trigger?: string
}

type CachedQueryResponse<T> = T & CachedQueryResponseMixin

export type GenericCachedQueryResponse = CachedQueryResponse<Record<string, any>>

export interface QueryStatusResponse {
    query_status: QueryStatus
}

/** @deprecated Only exported for use in test_query_runner.py! Don't use anywhere else. */
export interface TestBasicQueryResponse extends AnalyticsQueryResponseBase<any[]> {}
/** @deprecated Only exported for use in test_query_runner.py! Don't use anywhere else. */
export type TestCachedBasicQueryResponse = CachedQueryResponse<TestBasicQueryResponse>

export interface CacheMissResponse {
    cache_key: string | null
    query_status?: QueryStatus
}

export type ClickhouseQueryProgress = {
    bytes_read: integer
    rows_read: integer
    estimated_rows_total: integer
    time_elapsed: integer
    active_cpu_time: integer
}

export type QueryStatus = {
    id: string
    /**
     * ONLY async queries use QueryStatus.
     * @default true
     */
    query_async: true
    team_id: integer
    insight_id?: integer
    dashboard_id?: integer
    /**
     * If the query failed, this will be set to true.
     * More information can be found in the error_message field.
     * @default false
     */
    error: boolean
    /**
     * Whether the query is still running. Will be true if the query is complete, even if it errored.
     * Either result or error will be set.
     * @default false
     */
    complete: boolean
    /**  @default null */
    error_message: string | null
    results?: any
    /**
     * When was the query execution task picked up by a worker.
     * @format date-time
     */
    pickup_time?: string
    /**
     * When was query execution task enqueued.
     * @format date-time
     */
    start_time?: string
    /**
     * When did the query execution task finish (whether successfully or not).
     * @format date-time
     */
    end_time?: string
    /**  @format date-time */
    expiration_time?: string
    task_id?: string
    query_progress?: ClickhouseQueryProgress
    labels?: string[]
}

export interface LifecycleQueryResponse extends AnalyticsQueryResponseBase<Record<string, any>[]> {}

export type CachedLifecycleQueryResponse = CachedQueryResponse<LifecycleQueryResponse>

export interface LifecycleQuery extends InsightsQueryBase<LifecycleQueryResponse> {
    kind: NodeKind.LifecycleQuery
    /**
     * Granularity of the response. Can be one of `hour`, `day`, `week` or `month`
     * @default day
     */
    interval?: IntervalType
    /** Events and actions to include */
    series: AnyEntityNode[]
    /** Properties specific to the lifecycle insight */
    lifecycleFilter?: LifecycleFilter
}

export interface ActorsQueryResponse extends AnalyticsQueryResponseBase<any[][]> {
    columns: any[]
    types?: string[]
    hogql: string
    hasMore?: boolean
    limit: integer
    offset: integer
    missing_actors_count?: integer
}

export type CachedActorsQueryResponse = CachedQueryResponse<ActorsQueryResponse>

export interface ActorsQuery extends DataNode<ActorsQueryResponse> {
    kind: NodeKind.ActorsQuery
    source?: InsightActorsQuery | FunnelsActorsQuery | FunnelCorrelationActorsQuery | StickinessActorsQuery | HogQLQuery
    select?: HogQLExpression[]
    search?: string
    /** Currently only person filters supported. No filters for querying groups. See `filter_conditions()` in actor_strategies.py. */
    properties?: AnyPersonScopeFilter[] | PropertyGroupFilterValue
    /** Currently only person filters supported. No filters for querying groups. See `filter_conditions()` in actor_strategies.py. */
    fixedProperties?: AnyPersonScopeFilter[]
    orderBy?: string[]
    limit?: integer
    offset?: integer
}

export type CachedGroupsQueryResponse = CachedQueryResponse<GroupsQueryResponse>

export interface GroupsQueryResponse extends AnalyticsQueryResponseBase<any[][]> {
    kind: NodeKind.GroupsQuery
    columns: any[]
    types: string[]
    hogql: string
    hasMore?: boolean
    limit: integer
    offset: integer
}

export interface GroupsQuery extends DataNode<GroupsQueryResponse> {
    kind: NodeKind.GroupsQuery
    select?: HogQLExpression[]
    search?: string
    properties?: AnyGroupScopeFilter[]
    group_type_index: integer
    orderBy?: string[]
    limit?: integer
    offset?: integer
}

export interface TimelineEntry {
    /** Session ID. None means out-of-session events */
    sessionId?: string
    events: EventType[]
    /** Duration of the recording in seconds. */
    recording_duration_s?: number
}

export interface SessionsTimelineQueryResponse extends AnalyticsQueryResponseBase<TimelineEntry[]> {
    hasMore?: boolean
}

export type CachedSessionsTimelineQueryResponse = CachedQueryResponse<SessionsTimelineQueryResponse>

export interface SessionsTimelineQuery extends DataNode<SessionsTimelineQueryResponse> {
    kind: NodeKind.SessionsTimelineQuery
    /** Fetch sessions only for a given person */
    personId?: string
    /** Only fetch sessions that started after this timestamp (default: '-24h') */
    after?: string
    /** Only fetch sessions that started before this timestamp (default: '+5s') */
    before?: string
}
export type WebAnalyticsPropertyFilter = EventPropertyFilter | PersonPropertyFilter | SessionPropertyFilter
export type WebAnalyticsPropertyFilters = WebAnalyticsPropertyFilter[]
export type ActionConversionGoal = {
    actionId: integer
}
export type CustomEventConversionGoal = {
    customEventName: string
}
export type WebAnalyticsConversionGoal = ActionConversionGoal | CustomEventConversionGoal
export type WebAnalyticsOrderByDirection = 'ASC' | 'DESC'
export enum WebAnalyticsOrderByFields {
    Visitors = 'Visitors',
    Views = 'Views',
    Clicks = 'Clicks',
    BounceRate = 'BounceRate',
    AverageScrollPercentage = 'AverageScrollPercentage',
    ScrollGt80Percentage = 'ScrollGt80Percentage',
    TotalConversions = 'TotalConversions',
    UniqueConversions = 'UniqueConversions',
    ConversionRate = 'ConversionRate',
    ConvertingUsers = 'ConvertingUsers',
    RageClicks = 'RageClicks',
    DeadClicks = 'DeadClicks',
    Errors = 'Errors',
}
export type WebAnalyticsOrderBy = [WebAnalyticsOrderByFields, WebAnalyticsOrderByDirection]
interface WebAnalyticsQueryBase<R extends Record<string, any>> extends DataNode<R> {
    dateRange?: DateRange
    properties: WebAnalyticsPropertyFilters
    conversionGoal?: WebAnalyticsConversionGoal | null
    compareFilter?: CompareFilter
    doPathCleaning?: boolean
    sampling?: {
        enabled?: boolean
        forceSamplingRate?: SamplingRate
    }
    filterTestAccounts?: boolean
    includeRevenue?: boolean
    orderBy?: WebAnalyticsOrderBy
    /** @deprecated ignored, always treated as enabled **/
    useSessionsTable?: boolean
}

export interface WebOverviewQuery extends WebAnalyticsQueryBase<WebOverviewQueryResponse> {
    kind: NodeKind.WebOverviewQuery
}

export type WebOverviewItemKind = 'unit' | 'duration_s' | 'percentage' | 'currency'
export interface WebOverviewItem {
    key: string
    value?: number
    previous?: number
    kind: WebOverviewItemKind
    changeFromPreviousPct?: number
    isIncreaseBad?: boolean
    usedPreAggregatedTables?: boolean
}

export interface SamplingRate {
    numerator: number
    denominator?: number
}

export interface WebOverviewQueryResponse extends AnalyticsQueryResponseBase<WebOverviewItem[]> {
    samplingRate?: SamplingRate
    dateFrom?: string
    dateTo?: string
    usedPreAggregatedTables?: boolean
}

export type CachedWebOverviewQueryResponse = CachedQueryResponse<WebOverviewQueryResponse>

export enum WebStatsBreakdown {
    Page = 'Page',
    InitialPage = 'InitialPage',
    ExitPage = 'ExitPage', // not supported in the legacy version
    ExitClick = 'ExitClick',
    ScreenName = 'ScreenName',
    InitialChannelType = 'InitialChannelType',
    InitialReferringDomain = 'InitialReferringDomain',
    InitialUTMSource = 'InitialUTMSource',
    InitialUTMCampaign = 'InitialUTMCampaign',
    InitialUTMMedium = 'InitialUTMMedium',
    InitialUTMTerm = 'InitialUTMTerm',
    InitialUTMContent = 'InitialUTMContent',
    InitialUTMSourceMediumCampaign = 'InitialUTMSourceMediumCampaign',
    Browser = 'Browser',
    OS = 'OS',
    Viewport = 'Viewport',
    DeviceType = 'DeviceType',
    Country = 'Country',
    Region = 'Region',
    City = 'City',
    Timezone = 'Timezone',
    Language = 'Language',
    FrustrationMetrics = 'FrustrationMetrics',
}
export interface WebStatsTableQuery extends WebAnalyticsQueryBase<WebStatsTableQueryResponse> {
    kind: NodeKind.WebStatsTableQuery
    breakdownBy: WebStatsBreakdown
    includeScrollDepth?: boolean // automatically sets includeBounceRate to true
    includeBounceRate?: boolean
    limit?: integer
}
export interface WebStatsTableQueryResponse extends AnalyticsQueryResponseBase<unknown[]> {
    types?: unknown[]
    columns?: unknown[]
    hogql?: string
    samplingRate?: SamplingRate
    hasMore?: boolean
    limit?: integer
    offset?: integer
    usedPreAggregatedTables?: boolean
}
export type CachedWebStatsTableQueryResponse = CachedQueryResponse<WebStatsTableQueryResponse>

export interface WebExternalClicksTableQuery extends WebAnalyticsQueryBase<WebExternalClicksTableQueryResponse> {
    kind: NodeKind.WebExternalClicksTableQuery
    limit?: integer
    stripQueryParams?: boolean
}
export interface WebExternalClicksTableQueryResponse extends AnalyticsQueryResponseBase<unknown[]> {
    types?: unknown[]
    columns?: unknown[]
    hogql?: string
    samplingRate?: SamplingRate
    hasMore?: boolean
    limit?: integer
    offset?: integer
}
export type CachedWebExternalClicksTableQueryResponse = CachedQueryResponse<WebExternalClicksTableQueryResponse>

export interface WebGoalsQuery extends WebAnalyticsQueryBase<WebGoalsQueryResponse> {
    kind: NodeKind.WebGoalsQuery
    limit?: integer
}

export interface WebGoalsQueryResponse extends AnalyticsQueryResponseBase<unknown[]> {
    types?: unknown[]
    columns?: unknown[]
    hogql?: string
    samplingRate?: SamplingRate
    hasMore?: boolean
    limit?: integer
    offset?: integer
}
export type CachedWebGoalsQueryResponse = CachedQueryResponse<WebGoalsQueryResponse>

export type WebVitalsMetric = 'INP' | 'LCP' | 'CLS' | 'FCP'
export type WebVitalsPercentile = PropertyMathType.P75 | PropertyMathType.P90 | PropertyMathType.P99
export type WebVitalsMetricBand = 'good' | 'needs_improvements' | 'poor'

export interface WebVitalsQuery<T = InsightQueryNode> extends WebAnalyticsQueryBase<WebGoalsQueryResponse> {
    kind: NodeKind.WebVitalsQuery
    source: T
}

export interface WebVitalsItemAction {
    custom_name: WebVitalsMetric
    math: WebVitalsPercentile
}
export interface WebVitalsItem {
    data: number[]
    days: string[]
    action: WebVitalsItemAction
}

export type WebVitalsQueryResponse = AnalyticsQueryResponseBase<WebVitalsItem[]>
export type CachedWebVitalsQueryResponse = CachedQueryResponse<WebVitalsQueryResponse>

export interface WebVitalsPathBreakdownQuery extends WebAnalyticsQueryBase<WebVitalsPathBreakdownQueryResponse> {
    kind: NodeKind.WebVitalsPathBreakdownQuery
    percentile: WebVitalsPercentile
    metric: WebVitalsMetric

    // Threshold for this specific metric, these are stored in the frontend only
    // so let's send them back to the backend to be used in the query
    // This tuple represents a [good, poor] threshold, where values below good are good and values above poor are poor
    // Values in between the two values are the threshold for needs_improvements
    thresholds: [number, number]
}

export type WebVitalsPathBreakdownResultItem = { path: string; value: number }
export type WebVitalsPathBreakdownResult = Record<WebVitalsMetricBand, WebVitalsPathBreakdownResultItem[]>

// NOTE: The response is an array of results because pydantic requires it, but this will always have a single entry
// hence the tuple type rather than a single object.
export type WebVitalsPathBreakdownQueryResponse = AnalyticsQueryResponseBase<[WebVitalsPathBreakdownResult]>
export type CachedWebVitalsPathBreakdownQueryResponse = CachedQueryResponse<WebVitalsPathBreakdownQueryResponse>

export enum SessionAttributionGroupBy {
    ChannelType = 'ChannelType',
    Medium = 'Medium',
    Source = 'Source',
    Campaign = 'Campaign',
    AdIds = 'AdIds',
    ReferringDomain = 'ReferringDomain',
    InitialURL = 'InitialURL',
}
export interface SessionAttributionExplorerQuery extends DataNode<SessionAttributionExplorerQueryResponse> {
    kind: NodeKind.SessionAttributionExplorerQuery
    groupBy: SessionAttributionGroupBy[]
    filters?: {
        properties?: SessionPropertyFilter[]
        dateRange?: DateRange
    }
    limit?: integer
    offset?: integer
}

export interface SessionAttributionExplorerQueryResponse extends AnalyticsQueryResponseBase<unknown> {
    hasMore?: boolean
    limit?: integer
    offset?: integer
    types?: unknown[]
    columns?: unknown[]
}
export type CachedSessionAttributionExplorerQueryResponse = CachedQueryResponse<SessionAttributionExplorerQueryResponse>

export interface RevenueExampleEventsQuery extends DataNode<RevenueExampleEventsQueryResponse> {
    kind: NodeKind.RevenueExampleEventsQuery
    limit?: integer
    offset?: integer
}

export interface RevenueExampleEventsQueryResponse extends AnalyticsQueryResponseBase<unknown> {
    hasMore?: boolean
    limit?: integer
    offset?: integer
    types?: unknown[]
    columns?: unknown[]
}
export type CachedRevenueExampleEventsQueryResponse = CachedQueryResponse<RevenueExampleEventsQueryResponse>

export interface RevenueExampleDataWarehouseTablesQuery
    extends DataNode<RevenueExampleDataWarehouseTablesQueryResponse> {
    kind: NodeKind.RevenueExampleDataWarehouseTablesQuery
    limit?: integer
    offset?: integer
}

export interface RevenueExampleDataWarehouseTablesQueryResponse extends AnalyticsQueryResponseBase<unknown> {
    hasMore?: boolean
    limit?: integer
    offset?: integer
    types?: unknown[]
    columns?: unknown[]
}
export type CachedRevenueExampleDataWarehouseTablesQueryResponse =
    CachedQueryResponse<RevenueExampleDataWarehouseTablesQueryResponse>

/*
 * Revenue Analytics
 */
export type RevenueAnalyticsPropertyFilters = RevenueAnalyticsPropertyFilter[]
export interface RevenueAnalyticsBaseQuery<R extends Record<string, any>> extends DataNode<R> {
    dateRange?: DateRange
    properties: RevenueAnalyticsPropertyFilters
}

export enum RevenueAnalyticsGroupBy {
    COHORT = 'cohort',
    COUNTRY = 'country',
    COUPON = 'coupon',
    COUPON_ID = 'coupon_id',
    INITIAL_COUPON = 'initial_coupon',
    INITIAL_COUPON_ID = 'initial_coupon_id',
    PRODUCT = 'product',
}

export interface RevenueAnalyticsGrossRevenueQuery
    extends RevenueAnalyticsBaseQuery<RevenueAnalyticsGrossRevenueQueryResponse> {
    kind: NodeKind.RevenueAnalyticsGrossRevenueQuery
    groupBy: RevenueAnalyticsGroupBy[]
    interval: IntervalType
}

export interface RevenueAnalyticsGrossRevenueQueryResponse extends AnalyticsQueryResponseBase<unknown> {
    columns?: string[]
}
export type CachedRevenueAnalyticsGrossRevenueQueryResponse =
    CachedQueryResponse<RevenueAnalyticsGrossRevenueQueryResponse>

export interface RevenueAnalyticsOverviewQuery
    extends RevenueAnalyticsBaseQuery<RevenueAnalyticsOverviewQueryResponse> {
    kind: NodeKind.RevenueAnalyticsOverviewQuery
}

export type RevenueAnalyticsOverviewItemKey = 'revenue' | 'paying_customer_count' | 'avg_revenue_per_customer'
export interface RevenueAnalyticsOverviewItem {
    key: RevenueAnalyticsOverviewItemKey
    value: number
}

export interface RevenueAnalyticsOverviewQueryResponse
    extends AnalyticsQueryResponseBase<RevenueAnalyticsOverviewItem[]> {}
export type CachedRevenueAnalyticsOverviewQueryResponse = CachedQueryResponse<RevenueAnalyticsOverviewQueryResponse>

export interface RevenueAnalyticsRevenueQuery extends RevenueAnalyticsBaseQuery<RevenueAnalyticsRevenueQueryResponse> {
    kind: NodeKind.RevenueAnalyticsRevenueQuery
    groupBy: RevenueAnalyticsGroupBy[]
    interval: IntervalType
}

export interface RevenueAnalyticsRevenueQueryResponse
    extends AnalyticsQueryResponseBase<RevenueAnalyticsOverviewItem[]> {}
export type CachedRevenueAnalyticsRevenueQueryResponse = CachedQueryResponse<RevenueAnalyticsRevenueQueryResponse>

export interface RevenueAnalyticsGrowthRateQuery
    extends RevenueAnalyticsBaseQuery<RevenueAnalyticsGrowthRateQueryResponse> {
    kind: NodeKind.RevenueAnalyticsGrowthRateQuery
}

export interface RevenueAnalyticsGrowthRateQueryResponse extends AnalyticsQueryResponseBase<unknown> {
    columns?: string[]
}
export type CachedRevenueAnalyticsGrowthRateQueryResponse = CachedQueryResponse<RevenueAnalyticsGrowthRateQueryResponse>

export type RevenueAnalyticsTopCustomersGroupBy = 'month' | 'all'
export interface RevenueAnalyticsTopCustomersQuery
    extends RevenueAnalyticsBaseQuery<RevenueAnalyticsTopCustomersQueryResponse> {
    kind: NodeKind.RevenueAnalyticsTopCustomersQuery
    groupBy: RevenueAnalyticsTopCustomersGroupBy
}

export interface RevenueAnalyticsTopCustomersQueryResponse extends AnalyticsQueryResponseBase<unknown> {
    columns?: string[]
}
export type CachedRevenueAnalyticsTopCustomersQueryResponse =
    CachedQueryResponse<RevenueAnalyticsTopCustomersQueryResponse>

export interface ErrorTrackingQuery extends DataNode<ErrorTrackingQueryResponse> {
    kind: NodeKind.ErrorTrackingQuery
    issueId?: ErrorTrackingIssue['id']
    orderBy?: 'last_seen' | 'first_seen' | 'occurrences' | 'users' | 'sessions'
    orderDirection?: 'ASC' | 'DESC'
    dateRange: DateRange
    status?: ErrorTrackingIssue['status'] | 'all'
    assignee?: ErrorTrackingIssueAssignee | null
    filterGroup?: PropertyGroupFilter
    filterTestAccounts?: boolean
    searchQuery?: string
    volumeResolution: integer
    withAggregations?: boolean
    withFirstEvent?: boolean
    limit?: integer
    offset?: integer
}

export interface ErrorTrackingIssueAssignee {
    type: 'user_group' | 'user' | 'role'
    id: integer | string
}

export interface ErrorTrackingIssueAggregations {
    occurrences: number
    sessions: number
    users: number
    volumeRange: number[]
}

export interface ErrorTrackingRelationalIssue {
    id: string
    name: string | null
    description: string | null
    assignee: ErrorTrackingIssueAssignee | null
    status: 'archived' | 'active' | 'resolved' | 'pending_release' | 'suppressed'
    /**  @format date-time */
    first_seen: string
}

export type ErrorTrackingIssue = ErrorTrackingRelationalIssue & {
    /**  @format date-time */
    last_seen: string
    first_event?: {
        uuid: string
        timestamp: string
        properties: string
    }
    aggregations?: ErrorTrackingIssueAggregations
    library: string | null
}

export interface ErrorTrackingQueryResponse extends AnalyticsQueryResponseBase<ErrorTrackingIssue[]> {
    hasMore?: boolean
    limit?: integer
    offset?: integer
    columns?: string[]
}
export type CachedErrorTrackingQueryResponse = CachedQueryResponse<ErrorTrackingQueryResponse>

export type LogSeverityLevel = 'trace' | 'debug' | 'info' | 'warn' | 'error' | 'fatal'

export interface LogsQuery extends DataNode<LogsQueryResponse> {
    kind: NodeKind.LogsQuery
    dateRange: DateRange
    limit?: integer
    offset?: integer
    orderBy?: 'latest' | 'earliest'
    searchTerm?: string
    severityLevels: LogSeverityLevel[]
    filterGroup: PropertyGroupFilter
    serviceNames: string[]
}

export interface LogsQueryResponse extends AnalyticsQueryResponseBase<unknown> {
    hasMore?: boolean
    limit?: integer
    offset?: integer
    columns?: string[]
}
export type CachedLogsQueryResponse = CachedQueryResponse<LogsQueryResponse>

export interface LogMessage {
    uuid: string
    trace_id: string
    span_id: string
    body: string
    attributes: Record<string, any>
    /**  @format date-time */
    timestamp: string
    /**  @format date-time */
    observed_timestamp: string
    severity_text: LogSeverityLevel
    severity_number: number
    level: LogSeverityLevel
    resource: string
    instrumentation_scope: string
    event_name: string
}

export interface FileSystemCount {
    count: number
}

export interface FileSystemEntry {
    /** Unique UUID for tree entry */
    id: string
    /** Object's name and folder */
    path: string
    /** Type of object, used for icon, e.g. feature_flag, insight, etc */
    type?: string
    /** Object's ID or other unique reference */
    ref?: string
    /** Object's URL */
    href?: string
    /** Metadata */
    meta?: Record<string, any>
    /** Timestamp when file was added. Used to check persistence */
    created_at?: string
    /** Whether this is a shortcut or the actual item */
    shortcut?: boolean
    /** Used to indicate pending actions, frontend only */
    _loading?: boolean
    /** Tag for the product 'beta' / 'alpha' */
    tags?: ('alpha' | 'beta')[]
    /** Order of object in tree */
    visualOrder?: number
}

export type FileSystemIconType =
    | 'plug'
    | 'cohort'
    | 'insight'
    | 'definitions'
    | 'warning'
    | 'errorTracking'
    | 'ai'
    | 'cursor'
    | 'heatmap'
    | 'database'
    | 'folder'
    | 'handMoney'
    | 'live'
    | 'notification'
    | 'pieChart'
    | 'piggyBank'
    | 'sql'
    | 'insightFunnel'
    | 'insightTrends'
    | 'insightRetention'
    | 'insightUserPaths'
    | 'insightLifecycle'
    | 'insightStickiness'
    | 'insightHogQL'
    | 'insightCalendarHeatmap'
export interface FileSystemImport extends Omit<FileSystemEntry, 'id'> {
    id?: string
    iconType?: FileSystemIconType
    flag?: string
    /** Order of object in tree */
    visualOrder?: number
    /** Tag for the product 'beta' / 'alpha' */
    tags?: ('alpha' | 'beta')[]
    /** Protocol of the item, defaults to "project://" */
    protocol?: string
    /** Category label to place this under */
    category?: string
}

export interface PersistedFolder {
    id: string
    type: string
    protocol: string
    path: string
    created_at: string
    updated_at: string
}

export type InsightQueryNode =
    | TrendsQuery
    | FunnelsQuery
    | RetentionQuery
    | PathsQuery
    | StickinessQuery
    | LifecycleQuery
    | CalendarHeatmapQuery

export interface ExperimentVariantTrendsBaseStats {
    key: string
    count: number
    exposure: number
    absolute_exposure: number
}

export interface ExperimentVariantFunnelsBaseStats {
    key: string
    success_count: number
    failure_count: number
}

export enum ExperimentSignificanceCode {
    Significant = 'significant',
    NotEnoughExposure = 'not_enough_exposure',
    LowWinProbability = 'low_win_probability',
    HighLoss = 'high_loss',
    HighPValue = 'high_p_value',
}

export interface ExperimentTrendsQueryResponse {
    kind: NodeKind.ExperimentTrendsQuery
    insight: Record<string, any>[]
    count_query?: TrendsQuery
    exposure_query?: TrendsQuery
    variants: ExperimentVariantTrendsBaseStats[]
    probability: Record<string, number>
    significant: boolean
    significance_code: ExperimentSignificanceCode
    stats_version?: integer
    p_value: number
    credible_intervals: Record<string, [number, number]>
}

export type CachedExperimentTrendsQueryResponse = CachedQueryResponse<ExperimentTrendsQueryResponse>

export interface ExperimentFunnelsQueryResponse {
    kind: NodeKind.ExperimentFunnelsQuery
    insight: Record<string, any>[][]
    funnels_query?: FunnelsQuery
    variants: ExperimentVariantFunnelsBaseStats[]
    probability: Record<string, number>
    significant: boolean
    significance_code: ExperimentSignificanceCode
    expected_loss: number
    credible_intervals: Record<string, [number, number]>
    stats_version?: integer
}

export type CachedExperimentFunnelsQueryResponse = CachedQueryResponse<ExperimentFunnelsQueryResponse>

export interface ExperimentFunnelsQuery extends DataNode<ExperimentFunnelsQueryResponse> {
    kind: NodeKind.ExperimentFunnelsQuery
    name?: string
    experiment_id?: integer
    funnels_query: FunnelsQuery
}

export interface ExperimentTrendsQuery extends DataNode<ExperimentTrendsQueryResponse> {
    kind: NodeKind.ExperimentTrendsQuery
    name?: string
    experiment_id?: integer
    count_query: TrendsQuery
    // Defaults to $feature_flag_called if not specified
    // https://github.com/PostHog/posthog/blob/master/posthog/hogql_queries/experiments/experiment_trends_query_runner.py
    exposure_query?: TrendsQuery
}

export interface ExperimentExposureCriteria {
    filterTestAccounts?: boolean
    exposure_config?: ExperimentEventExposureConfig
    multiple_variant_handling?: 'exclude' | 'first_seen'
}

export interface ExperimentEventExposureConfig extends Node {
    kind: NodeKind.ExperimentEventExposureConfig
    event: string
    properties: AnyPropertyFilter[]
}

export const enum ExperimentMetricType {
    FUNNEL = 'funnel',
    MEAN = 'mean',
}

export interface ExperimentMetricBaseProperties extends Node {
    kind: NodeKind.ExperimentMetric
    name?: string
    conversion_window?: integer
    conversion_window_unit?: FunnelConversionWindowTimeUnit
}

export type ExperimentMetricOutlierHandling = {
    lower_bound_percentile?: number
    upper_bound_percentile?: number
}

export interface ExperimentDataWarehouseNode extends EntityNode {
    kind: NodeKind.ExperimentDataWarehouseNode
    table_name: string
    timestamp_field: string
    events_join_key: string
    data_warehouse_join_key: string
}

export type ExperimentMetricSource = EventsNode | ActionsNode | ExperimentDataWarehouseNode

export type ExperimentFunnelMetricStep = EventsNode | ActionsNode // ExperimentDataWarehouseNode is not supported yet

export type ExperimentMeanMetric = ExperimentMetricBaseProperties &
    ExperimentMetricOutlierHandling & {
        metric_type: ExperimentMetricType.MEAN
        source: ExperimentMetricSource
    }

export const isExperimentMeanMetric = (metric: ExperimentMetric): metric is ExperimentMeanMetric =>
    metric.metric_type === ExperimentMetricType.MEAN

export type ExperimentFunnelMetric = ExperimentMetricBaseProperties & {
    metric_type: ExperimentMetricType.FUNNEL
    series: ExperimentFunnelMetricStep[]
    funnel_order_type?: StepOrderValue
}

export const isExperimentFunnelMetric = (metric: ExperimentMetric): metric is ExperimentFunnelMetric =>
    metric.metric_type === ExperimentMetricType.FUNNEL

export type ExperimentMeanMetricTypeProps = Omit<ExperimentMeanMetric, keyof ExperimentMetricBaseProperties>
export type ExperimentFunnelMetricTypeProps = Omit<ExperimentFunnelMetric, keyof ExperimentMetricBaseProperties>
export type ExperimentMetricTypeProps = ExperimentMeanMetricTypeProps | ExperimentFunnelMetricTypeProps

export type ExperimentMetric = ExperimentMeanMetric | ExperimentFunnelMetric

export interface ExperimentQuery extends DataNode<ExperimentQueryResponse> {
    kind: NodeKind.ExperimentQuery
    metric: ExperimentMetric
    experiment_id?: integer
    name?: string
}

export interface ExperimentExposureQuery extends DataNode<ExperimentExposureQueryResponse> {
    kind: NodeKind.ExperimentExposureQuery
    experiment_id?: integer
    experiment_name: string
    exposure_criteria?: ExperimentExposureCriteria
    // Generic type as FeatureFlagBasicType is recursive and the schema:build breaks
    feature_flag: Record<string, any>
    start_date: string | null
    end_date: string | null
    holdout?: ExperimentHoldoutType
}

export interface ExperimentQueryResponse {
    // Legacy fields
    kind?: NodeKind.ExperimentQuery
    insight?: Record<string, any>[]
    metric?: ExperimentMetric
    variants?: ExperimentVariantTrendsBaseStats[] | ExperimentVariantFunnelsBaseStats[]
    probability?: Record<string, number>
    significant?: boolean
    significance_code?: ExperimentSignificanceCode
    stats_version?: integer
    p_value?: number
    credible_intervals?: Record<string, [number, number]>

    // New fields
    baseline?: ExperimentStatsBase
    variant_results?: ExperimentVariantResultFrequentist[] | ExperimentVariantResultBayesian[]
}

// Strongly typed variants of ExperimentQueryResponse for better type safety
export interface LegacyExperimentQueryResponse {
    kind: NodeKind.ExperimentQuery
    insight: Record<string, any>[]
    metric: ExperimentMetric
    variants: ExperimentVariantTrendsBaseStats[] | ExperimentVariantFunnelsBaseStats[]
    probability: Record<string, number>
    significant: boolean
    significance_code: ExperimentSignificanceCode
    stats_version?: integer
    p_value: number
    credible_intervals: Record<string, [number, number]>
}

export interface NewExperimentQueryResponse {
    baseline: ExperimentStatsBase
    variant_results: ExperimentVariantResultFrequentist[] | ExperimentVariantResultBayesian[]
}

export interface ExperimentStatsBase {
    key: string
    number_of_samples: integer
    sum: number
    sum_squares: number
}

export interface ExperimentVariantResultFrequentist extends ExperimentStatsBase {
    method: 'frequentist'
    significant: boolean
    p_value: number
    confidence_interval: [number, number]
}

export interface ExperimentVariantResultBayesian extends ExperimentStatsBase {
    method: 'bayesian'
    significant: boolean
    chance_to_win: number
    credible_interval: [number, number]
}

export interface ExperimentMetricResult {
    baseline: ExperimentStatsBase
    variants: ExperimentVariantResultFrequentist[] | ExperimentVariantResultBayesian[]
}

export interface ExperimentExposureTimeSeries {
    variant: string
    days: string[]
    exposure_counts: number[]
}

export interface ExperimentExposureQueryResponse {
    kind: NodeKind.ExperimentExposureQuery
    timeseries: ExperimentExposureTimeSeries[]
    total_exposures: Record<string, number>
    date_range: DateRange
}

export type CachedExperimentQueryResponse = CachedQueryResponse<ExperimentQueryResponse>
export type CachedLegacyExperimentQueryResponse = CachedQueryResponse<LegacyExperimentQueryResponse>
export type CachedNewExperimentQueryResponse = CachedQueryResponse<NewExperimentQueryResponse>

export type CachedExperimentExposureQueryResponse = CachedQueryResponse<ExperimentExposureQueryResponse>

/**
 * @discriminator kind
 */
export type InsightQuerySource = InsightQueryNode
export type InsightNodeKind = InsightQueryNode['kind']
export type InsightFilterProperty =
    | 'trendsFilter'
    | 'funnelsFilter'
    | 'retentionFilter'
    | 'pathsFilter'
    | 'stickinessFilter'
    | 'calendarHeatmapFilter'
    | 'lifecycleFilter'

export type InsightFilter =
    | TrendsFilter
    | FunnelsFilter
    | RetentionFilter
    | PathsFilter
    | StickinessFilter
    | LifecycleFilter
    | CalendarHeatmapFilter

export type Day = integer

export interface InsightActorsQueryBase extends DataNode<ActorsQueryResponse> {
    includeRecordings?: boolean
    modifiers?: HogQLQueryModifiers
}

export interface InsightActorsQuery<S extends InsightsQueryBase<AnalyticsQueryResponseBase<any>> = InsightQuerySource>
    extends InsightActorsQueryBase {
    kind: NodeKind.InsightActorsQuery
    source: S
    day?: string | Day
    status?: string
    /** An interval selected out of available intervals in source query. */
    interval?: integer
    series?: integer
    breakdown?: string | BreakdownValueInt | string[]
    compare?: 'current' | 'previous'
}

export interface StickinessActorsQuery extends InsightActorsQuery {
    operator?: StickinessOperator
}

export interface FunnelsActorsQuery extends InsightActorsQueryBase {
    kind: NodeKind.FunnelsActorsQuery
    source: FunnelsQuery
    /** Index of the step for which we want to get the timestamp for, per person.
     * Positive for converted persons, negative for dropped of persons. */
    funnelStep?: integer
    /** Custom step numbers to get persons for. This overrides `funnelStep`. Primarily for correlation use. */
    funnelCustomSteps?: integer[]
    /** The breakdown value for which to get persons for. This is an array for
     * person and event properties, a string for groups and an integer for cohorts. */
    funnelStepBreakdown?: BreakdownKeyType
    funnelTrendsDropOff?: boolean
    /** Used together with `funnelTrendsDropOff` for funnels time conversion date for the persons modal. */
    funnelTrendsEntrancePeriodStart?: string
}

export interface FunnelCorrelationActorsQuery extends InsightActorsQueryBase {
    kind: NodeKind.FunnelCorrelationActorsQuery
    source: FunnelCorrelationQuery
    funnelCorrelationPersonConverted?: boolean
    funnelCorrelationPersonEntity?: AnyEntityNode
    funnelCorrelationPropertyValues?: AnyPropertyFilter[]
}

export interface EventDefinition {
    event: string
    properties: Record<string, any>
    elements: any[]
}

export interface EventOddsRatioSerialized {
    event: EventDefinition
    success_count: integer
    failure_count: integer
    odds_ratio: number
    correlation_type: 'success' | 'failure'
}

export interface FunnelCorrelationResult {
    events: EventOddsRatioSerialized[]
    skewed: boolean
}

export interface FunnelCorrelationResponse extends AnalyticsQueryResponseBase<FunnelCorrelationResult> {
    columns?: any[]
    types?: any[]
    hasMore?: boolean
    limit?: integer
    offset?: integer
}
export type CachedFunnelCorrelationResponse = FunnelCorrelationResponse & CachedRetentionQueryResponse

export enum FunnelCorrelationResultsType {
    Events = 'events',
    Properties = 'properties',
    EventWithProperties = 'event_with_properties',
}

export interface FunnelCorrelationQuery extends Node<FunnelCorrelationResponse> {
    kind: NodeKind.FunnelCorrelationQuery
    source: FunnelsActorsQuery
    funnelCorrelationType: FunnelCorrelationResultsType

    /* Events */
    funnelCorrelationExcludeEventNames?: string[]

    /* Events with properties */
    funnelCorrelationEventNames?: string[]
    funnelCorrelationEventExcludePropertyNames?: string[]

    /* Properties */
    funnelCorrelationNames?: string[]
    funnelCorrelationExcludeNames?: string[]
}

/**  @format date-time */
export type DatetimeDay = string

export type BreakdownValueInt = integer
export interface BreakdownItem {
    label: string
    value: string | BreakdownValueInt
}
export interface MultipleBreakdownOptions {
    values: BreakdownItem[]
}

export interface InsightActorsQueryOptionsResponse {
    // eslint-disable-next-line @typescript-eslint/no-duplicate-type-constituents
    day?: { label: string; value: string | DatetimeDay | Day }[]
    status?: { label: string; value: string }[]
    interval?: {
        label: string
        /**
         * An interval selected out of available intervals in source query

         */
        value: integer
    }[]
    breakdown?: BreakdownItem[]
    breakdowns?: MultipleBreakdownOptions[]
    series?: {
        label: string
        value: integer
    }[]
    compare?: {
        label: string
        value: string
    }[]
}
export const insightActorsQueryOptionsResponseKeys: string[] = [
    'day',
    'status',
    'interval',
    'breakdown',
    'breakdowns',
    'series',
    'compare',
]

export type CachedInsightActorsQueryOptionsResponse = CachedQueryResponse<InsightActorsQueryOptionsResponse>

export interface InsightActorsQueryOptions extends Node<InsightActorsQueryOptionsResponse> {
    kind: NodeKind.InsightActorsQueryOptions
    source: InsightActorsQuery | FunnelsActorsQuery | FunnelCorrelationActorsQuery | StickinessActorsQuery
}

export interface DatabaseSchemaSchema {
    id: string
    name: string
    should_sync: boolean
    incremental: boolean
    status?: string
    last_synced_at?: string
}

export interface DatabaseSchemaSource {
    id: string
    status: string
    source_type: string
    prefix: string
    last_synced_at?: string
}

export interface DatabaseSchemaField {
    name: string
    hogql_value: string
    type: DatabaseSerializedFieldType
    schema_valid: boolean
    table?: string
    fields?: string[]
    chain?: (string | integer)[]
    id?: string
}

export interface DatabaseSchemaTableCommon {
    type: 'posthog' | 'data_warehouse' | 'view' | 'batch_export' | 'materialized_view' | 'managed_view'
    id: string
    name: string
    fields: Record<string, DatabaseSchemaField>
    row_count?: number
}

export interface DatabaseSchemaViewTable extends DatabaseSchemaTableCommon {
    type: 'view'
    query: HogQLQuery
}

export enum DatabaseSchemaManagedViewTableKind {
    REVENUE_ANALYTICS_CHARGE = 'revenue_analytics_charge',
    REVENUE_ANALYTICS_CUSTOMER = 'revenue_analytics_customer',
    REVENUE_ANALYTICS_INVOICE_ITEM = 'revenue_analytics_invoice_item',
    REVENUE_ANALYTICS_PRODUCT = 'revenue_analytics_product',
}

export interface DatabaseSchemaManagedViewTable extends DatabaseSchemaTableCommon {
    query: HogQLQuery
    type: 'managed_view'
    kind: DatabaseSchemaManagedViewTableKind
    source_id?: string
}

export interface DatabaseSchemaMaterializedViewTable extends DatabaseSchemaTableCommon {
    type: 'materialized_view'
    query: HogQLQuery
    last_run_at?: string
    status?: string
}

export interface DatabaseSchemaPostHogTable extends DatabaseSchemaTableCommon {
    type: 'posthog'
}

export interface DatabaseSchemaDataWarehouseTable extends DatabaseSchemaTableCommon {
    type: 'data_warehouse'
    format: string
    url_pattern: string
    schema?: DatabaseSchemaSchema
    source?: DatabaseSchemaSource
}

export interface DatabaseSchemaBatchExportTable extends DatabaseSchemaTableCommon {
    type: 'batch_export'
}

export type DatabaseSchemaTable =
    | DatabaseSchemaPostHogTable
    | DatabaseSchemaDataWarehouseTable
    | DatabaseSchemaViewTable
    | DatabaseSchemaManagedViewTable
    | DatabaseSchemaBatchExportTable
    | DatabaseSchemaMaterializedViewTable

export interface DatabaseSchemaQueryResponse {
    tables: Record<string, DatabaseSchemaTable>
}

export interface DatabaseSchemaQuery extends DataNode<DatabaseSchemaQueryResponse> {
    kind: NodeKind.DatabaseSchemaQuery
}

export type DatabaseSerializedFieldType =
    | 'integer'
    | 'float'
    | 'decimal'
    | 'string'
    | 'datetime'
    | 'date'
    | 'boolean'
    | 'array'
    | 'json'
    | 'lazy_table'
    | 'virtual_table'
    | 'field_traverser'
    | 'expression'
    | 'view'
    | 'materialized_view'
    | 'unknown'

export type HogQLExpression = string

// Various utility types below

export interface DateRange {
    date_from?: string | null
    date_to?: string | null
    /** Whether the date_from and date_to should be used verbatim. Disables
     * rounding to the start and end of period.
     * @default false
     * */
    explicitDate?: boolean | null
}

export type MultipleBreakdownType = Extract<
    BreakdownType,
    'person' | 'event' | 'event_metadata' | 'group' | 'session' | 'hogql'
>

export interface Breakdown {
    type?: MultipleBreakdownType | null
    property: string
    normalize_url?: boolean
    group_type_index?: integer | null
    histogram_bin_count?: integer // trends breakdown histogram bin
}

export interface BreakdownFilter {
    // TODO: unclutter
    /** @default event */
    breakdown_type?: BreakdownType | null
    breakdown_limit?: integer
    breakdown?: string | integer | (string | integer)[] | null
    breakdown_normalize_url?: boolean
    /**
     * @maxLength 3
     */
    breakdowns?: Breakdown[] // We want to limit maximum count of breakdowns avoiding overloading.
    breakdown_group_type_index?: integer | null
    breakdown_histogram_bin_count?: integer // trends breakdown histogram bin
    breakdown_hide_other_aggregation?: boolean | null // hides the "other" field for trends
}

// TODO: Rename to `DashboardFilters` for consistency with `HogQLFilters`
export interface DashboardFilter {
    date_from?: string | null
    date_to?: string | null
    properties?: AnyPropertyFilter[] | null
    breakdown_filter?: BreakdownFilter | null
}

export interface InsightsThresholdBounds {
    lower?: number
    upper?: number
}

export enum InsightThresholdType {
    ABSOLUTE = 'absolute',
    PERCENTAGE = 'percentage',
}

export interface InsightThreshold {
    type: InsightThresholdType
    bounds?: InsightsThresholdBounds
}

export enum AlertConditionType {
    ABSOLUTE_VALUE = 'absolute_value', // default alert, checks absolute value of current interval
    RELATIVE_INCREASE = 'relative_increase', // checks increase in value during current interval compared to previous interval
    RELATIVE_DECREASE = 'relative_decrease', // checks decrease in value during current interval compared to previous interval
}

export interface AlertCondition {
    // Conditions in addition to the separate threshold
    // TODO: Think about things like relative thresholds, rate of change, etc.
    type: AlertConditionType
}

export enum AlertState {
    FIRING = 'Firing',
    NOT_FIRING = 'Not firing',
    ERRORED = 'Errored',
    SNOOZED = 'Snoozed',
}

export enum AlertCalculationInterval {
    HOURLY = 'hourly',
    DAILY = 'daily',
    WEEKLY = 'weekly',
    MONTHLY = 'monthly',
}

export interface TrendsAlertConfig {
    type: 'TrendsAlertConfig'
    series_index: integer
    check_ongoing_interval?: boolean
}

export interface HogCompileResponse {
    bytecode: any[]
    locals: any[]
}

export interface SuggestedQuestionsQuery extends DataNode<SuggestedQuestionsQueryResponse> {
    kind: NodeKind.SuggestedQuestionsQuery
}

export interface SuggestedQuestionsQueryResponse {
    questions: string[]
}

export type CachedSuggestedQuestionsQueryResponse = CachedQueryResponse<SuggestedQuestionsQueryResponse>

export interface TeamTaxonomyItem {
    event: string
    count: integer
}

export type TeamTaxonomyResponse = TeamTaxonomyItem[]

export interface TeamTaxonomyQuery extends DataNode<TeamTaxonomyQueryResponse> {
    kind: NodeKind.TeamTaxonomyQuery
}

export type TeamTaxonomyQueryResponse = AnalyticsQueryResponseBase<TeamTaxonomyResponse>

export type CachedTeamTaxonomyQueryResponse = CachedQueryResponse<TeamTaxonomyQueryResponse>

export interface EventTaxonomyItem {
    property: string
    sample_values: string[]
    sample_count: integer
}

export type EventTaxonomyResponse = EventTaxonomyItem[]

export interface EventTaxonomyQuery extends DataNode<EventTaxonomyQueryResponse> {
    kind: NodeKind.EventTaxonomyQuery
    event?: string
    actionId?: integer
    properties?: string[]
    maxPropertyValues?: integer
}

export type EventTaxonomyQueryResponse = AnalyticsQueryResponseBase<EventTaxonomyResponse>

export type CachedEventTaxonomyQueryResponse = CachedQueryResponse<EventTaxonomyQueryResponse>

export interface ActorsPropertyTaxonomyResponse {
    // Values can be floats and integers. The comment below is to preserve the `integer` type.
    // eslint-disable-next-line @typescript-eslint/no-duplicate-type-constituents
    sample_values: (string | number | boolean | integer)[]
    sample_count: integer
}

export interface ActorsPropertyTaxonomyQuery extends DataNode<ActorsPropertyTaxonomyQueryResponse> {
    kind: NodeKind.ActorsPropertyTaxonomyQuery
    property: string
    group_type_index?: integer
    maxPropertyValues?: integer
}

export type ActorsPropertyTaxonomyQueryResponse = AnalyticsQueryResponseBase<ActorsPropertyTaxonomyResponse>

export type CachedActorsPropertyTaxonomyQueryResponse = CachedQueryResponse<ActorsPropertyTaxonomyQueryResponse>

export interface VectorSearchResponseItem {
    id: string
    distance: number
}

export type VectorSearchResponse = VectorSearchResponseItem[]

export interface VectorSearchQuery extends DataNode<VectorSearchQueryResponse> {
    kind: NodeKind.VectorSearchQuery
    embedding: number[]
    embeddingVersion?: number
}

export type VectorSearchQueryResponse = AnalyticsQueryResponseBase<VectorSearchResponse>

export type CachedVectorSearchQueryResponse = CachedQueryResponse<VectorSearchQueryResponse>

export enum CustomChannelField {
    UTMSource = 'utm_source',
    UTMMedium = 'utm_medium',
    UTMCampaign = 'utm_campaign',
    ReferringDomain = 'referring_domain',
    URL = 'url',
    Pathname = 'pathname',
    Hostname = 'hostname',
}

export enum CustomChannelOperator {
    Exact = 'exact',
    IsNot = 'is_not',
    IsSet = 'is_set',
    IsNotSet = 'is_not_set',
    IContains = 'icontains',
    NotIContains = 'not_icontains',
    Regex = 'regex',
    NotRegex = 'not_regex',
}

export interface CustomChannelCondition {
    key: CustomChannelField
    value?: string | string[]
    op: CustomChannelOperator
    id: string // the ID is only needed for the drag and drop, so only needs to be unique with one set of rules
}

export interface CustomChannelRule {
    items: CustomChannelCondition[]
    combiner: FilterLogicalOperator
    channel_type: string
    id: string // the ID is only needed for the drag and drop, so only needs to be unique with one set of rules
}

export enum DefaultChannelTypes {
    CrossNetwork = 'Cross Network',
    PaidSearch = 'Paid Search',
    PaidSocial = 'Paid Social',
    PaidVideo = 'Paid Video',
    PaidShopping = 'Paid Shopping',
    PaidUnknown = 'Paid Unknown',
    Direct = 'Direct',
    OrganicSearch = 'Organic Search',
    OrganicSocial = 'Organic Social',
    OrganicVideo = 'Organic Video',
    OrganicShopping = 'Organic Shopping',
    Push = 'Push',
    SMS = 'SMS',
    Audio = 'Audio',
    Email = 'Email',
    Referral = 'Referral',
    Affiliate = 'Affiliate',
    Unknown = 'Unknown',
}

export interface LLMTraceEvent {
    id: string
    event: string
    properties: Record<string, any>
    createdAt: string
}

// Snake-case here for the DataTable component.
export interface LLMTracePerson {
    uuid: string
    created_at: string
    properties: Record<string, any>
    distinct_id: string
}

export interface LLMTrace {
    id: string
    createdAt: string
    person: LLMTracePerson
    totalLatency?: number
    inputTokens?: number
    outputTokens?: number
    inputCost?: number
    outputCost?: number
    totalCost?: number
    inputState?: any
    outputState?: any
    traceName?: string
    events: LLMTraceEvent[]
}

export interface TracesQueryResponse extends AnalyticsQueryResponseBase<LLMTrace[]> {
    hasMore?: boolean
    limit?: integer
    offset?: integer
    columns?: string[]
}

export interface TracesQuery extends DataNode<TracesQueryResponse> {
    kind: NodeKind.TracesQuery
    traceId?: string
    dateRange?: DateRange
    limit?: integer
    offset?: integer
    filterTestAccounts?: boolean
    showColumnConfigurator?: boolean
    /** Properties configurable in the interface */
    properties?: AnyPropertyFilter[]
}

export type CachedTracesQueryResponse = CachedQueryResponse<TracesQueryResponse>

// NOTE: Keep in sync with posthog/models/exchange_rate/currencies.py
// to provide proper type safety for the baseCurrency field
export enum CurrencyCode {
    AED = 'AED',
    AFN = 'AFN',
    ALL = 'ALL',
    AMD = 'AMD',
    ANG = 'ANG',
    AOA = 'AOA',
    ARS = 'ARS',
    AUD = 'AUD',
    AWG = 'AWG',
    AZN = 'AZN',
    BAM = 'BAM',
    BBD = 'BBD',
    BDT = 'BDT',
    BGN = 'BGN',
    BHD = 'BHD',
    BIF = 'BIF',
    BMD = 'BMD',
    BND = 'BND',
    BOB = 'BOB',
    BRL = 'BRL',
    BSD = 'BSD',
    BTC = 'BTC',
    BTN = 'BTN',
    BWP = 'BWP',
    BYN = 'BYN',
    BZD = 'BZD',
    CAD = 'CAD',
    CDF = 'CDF',
    CHF = 'CHF',
    CLP = 'CLP',
    CNY = 'CNY',
    COP = 'COP',
    CRC = 'CRC',
    CVE = 'CVE',
    CZK = 'CZK',
    DJF = 'DJF',
    DKK = 'DKK',
    DOP = 'DOP',
    DZD = 'DZD',
    EGP = 'EGP',
    ERN = 'ERN',
    ETB = 'ETB',
    EUR = 'EUR',
    FJD = 'FJD',
    GBP = 'GBP',
    GEL = 'GEL',
    GHS = 'GHS',
    GIP = 'GIP',
    GMD = 'GMD',
    GNF = 'GNF',
    GTQ = 'GTQ',
    GYD = 'GYD',
    HKD = 'HKD',
    HNL = 'HNL',
    HRK = 'HRK',
    HTG = 'HTG',
    HUF = 'HUF',
    IDR = 'IDR',
    ILS = 'ILS',
    INR = 'INR',
    IQD = 'IQD',
    IRR = 'IRR',
    ISK = 'ISK',
    JMD = 'JMD',
    JOD = 'JOD',
    JPY = 'JPY',
    KES = 'KES',
    KGS = 'KGS',
    KHR = 'KHR',
    KMF = 'KMF',
    KRW = 'KRW',
    KWD = 'KWD',
    KYD = 'KYD',
    KZT = 'KZT',
    LAK = 'LAK',
    LBP = 'LBP',
    LKR = 'LKR',
    LRD = 'LRD',
    LTL = 'LTL',
    LVL = 'LVL',
    LSL = 'LSL',
    LYD = 'LYD',
    MAD = 'MAD',
    MDL = 'MDL',
    MGA = 'MGA',
    MKD = 'MKD',
    MMK = 'MMK',
    MNT = 'MNT',
    MOP = 'MOP',
    MRU = 'MRU',
    MTL = 'MTL',
    MUR = 'MUR',
    MVR = 'MVR',
    MWK = 'MWK',
    MXN = 'MXN',
    MYR = 'MYR',
    MZN = 'MZN',
    NAD = 'NAD',
    NGN = 'NGN',
    NIO = 'NIO',
    NOK = 'NOK',
    NPR = 'NPR',
    NZD = 'NZD',
    OMR = 'OMR',
    PAB = 'PAB',
    PEN = 'PEN',
    PGK = 'PGK',
    PHP = 'PHP',
    PKR = 'PKR',
    PLN = 'PLN',
    PYG = 'PYG',
    QAR = 'QAR',
    RON = 'RON',
    RSD = 'RSD',
    RUB = 'RUB',
    RWF = 'RWF',
    SAR = 'SAR',
    SBD = 'SBD',
    SCR = 'SCR',
    SDG = 'SDG',
    SEK = 'SEK',
    SGD = 'SGD',
    SRD = 'SRD',
    SSP = 'SSP',
    STN = 'STN',
    SYP = 'SYP',
    SZL = 'SZL',
    THB = 'THB',
    TJS = 'TJS',
    TMT = 'TMT',
    TND = 'TND',
    TOP = 'TOP',
    TRY = 'TRY',
    TTD = 'TTD',
    TWD = 'TWD',
    TZS = 'TZS',
    UAH = 'UAH',
    UGX = 'UGX',
    USD = 'USD',
    UYU = 'UYU',
    UZS = 'UZS',
    VES = 'VES',
    VND = 'VND',
    VUV = 'VUV',
    WST = 'WST',
    XAF = 'XAF',
    XCD = 'XCD',
    XOF = 'XOF',
    XPF = 'XPF',
    YER = 'YER',
    ZAR = 'ZAR',
    ZMW = 'ZMW',
}

export type RevenueCurrencyPropertyConfig = {
    property?: string
    static?: CurrencyCode
}

export interface RevenueAnalyticsEventItem {
    eventName: string
    revenueProperty: string

    /**
     * @default {"static": "USD"}
     */
    revenueCurrencyProperty: RevenueCurrencyPropertyConfig

    /**
     * If true, the revenue will be divided by the smallest unit of the currency.
     *
     * For example, in case this is set to true,
     * if the revenue is 1089 and the currency is USD, the revenue will be $10.89,
     * but if the currency is JPY, the revenue will be ¥1089.
     *
     * @default false
     */
    currencyAwareDecimal: boolean
}

export interface RevenueAnalyticsGoal {
    name: string
    due_date: string
    goal: number
}

export interface RevenueAnalyticsConfig {
    /**
     * @default []
     */
    events: RevenueAnalyticsEventItem[]

    /**
     * @default []
     */
    goals: RevenueAnalyticsGoal[]

    /**
     * @default false
     */
    filter_test_accounts: boolean
}

export interface PageURL {
    url: string
    count: number
}

export interface WebPageURLSearchQuery extends WebAnalyticsQueryBase<WebPageURLSearchQueryResponse> {
    kind: NodeKind.WebPageURLSearchQuery
    searchTerm?: string
    stripQueryParams?: boolean
    limit?: integer
}

export interface WebPageURLSearchQueryResponse extends AnalyticsQueryResponseBase<PageURL[]> {
    hasMore?: boolean
    limit?: integer
}

export type CachedWebPageURLSearchQueryResponse = CachedQueryResponse<WebPageURLSearchQueryResponse>

export type MarketingAnalyticsOrderBy = [number, 'ASC' | 'DESC']

export interface MarketingAnalyticsTableQuery
    extends Omit<WebAnalyticsQueryBase<MarketingAnalyticsTableQueryResponse>, 'orderBy'> {
    kind: NodeKind.MarketingAnalyticsTableQuery
    /** Return a limited set of data. Will use default columns if empty. */
    select?: HogQLExpression[]
    /** Columns to order by - similar to EventsQuery format */
    orderBy?: MarketingAnalyticsOrderBy[] | null
    /** Number of rows to return */
    limit?: integer
    /** Number of rows to skip before returning rows */
    offset?: integer
    /** Filter test accounts */
    filterTestAccounts?: boolean
    /** Dynamic conversion goal that can be set in the UI without saving */
<<<<<<< HEAD
    dynamicConversionGoal?: any | null // If I don't use `any` it will throw `Extra inputs are not permitted` error
=======
    dynamicConversionGoal?: ConversionGoalFilter | null
>>>>>>> 25fe5de5
}

export interface MarketingAnalyticsTableQueryResponse extends AnalyticsQueryResponseBase<unknown[]> {
    types?: unknown[]
    columns?: unknown[]
    hogql?: string
    samplingRate?: SamplingRate
    hasMore?: boolean
    limit?: integer
    offset?: integer
}

export type CachedMarketingAnalyticsTableQueryResponse = CachedQueryResponse<MarketingAnalyticsTableQueryResponse>

export interface WebAnalyticsExternalSummaryRequest {
    date_from: string
    date_to: string
    explicit_date?: boolean
}

export type ExternalQueryErrorCode = 'platform_access_required' | 'query_execution_failed'

export type ExternalQueryStatus = 'success' | 'error'

export interface ExternalQueryError {
    code: ExternalQueryErrorCode
    detail: string
}

export interface WebAnalyticsExternalSummaryQueryResponse {
    data: Record<string, any>
    status: ExternalQueryStatus
    error?: ExternalQueryError
}

export interface WebAnalyticsExternalSummaryQuery
    extends Pick<
        WebAnalyticsQueryBase<WebAnalyticsExternalSummaryQueryResponse>,
        'dateRange' | 'properties' | 'version'
    > {
    kind: NodeKind.WebAnalyticsExternalSummaryQuery
    dateRange: DateRange
    properties: WebAnalyticsPropertyFilters
    response?: WebAnalyticsExternalSummaryQueryResponse
}

export type HeatMapQuerySource = EventsNode

export interface EventsHeatMapDataResult {
    row: integer
    column: integer
    value: integer
}

export interface EventsHeatMapRowAggregationResult {
    row: integer
    value: integer
}

export interface EventsHeatMapColumnAggregationResult {
    column: integer
    value: integer
}

export interface EventsHeatMapStructuredResult {
    data: EventsHeatMapDataResult[]
    rowAggregations: EventsHeatMapRowAggregationResult[]
    columnAggregations: EventsHeatMapColumnAggregationResult[]
    allAggregations: integer
}

export type MarketingAnalyticsSchemaFieldTypes =
    | 'string'
    | 'integer'
    | 'number'
    | 'float'
    | 'datetime'
    | 'date'
    | 'boolean'

export type MarketingAnalyticsSchemaField = {
    type: MarketingAnalyticsSchemaFieldTypes[]
    required: boolean
}

export enum MarketingAnalyticsColumnsSchemaNames {
    Campaign = 'campaign',
    Clicks = 'clicks',
    Cost = 'cost',
    Currency = 'currency',
    Date = 'date',
    Impressions = 'impressions',
    Source = 'source',
}

export const MARKETING_ANALYTICS_SCHEMA: Record<MarketingAnalyticsColumnsSchemaNames, MarketingAnalyticsSchemaField> = {
    [MarketingAnalyticsColumnsSchemaNames.Date]: { type: ['datetime', 'date', 'string'], required: true }, // self managed sources dates are not converted to date type
    [MarketingAnalyticsColumnsSchemaNames.Source]: { type: ['string'], required: true },
    [MarketingAnalyticsColumnsSchemaNames.Campaign]: { type: ['string'], required: true },
    [MarketingAnalyticsColumnsSchemaNames.Cost]: { type: ['float', 'integer'], required: true },
    [MarketingAnalyticsColumnsSchemaNames.Clicks]: { type: ['integer', 'number', 'float'], required: false },
    [MarketingAnalyticsColumnsSchemaNames.Currency]: { type: ['string'], required: false },
    [MarketingAnalyticsColumnsSchemaNames.Impressions]: { type: ['integer', 'number', 'float'], required: false },
}

export type SourceMap = Record<MarketingAnalyticsColumnsSchemaNames, string | undefined>

export type SchemaMap = Record<ConversionGoalSchema, string | undefined>

export type ConversionGoalFilter = (EventsNode | ActionsNode | DataWarehouseNode) & {
    conversion_goal_id: string
    conversion_goal_name: string
    schema_map: SchemaMap
}

export interface MarketingAnalyticsConfig {
    sources_map?: Record<string, SourceMap>
    conversion_goals?: ConversionGoalFilter[]
}

export enum MarketingAnalyticsBaseColumns {
    Campaign = 'Campaign',
    Source = 'Source',
    TotalCost = 'Total Cost',
    TotalClicks = 'Total Clicks',
    TotalImpressions = 'Total Impressions',
    CostPerClick = 'Cost per Click',
    CTR = 'CTR',
}

export enum MarketingAnalyticsHelperForColumnNames {
    Goal = 'Goal',
    CostPer = 'Cost per',
}<|MERGE_RESOLUTION|>--- conflicted
+++ resolved
@@ -3231,11 +3231,7 @@
     /** Filter test accounts */
     filterTestAccounts?: boolean
     /** Dynamic conversion goal that can be set in the UI without saving */
-<<<<<<< HEAD
-    dynamicConversionGoal?: any | null // If I don't use `any` it will throw `Extra inputs are not permitted` error
-=======
     dynamicConversionGoal?: ConversionGoalFilter | null
->>>>>>> 25fe5de5
 }
 
 export interface MarketingAnalyticsTableQueryResponse extends AnalyticsQueryResponseBase<unknown[]> {
