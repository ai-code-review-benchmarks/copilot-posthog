--- conflicted
+++ resolved
@@ -60,17 +60,6 @@
             currentTeamId: getCurrentTeamId(),
             refresh,
         })
-<<<<<<< HEAD
-    } else if (isInsightVizNode(query)) {
-        return queryExportContext(query.source, methodOptions, refresh)
-=======
-    } else if (isLegacyQuery(query)) {
-        return legacyInsightQueryExportContext({
-            filters: query.filters,
-            currentTeamId: getCurrentTeamId(),
-            methodOptions,
-        })
->>>>>>> e23d4f56
     } else if (isTimeToSeeDataSessionsQuery(query)) {
         return {
             path: '/api/time_to_see_data/sessions',
@@ -140,13 +129,6 @@
                 refresh,
             })
             response = await resp.json()
-        } else if (isLegacyQuery(queryNode)) {
-            const [resp] = await legacyInsightQuery({
-                filters: queryNode.filters,
-                currentTeamId: getCurrentTeamId(),
-                methodOptions,
-            })
-            response = await resp.json()
         } else if (isTimeToSeeDataQuery(queryNode)) {
             response = await api.query(
                 {
@@ -164,32 +146,11 @@
                 logParams.clickhouse_sql = (response as HogQLQueryResponse)?.clickhouse
             }
         }
-<<<<<<< HEAD
-        const [response] = await legacyInsightQuery({
-            filters: params,
-            currentTeamId: getCurrentTeamId(),
-            methodOptions,
-            refresh,
-        })
-        return await response.json()
-    } else if (isTimeToSeeDataQuery(queryNode)) {
-        return await api.query(
-            {
-                ...queryNode,
-                teamId: queryNode.teamId ?? getCurrentTeamId(),
-                sessionId: queryNode.sessionId ?? currentSessionId(),
-                sessionStart: queryNode.sessionStart ?? now().subtract(1, 'day').toISOString(),
-                sessionEnd: queryNode.sessionEnd ?? now().toISOString(),
-            },
-            methodOptions
-        )
-=======
         posthog.capture('query completed', { query: queryNode, duration: performance.now() - startTime, ...logParams })
         return response
     } catch (e) {
         posthog.capture('query failed', { query: queryNode, duration: performance.now() - startTime, ...logParams })
         throw e
->>>>>>> e23d4f56
     }
 }
 
