import './Sidebar.scss'
import React, { useState } from 'react'
import { router } from 'kea-router'
import { Menu, Layout, Modal } from 'antd'
import {
    SmileOutlined,
    TeamOutlined,
    SendOutlined,
    UserOutlined,
    RiseOutlined,
<<<<<<< HEAD
=======
    AimOutlined,
>>>>>>> b5809139
    UsergroupAddOutlined,
    ContainerOutlined,
    LineChartOutlined,
    FundOutlined,
    FlagOutlined,
    ClockCircleOutlined,
    MessageOutlined,
    ProjectOutlined,
    SettingOutlined,
    LockOutlined,
    WalletOutlined,
    ApiOutlined,
    DatabaseOutlined,
    PlusOutlined,
} from '@ant-design/icons'
import { useActions, useValues } from 'kea'
import { Link } from 'lib/components/Link'
import { sceneLogic } from 'scenes/sceneLogic'
import { dashboardsModel } from '~/models/dashboardsModel'
import { triggerResizeAfterADelay } from 'lib/utils'
import { HogIcon } from 'lib/icons/HogIcon'
import { useEscapeKey } from 'lib/hooks/useEscapeKey'
import { ToolbarModal } from '~/layout/ToolbarModal/ToolbarModal'
import whiteLogo from 'public/posthog-logo-white.svg'
import { hot } from 'react-hot-loader/root'
import { featureFlagLogic } from 'lib/logic/featureFlagLogic'
import { CreateOrgInviteModalWithButton } from 'scenes/organization/Invites/CreateOrgInviteModal'

const itemStyle = { display: 'flex', alignItems: 'center' }

function Logo() {
    return (
        <div className="sidebar-logo">
            <img src={whiteLogo} style={{ maxHeight: '100%' }} />
        </div>
    )
}

// to show the right page in the sidebar
const sceneOverride = {
    action: 'actions',
    person: 'persons',
    dashboard: 'dashboards',
    featureFlags: 'experiments',
}

// to show the open submenu
const submenuOverride = {
    actions: 'events',
    sessions: 'events',
    cohorts: 'persons',
    projectSettings: 'settings',
    plugins: 'settings',
    organizationSettings: 'settings',
    organizationMembers: 'settings',
    organizationInvites: 'settings',
    billing: 'settings',
    instanceStatus: 'settings',
    instanceLicenses: 'settings',
}

export const Sidebar = hot(_Sidebar)
function _Sidebar({ user, sidebarCollapsed, setSidebarCollapsed }) {
    const [toolbarModalOpen, setToolbarModalOpen] = useState(false)
    const collapseSidebar = () => {
        if (!sidebarCollapsed && window.innerWidth <= 991) {
            setSidebarCollapsed(true)
        }
    }
    const { scene, loadingScene } = useValues(sceneLogic)
    const { location } = useValues(router)
    const { push } = useActions(router)
    const { dashboards, pinnedDashboards } = useValues(dashboardsModel)
    const { featureFlags } = useValues(featureFlagLogic)

    useEscapeKey(collapseSidebar, [sidebarCollapsed])

    const toolbarEnabled = user.toolbar_mode !== 'disabled'
    let activeScene = sceneOverride[loadingScene || scene] || loadingScene || scene
    const openSubmenu = submenuOverride[activeScene] || activeScene

    if (activeScene === 'dashboards') {
        const dashboardId = parseInt(location.pathname.split('/dashboard/')[1])
        const dashboard = dashboardId && dashboards.find((d) => d.id === dashboardId)
        if (dashboard && dashboard.pinned) {
            activeScene = `dashboard-${dashboardId}`
        }
    }

    return (
        <>
            <div
                className={`sidebar-responsive-overlay${!sidebarCollapsed ? ' open' : ''}`}
                onClick={collapseSidebar}
            />
            <Layout.Sider
                breakpoint="lg"
                collapsedWidth="0"
                collapsed={sidebarCollapsed}
                onCollapse={(sidebarCollapsed) => {
                    setSidebarCollapsed(sidebarCollapsed)
                    triggerResizeAfterADelay()
                }}
                style={{ backgroundColor: 'var(--bg-menu)' }}
            >
                <Menu
                    className="h-100"
                    theme="dark"
                    style={{ backgroundColor: 'var(--bg-menu)' }}
                    selectedKeys={[activeScene]}
                    openKeys={[openSubmenu]}
                    mode="inline"
                >
                    <Logo />
                    {toolbarEnabled && (
                        <Menu.Item
                            key="toolbar"
                            style={{ ...itemStyle, background: 'hsl(210, 10%, 11%)', fontWeight: 'bold' }}
                            onClick={() => setToolbarModalOpen(true)}
                            data-attr="menu-item-toolbar"
                        >
                            <div className="sidebar-toolbar-imitation">
                                <HogIcon />
                            </div>
                            <span className="sidebar-label">Launch Toolbar!</span>
                        </Menu.Item>
                    )}
                    {pinnedDashboards.map((dashboard, index) => (
                        <Menu.Item
                            key={`dashboard-${dashboard.id}`}
                            style={itemStyle}
                            data-attr={'pinned-dashboard-' + index}
                            title=""
                        >
                            <LineChartOutlined />
                            <span className="sidebar-label">{dashboard.name || 'Untitled'}</span>
                            <Link to={`/dashboard/${dashboard.id}`} onClick={collapseSidebar} />
                        </Menu.Item>
                    ))}

                    <Menu.Item key="dashboards" style={itemStyle} data-attr="menu-item-dashboards" title="">
                        <FundOutlined />
                        <span className="sidebar-label">Dashboards</span>
                        <Link to="/dashboard" onClick={collapseSidebar} />
                    </Menu.Item>

                    {pinnedDashboards.length > 0 ? <Menu.Divider /> : null}
                    <Menu.Item key="insights" style={itemStyle} data-attr="menu-item-insights" title="">
                        <RiseOutlined />
                        <span className="sidebar-label">{'Insights'}</span>
                        <Link to={'/insights?insight=TRENDS'} onClick={collapseSidebar} />
                    </Menu.Item>

<<<<<<< HEAD
                    <Menu.Item key="events" style={itemStyle} data-attr="menu-item-all-events">
                        <ContainerOutlined />
                        Events
                        <Link to={'/events'} onClick={collapseSidebar} />
                    </Menu.Item>

                    <Menu.Item key="sessions" style={itemStyle} data-attr="menu-item-sessions">
                        <ClockCircleOutlined />
                        <span className="sidebar-label">{'Sessions'}</span>
                        <Link to={'/sessions'} onClick={collapseSidebar} />
                    </Menu.Item>
=======
                    <Menu.SubMenu
                        key="events"
                        title={
                            <span style={itemStyle} data-attr="menu-item-events">
                                <ContainerOutlined />
                                <span className="sidebar-label">
                                    {!featureFlags['actions-ux-201012'] ? 'Events' : 'Events & Actions'}
                                </span>
                            </span>
                        }
                        onTitleClick={() => {
                            collapseSidebar()
                            location.pathname !== '/events' && push('/events')
                        }}
                    >
                        <Menu.Item key="events" style={itemStyle} data-attr="menu-item-all-events">
                            <ContainerOutlined />
                            {!featureFlags['actions-ux-201012'] ? 'All Events' : 'Raw Events'}
                            <Link to={'/events'} onClick={collapseSidebar} />
                        </Menu.Item>
                        <Menu.Item key="actions" style={itemStyle} data-attr="menu-item-actions">
                            <AimOutlined />
                            <span className="sidebar-label">{'Actions'}</span>
                            <Link to={'/actions'} onClick={collapseSidebar} />
                        </Menu.Item>
                        <Menu.Item key="sessions" style={itemStyle} data-attr="menu-item-sessions">
                            <ClockCircleOutlined />
                            <span className="sidebar-label">{'Sessions'}</span>
                            <Link to={'/sessions'} onClick={collapseSidebar} />
                        </Menu.Item>
                    </Menu.SubMenu>
>>>>>>> b5809139

                    <Menu.SubMenu
                        key="persons"
                        title={
                            <span style={itemStyle} data-attr="menu-item-people">
                                <UserOutlined />
                                <span className="sidebar-label">{'People'}</span>
                            </span>
                        }
                        onTitleClick={() => {
                            collapseSidebar()
                            location.pathname !== '/persons' && push('/persons')
                        }}
                    >
                        <Menu.Item key="persons" style={itemStyle} data-attr="menu-item-people-persons">
                            <UserOutlined />
                            <span className="sidebar-label">Persons</span>
                            <Link to={'/persons'} onClick={collapseSidebar} />
                        </Menu.Item>
                        <Menu.Item key="cohorts" style={itemStyle} data-attr="menu-item-people-cohorts">
                            <UsergroupAddOutlined />
                            <span className="sidebar-label">Cohorts</span>
                            <Link to={'/cohorts'} onClick={collapseSidebar} />
                        </Menu.Item>
                    </Menu.SubMenu>

                    <Menu.Item key="experiments" style={itemStyle} data-attr="menu-item-feature-flags">
                        <FlagOutlined />
                        <span className="sidebar-label">Feature Flags</span>
                        <Link to={'/feature_flags'} onClick={collapseSidebar} />
                    </Menu.Item>

                    <Menu.Item key="annotations" style={itemStyle} data-attr="menu-item-annotations">
                        <MessageOutlined />
                        <span className="sidebar-label">Annotations</span>
                        <Link to={'/annotations'} onClick={collapseSidebar} />
                    </Menu.Item>

                    <Menu.SubMenu
                        key="settings"
                        title={
                            <span style={itemStyle} data-attr="menu-item-project">
                                <ProjectOutlined />
                                <span className="sidebar-label">Settings</span>
                            </span>
                        }
                        onTitleClick={() => {
                            collapseSidebar()
                            location.pathname !== '/project/settings' && push('/project/settings')
                        }}
                    >
                        <Menu.Item key="projectSettings" style={itemStyle} data-attr="menu-item-project-settings">
                            <SettingOutlined />
                            <span className="sidebar-label">Project Settings</span>
                            <Link to={'/project/settings'} onClick={collapseSidebar} />
                        </Menu.Item>
                        {user.plugin_access.configure && (
                            <Menu.Item key="plugins" style={itemStyle} data-attr="menu-item-plugins">
                                <ApiOutlined />
                                <span className="sidebar-label">Project Plugins</span>
                                <Link to="/project/plugins" onClick={collapseSidebar} />
                            </Menu.Item>
                        )}

                        <Menu.Item
                            key="organizationMembers"
                            style={itemStyle}
                            data-attr="menu-item-organization-members"
                        >
                            <TeamOutlined />
                            <span className="sidebar-label">Team Members</span>
                            <Link to={'/organization/members'} onClick={collapseSidebar} />
                        </Menu.Item>
                        <Menu.Item
                            key="organizationInvites"
                            style={itemStyle}
                            data-attr="menu-item-organization-invites"
                        >
                            <SendOutlined />
                            <span className="sidebar-label">Invites</span>
                            <Link to={'/organization/invites'} onClick={collapseSidebar} />
                        </Menu.Item>

                        {featureFlags['billing-management-page'] && (
                            <Menu.Item key="billing" style={itemStyle} data-attr="menu-item-organization-billing">
                                <WalletOutlined />
                                <span className="sidebar-label">Billing</span>
                                <Link to="/organization/billing" onClick={collapseSidebar} />
                            </Menu.Item>
                        )}

                        {(!user.is_multi_tenancy || (user.is_multi_tenancy && user.is_staff)) && (
                            <Menu.Item key="instanceStatus" style={itemStyle} data-attr="menu-item-instance-status">
                                <DatabaseOutlined />
                                <span className="sidebar-label">System Status</span>
                                <Link to={'/instance/status'} onClick={collapseSidebar} />
                            </Menu.Item>
                        )}

                        {(!user.is_multi_tenancy || (user.is_multi_tenancy && user.is_staff)) && user.ee_available && (
                            <Menu.Item key="instanceLicenses" style={itemStyle} data-attr="menu-item-instance-licenses">
                                <LockOutlined />
                                <span className="sidebar-label">Licenses</span>
                                <Link to={'/instance/licenses'} onClick={collapseSidebar} />
                            </Menu.Item>
                        )}
                        <Menu.Item key="mySettings" style={itemStyle} data-attr="menu-item-my-settings">
                            <SmileOutlined />
                            <span className="sidebar-label">Me</span>
                            <Link to={'/me/settings'} onClick={collapseSidebar} />
                        </Menu.Item>
                    </Menu.SubMenu>
                    <Menu.Item key="inviteTeamMember" style={itemStyle} data-attr="menu-item-inviteTeam">
                        <PlusOutlined />
                        <CreateOrgInviteModalWithButton type="text" />
                    </Menu.Item>
                </Menu>

                <Modal
                    bodyStyle={{ padding: 0 }}
                    visible={toolbarModalOpen}
                    footer={null}
                    onCancel={() => setToolbarModalOpen(false)}
                >
                    <ToolbarModal />
                </Modal>
            </Layout.Sider>
        </>
    )
}<|MERGE_RESOLUTION|>--- conflicted
+++ resolved
@@ -8,10 +8,6 @@
     SendOutlined,
     UserOutlined,
     RiseOutlined,
-<<<<<<< HEAD
-=======
-    AimOutlined,
->>>>>>> b5809139
     UsergroupAddOutlined,
     ContainerOutlined,
     LineChartOutlined,
@@ -165,7 +161,6 @@
                         <Link to={'/insights?insight=TRENDS'} onClick={collapseSidebar} />
                     </Menu.Item>
 
-<<<<<<< HEAD
                     <Menu.Item key="events" style={itemStyle} data-attr="menu-item-all-events">
                         <ContainerOutlined />
                         Events
@@ -177,39 +172,6 @@
                         <span className="sidebar-label">{'Sessions'}</span>
                         <Link to={'/sessions'} onClick={collapseSidebar} />
                     </Menu.Item>
-=======
-                    <Menu.SubMenu
-                        key="events"
-                        title={
-                            <span style={itemStyle} data-attr="menu-item-events">
-                                <ContainerOutlined />
-                                <span className="sidebar-label">
-                                    {!featureFlags['actions-ux-201012'] ? 'Events' : 'Events & Actions'}
-                                </span>
-                            </span>
-                        }
-                        onTitleClick={() => {
-                            collapseSidebar()
-                            location.pathname !== '/events' && push('/events')
-                        }}
-                    >
-                        <Menu.Item key="events" style={itemStyle} data-attr="menu-item-all-events">
-                            <ContainerOutlined />
-                            {!featureFlags['actions-ux-201012'] ? 'All Events' : 'Raw Events'}
-                            <Link to={'/events'} onClick={collapseSidebar} />
-                        </Menu.Item>
-                        <Menu.Item key="actions" style={itemStyle} data-attr="menu-item-actions">
-                            <AimOutlined />
-                            <span className="sidebar-label">{'Actions'}</span>
-                            <Link to={'/actions'} onClick={collapseSidebar} />
-                        </Menu.Item>
-                        <Menu.Item key="sessions" style={itemStyle} data-attr="menu-item-sessions">
-                            <ClockCircleOutlined />
-                            <span className="sidebar-label">{'Sessions'}</span>
-                            <Link to={'/sessions'} onClick={collapseSidebar} />
-                        </Menu.Item>
-                    </Menu.SubMenu>
->>>>>>> b5809139
 
                     <Menu.SubMenu
                         key="persons"
