--- conflicted
+++ resolved
@@ -78,11 +78,7 @@
         background: var(--accent-3000);
 
         .LemonButton__chrome {
-<<<<<<< HEAD
-            --lemon-button-horizontal-padding: 0.25rem !important;
-=======
             --lemon-button-padding-horizontal: 0.25rem !important;
->>>>>>> 0ad4564e
         }
 
         ul {
