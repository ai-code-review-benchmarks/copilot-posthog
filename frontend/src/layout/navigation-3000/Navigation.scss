@import '../../styles/vars';

.Navigation3000 {
    --breadcrumbs-height-full: 3.75rem;
<<<<<<< HEAD
    --breadcrumbs-height-compact: 2.75rem;
    --scene-padding: 1rem;
=======
    --breadcrumbs-height-compact: 2.75rem; // Sync with BREADCRUMBS_HEIGHT_COMPACT
    --scene-padding-y: 1rem;
    --scene-padding-x: 1rem;
>>>>>>> ba844545

    display: flex;
    width: 100%;
    height: 100vh;
    overflow: hidden;
    background: var(--bg-3000);

    > main {
        flex: 1;
        min-width: 0;
        overflow: auto;
    }

    .BridgePage {
        height: 100%;
        overflow: visible;
        background: none;
    }

    @media screen and (max-width: $lg) {
        --scene-padding: 0.5rem;
    }
}

.Navigation3000__scene {
    // `relative` is for positioning of the scene-level spinner
    position: relative;
    min-height: calc(100vh - var(--breadcrumbs-height-full) - var(--scene-padding) * 2);
    margin: var(--scene-padding);

    &.Navigation3000__scene--raw {
        --scene-padding: 0px;

        display: flex;
        flex-direction: column;
    }
}

// Navbar

.Navbar3000 {
    position: relative;
    display: flex;
    flex-direction: column;
    border-right-width: 1px;

    // This terrible hack makes it so that the .Navbar3000__overlay background is rendered also _underneath_ .Navbar3000
    // Otherwise when hiding the mobile navbar, there's a flash of un-dimmed area below the navbar as it slides out
    opacity: 0.99999;
    transition: transform 100ms ease-out;

    .Navigation3000--mobile & {
        position: fixed;
        top: 0;
        bottom: 0;
        left: 0;
        z-index: var(--z-lemon-sidebar);
    }

    &.Navbar3000--hidden {
        transform: translateX(-100%);
    }

    .Navbar3000__content {
        z-index: var(--z-main-nav);
        display: flex;
        flex: 1;
        flex-direction: column;
        justify-content: space-between;
        padding: 0 0.375rem;
        overflow-y: auto;
        background: var(--accent-3000);

        .LemonButton {
            .LemonButton__chrome {
                padding: 0.25rem !important;
                font-size: 0.8125rem;
            }
        }

        ul {
            padding: 0.5rem 0;
        }

        ul + ul {
            border-top-width: 1px;
        }

        li + li {
            margin-top: -1px;
        }
    }
}

.Navbar3000__overlay {
    position: fixed;
    z-index: var(--z-mobile-nav-overlay);
    width: 100%;
    height: 100%;
    background-color: var(--modal-backdrop-color);
    backdrop-filter: blur(var(--modal-backdrop-blur));
    opacity: 1;
    transition: background-color 100ms ease-out, backdrop-filter 100ms ease-out;

    &.Navbar3000--hidden {
        pointer-events: none;
        background-color: transparent;
        backdrop-filter: blur(0);
    }
}

.NavbarButton {
    position: relative;

    .LemonButton__icon {
        transition: color 100ms ease, transform 100ms ease;
    }

    &.NavbarButton--here {
        &::after {
            position: absolute;
            right: 0;
            bottom: 0.25rem;
            left: 0;
            font-size: 1.25rem;
            line-height: 0.5625rem;
            color: var(--default);
            text-align: center;
            content: '•';
        }

        .LemonButton__icon {
            color: var(--default);
            transform: translateY(-0.25rem);
        }
    }
}

// Sidebar

.Sidebar3000 {
    --sidebar-slider-padding: 0.125rem;
    --sidebar-horizontal-padding: 0.5rem;
    --sidebar-row-height: 2rem;
    --sidebar-background: var(--bg-3000);

    position: relative;
    box-sizing: content-box;
    flex: 0 0 var(--sidebar-width);

    // This border is just for sizing, the visible border is on the content and slider
    // Hidden when the sidebar is closed
    border-right: min(1px, var(--sidebar-width)) solid transparent;

    [theme='dark'] & {
        --sidebar-background: var(--accent-3000);
    }

    &.Sidebar3000--resizing {
        will-change: flex-basis;
    }

    h3,
    h4,
    h5 {
        margin: 0;
        overflow: hidden;
        line-height: inherit;
        color: var(--default);
        text-overflow: ellipsis;
    }

    h3 {
        font-size: 0.75rem;
        font-weight: 600;
        line-height: 2rem;
    }

    h4 {
        flex-grow: 1;
        font-size: 0.6875rem;
        font-weight: 600;
        line-height: 1.75rem;
    }

    h5 {
        font-size: 0.75rem;
        font-weight: 400;
        text-transform: none;
        letter-spacing: normal;
    }

    b {
        font-weight: 700;
    }

    .LemonInput--type-search {
        max-width: none;
        border-color: transparent; // Only show border on focus here
        border-radius: 0;
        transition: none;
    }
}

.Sidebar3000__content {
    position: fixed;
    top: 0;
    box-sizing: content-box;
    display: flex;
    flex-direction: column;
    align-items: stretch;
    width: var(--sidebar-width);
    height: 100vh;
    overflow: hidden;
    font-size: 0.6875rem;
    white-space: nowrap;
    background: var(--sidebar-background);

    // Extend the border into viewport overscroll
    border-right: min(1px, var(--sidebar-width)) solid var(--border);

    .Sidebar3000--resizing & {
        will-change: width;
    }

    > div:not(:first-child) {
        border-top-width: 1px;
    }
}

.Sidebar3000__lists {
    position: relative; // For SpinnerOverlay
    display: flex;
    flex-direction: column;
    flex-grow: 1;
    align-items: stretch;
    overflow: hidden auto;
}

.Sidebar3000__hint {
    z-index: 1;
    display: flex;
    flex: 0 0 var(--sidebar-row-height);
    align-items: center;
    justify-content: space-between;
    padding: 0 var(--sidebar-horizontal-padding);
    font-weight: 500;
    user-select: none;
    background: var(--bg-3000);
    border-top-width: 1px;
}

.Sidebar3000__slider {
    position: absolute;
    top: 0;
    right: calc(
        -1 * var(--sidebar-slider-padding) - min(1px, var(--sidebar-width))
    ); // Center around the original sidebar border

    bottom: 0;
    z-index: var(
        --z-notifications-popover
    ); // A bit above navbar for a nicer slider experience when the sidebar is closed

    width: calc(2 * var(--sidebar-slider-padding) + 1px); // The interactive area is enlarged for easier interaction
    cursor: col-resize;
    user-select: none; // Fixes inadvertent selection of scene text when resizing
    &::before,
    &::after {
        position: absolute;
        top: 0;
        bottom: 0;
        left: var(--sidebar-slider-padding);
        width: 1px;
        pointer-events: none;
        content: '';
    }

    &::before {
        background: var(--border);
        transition: 100ms ease transform;
    }

    &::after {
        background: var(--text-3000);
        opacity: 0;
        transition: 100ms ease transform;
    }

    &:hover::after,
    .Sidebar3000--resizing &::after {
        opacity: 0.25;
    }

    .Sidebar3000--resizing &::before,
    .Sidebar3000--resizing &::after {
        transform: scaleX(3);
    }

    .Sidebar3000[aria-hidden='true'] & {
        cursor: e-resize;
    }
}

.Sidebar3000__header {
    display: flex;
    flex: 0 0 var(--sidebar-row-height);
    gap: 0.25rem;
    align-items: center;
    padding: 0 var(--sidebar-horizontal-padding);
}

// Accordion

.Accordion {
    --accordion-arrow-size: 1rem;
    --accordion-row-height: 1.75rem;
    --accordion-inset-expandable: 1.25rem;
    --accordion-header-background: var(--accent-3000);
    --accordion-inset: 0rem;

    display: flex;
    flex-basis: 0;
    flex-direction: column;
    flex-shrink: 0;
    min-height: var(--accordion-row-height);

    [theme='dark'] & {
        --accordion-header-background: var(--bg-3000);
    }

    &[aria-expanded] {
        // This means: if accordion is expandable
        --accordion-inset: var(--accordion-inset-expandable);
    }

    &:not([aria-expanded='false']) {
        flex-grow: 1;

        &:not(:last-child) {
            border-bottom-width: 1px;
        }
    }
}

.Accordion[aria-disabled='true'] {
    .Accordion__header {
        cursor: default;

        &:hover {
            background: var(--accordion-header-background);
        }
    }

    &:not([aria-busy='true']) .Accordion__header .LemonIcon {
        visibility: hidden;
    }
}

.Accordion__header {
    z-index: 1;
    display: flex;
    align-items: center;
    height: var(--accordion-row-height);
    padding: 0 var(--sidebar-horizontal-padding);
    cursor: pointer;
    user-select: none;
    background: var(--accordion-header-background);
    border-bottom-width: 1px;

    &:hover {
        background: var(--border-3000);
    }

    > .LemonIcon {
        flex-shrink: 0;
        margin-right: calc(var(--accordion-inset-expandable) - var(--accordion-arrow-size));
        font-size: var(--accordion-arrow-size);
        transition: 50ms ease transform;

        .Accordion[aria-expanded='true'] & {
            transform: rotate(90deg);
        }
    }
}

.SidebarListItem {
    --sidebar-list-item-status-color: var(--muted);
    --sidebar-list-item-fold-size: 0.5rem;
    --sidebar-list-item-ribbon-width: 0.1875rem;
    --sidebar-list-item-background: var(--sidebar-background);

    position: relative;
    line-height: 1.125rem;
    color: var(--muted);
    list-style: none;
    background: var(--sidebar-list-item-background);
    border-bottom-width: 1px;
    opacity: 0.9; // Make items slightly lower contrast when not hovered

    &:hover:not([aria-disabled='true']),
    &[aria-current='page'],
    &.SidebarListItem--is-renaming {
        --sidebar-list-item-background: var(--border-3000);

        opacity: 1;
    }

    &:hover,
    &:focus-within,
    &[aria-current='page'],
    &.SidebarListItem--is-renaming,
    &.SidebarListItem--is-menu-open {
        .SidebarListItem__actions {
            display: flex;
        }

        // Accommodate menu button by moving stuff out of the way
        &.SidebarListItem--has-menu:not(.SidebarListItem--extended) .SidebarListItem__link {
            padding-right: calc(var(--sidebar-horizontal-padding) + 1.25rem);
        }

        &.SidebarListItem--has-menu.SidebarListItem--extended {
            &::after {
                position: absolute;

                // Position 1px away so that the :focus-visible border isn't overlaid
                top: 1px;
                right: 1px;
                bottom: 1px;
                width: 3.5rem;
                content: '';
                background: linear-gradient(
                    to left,
                    var(--sidebar-list-item-background) 0%,
                    var(--sidebar-list-item-background) 50%,
                    transparent 100%
                );
            }
        }
    }

    &.SidebarListItem--marker-fold,
    &.SidebarListItem--marker-ribbon {
        &::before {
            position: absolute;
            top: 0;
            left: 0;
            z-index: 1;
            display: block;
            content: '';
        }
    }

    &.SidebarListItem--marker-fold {
        &::before {
            width: 0;
            height: 0;
            border-bottom: var(--sidebar-list-item-fold-size) solid transparent;
            border-left: var(--sidebar-list-item-fold-size) solid var(--sidebar-list-item-status-color);
        }
    }

    &.SidebarListItem--marker-ribbon {
        --sidebar-list-item-marker-offset: var(--sidebar-list-item-ribbon-width);

        &::before {
            width: var(--sidebar-list-item-ribbon-width);
            height: 100%;
            background: var(--sidebar-list-item-status-color);
        }
    }

    &.SidebarListItem--marker-status-success {
        --sidebar-list-item-status-color: var(--success);
    }

    &.SidebarListItem--marker-status-warning {
        --sidebar-list-item-status-color: var(--warning);
    }

    &.SidebarListItem--marker-status-danger {
        --sidebar-list-item-status-color: var(--danger);
    }

    &.SidebarListItem--marker-status-completion {
        --sidebar-list-item-status-color: var(--purple);
    }
}

.SidebarListItem__link,
.SidebarListItem__rename {
    --sidebar-list-item-inset: calc(
        var(--accordion-inset, 0px) + var(--sidebar-horizontal-padding) + var(--sidebar-list-item-marker-offset, 0px)
    );

    position: relative;
    display: flex;
    flex-direction: column;
    justify-content: center;
    width: 100%;
    height: 100%;
    color: inherit;

    &:focus-visible::after {
        position: absolute;
        inset: 0 0 -1px;
        pointer-events: none;
        content: '';
        border: 1px solid var(--default);
    }
}

.SidebarListItem__link {
    row-gap: 1px;
    padding: 0 var(--sidebar-horizontal-padding) 0 var(--sidebar-list-item-inset);
    color: inherit !important; // Disable link color
    .SidebarListItem[aria-disabled='true'] & {
        cursor: default;
    }
}

.SidebarListItem__rename {
    // Pseudo-elements don't work on inputs, so we use a wrapper div
    background: var(--bg-light);

    input {
        width: 100%;
        height: 100%;
        padding: 0 calc(var(--sidebar-horizontal-padding) + 2.5rem) 0 var(--sidebar-list-item-inset);
        font-size: 0.75rem;
        color: var(--default);
        background: none;
        outline: none;
    }

    &::after {
        position: absolute;
        inset: 0 0 -1px;
        pointer-events: none;
        content: '';
        border: 1px solid var(--default);

        .SidebarListItem[aria-invalid='true'] & {
            border-color: var(--danger);
        }
    }
}

.SidebarListItem__error {
    position: absolute;
    top: 2rem;
    left: 0;
    z-index: 1;
    padding: 0 0.25rem;
    line-height: 1.25rem;
    color: #fff;
    white-space: normal;
    background: var(--danger);

    &::before {
        position: absolute;
        top: -0.5rem;
        left: 0;
        display: block;
        content: '';
        border: 0.25rem solid transparent;
        border-bottom-color: var(--danger);
        border-left-color: var(--danger);
    }
}

.SidebarListItem__actions {
    position: absolute;
    top: 50%;
    right: var(--sidebar-horizontal-padding);
    z-index: 1; // Show above .SidebarListItem::after gradient
    display: none; // Only show on hover/focus or for current page
    transform: translateY(-50%);
}<|MERGE_RESOLUTION|>--- conflicted
+++ resolved
@@ -2,14 +2,8 @@
 
 .Navigation3000 {
     --breadcrumbs-height-full: 3.75rem;
-<<<<<<< HEAD
-    --breadcrumbs-height-compact: 2.75rem;
+    --breadcrumbs-height-compact: 2.75rem; // Sync with BREADCRUMBS_HEIGHT_COMPACT
     --scene-padding: 1rem;
-=======
-    --breadcrumbs-height-compact: 2.75rem; // Sync with BREADCRUMBS_HEIGHT_COMPACT
-    --scene-padding-y: 1rem;
-    --scene-padding-x: 1rem;
->>>>>>> ba844545
 
     display: flex;
     width: 100%;
