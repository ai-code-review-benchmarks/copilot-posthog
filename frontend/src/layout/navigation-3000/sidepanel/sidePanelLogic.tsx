import { afterMount, connect, kea, path, reducers, selectors } from 'kea'
import { subscriptions } from 'kea-subscriptions'
import { activationLogic } from 'lib/components/ActivationSidebar/activationLogic'
import { FEATURE_FLAGS } from 'lib/constants'
import { featureFlagLogic } from 'lib/logic/featureFlagLogic'
import posthog from 'posthog-js'
import { preflightLogic } from 'scenes/PreflightCheck/preflightLogic'

import { SidePanelTab } from '~/types'

import { notificationsLogic } from './panels/activity/notificationsLogic'
import { sidePanelDiscussionLogic } from './panels/discussion/sidePanelDiscussionLogic'
import type { sidePanelLogicType } from './sidePanelLogicType'
import { sidePanelStateLogic } from './sidePanelStateLogic'

const ALWAYS_EXTRA_TABS = [
    SidePanelTab.Settings,
    SidePanelTab.FeaturePreviews,
    SidePanelTab.Activity,
    SidePanelTab.Welcome,
]

export const sidePanelLogic = kea<sidePanelLogicType>([
    path(['scenes', 'navigation', 'sidepanel', 'sidePanelLogic']),
    connect({
        values: [
            featureFlagLogic,
            ['featureFlags'],
            preflightLogic,
            ['isCloudOrDev'],
            activationLogic,
            ['isReady', 'hasCompletedAllTasks'],
            sidePanelStateLogic,
            ['selectedTab', 'sidePanelOpen'],
            // We need to mount this to ensure that marking as read works when the panel closes
            notificationsLogic,
            ['unreadCount'],
            sidePanelDiscussionLogic,
            ['commentCount', 'commentCountLoading'],
        ],
        actions: [sidePanelStateLogic, ['closeSidePanel', 'openSidePanel']],
    }),

    reducers(() => ({
        welcomeAnnouncementAcknowledged: [
            false,
            { persist: true },
            {
                closeSidePanel: () => true,
                openSidePanel: (_, { tab }) => tab !== SidePanelTab.Welcome,
            },
        ],
    })),
    subscriptions({
        welcomeAnnouncementAcknowledged: (welcomeAnnouncementAcknowledged) => {
            if (welcomeAnnouncementAcknowledged) {
                // Linked to the FF to ensure it isn't shown again
                posthog.capture('3000 welcome acknowledged', {
                    $set: {
                        '3000-welcome-acknowledged': true,
                    },
                })
            }
        },
    }),
    selectors({
        shouldShowWelcomeAnnouncement: [
            (s) => [s.welcomeAnnouncementAcknowledged, s.featureFlags],
            (welcomeAnnouncementAcknowledged, featureFlags) => {
                if (
                    featureFlags[FEATURE_FLAGS.POSTHOG_3000] &&
                    featureFlags[FEATURE_FLAGS.POSTHOG_3000_WELCOME_ANNOUNCEMENT] &&
                    !welcomeAnnouncementAcknowledged
                ) {
                    return true
                }

                return false
            },
        ],

        enabledTabs: [
            (s) => [s.isCloudOrDev, s.isReady, s.hasCompletedAllTasks, s.featureFlags],
            (isCloudOrDev, isReady, hasCompletedAllTasks, featureflags) => {
                const tabs: SidePanelTab[] = []

                tabs.push(SidePanelTab.Notebooks)
                tabs.push(SidePanelTab.Docs)
                if (isCloudOrDev) {
                    tabs.push(SidePanelTab.Support)
                }
                tabs.push(SidePanelTab.Settings)
                tabs.push(SidePanelTab.Activity)
                if (isReady && !hasCompletedAllTasks) {
                    tabs.push(SidePanelTab.Activation)
                }
<<<<<<< HEAD
                if (featureflags[FEATURE_FLAGS.DISCUSSIONS]) {
                    tabs.push(SidePanelTab.Discussion)
                }
                tabs.push(SidePanelTab.Activity)
=======
>>>>>>> 7aab0262
                tabs.push(SidePanelTab.FeaturePreviews)
                tabs.push(SidePanelTab.Welcome)

                return tabs
            },
        ],

        visibleTabs: [
<<<<<<< HEAD
            (s) => [s.enabledTabs, s.selectedTab, s.sidePanelOpen, s.commentCount],
            (enabledTabs, selectedTab, sidePanelOpen, commentCount): SidePanelTab[] => {
                return enabledTabs.filter((tab: any) => {
=======
            (s) => [s.enabledTabs, s.selectedTab, s.sidePanelOpen, s.unreadCount],
            (enabledTabs, selectedTab, sidePanelOpen, unreadCount): SidePanelTab[] => {
                return enabledTabs.filter((tab) => {
>>>>>>> 7aab0262
                    if (tab === selectedTab && sidePanelOpen) {
                        return true
                    }

<<<<<<< HEAD
                    if (tab === SidePanelTab.Discussion) {
                        return commentCount > 0
=======
                    if (tab === SidePanelTab.Activity && unreadCount) {
                        return true
>>>>>>> 7aab0262
                    }

                    // Hide certain tabs unless they are selected
                    if (ALWAYS_EXTRA_TABS.includes(tab)) {
                        return false
                    }

                    return true
                })
            },
        ],

        extraTabs: [
            (s) => [s.enabledTabs, s.visibleTabs],
            (enabledTabs, visibleTabs): SidePanelTab[] => {
                return enabledTabs.filter((tab: any) => !visibleTabs.includes(tab))
            },
        ],
    }),

    afterMount(({ values }) => {
        if (!values.sidePanelOpen && values.shouldShowWelcomeAnnouncement) {
            sidePanelStateLogic.findMounted()?.actions.openSidePanel(SidePanelTab.Welcome)
        }
    }),
])<|MERGE_RESOLUTION|>--- conflicted
+++ resolved
@@ -94,13 +94,10 @@
                 if (isReady && !hasCompletedAllTasks) {
                     tabs.push(SidePanelTab.Activation)
                 }
-<<<<<<< HEAD
                 if (featureflags[FEATURE_FLAGS.DISCUSSIONS]) {
                     tabs.push(SidePanelTab.Discussion)
                 }
                 tabs.push(SidePanelTab.Activity)
-=======
->>>>>>> 7aab0262
                 tabs.push(SidePanelTab.FeaturePreviews)
                 tabs.push(SidePanelTab.Welcome)
 
@@ -109,26 +106,19 @@
         ],
 
         visibleTabs: [
-<<<<<<< HEAD
-            (s) => [s.enabledTabs, s.selectedTab, s.sidePanelOpen, s.commentCount],
-            (enabledTabs, selectedTab, sidePanelOpen, commentCount): SidePanelTab[] => {
-                return enabledTabs.filter((tab: any) => {
-=======
-            (s) => [s.enabledTabs, s.selectedTab, s.sidePanelOpen, s.unreadCount],
-            (enabledTabs, selectedTab, sidePanelOpen, unreadCount): SidePanelTab[] => {
+            (s) => [s.enabledTabs, s.selectedTab, s.sidePanelOpen, s.commentCount, s.unreadCount],
+            (enabledTabs, selectedTab, sidePanelOpen, commentCount, unreadCount): SidePanelTab[] => {
                 return enabledTabs.filter((tab) => {
->>>>>>> 7aab0262
                     if (tab === selectedTab && sidePanelOpen) {
                         return true
                     }
 
-<<<<<<< HEAD
                     if (tab === SidePanelTab.Discussion) {
                         return commentCount > 0
-=======
+                    }
+
                     if (tab === SidePanelTab.Activity && unreadCount) {
                         return true
->>>>>>> 7aab0262
                     }
 
                     // Hide certain tabs unless they are selected
