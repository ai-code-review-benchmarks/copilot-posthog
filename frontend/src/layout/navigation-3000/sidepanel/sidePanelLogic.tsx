import { afterMount, connect, kea, path, reducers, selectors } from 'kea'
import { subscriptions } from 'kea-subscriptions'
import { activationLogic } from 'lib/components/ActivationSidebar/activationLogic'
import { FEATURE_FLAGS } from 'lib/constants'
import { featureFlagLogic } from 'lib/logic/featureFlagLogic'
import posthog from 'posthog-js'
import { preflightLogic } from 'scenes/PreflightCheck/preflightLogic'

import { SidePanelTab } from '~/types'

import { sidePanelActivityLogic } from './panels/activity/sidePanelActivityLogic'
import { sidePanelDiscussionLogic } from './panels/discussion/sidePanelDiscussionLogic'
import type { sidePanelLogicType } from './sidePanelLogicType'
import { sidePanelStateLogic } from './sidePanelStateLogic'

const ALWAYS_EXTRA_TABS = [
    SidePanelTab.Settings,
    SidePanelTab.FeaturePreviews,
    SidePanelTab.Activity,
    SidePanelTab.Welcome,
]

export const sidePanelLogic = kea<sidePanelLogicType>([
    path(['scenes', 'navigation', 'sidepanel', 'sidePanelLogic']),
    connect({
        values: [
            featureFlagLogic,
            ['featureFlags'],
            preflightLogic,
            ['isCloudOrDev'],
            activationLogic,
            ['isReady', 'hasCompletedAllTasks'],
            sidePanelStateLogic,
            ['selectedTab', 'sidePanelOpen'],
            // We need to mount this to ensure that marking as read works when the panel closes
            sidePanelActivityLogic,
            ['unreadCount'],
            sidePanelDiscussionLogic,
            ['commentCount', 'commentCountLoading'],
        ],
        actions: [sidePanelStateLogic, ['closeSidePanel', 'openSidePanel']],
    }),

    reducers(() => ({
        welcomeAnnouncementAcknowledged: [
            false,
            { persist: true },
            {
                closeSidePanel: () => true,
                openSidePanel: (_, { tab }) => tab !== SidePanelTab.Welcome,
            },
        ],
    })),
    subscriptions({
        welcomeAnnouncementAcknowledged: (welcomeAnnouncementAcknowledged) => {
            if (welcomeAnnouncementAcknowledged) {
                // Linked to the FF to ensure it isn't shown again
                posthog.capture('3000 welcome acknowledged', {
                    $set: {
                        '3000-welcome-acknowledged': true,
                    },
                })
            }
        },
    }),
    selectors({
        shouldShowWelcomeAnnouncement: [
            (s) => [s.welcomeAnnouncementAcknowledged, s.featureFlags],
            (welcomeAnnouncementAcknowledged, featureFlags) => {
                if (featureFlags[FEATURE_FLAGS.POSTHOG_3000_WELCOME_ANNOUNCEMENT] && !welcomeAnnouncementAcknowledged) {
                    return true
                }

                return false
            },
        ],

        enabledTabs: [
            (s) => [s.isCloudOrDev, s.isReady, s.hasCompletedAllTasks, s.featureFlags],
            (isCloudOrDev, isReady, hasCompletedAllTasks, featureflags) => {
                const tabs: SidePanelTab[] = []

<<<<<<< HEAD
                if (featureFlags[FEATURE_FLAGS.NOTEBOOKS]) {
                    tabs.push(SidePanelTab.Notebooks)
                    tabs.push(SidePanelTab.Canvas)
                }

=======
                tabs.push(SidePanelTab.Notebooks)
                tabs.push(SidePanelTab.Docs)
>>>>>>> 99de2ca9
                if (isCloudOrDev) {
                    tabs.push(SidePanelTab.Support)
                }
                tabs.push(SidePanelTab.Settings)
                tabs.push(SidePanelTab.Activity)
                if (isReady && !hasCompletedAllTasks) {
                    tabs.push(SidePanelTab.Activation)
                }
                if (featureflags[FEATURE_FLAGS.DISCUSSIONS]) {
                    tabs.push(SidePanelTab.Discussion)
                }
                tabs.push(SidePanelTab.FeaturePreviews)
                tabs.push(SidePanelTab.Welcome)

                return tabs
            },
        ],

        visibleTabs: [
            (s) => [s.enabledTabs, s.selectedTab, s.sidePanelOpen, s.commentCount, s.unreadCount],
            (enabledTabs, selectedTab, sidePanelOpen, commentCount, unreadCount): SidePanelTab[] => {
                return enabledTabs.filter((tab) => {
                    if (tab === selectedTab && sidePanelOpen) {
                        return true
                    }

<<<<<<< HEAD
                    // Hide certain tabs unless they are selected
                    if ([SidePanelTab.Settings, SidePanelTab.Canvas].includes(tab)) {
                        return false
=======
                    if (tab === SidePanelTab.Discussion) {
                        return commentCount > 0
>>>>>>> 99de2ca9
                    }

                    if (tab === SidePanelTab.Activity && unreadCount) {
                        return true
                    }

                    // Hide certain tabs unless they are selected
                    if (ALWAYS_EXTRA_TABS.includes(tab)) {
                        return false
                    }

                    return true
                })
            },
        ],

        extraTabs: [
            (s) => [s.enabledTabs, s.visibleTabs],
            (enabledTabs, visibleTabs): SidePanelTab[] => {
                return enabledTabs.filter((tab: any) => !visibleTabs.includes(tab))
            },
        ],
    }),

    afterMount(({ values }) => {
        if (!values.sidePanelOpen && values.shouldShowWelcomeAnnouncement) {
            sidePanelStateLogic.findMounted()?.actions.openSidePanel(SidePanelTab.Welcome)
        }
    }),
])<|MERGE_RESOLUTION|>--- conflicted
+++ resolved
@@ -14,6 +14,7 @@
 import { sidePanelStateLogic } from './sidePanelStateLogic'
 
 const ALWAYS_EXTRA_TABS = [
+    SidePanelTab.Canvas,
     SidePanelTab.Settings,
     SidePanelTab.FeaturePreviews,
     SidePanelTab.Activity,
@@ -80,16 +81,10 @@
             (isCloudOrDev, isReady, hasCompletedAllTasks, featureflags) => {
                 const tabs: SidePanelTab[] = []
 
-<<<<<<< HEAD
-                if (featureFlags[FEATURE_FLAGS.NOTEBOOKS]) {
-                    tabs.push(SidePanelTab.Notebooks)
-                    tabs.push(SidePanelTab.Canvas)
-                }
+                tabs.push(SidePanelTab.Notebooks)
+                tabs.push(SidePanelTab.Canvas)
 
-=======
-                tabs.push(SidePanelTab.Notebooks)
                 tabs.push(SidePanelTab.Docs)
->>>>>>> 99de2ca9
                 if (isCloudOrDev) {
                     tabs.push(SidePanelTab.Support)
                 }
@@ -116,14 +111,8 @@
                         return true
                     }
 
-<<<<<<< HEAD
-                    // Hide certain tabs unless they are selected
-                    if ([SidePanelTab.Settings, SidePanelTab.Canvas].includes(tab)) {
-                        return false
-=======
                     if (tab === SidePanelTab.Discussion) {
                         return commentCount > 0
->>>>>>> 99de2ca9
                     }
 
                     if (tab === SidePanelTab.Activity && unreadCount) {
