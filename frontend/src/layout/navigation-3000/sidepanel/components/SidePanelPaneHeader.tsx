import { IconX } from '@posthog/icons'
import { LemonButton, Tooltip } from '@posthog/lemon-ui'
import clsx from 'clsx'
import { useActions, useValues } from 'kea'

import { sidePanelStateLogic } from '../sidePanelStateLogic'

export type SidePanelPaneHeaderProps = {
    title?: string | JSX.Element
    children?: React.ReactNode
}

export function SidePanelPaneHeader({ children, title }: SidePanelPaneHeaderProps): JSX.Element {
    const { modalMode } = useValues(sidePanelStateLogic)
    const { closeSidePanel } = useActions(sidePanelStateLogic)

    return (
        <header
            className={clsx('border-b shrink-0 flex items-center justify-end gap-1', {
                'p-1 h-10': !modalMode,
                'pb-2 mt-2 mx-3': modalMode,
            })}
        >
            {title ? (
                <h3
                    className={clsx('flex-1 flex items-center gap-1 font-semibold mb-0 truncate', {
                        'text-base px-2': !modalMode,
                    })}
                >
                    {title}
                </h3>
            ) : null}
            {children}
<<<<<<< HEAD
            <Tooltip placement={modalMode ? 'top' : 'bottom-end'} title={modalMode ? 'Close' : 'Close this side panel'}>
                <LemonButton size="small" sideIcon={<IconClose />} onClick={() => closeSidePanel()} />
=======
            <Tooltip
                placement={modalMode ? 'top' : 'bottomRight'}
                title={modalMode ? 'Close' : 'Close this side panel'}
            >
                <LemonButton size="small" sideIcon={<IconX />} onClick={() => closeSidePanel()} />
>>>>>>> 8f7a5c9a
            </Tooltip>
        </header>
    )
}<|MERGE_RESOLUTION|>--- conflicted
+++ resolved
@@ -31,16 +31,8 @@
                 </h3>
             ) : null}
             {children}
-<<<<<<< HEAD
             <Tooltip placement={modalMode ? 'top' : 'bottom-end'} title={modalMode ? 'Close' : 'Close this side panel'}>
-                <LemonButton size="small" sideIcon={<IconClose />} onClick={() => closeSidePanel()} />
-=======
-            <Tooltip
-                placement={modalMode ? 'top' : 'bottomRight'}
-                title={modalMode ? 'Close' : 'Close this side panel'}
-            >
                 <LemonButton size="small" sideIcon={<IconX />} onClick={() => closeSidePanel()} />
->>>>>>> 8f7a5c9a
             </Tooltip>
         </header>
     )
