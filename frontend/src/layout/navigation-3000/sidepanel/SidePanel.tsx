import { LemonButton } from '@posthog/lemon-ui'
import './SidePanel.scss'
import { useActions, useValues } from 'kea'
import { sidePanelLogic } from './sidePanelLogic'
import clsx from 'clsx'
import { Resizer } from 'lib/components/Resizer/Resizer'
import { useRef } from 'react'
import { ResizerLogicProps, resizerLogic } from 'lib/components/Resizer/resizerLogic'
<<<<<<< HEAD
import { IconNotebook, IconInfo, IconSupport } from '@posthog/icons'
=======
import { IconNotebook, IconQuestion, IconInfo, IconGear } from '@posthog/icons'
>>>>>>> fded6fdf
import { SidePanelDocs } from './panels/SidePanelDocs'
import { SidePanelSupport } from './panels/SidePanelSupport'
import { NotebookPanel } from 'scenes/notebooks/NotebookPanel/NotebookPanel'
import { SidePanelActivation, SidePanelActivationIcon } from './panels/SidePanelActivation'
import { SidePanelSettings } from './panels/SidePanelSettings'
import { SidePanelTab } from '~/types'
import { sidePanelStateLogic } from './sidePanelStateLogic'

export const SidePanelTabs: Record<SidePanelTab, { label: string; Icon: any; Content: any }> = {
    [SidePanelTab.Notebooks]: {
        label: 'Notebooks',
        Icon: IconNotebook,
        Content: NotebookPanel,
    },
    [SidePanelTab.Support]: {
        label: 'Support',
        Icon: IconSupport,
        Content: SidePanelSupport,
    },
    [SidePanelTab.Docs]: {
        label: 'Docs',
        Icon: IconInfo,
        Content: SidePanelDocs,
    },

    [SidePanelTab.Activation]: {
        label: 'Quick start',
        Icon: SidePanelActivationIcon,
        Content: SidePanelActivation,
    },
    [SidePanelTab.Settings]: {
        label: 'Settings',
        Icon: IconGear,
        Content: SidePanelSettings,
    },
}

export function SidePanel(): JSX.Element | null {
    const { visibleTabs } = useValues(sidePanelLogic)
    const { selectedTab, sidePanelOpen } = useValues(sidePanelStateLogic)
    const { openSidePanel, closeSidePanel } = useActions(sidePanelStateLogic)

    const activeTab = sidePanelOpen && selectedTab

    const PanelConent = activeTab ? SidePanelTabs[activeTab]?.Content : null

    const ref = useRef<HTMLDivElement>(null)

    const resizerLogicProps: ResizerLogicProps = {
        containerRef: ref,
        persistentKey: 'side-panel',
        closeThreshold: 200,
        placement: 'left',
        onToggleClosed: (shouldBeClosed) => {
            shouldBeClosed ? closeSidePanel() : selectedTab ? openSidePanel(selectedTab) : undefined
        },
    }

    const { desiredWidth, isResizeInProgress } = useValues(resizerLogic(resizerLogicProps))

    if (!visibleTabs.length) {
        return null
    }

    return (
        <div
            className={clsx(
                'SidePanel3000',
                sidePanelOpen && 'SidePanel3000--open',
                isResizeInProgress && 'SidePanel3000--resizing'
            )}
            ref={ref}
            // eslint-disable-next-line react/forbid-dom-props
            style={{
                width: sidePanelOpen ? desiredWidth ?? undefined : undefined,
            }}
        >
            <Resizer {...resizerLogicProps} />
            <div className="SidePanel3000__bar">
                <div className="rotate-90 flex items-center gap-1 px-2">
                    {visibleTabs.map((tab: SidePanelTab) => {
                        const { Icon, label } = SidePanelTabs[tab]
                        return (
                            <LemonButton
                                key={tab}
                                icon={<Icon className="rotate-270 w-6" />}
                                onClick={() =>
                                    activeTab === tab ? closeSidePanel() : openSidePanel(tab as SidePanelTab)
                                }
                                data-attr={`sidepanel-tab-${tab}`}
                                active={activeTab === tab}
                            >
                                {label}
                            </LemonButton>
                        )
                    })}
                </div>
            </div>
            <Resizer {...resizerLogicProps} offset={'3rem'} />

            {PanelConent ? (
                <div className="SidePanel3000__content">
                    <PanelConent />
                </div>
            ) : null}
        </div>
    )
}<|MERGE_RESOLUTION|>--- conflicted
+++ resolved
@@ -6,11 +6,7 @@
 import { Resizer } from 'lib/components/Resizer/Resizer'
 import { useRef } from 'react'
 import { ResizerLogicProps, resizerLogic } from 'lib/components/Resizer/resizerLogic'
-<<<<<<< HEAD
-import { IconNotebook, IconInfo, IconSupport } from '@posthog/icons'
-=======
-import { IconNotebook, IconQuestion, IconInfo, IconGear } from '@posthog/icons'
->>>>>>> fded6fdf
+import { IconNotebook, IconInfo, IconSupport, IconGear } from '@posthog/icons'
 import { SidePanelDocs } from './panels/SidePanelDocs'
 import { SidePanelSupport } from './panels/SidePanelSupport'
 import { NotebookPanel } from 'scenes/notebooks/NotebookPanel/NotebookPanel'
