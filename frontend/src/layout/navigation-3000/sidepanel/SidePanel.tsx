import './SidePanel.scss'

<<<<<<< HEAD
import { IconEllipsis, IconFeatures, IconGear, IconInfo, IconLock, IconNotebook, IconSupport } from '@posthog/icons'
=======
import { IconEllipsis, IconFeatures, IconFlag, IconGear, IconInfo, IconNotebook, IconSupport } from '@posthog/icons'
>>>>>>> 2ed96158
import { LemonButton, LemonMenu, LemonMenuItems, LemonModal } from '@posthog/lemon-ui'
import clsx from 'clsx'
import { useActions, useValues } from 'kea'
import { Resizer } from 'lib/components/Resizer/Resizer'
import { resizerLogic, ResizerLogicProps } from 'lib/components/Resizer/resizerLogic'
import { useEffect, useRef } from 'react'
import { NotebookPanel } from 'scenes/notebooks/NotebookPanel/NotebookPanel'

import {
    SidePanelExports,
    SidePanelExportsIcon,
} from '~/layout/navigation-3000/sidepanel/panels/exports/SidePanelExports'
import { themeLogic } from '~/layout/navigation-3000/themeLogic'
import { SidePanelTab } from '~/types'

import { SidePanelAccessControl } from './panels/access_control/SidePanelAccessControl'
import { SidePanelActivation, SidePanelActivationIcon } from './panels/activation/SidePanelActivation'
import { SidePanelActivity, SidePanelActivityIcon } from './panels/activity/SidePanelActivity'
import { SidePanelDiscussion, SidePanelDiscussionIcon } from './panels/discussion/SidePanelDiscussion'
import { SidePanelDocs } from './panels/SidePanelDocs'
import { SidePanelExperimentFeatureFlag } from './panels/SidePanelExperimentFeatureFlag'
import { SidePanelFeaturePreviews } from './panels/SidePanelFeaturePreviews'
import { SidePanelSettings } from './panels/SidePanelSettings'
import { SidePanelStatus, SidePanelStatusIcon } from './panels/SidePanelStatus'
import { SidePanelSupport } from './panels/SidePanelSupport'
import { sidePanelLogic } from './sidePanelLogic'
import { sidePanelStateLogic } from './sidePanelStateLogic'

export const SIDE_PANEL_TABS: Record<
    SidePanelTab,
    { label: string; Icon: any; Content: any; noModalSupport?: boolean }
> = {
    [SidePanelTab.Notebooks]: {
        label: 'Notebooks',
        Icon: IconNotebook,
        Content: NotebookPanel,
        noModalSupport: true,
    },
    [SidePanelTab.Support]: {
        label: 'Help',
        Icon: IconSupport,
        Content: SidePanelSupport,
    },
    [SidePanelTab.Docs]: {
        label: 'Docs',
        Icon: IconInfo,
        Content: SidePanelDocs,
        noModalSupport: true,
    },

    [SidePanelTab.Activation]: {
        label: 'Quick start',
        Icon: SidePanelActivationIcon,
        Content: SidePanelActivation,
    },
    [SidePanelTab.Settings]: {
        label: 'Settings',
        Icon: IconGear,
        Content: SidePanelSettings,
    },

    [SidePanelTab.FeaturePreviews]: {
        label: 'Feature previews',
        Icon: IconFeatures,
        Content: SidePanelFeaturePreviews,
    },

    [SidePanelTab.Activity]: {
        label: 'Team activity',
        Icon: SidePanelActivityIcon,
        Content: SidePanelActivity,
    },
    [SidePanelTab.Discussion]: {
        label: 'Discussion',
        Icon: SidePanelDiscussionIcon,
        Content: SidePanelDiscussion,
    },
    [SidePanelTab.Exports]: {
        label: 'Exports',
        Icon: SidePanelExportsIcon,
        Content: SidePanelExports,
    },
    [SidePanelTab.Status]: {
        label: 'System status',
        Icon: SidePanelStatusIcon,
        Content: SidePanelStatus,
        noModalSupport: true,
    },
<<<<<<< HEAD
    [SidePanelTab.AccessControl]: {
        label: 'Access control',
        Icon: IconLock,
        Content: SidePanelAccessControl,
=======
    [SidePanelTab.ExperimentFeatureFlag]: {
        label: 'Release conditions',
        Icon: IconFlag,
        Content: SidePanelExperimentFeatureFlag,
>>>>>>> 2ed96158
    },
}

const DEFAULT_WIDTH = 512

export function SidePanel(): JSX.Element | null {
    const { theme } = useValues(themeLogic)
    const { visibleTabs, extraTabs } = useValues(sidePanelLogic)
    const { selectedTab, sidePanelOpen, modalMode } = useValues(sidePanelStateLogic)
    const { openSidePanel, closeSidePanel, setSidePanelAvailable } = useActions(sidePanelStateLogic)

    const activeTab = sidePanelOpen && selectedTab

    const PanelConent = activeTab ? SIDE_PANEL_TABS[activeTab]?.Content : null

    const ref = useRef<HTMLDivElement>(null)

    const resizerLogicProps: ResizerLogicProps = {
        containerRef: ref,
        logicKey: 'side-panel',
        persistent: true,
        closeThreshold: 200,
        placement: 'left',
        onToggleClosed: (shouldBeClosed) => {
            shouldBeClosed ? closeSidePanel() : selectedTab ? openSidePanel(selectedTab) : undefined
        },
    }

    const { desiredSize, isResizeInProgress } = useValues(resizerLogic(resizerLogicProps))

    useEffect(() => {
        setSidePanelAvailable(true)
        return () => {
            setSidePanelAvailable(false)
        }
    }, [])

    if (!visibleTabs.length) {
        return null
    }

    const sidePanelOpenAndAvailable = selectedTab && sidePanelOpen && visibleTabs.includes(selectedTab)

    const menuOptions: LemonMenuItems | undefined = extraTabs
        ? [
              {
                  title: 'Open in side panel',
                  items: extraTabs.map((tab) => {
                      const { Icon, label } = SIDE_PANEL_TABS[tab]

                      return {
                          label: label,
                          icon: <Icon />,
                          onClick: () => openSidePanel(tab),
                      }
                  }),
              },
          ]
        : undefined

    if (modalMode) {
        const supportsModal = activeTab ? !SIDE_PANEL_TABS[activeTab]?.noModalSupport : true
        return (
            <LemonModal
                simple
                isOpen={!!PanelConent && supportsModal}
                onClose={closeSidePanel}
                hideCloseButton
                width="40rem"
            >
                {PanelConent ? <PanelConent /> : null}
            </LemonModal>
        )
    }

    return (
        <div
            className={clsx(
                'SidePanel3000',
                sidePanelOpenAndAvailable && 'SidePanel3000--open',
                isResizeInProgress && 'SidePanel3000--resizing'
            )}
            ref={ref}
            // eslint-disable-next-line react/forbid-dom-props
            style={{
                width: sidePanelOpenAndAvailable ? desiredSize ?? DEFAULT_WIDTH : undefined,
                ...(theme?.sidebarStyle ?? {}),
            }}
        >
            <Resizer {...resizerLogicProps} />
            <div className="SidePanel3000__bar">
                <div className="SidePanel3000__tabs">
                    <div className="SidePanel3000__tabs-content">
                        {visibleTabs.map((tab: SidePanelTab) => {
                            const { Icon, label } = SIDE_PANEL_TABS[tab]
                            return (
                                <LemonButton
                                    key={tab}
                                    icon={<Icon />}
                                    onClick={() =>
                                        activeTab === tab ? closeSidePanel() : openSidePanel(tab as SidePanelTab)
                                    }
                                    data-attr={`sidepanel-tab-${tab}`}
                                    data-ph-capture-attribute-state-before-click={activeTab === tab ? 'open' : 'closed'}
                                    active={activeTab === tab}
                                    type="secondary"
                                    status="alt"
                                >
                                    {label}
                                </LemonButton>
                            )
                        })}
                    </div>
                </div>
                {menuOptions ? (
                    <div className="shrink-0 flex items-center m-2">
                        <LemonMenu items={menuOptions}>
                            <LemonButton size="small" icon={<IconEllipsis />} />
                        </LemonMenu>
                    </div>
                ) : null}
            </div>
            <Resizer {...resizerLogicProps} offset="3rem" />

            {PanelConent ? (
                <div className="SidePanel3000__content">
                    <PanelConent />
                </div>
            ) : null}
        </div>
    )
}<|MERGE_RESOLUTION|>--- conflicted
+++ resolved
@@ -1,10 +1,15 @@
 import './SidePanel.scss'
 
-<<<<<<< HEAD
-import { IconEllipsis, IconFeatures, IconGear, IconInfo, IconLock, IconNotebook, IconSupport } from '@posthog/icons'
-=======
-import { IconEllipsis, IconFeatures, IconFlag, IconGear, IconInfo, IconNotebook, IconSupport } from '@posthog/icons'
->>>>>>> 2ed96158
+import {
+    IconEllipsis,
+    IconFeatures,
+    IconFlag,
+    IconGear,
+    IconInfo,
+    IconLock,
+    IconNotebook,
+    IconSupport,
+} from '@posthog/icons'
 import { LemonButton, LemonMenu, LemonMenuItems, LemonModal } from '@posthog/lemon-ui'
 import clsx from 'clsx'
 import { useActions, useValues } from 'kea'
@@ -93,17 +98,15 @@
         Content: SidePanelStatus,
         noModalSupport: true,
     },
-<<<<<<< HEAD
     [SidePanelTab.AccessControl]: {
         label: 'Access control',
         Icon: IconLock,
         Content: SidePanelAccessControl,
-=======
+    },
     [SidePanelTab.ExperimentFeatureFlag]: {
         label: 'Release conditions',
         Icon: IconFlag,
         Content: SidePanelExperimentFeatureFlag,
->>>>>>> 2ed96158
     },
 }
 
