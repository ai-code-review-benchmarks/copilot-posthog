--- conflicted
+++ resolved
@@ -32,12 +32,8 @@
 }
 
 const Row = ({ className, columns, children }: RowProps): JSX.Element => (
-<<<<<<< HEAD
     // eslint-disable-next-line react/forbid-dom-props
-    <div className={clsx('mb-6 gap-5 grid', className)} style={{ gridTemplateColumns: columns ? columns : '100%' }}>
-=======
     <div className={clsx('gap-4 grid', className)} style={{ gridTemplateColumns: columns ? columns : '100%' }}>
->>>>>>> 9be05802
         {children}
     </div>
 )
@@ -100,15 +96,11 @@
                         <div className="text-primary-3000 text-2xl font-bold">PostHog 3000</div>
                     </h1>
                     <p className="text-sm font-medium mb-3 opacity-75">We're past 0 to 1.</p>
-<<<<<<< HEAD
-                    {/* eslint-disable-next-line react/forbid-dom-props */}
-                    <p className="text-sm font-medium mb-4 opacity-75" style={{ maxWidth: 'calc(50% - 1rem)' }}>
-=======
                     <p
                         className="text-sm font-medium mb-4 opacity-75"
+                        // eslint-disable-next-line react/forbid-dom-props
                         style={{ maxWidth: 'min(calc(50% - 1rem), 16rem)' }}
                     >
->>>>>>> 9be05802
                         It's time to go from 1 to&nbsp;3000. And&nbsp;this is just the&nbsp;beginning…
                     </p>
                     <div className="flex">
