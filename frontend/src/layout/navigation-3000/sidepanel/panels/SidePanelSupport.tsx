import {
    IconAI,
    IconBook,
    IconChevronDown,
    IconDatabase,
    IconFeatures,
    IconGraph,
    IconHelmet,
    IconMap,
    IconMessage,
    IconPieChart,
    IconPlug,
    IconRewindPlay,
    IconStack,
    IconTestTube,
    IconToggle,
} from '@posthog/icons'
import { LemonBanner, LemonButton, LemonCollapse, Link } from '@posthog/lemon-ui'
import { useActions, useValues } from 'kea'
import { FlaggedFeature } from 'lib/components/FlaggedFeature'
import { SupportForm } from 'lib/components/Support/SupportForm'
import { getPublicSupportSnippet, supportLogic } from 'lib/components/Support/supportLogic'
import { FEATURE_FLAGS } from 'lib/constants'
import { dayjs } from 'lib/dayjs'
import { featureFlagLogic } from 'lib/logic/featureFlagLogic'
import React from 'react'
import { billingLogic } from 'scenes/billing/billingLogic'
import { organizationLogic } from 'scenes/organizationLogic'
import { preflightLogic } from 'scenes/PreflightCheck/preflightLogic'
import { teamLogic } from 'scenes/teamLogic'
import { urls } from 'scenes/urls'

import { AvailableFeature, ProductKey, SidePanelTab } from '~/types'

import AlgoliaSearch from '../../components/AlgoliaSearch'
import { SidePanelPaneHeader } from '../components/SidePanelPaneHeader'
import { sidePanelStateLogic } from '../sidePanelStateLogic'
import { MaxChatInterface } from './sidePanelMaxChatInterface'
import { sidePanelStatusLogic } from './sidePanelStatusLogic'

const PRODUCTS = [
    {
        name: 'Product OS',
        slug: 'product-os',
        icon: <IconStack className="text-danger h-5 w-5" />,
    },
    {
        name: 'Product analytics',
        slug: 'product-analytics',
        icon: <IconGraph className="text-[#2F80FA] h-5 w-5" />,
    },
    {
        name: 'Web analytics',
        slug: 'web-analytics',
        icon: <IconPieChart className="text-[#36C46F] h-5 w-5" />,
    },
    {
        name: 'Session replay',
        slug: 'session-replay',
        icon: <IconRewindPlay className="text-warning h-5 w-5" />,
    },
    {
        name: 'Feature flags',
        slug: 'feature-flags',
        icon: <IconToggle className="text-[#30ABC6] h-5 w-5" />,
    },
    {
        name: 'Experiments',
        slug: 'experiments',
        icon: <IconTestTube className="text-[#B62AD9] h-5 w-5" />,
    },
    {
        name: 'Surveys',
        slug: 'surveys',
        icon: <IconMessage className="text-danger h-5 w-5" />,
    },
    {
        name: 'Data pipelines',
        slug: 'cdp',
        icon: <IconPlug className="text-[#2EA2D3] h-5 w-5" />,
    },
    {
        name: 'Data warehouse',
        slug: 'data-warehouse',
        icon: <IconDatabase className="text-[#8567FF] h-5 w-5" />,
    },
    {
        name: 'AI engineering',
        slug: 'ai-engineering',
        icon: <IconAI className="text-[#681291] dark:text-[#C170E8] h-5 w-5" />,
    },
]

const Section = ({ title, children }: { title: string; children: React.ReactNode }): React.ReactElement => {
    return (
        <section className="mb-6">
            {title === 'Explore the docs' ? (
                <LemonCollapse
                    panels={[
                        {
                            key: 'docs',
                            header: (
                                <div className="flex items-center gap-1.5">
                                    <IconBook className="text-warning h-5 w-5" />
                                    <span>{title}</span>
                                </div>
                            ),
                            content: children,
                        },
                    ]}
                />
            ) : (
                <>
                    <h3>{title}</h3>
                    {children}
                </>
            )}
        </section>
    )
}

// In order to set these turn on the `support-message-override` feature flag.
const SUPPORT_MESSAGE_OVERRIDE_TITLE = '🎄 🎅 Support during the holidays 🎁 ⛄'
const SUPPORT_MESSAGE_OVERRIDE_BODY =
    "We're offering reduced support while we celebrate the holidays. Responses may be slower than normal over the holiday period (23rd December to the 6th January), and between the 25th and 27th of December we'll only be responding to critical issues. Thanks for your patience!"

const SupportFormBlock = ({ onCancel }: { onCancel: () => void }): JSX.Element => {
    const { supportPlans, hasSupportAddonPlan } = useValues(billingLogic)
    const { featureFlags } = useValues(featureFlagLogic)

    return (
        <Section title="Email an engineer">
            <SupportForm />
            <LemonButton
                form="support-modal-form"
                htmlType="submit"
                type="primary"
                data-attr="submit"
                fullWidth
                center
                className="mt-4"
            >
                Submit
            </LemonButton>
            <LemonButton
                form="support-modal-form"
                type="secondary"
                onClick={onCancel}
                fullWidth
                center
                className="mt-2 mb-4"
            >
                Cancel
            </LemonButton>
            <br />
            {featureFlags[FEATURE_FLAGS.SUPPORT_MESSAGE_OVERRIDE] ? (
                <div className="border bg-surface-primary p-2 rounded gap-2">
                    <strong>{SUPPORT_MESSAGE_OVERRIDE_TITLE}</strong>
                    <p className="mt-2 mb-0">{SUPPORT_MESSAGE_OVERRIDE_BODY}</p>
                </div>
            ) : (
                <div className="grid grid-cols-2 border rounded [&_>*]:px-2 [&_>*]:py-0.5 mb-4 bg-surface-primary pt-4">
                    <div className="col-span-full flex justify-between py-1">
                        {/* If placing a support message, replace the line below with explanation */}
                        <strong>Avg support response times</strong>
                        <div>
                            <Link to={urls.organizationBilling([ProductKey.PLATFORM_AND_SUPPORT])}>
                                Explore options
                            </Link>
                        </div>
                    </div>
                    {/* If placing a support message, comment out (don't remove) the section below */}
                    {supportPlans?.map((plan) => {
                        // If they have an addon plan, only show the addon plan
                        const currentPlan =
                            plan.current_plan && (!hasSupportAddonPlan || plan.plan_key?.includes('addon'))
                        return (
                            <React.Fragment key={`support-panel-${plan.plan_key}`}>
                                <div className={currentPlan ? 'font-bold' : undefined}>
                                    {plan.name}
                                    {currentPlan && (
                                        <>
                                            {' '}
                                            <span className="font-normal opacity-60 text-sm">(your plan)</span>
                                        </>
                                    )}
                                </div>
                                <div className={currentPlan ? 'font-bold' : undefined}>
                                    {plan.features.find((f) => f.key == AvailableFeature.SUPPORT_RESPONSE_TIME)?.note}
                                </div>
                            </React.Fragment>
                        )
                    })}
                </div>
            )}
        </Section>
    )
}

export const SidePanelSupport = (): JSX.Element => {
    const { openSidePanel, closeSidePanel } = useActions(sidePanelStateLogic)
    const { preflight, isCloud } = useValues(preflightLogic)
    const { currentOrganization } = useValues(organizationLogic)
    const { currentTeam } = useValues(teamLogic)
    const { status } = useValues(sidePanelStatusLogic)
    const { billing } = useValues(billingLogic)

    const theLogic = supportLogic({ onClose: () => closeSidePanel(SidePanelTab.Support) })
    const { openEmailForm, closeEmailForm, openMaxChatInterface, closeMaxChatInterface } = useActions(theLogic)
    const { isEmailFormOpen, isMaxChatInterfaceOpen } = useValues(theLogic)

    const region = preflight?.region

    const isLocalDev = process.env.NODE_ENV === 'development'
<<<<<<< HEAD
    // Check if user has a paid subscription or is on an active trial
    const hasActiveTrial = !!billing?.free_trial_until && billing.free_trial_until.isAfter(dayjs())
    const canEmailEngineer = billing?.subscription_level !== 'free' || hasActiveTrial
    // In development, we always show the button regardless of cloud status
    // In production, we only show it if isCloud is true
=======

    // Check if user has a paid subscription or is on an active trial (either old-style or new-style)
    const hasActiveTrial =
        (!!billing?.free_trial_until && billing.free_trial_until.isAfter(dayjs())) ||
        billing?.trial?.status === 'active'
    const canEmailEngineer = billing?.subscription_level !== 'free' || hasActiveTrial
    // In development, we always show the button regardless of cloud status
>>>>>>> 7f05d5b1
    const showEmailSupport = isLocalDev ? canEmailEngineer : isCloud && canEmailEngineer

    return (
        <>
            <div className="overflow-y-auto" data-attr="side-panel-support-container">
                <SidePanelPaneHeader title="Help" />
                <div className="p-3 max-w-160 w-full mx-auto">
                    {/* Simple debug information for development */}
                    {isLocalDev && (
                        <div className="mb-4 border p-2 rounded bg-bg-light">
                            <p className="text-xs">
                                This ensures that users on either type of trial can see the "Email our support
                                engineers" button.
                            </p>
                            <div className="text-xs mt-2">
                                <div>Old-style trial: {billing?.free_trial_until ? 'Yes' : 'No'}</div>
                                <div>New-style trial: {billing?.trial?.status === 'active' ? 'Yes' : 'No'}</div>
                                <div>Subscription: {billing?.subscription_level}</div>
                                <div>Show email button: {showEmailSupport ? 'Yes' : 'No'}</div>
                            </div>
                        </div>
                    )}

                    {isEmailFormOpen ? (
                        <SupportFormBlock onCancel={() => closeEmailForm()} />
                    ) : isMaxChatInterfaceOpen ? (
                        <div className="deprecated-space-y-4">
                            <MaxChatInterface />
                            <LemonButton
                                type="secondary"
                                onClick={() => closeMaxChatInterface()}
                                fullWidth
                                center
                                className="mt-2"
                            >
                                End Chat
                            </LemonButton>
                        </div>
                    ) : (
                        <>
                            <Section title="Search docs & community questions">
                                <AlgoliaSearch />
                            </Section>

                            <Section title="Explore the docs">
                                <ul className="border rounded divide-y bg-surface-primary dark:bg-transparent font-title font-medium">
                                    {PRODUCTS.map((product, index) => (
                                        <li key={index}>
                                            <Link
                                                to={`https://posthog.com/docs/${product.slug}`}
                                                className="group flex items-center justify-between px-2 py-1.5"
                                            >
                                                <div className="flex items-center gap-1.5">
                                                    {product.icon}
                                                    <span className="text-text-3000 opacity-75 group-hover:opacity-100">
                                                        {product.name}
                                                    </span>
                                                </div>
                                                <div>
                                                    <IconChevronDown className="text-text-3000 h-6 w-6 opacity-60 -rotate-90 group-hover:opacity-90" />
                                                </div>
                                            </Link>
                                        </li>
                                    ))}
                                </ul>
                            </Section>

                            {status !== 'operational' && (
                                <Section title="">
                                    <LemonBanner type={status.includes('outage') ? 'error' : 'warning'}>
                                        <div>
                                            {status.includes('outage') ? (
                                                <span>We are experiencing major issues.</span>
                                            ) : (
                                                <span>We are experiencing issues.</span>
                                            )}
                                            <LemonButton
                                                type="secondary"
                                                fullWidth
                                                center
                                                targetBlank
                                                onClick={() => openSidePanel(SidePanelTab.Status)}
                                                className="mt-2 bg-[white]"
                                            >
                                                View system status
                                            </LemonButton>
                                        </div>
                                    </LemonBanner>
                                </Section>
                            )}

                            {isCloud ? (
                                <FlaggedFeature flag={FEATURE_FLAGS.SUPPORT_SIDEBAR_MAX} match={true}>
                                    <Section title="Ask Max the Hedgehog">
                                        <div>
                                            <p>
                                                Max is PostHog's support AI who can answer support questions, help you
                                                with troubleshooting, find info in our documentation, write HogQL
                                                queries, regex expressions, etc.
                                            </p>
                                            <LemonButton
                                                type="primary"
                                                fullWidth
                                                center
                                                onClick={() => {
                                                    openMaxChatInterface()
                                                }}
                                                targetBlank={false}
                                                className="mt-2"
                                            >
                                                ✨ Chat with Max
                                            </LemonButton>
                                        </div>
                                    </Section>
                                </FlaggedFeature>
                            ) : null}

                            {!showEmailSupport && (
                                <Section title="">
                                    <h3>Can't find what you need in the docs?</h3>
                                    <p>
                                        With the totally free plan you can ask the community via the link below, or
                                        explore your upgrade choices for the ability to email a support engineer.
                                    </p>
                                </Section>
                            )}

                            {showEmailSupport && (
                                <Section title="Contact us">
                                    <p>Can't find what you need in the docs?</p>
                                    <LemonButton
                                        type="primary"
                                        fullWidth
                                        center
                                        onClick={() => openEmailForm()}
                                        targetBlank
                                        className="mt-2"
                                    >
                                        Email our support engineers
                                    </LemonButton>
                                </Section>
                            )}

                            {!showEmailSupport && (
                                <div className="grid grid-cols-2 border rounded [&_>*]:px-2 [&_>*]:py-0.5 mb-6 bg-surface-primary">
                                    <div className="col-span-full flex justify-between items-center px-2 py-2 border-b">
                                        <strong>Avg support response times</strong>
                                        <div>
                                            <Link to={urls.organizationBilling([ProductKey.PLATFORM_AND_SUPPORT])}>
                                                Explore options
                                            </Link>
                                        </div>
                                    </div>
                                    <div>Totally free</div>
                                    <div>
                                        <Link to="https://posthog.com/questions">Community support only</Link>
                                    </div>
                                    <div>Ridiculously cheap</div>
                                    <div>24 hours</div>
                                    <div>Teams add-on</div>
                                    <div>12 hours</div>
                                    <div>Enterprise add-on</div>
                                    <div>12 hours</div>
                                    <div>Enterprise</div>
                                    <div>12 hours</div>
                                </div>
                            )}

                            <Section title="Ask the community">
                                <p>
                                    Questions about features, how-tos, or use cases? There are thousands of discussions
                                    in our community forums.{' '}
                                    <Link to="https://posthog.com/questions">Ask a question</Link>
                                </p>
                            </Section>

                            <Section title="Share feedback">
                                <ul>
                                    <li>
                                        <LemonButton
                                            type="secondary"
                                            status="alt"
                                            to="https://posthog.com/wip"
                                            icon={<IconHelmet />}
                                            targetBlank
                                        >
                                            See what we're building
                                        </LemonButton>
                                    </li>
                                    <li>
                                        <LemonButton
                                            type="secondary"
                                            status="alt"
                                            to="https://posthog.com/roadmap"
                                            icon={<IconMap />}
                                            targetBlank
                                        >
                                            Vote on our roadmap
                                        </LemonButton>
                                    </li>
                                    <li>
                                        <LemonButton
                                            type="secondary"
                                            status="alt"
                                            to={`https://github.com/PostHog/posthog/issues/new?&labels=enhancement&template=feature_request.yml&debug-info=${encodeURIComponent(
                                                getPublicSupportSnippet(region, currentOrganization, currentTeam)
                                            )}`}
                                            icon={<IconFeatures />}
                                            targetBlank
                                        >
                                            Request a feature
                                        </LemonButton>
                                    </li>
                                </ul>
                            </Section>
                        </>
                    )}
                </div>
            </div>
        </>
    )
}<|MERGE_RESOLUTION|>--- conflicted
+++ resolved
@@ -212,13 +212,6 @@
     const region = preflight?.region
 
     const isLocalDev = process.env.NODE_ENV === 'development'
-<<<<<<< HEAD
-    // Check if user has a paid subscription or is on an active trial
-    const hasActiveTrial = !!billing?.free_trial_until && billing.free_trial_until.isAfter(dayjs())
-    const canEmailEngineer = billing?.subscription_level !== 'free' || hasActiveTrial
-    // In development, we always show the button regardless of cloud status
-    // In production, we only show it if isCloud is true
-=======
 
     // Check if user has a paid subscription or is on an active trial (either old-style or new-style)
     const hasActiveTrial =
@@ -226,7 +219,6 @@
         billing?.trial?.status === 'active'
     const canEmailEngineer = billing?.subscription_level !== 'free' || hasActiveTrial
     // In development, we always show the button regardless of cloud status
->>>>>>> 7f05d5b1
     const showEmailSupport = isLocalDev ? canEmailEngineer : isCloud && canEmailEngineer
 
     return (
