--- conflicted
+++ resolved
@@ -211,43 +211,6 @@
                                     </LemonBanner>
                                 </Section>
                             ) : null}
-
-<<<<<<< HEAD
-                    <Section title="Ask the community">
-                        <p>
-                            Questions about features, how-tos, or use cases? There are thousands of discussions in our
-                            community forums.
-                        </p>
-                        <LemonButton
-                            type="primary"
-                            fullWidth
-                            center
-                            to="https://posthog.com/questions"
-                            targetBlank
-                            className="mt-2"
-                        >
-                            Ask a question
-                        </LemonButton>
-                    </Section>
-
-                    <Section title="Share feedback">
-                        <ul>
-                            <li>
-                                <LemonButton
-                                    type="secondary"
-                                    status="alt"
-                                    to="https://github.com/posthog/posthog/issues"
-                                    icon={<IconBug />}
-                                    targetBlank
-                                >
-                                    Report a bug
-                                </LemonButton>
-                            </li>
-                            <li>
-=======
-                            <Section title="Contact us">
-                                <p>Can't find what you need in the docs?</p>
->>>>>>> 33ffaee5
                                 <LemonButton
                                     type="primary"
                                     fullWidth
@@ -261,7 +224,7 @@
                             </Section>
                             <Section title="Ask the community">
                                 <p>
-                                    Questions about features, how to's, or use cases? There are thousands of discussions
+                                    Questions about features, how-tos, or use cases? There are thousands of discussions
                                     in our community forums.{' '}
                                     <Link to="https://posthog.com/questions">Ask a question</Link>
                                 </p>
