import { actions, events, kea, listeners, path, props, reducers, selectors } from 'kea'
import { subscriptions } from 'kea-subscriptions'
import { BasicListItem, ExtendedListItem, NavbarItem, SidebarNavbarItem } from './types'

import type { navigation3000LogicType } from './navigationLogicType'
import { Scene } from 'scenes/sceneTypes'
import React from 'react'
import { captureException } from '@sentry/react'
import { lemonToast } from '@posthog/lemon-ui'
import { router } from 'kea-router'
import { sceneLogic } from 'scenes/sceneLogic'
import { featureFlagLogic } from 'lib/logic/featureFlagLogic'
import { FEATURE_FLAGS } from 'lib/constants'
import {
    IconApps,
    IconDashboard,
    IconDatabase,
    IconGraph,
    IconHome,
    IconLive,
    IconPeople,
    IconPerson,
<<<<<<< HEAD
    IconPeople,
=======
    IconPieChart,
    IconQuestion,
    IconRewindPlay,
>>>>>>> 8b3f09f6
    IconTestTube,
    IconToggle,
    IconToolbar,
} from '@posthog/icons'
import { urls } from 'scenes/urls'
import { cohortsSidebarLogic } from './sidebars/cohorts'
import { dashboardsSidebarLogic } from './sidebars/dashboards'
import { dataManagementSidebarLogic } from './sidebars/dataManagement'
import { experimentsSidebarLogic } from './sidebars/experiments'
import { featureFlagsSidebarLogic } from './sidebars/featureFlags'
import { insightsSidebarLogic } from './sidebars/insights'
import { personsAndGroupsSidebarLogic } from './sidebars/personsAndGroups'
import { toolbarSidebarLogic } from './sidebars/toolbar'
import { isNotNil } from 'lib/utils'

/** Multi-segment item keys are joined using this separator for easy comparisons. */
export const ITEM_KEY_PART_SEPARATOR = '::'

const MINIMUM_SIDEBAR_WIDTH_PX: number = 192
const DEFAULT_SIDEBAR_WIDTH_PX: number = 288
const MAXIMUM_SIDEBAR_WIDTH_PX: number = 1024
const MAXIMUM_SIDEBAR_WIDTH_PERCENTAGE: number = 50

export const navigation3000Logic = kea<navigation3000LogicType>([
    path(['layout', 'navigation-3000', 'navigationLogic']),
    props({} as { inputElement?: HTMLInputElement | null }),
    actions({
        hideSidebar: true,
        showSidebar: (newNavbarItemId?: string) => ({ newNavbarItemId }),
        toggleSidebar: true,
        setSidebarWidth: (width: number) => ({ width }),
        setSidebarOverslide: (overslide: number) => ({ overslide }),
        syncSidebarWidthWithMouseMove: (delta: number) => ({ delta }),
        syncSidebarWidthWithViewport: true,
        beginResize: true,
        endResize: true,
        acknowledgeSidebarKeyboardShortcut: true,
        setIsSearchShown: (isSearchShown: boolean) => ({ isSearchShown }),
        setSearchTerm: (searchTerm: string) => ({ searchTerm }),
        initiateNewItemInCategory: (category: string) => ({ category }),
        initiateNewItemInlineInCategory: (category: string) => ({ category }),
        cancelNewItem: true,
        saveNewItem: (itemName: string) => ({ itemName }),
        saveNewItemComplete: true,
        setLastFocusedItemIndex: (index: number) => ({ index }),
        setLastFocusedItemByKey: (key: string | number) => ({ key }), // A wrapper over setLastFocusedItemIndex
        focusNextItem: true,
        focusPreviousItem: true,
        toggleAccordion: (key: string) => ({ key }),
    }),
    reducers({
        isSidebarShown: [
            true,
            {
                persist: true,
            },
            {
                hideSidebar: () => false,
                showSidebar: () => true,
                toggleSidebar: (isSidebarShown) => !isSidebarShown,
            },
        ],
        sidebarWidth: [
            DEFAULT_SIDEBAR_WIDTH_PX,
            { persist: true },
            {
                setSidebarWidth: (_, { width }) => width,
            },
        ],
        sidebarOverslide: [
            // Overslide is how far beyond the min/max sidebar width the cursor has moved
            0,
            {
                setSidebarOverslide: (_, { overslide }) => overslide,
            },
        ],
        isResizeInProgress: [
            false,
            {
                beginResize: () => true,
                endResize: () => false,
            },
        ],
        isSidebarKeyboardShortcutAcknowledged: [
            false,
            {
                persist: true,
            },
            {
                acknowledgeSidebarKeyboardShortcut: () => true,
            },
        ],
        activeNavbarItemIdRaw: [
            Scene.Dashboards as string,
            {
                persist: true,
            },
            {
                showSidebar: (state, { newNavbarItemId }) => newNavbarItemId || state,
            },
        ],
        isSearchShown: [
            false,
            {
                setIsSearchShown: (_, { isSearchShown }) => isSearchShown,
            },
        ],
        internalSearchTerm: [
            // Do not reference this outside of this file
            // `searchTerm` is the outwards-facing value, as it's made empty when search is hidden
            '',
            {
                setSearchTerm: (_, { searchTerm }) => searchTerm,
            },
        ],
        lastFocusedItemIndex: [
            -1 as number,
            {
                setLastFocusedItemIndex: (_, { index }) => index,
            },
        ],
        accordionCollapseMapping: [
            {} as Record<string, boolean>,
            {
                persist: true,
            },
            {
                toggleAccordion: (state, { key }) => ({
                    ...state,
                    [key]: !state[key],
                }),
            },
        ],
        newItemInlineCategory: [
            null as string | null,
            {
                initiateNewItemInlineInCategory: (_, { category }) => category,
                saveNewItemComplete: () => null,
                cancelNewItem: () => null,
                toggleSidebar: () => null,
                showSidebar: () => null,
                hideSidebar: () => null,
            },
        ],
        savingNewItem: [
            false,
            {
                saveNewItem: () => true,
                saveNewItemComplete: () => false,
            },
        ],
    }),
    listeners(({ actions, values }) => ({
        initiateNewItemInCategory: ({ category: categoryKey }) => {
            const category = values.activeNavbarItem?.logic.values.contents?.find((item) => item.key === categoryKey)
            if (!category) {
                throw new Error(`Sidebar category '${categoryKey}' doesn't exist`)
            } else if (!category.onAdd || typeof category.onAdd !== 'function') {
                throw new Error(`Sidebar category '${categoryKey}' doesn't support onAdd`)
            }
            if (category.onAdd.length === 0) {
                ;(category.onAdd as () => void)() // If a zero-arg function, call it immediately
            } else {
                actions.initiateNewItemInlineInCategory(categoryKey) // Otherwise initiate inline item creation
            }
        },
        saveNewItem: async ({ itemName }) => {
            try {
                const categoryKey = values.newItemInlineCategory
                if (!categoryKey) {
                    throw new Error(`Can't save new sidebar item without a category`)
                }
                const category = values.activeNavbarItem?.logic.values.contents?.find(
                    (item) => item.key === categoryKey
                )
                if (!category) {
                    throw new Error(`Sidebar category '${categoryKey}' doesn't exist`)
                } else if (!category.onAdd || typeof category.onAdd !== 'function') {
                    throw new Error(`Sidebar category '${categoryKey}' doesn't support onAdd`)
                }
                await category.onAdd(itemName)
            } catch (e) {
                captureException(e)
                console.error(e)
                lemonToast.error('Something went wrong while saving the item. Please try again.')
            } finally {
                actions.saveNewItemComplete()
            }
        },
        syncSidebarWidthWithMouseMove: ({ delta }) => {
            const newWidthRaw = values.sidebarWidth + values.sidebarOverslide + delta
            let newWidth = newWidthRaw
            if (newWidth < MINIMUM_SIDEBAR_WIDTH_PX) {
                newWidth = MINIMUM_SIDEBAR_WIDTH_PX
            } else if (newWidth > MAXIMUM_SIDEBAR_WIDTH_PX) {
                newWidth = MAXIMUM_SIDEBAR_WIDTH_PX
            }
            if (newWidth > window.innerWidth * (MAXIMUM_SIDEBAR_WIDTH_PERCENTAGE / 100)) {
                newWidth = window.innerWidth * (MAXIMUM_SIDEBAR_WIDTH_PERCENTAGE / 100)
            }
            actions.setSidebarWidth(newWidth)
            actions.setSidebarOverslide(newWidthRaw - newWidth)
            if (newWidthRaw < MINIMUM_SIDEBAR_WIDTH_PX / 2) {
                if (values.isSidebarShown) {
                    actions.hideSidebar()
                }
            } else {
                if (!values.isSidebarShown) {
                    actions.showSidebar()
                }
            }
        },
        syncSidebarWidthWithViewport: () => {
            if (values.sidebarWidth > window.innerWidth * (MAXIMUM_SIDEBAR_WIDTH_PERCENTAGE / 100)) {
                // Clamp
                actions.setSidebarWidth(window.innerWidth * (MAXIMUM_SIDEBAR_WIDTH_PERCENTAGE / 100))
            }
        },
        endResize: () => {
            actions.setSidebarOverslide(values.isSidebarShown ? 0 : -MINIMUM_SIDEBAR_WIDTH_PX)
        },
        toggleSidebar: () => {
            actions.endResize()
        },
        focusNextItem: () => {
            const nextIndex = values.lastFocusedItemIndex + 1
            if (nextIndex < values.sidebarContentsFlattened.length) {
                actions.setLastFocusedItemIndex(nextIndex)
            }
        },
        focusPreviousItem: () => {
            const nextIndex = values.lastFocusedItemIndex - 1
            if (nextIndex >= -1) {
                actions.setLastFocusedItemIndex(nextIndex)
            }
        },
        setLastFocusedItemByKey: ({ key }) => {
            const index = values.sidebarContentsFlattened.findIndex((item) =>
                Array.isArray(item.key) ? item.key.includes(key as string) : item.key === key
            )
            if (index !== -1) {
                actions.setLastFocusedItemIndex(index)
            }
        },
    })),
    selectors({
        navbarItems: [
            () => [featureFlagLogic.selectors.featureFlags],
            (featureFlags): NavbarItem[][] => {
                const isUsingSidebar = featureFlags[FEATURE_FLAGS.POSTHOG_3000_NAV]
                return [
                    [
                        {
                            identifier: Scene.ProjectHomepage,
                            label: 'Project homepage',
                            icon: <IconHome />,
                            to: urls.projectHomepage(),
                        },
                        {
                            identifier: Scene.Dashboards,
                            label: 'Dashboards',
                            icon: <IconDashboard />,
                            logic: isUsingSidebar ? dashboardsSidebarLogic : undefined,
                            to: isUsingSidebar ? undefined : urls.dashboards(),
                        },
                        {
                            identifier: Scene.DataManagement,
                            label: 'Data management',
                            icon: <IconDatabase />,
                            logic: isUsingSidebar ? dataManagementSidebarLogic : undefined,
                            to: isUsingSidebar ? undefined : urls.eventDefinitions(),
                        },
                        {
                            identifier: Scene.Persons,
                            label: 'Persons and groups',
                            icon: <IconPerson />,
                            logic: isUsingSidebar ? personsAndGroupsSidebarLogic : undefined,
                            to: isUsingSidebar ? undefined : urls.persons(),
                        },
                        {
                            identifier: Scene.Cohorts,
                            label: 'Cohorts',
                            icon: <IconPeople />,
                            logic: isUsingSidebar ? cohortsSidebarLogic : undefined,
                            to: isUsingSidebar ? undefined : urls.cohorts(),
                        },
                    ],
                    [
                        {
                            identifier: Scene.Events,
                            label: 'Events',
                            icon: <IconLive />,
                            to: urls.events(),
                        },
                        {
                            identifier: Scene.SavedInsights,
                            label: 'Product Analytics',
                            icon: <IconGraph />,
                            logic: isUsingSidebar ? insightsSidebarLogic : undefined,
                            to: isUsingSidebar ? undefined : urls.savedInsights(),
                        },
                        featureFlags[FEATURE_FLAGS.WEB_ANALYTICS]
                            ? {
                                  identifier: Scene.WebAnalytics,
                                  label: 'Web Analytics',
                                  icon: <IconPieChart />,
                                  to: isUsingSidebar ? undefined : urls.webAnalytics(),
                              }
                            : null,
                        {
                            identifier: Scene.Replay,
                            label: 'Session Replay',
                            icon: <IconRewindPlay />,
                            to: urls.replay(),
                        },
                        {
                            identifier: Scene.FeatureFlags,
                            label: 'Feature Flags',
                            icon: <IconToggle />,
                            logic: isUsingSidebar ? featureFlagsSidebarLogic : undefined,
                            to: isUsingSidebar ? undefined : urls.featureFlags(),
                        },
                        {
                            identifier: Scene.Experiments,
                            label: 'A/B Testing',
                            icon: <IconTestTube />,
                            logic: isUsingSidebar ? experimentsSidebarLogic : undefined,
                            to: isUsingSidebar ? undefined : urls.experiments(),
                        },
                        {
                            identifier: Scene.ToolbarLaunch,
                            label: 'Toolbar',
                            icon: <IconToolbar />,
                            logic: isUsingSidebar ? toolbarSidebarLogic : undefined,
                            to: isUsingSidebar ? undefined : urls.toolbarLaunch(),
                        },
                    ].filter(isNotNil),
                    [
                        {
                            identifier: Scene.Apps,
                            label: 'Apps',
                            icon: <IconApps />,
                            to: urls.projectApps(),
                        },
                    ],
                ]
            },
        ],
        navbarItemIdMapping: [
            (s) => [s.navbarItems],
            (navbarItems): Record<string, NavbarItem> => {
                return Object.fromEntries(navbarItems.flat().map((item) => [item.identifier, item]))
            },
        ],
        sidebarOverslideDirection: [
            (s) => [s.sidebarOverslide],
            (sidebarOverslide): 'min' | 'max' | null => {
                if (sidebarOverslide < 0) {
                    return 'min'
                } else if (sidebarOverslide > 0) {
                    return 'max'
                } else {
                    return null
                }
            },
        ],
        activeNavbarItem: [
            (s) => [s.activeNavbarItemId, s.navbarItemIdMapping],
            (activeNavbarItemId, navbarItemIdMapping): SidebarNavbarItem | null => {
                const item = activeNavbarItemId ? navbarItemIdMapping[activeNavbarItemId] : null
                return item && 'logic' in item ? (item as SidebarNavbarItem) : null
            },
        ],
        searchTerm: [
            (s) => [s.internalSearchTerm, s.isSearchShown],
            (internalSearchTerm, isSearchShown): string => {
                return isSearchShown ? internalSearchTerm : ''
            },
        ],
        sidebarContentsFlattened: [
            (s) => [(state) => s.activeNavbarItem(state)?.logic.findMounted()?.selectors.contents(state) || null],
            (sidebarContents): BasicListItem[] | ExtendedListItem[] =>
                sidebarContents ? sidebarContents.flatMap((item) => ('items' in item ? item.items : item)) : [],
        ],
        normalizedActiveListItemKey: [
            (s) => [
                (state) => s.activeNavbarItem(state)?.logic.findMounted()?.selectors.activeListItemKey?.(state) || null,
            ],
            (activeListItemKey): string | number | string[] | null =>
                activeListItemKey
                    ? Array.isArray(activeListItemKey)
                        ? activeListItemKey.join(ITEM_KEY_PART_SEPARATOR)
                        : activeListItemKey
                    : null,
        ],
        activeNavbarItemId: [
            (s) => [
                s.activeNavbarItemIdRaw,
                sceneLogic.selectors.aliasedActiveScene,
                featureFlagLogic.selectors.featureFlags,
            ],
            (activeNavbarItemIdRaw, aliasedActiveScene, featureFlags): string | null => {
                if (!featureFlags[FEATURE_FLAGS.POSTHOG_3000_NAV]) {
                    return aliasedActiveScene
                }
                return activeNavbarItemIdRaw
            },
        ],
        newItemCategory: [
            (s) => [
                (state) => s.activeNavbarItem(state)?.logic.findMounted()?.selectors.contents(state) || null,
                s.newItemInlineCategory,
                router.selectors.location,
            ],
            (sidebarContents, newItemInlineCategory, location): string | null => {
                if (!sidebarContents) {
                    return null
                }
                if (newItemInlineCategory) {
                    return newItemInlineCategory
                }
                return (
                    sidebarContents.find(
                        (category) => typeof category.onAdd === 'string' && category.onAdd === location.pathname
                    )?.key || null
                )
            },
        ],
    }),
    subscriptions(({ props, cache, actions, values }) => ({
        isResizeInProgress: (isResizeInProgress) => {
            if (isResizeInProgress) {
                cache.onMouseMove = (e: MouseEvent): void => actions.syncSidebarWidthWithMouseMove(e.movementX)
                cache.onMouseUp = (e: MouseEvent): void => {
                    if (e.button === 0) {
                        actions.endResize()
                    }
                }
                document.addEventListener('mousemove', cache.onMouseMove)
                document.addEventListener('mouseup', cache.onMouseUp)
                return () => {}
            } else {
                document.removeEventListener('mousemove', cache.onMouseMove)
                document.removeEventListener('mouseup', cache.onMouseUp)
            }
        },
        sidebarContentsFlattened: (sidebarContentsFlattened) => {
            for (const item of sidebarContentsFlattened) {
                if (!item.ref) {
                    item.ref = React.createRef() // Inject refs for keyboard navigation
                }
            }
            actions.setLastFocusedItemIndex(-1) // Reset focused item index on contents change
        },
        lastFocusedItemIndex: (lastFocusedItemIndex) => {
            if (lastFocusedItemIndex >= 0) {
                const item = values.sidebarContentsFlattened[lastFocusedItemIndex]
                item.ref?.current?.focus()
            } else {
                props.inputElement?.focus()
            }
        },
    })),
    events(({ props, actions, cache }) => ({
        afterMount: () => {
            cache.onResize = () => actions.syncSidebarWidthWithViewport()
            cache.onKeyDown = (e: KeyboardEvent) => {
                if (e.key === 'b' && (e.metaKey || e.ctrlKey)) {
                    actions.toggleSidebar()
                    e.preventDefault()
                }
                if (e.key === 'f' && e.shiftKey && (e.metaKey || e.ctrlKey)) {
                    actions.setIsSearchShown(true)
                    props.inputElement?.focus()
                    e.preventDefault()
                }
            }
            window.addEventListener('resize', cache.onResize)
            window.addEventListener('keydown', cache.onKeyDown)
        },
        beforeUnmount: () => {
            window.removeEventListener('resize', cache.onResize)
            window.removeEventListener('resize', cache.onKeyDown)
        },
    })),
])<|MERGE_RESOLUTION|>--- conflicted
+++ resolved
@@ -20,13 +20,8 @@
     IconLive,
     IconPeople,
     IconPerson,
-<<<<<<< HEAD
-    IconPeople,
-=======
     IconPieChart,
-    IconQuestion,
     IconRewindPlay,
->>>>>>> 8b3f09f6
     IconTestTube,
     IconToggle,
     IconToolbar,
