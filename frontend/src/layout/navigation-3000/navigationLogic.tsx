import {
    IconAI,
<<<<<<< HEAD
=======
    IconArrowUpRight,
    IconChat,
>>>>>>> ea02b9fe
    IconCursorClick,
    IconDashboard,
    IconDatabase,
    IconGraph,
    IconGroups,
    IconHome,
    IconLive,
    IconLogomark,
    IconMegaphone,
    IconMessage,
    IconNotebook,
    IconPeople,
    IconPieChart,
    IconPiggyBank,
    IconPlug,
    IconPlusSmall,
    IconRewindPlay,
    IconRocket,
    IconServer,
    IconTestTube,
    IconToggle,
    IconWarning,
} from '@posthog/icons'
import { lemonToast, Spinner } from '@posthog/lemon-ui'
import { actions, connect, events, kea, listeners, path, props, reducers, selectors } from 'kea'
import { router } from 'kea-router'
import { subscriptions } from 'kea-subscriptions'
import { FEATURE_FLAGS } from 'lib/constants'
import { GroupsAccessStatus } from 'lib/introductions/groupsAccessLogic'
import { LemonMenuOverlay } from 'lib/lemon-ui/LemonMenu/LemonMenu'
import { featureFlagLogic } from 'lib/logic/featureFlagLogic'
import { capitalizeFirstLetter, isNotNil } from 'lib/utils'
import { getAppContext } from 'lib/utils/getAppContext'
import posthog from 'posthog-js'
import React from 'react'
import { editorSceneLogic } from 'scenes/data-warehouse/editor/editorSceneLogic'
import { sceneLogic } from 'scenes/sceneLogic'
import { Scene } from 'scenes/sceneTypes'
import { savedSessionRecordingPlaylistsLogic } from 'scenes/session-recordings/saved-playlists/savedSessionRecordingPlaylistsLogic'
import { teamLogic } from 'scenes/teamLogic'
import { urls } from 'scenes/urls'

import { dashboardsModel } from '~/models/dashboardsModel'
import { groupsModel } from '~/models/groupsModel'
import { AccessControlLevel, AccessControlResourceType, ReplayTabs } from '~/types'

import { navigationLogic } from '../navigation/navigationLogic'
import type { navigation3000LogicType } from './navigationLogicType'
import { dashboardsSidebarLogic } from './sidebars/dashboards'
import { dataManagementSidebarLogic } from './sidebars/dataManagement'
import { experimentsSidebarLogic } from './sidebars/experiments'
import { featureFlagsSidebarLogic } from './sidebars/featureFlags'
import { insightsSidebarLogic } from './sidebars/insights'
import { personsAndGroupsSidebarLogic } from './sidebars/personsAndGroups'
import { BasicListItem, ExtendedListItem, NavbarItem, SidebarNavbarItem } from './types'

/** Multi-segment item keys are joined using this separator for easy comparisons. */
export const ITEM_KEY_PART_SEPARATOR = '::'

export type Navigation3000Mode = 'none' | 'minimal' | 'full'

const MINIMUM_SIDEBAR_WIDTH_PX: number = 192
const DEFAULT_SIDEBAR_WIDTH_PX: number = 288
const MAXIMUM_SIDEBAR_WIDTH_PX: number = 1024
const MAXIMUM_SIDEBAR_WIDTH_PERCENTAGE: number = 50

export const navigation3000Logic = kea<navigation3000LogicType>([
    path(['layout', 'navigation-3000', 'navigationLogic']),
    props({} as { inputElement?: HTMLInputElement | null }),
    connect(() => ({
        values: [
            groupsModel,
            ['groupTypes', 'groupsAccessStatus'],
            sceneLogic,
            ['sceneConfig'],
            navigationLogic,
            ['mobileLayout'],
            teamLogic,
            ['hasOnboardedAnyProduct'],
            savedSessionRecordingPlaylistsLogic({ tab: ReplayTabs.Playlists }),
            ['playlists', 'playlistsLoading'],
        ],
        actions: [navigationLogic, ['closeAccountPopover']],
    })),
    actions({
        hideSidebar: true,
        showSidebar: (newNavbarItemId?: string) => ({ newNavbarItemId }),
        toggleNavCollapsed: (override?: boolean) => ({ override }),
        showNavOnMobile: true,
        hideNavOnMobile: true,
        toggleSidebar: true,
        setSidebarWidth: (width: number) => ({ width }),
        setSidebarOverslide: (overslide: number) => ({ overslide }),
        syncSidebarWidthWithMouseMove: (delta: number) => ({ delta }),
        syncSidebarWidthWithViewport: true,
        beginResize: true,
        endResize: true,
        acknowledgeSidebarKeyboardShortcut: true,
        setIsSearchShown: (isSearchShown: boolean) => ({ isSearchShown }),
        setSearchTerm: (searchTerm: string) => ({ searchTerm }),
        initiateNewItemInCategory: (category: string) => ({ category }),
        initiateNewItemInlineInCategory: (category: string) => ({ category }),
        cancelNewItem: true,
        saveNewItem: (itemName: string) => ({ itemName }),
        saveNewItemComplete: true,
        setLastFocusedItemIndex: (index: number) => ({ index }),
        setLastFocusedItemByKey: (key: string | number) => ({ key }), // A wrapper over setLastFocusedItemIndex
        focusNextItem: true,
        focusPreviousItem: true,
        toggleAccordion: (key: string) => ({ key }),
        toggleListItemAccordion: (key: string) => ({ key }),
    }),
    reducers({
        isSidebarShown: [
            true,
            {
                hideSidebar: () => false,
                showSidebar: () => true,
                toggleSidebar: (isSidebarShown) => !isSidebarShown,
            },
        ],
        sidebarWidth: [
            DEFAULT_SIDEBAR_WIDTH_PX,
            {
                setSidebarWidth: (_, { width }) => width,
            },
        ],
        sidebarOverslide: [
            // Overslide is how far beyond the min/max sidebar width the cursor has moved
            0,
            {
                setSidebarOverslide: (_, { overslide }) => overslide,
            },
        ],
        isResizeInProgress: [
            false,
            {
                beginResize: () => true,
                endResize: () => false,
            },
        ],
        isNavCollapsedDesktop: [
            false,
            { persist: true },
            {
                toggleNavCollapsed: (state, { override }) => override ?? !state,
            },
        ],
        isNavShownMobile: [
            false,
            { persist: true },
            {
                showNavOnMobile: () => true,
                hideNavOnMobile: () => false,
                closeAccountPopover: () => false,
            },
        ],
        isSidebarKeyboardShortcutAcknowledged: [
            false,
            {
                persist: true,
            },
            {
                acknowledgeSidebarKeyboardShortcut: () => true,
            },
        ],
        activeNavbarItemIdRaw: [
            Scene.Dashboards as string,
            {
                persist: true,
            },
            {
                showSidebar: (state, { newNavbarItemId }) => newNavbarItemId || state,
            },
        ],
        isSearchShown: [
            true,
            {
                setIsSearchShown: (_, { isSearchShown }) => isSearchShown,
            },
        ],
        internalSearchTerm: [
            // Do not reference this outside of this file
            // `searchTerm` is the outwards-facing value, as it's made empty when search is hidden
            '',
            {
                setSearchTerm: (_, { searchTerm }) => searchTerm,
            },
        ],
        lastFocusedItemIndex: [
            -1 as number,
            {
                setLastFocusedItemIndex: (_, { index }) => index,
            },
        ],
        accordionCollapseMapping: [
            {} as Record<string, boolean>,
            {
                persist: true,
            },
            {
                toggleAccordion: (state, { key }) => ({
                    ...state,
                    [key]: !state[key],
                }),
            },
        ],
        listItemAccordionCollapseMapping: [
            {} as Record<string, boolean>,
            {
                persist: true,
            },
            {
                toggleListItemAccordion: (state, { key }) => ({
                    ...state,
                    [key]: !state[key],
                }),
            },
        ],
        newItemInlineCategory: [
            null as string | null,
            {
                initiateNewItemInlineInCategory: (_, { category }) => category,
                saveNewItemComplete: () => null,
                cancelNewItem: () => null,
                toggleSidebar: () => null,
                showSidebar: () => null,
                hideSidebar: () => null,
            },
        ],
        savingNewItem: [
            false,
            {
                saveNewItem: () => true,
                saveNewItemComplete: () => false,
            },
        ],
    }),
    listeners(({ actions, values }) => ({
        initiateNewItemInCategory: ({ category: categoryKey }) => {
            const category = values.activeNavbarItem?.logic.values.contents?.find((item) => item.key === categoryKey)
            if (!category) {
                throw new Error(`Sidebar category '${categoryKey}' doesn't exist`)
            } else if (!category.onAdd || typeof category.onAdd !== 'function') {
                throw new Error(`Sidebar category '${categoryKey}' doesn't support onAdd`)
            }
            if (category.onAdd.length === 0) {
                ;(category.onAdd as () => void)() // If a zero-arg function, call it immediately
            } else {
                actions.initiateNewItemInlineInCategory(categoryKey) // Otherwise initiate inline item creation
            }
        },
        saveNewItem: async ({ itemName }) => {
            try {
                const categoryKey = values.newItemInlineCategory
                if (!categoryKey) {
                    throw new Error(`Can't save new sidebar item without a category`)
                }
                const category = values.activeNavbarItem?.logic.values.contents?.find(
                    (item) => item.key === categoryKey
                )
                if (!category) {
                    throw new Error(`Sidebar category '${categoryKey}' doesn't exist`)
                } else if (!category.onAdd || typeof category.onAdd !== 'function') {
                    throw new Error(`Sidebar category '${categoryKey}' doesn't support onAdd`)
                }
                await category.onAdd(itemName)
            } catch (e) {
                posthog.captureException(e)
                console.error(e)
                lemonToast.error('Something went wrong while saving the item. Please try again.')
            } finally {
                actions.saveNewItemComplete()
            }
        },
        syncSidebarWidthWithMouseMove: ({ delta }) => {
            const newWidthRaw = values.sidebarWidth + values.sidebarOverslide + delta
            let newWidth = newWidthRaw
            if (newWidth < MINIMUM_SIDEBAR_WIDTH_PX) {
                newWidth = MINIMUM_SIDEBAR_WIDTH_PX
            } else if (newWidth > MAXIMUM_SIDEBAR_WIDTH_PX) {
                newWidth = MAXIMUM_SIDEBAR_WIDTH_PX
            }
            if (newWidth > window.innerWidth * (MAXIMUM_SIDEBAR_WIDTH_PERCENTAGE / 100)) {
                newWidth = window.innerWidth * (MAXIMUM_SIDEBAR_WIDTH_PERCENTAGE / 100)
            }
            actions.setSidebarWidth(newWidth)
            actions.setSidebarOverslide(newWidthRaw - newWidth)
            if (newWidthRaw < MINIMUM_SIDEBAR_WIDTH_PX / 2) {
                if (values.isSidebarShown) {
                    actions.hideSidebar()
                }
            } else {
                if (!values.isSidebarShown) {
                    actions.showSidebar()
                }
            }
        },
        syncSidebarWidthWithViewport: () => {
            if (values.sidebarWidth > window.innerWidth * (MAXIMUM_SIDEBAR_WIDTH_PERCENTAGE / 100)) {
                // Clamp
                actions.setSidebarWidth(window.innerWidth * (MAXIMUM_SIDEBAR_WIDTH_PERCENTAGE / 100))
            }
        },
        endResize: () => {
            actions.setSidebarOverslide(values.isSidebarShown ? 0 : -MINIMUM_SIDEBAR_WIDTH_PX)
        },
        toggleSidebar: () => {
            actions.endResize()
        },
        focusNextItem: () => {
            const nextIndex = values.lastFocusedItemIndex + 1
            if (nextIndex < values.sidebarContentsFlattened.length) {
                actions.setLastFocusedItemIndex(nextIndex)
            }
        },
        focusPreviousItem: () => {
            const nextIndex = values.lastFocusedItemIndex - 1
            if (nextIndex >= -1) {
                actions.setLastFocusedItemIndex(nextIndex)
            }
        },
        setLastFocusedItemByKey: ({ key }) => {
            const index = values.sidebarContentsFlattened.findIndex((item) =>
                Array.isArray(item.key) ? item.key.includes(key as string) : item.key === key
            )
            if (index !== -1) {
                actions.setLastFocusedItemIndex(index)
            }
        },
    })),
    selectors({
        mode: [
            (s) => [s.sceneConfig],
            (sceneConfig): Navigation3000Mode => {
                return sceneConfig?.layout === 'plain' && !sceneConfig.allowUnauthenticated
                    ? 'minimal'
                    : sceneConfig?.layout !== 'plain'
                    ? 'full'
                    : 'none'
            },
        ],
        isNavShown: [
            (s) => [s.isNavShownMobile, s.mobileLayout],
            (isNavShownMobile, mobileLayout): boolean => !mobileLayout || isNavShownMobile,
        ],
        isNavCollapsed: [
            (s) => [s.isNavCollapsedDesktop, s.mobileLayout],
            (isNavCollapsedDesktop, mobileLayout): boolean => !mobileLayout && isNavCollapsedDesktop,
        ],
        navbarItems: [
            (s) => [
                featureFlagLogic.selectors.featureFlags,
                dashboardsModel.selectors.dashboardsLoading,
                dashboardsModel.selectors.pinnedDashboards,
                s.hasOnboardedAnyProduct,
                s.playlists,
                s.playlistsLoading,
                s.groupTypes,
                s.groupsAccessStatus,
            ],
            (
                featureFlags,
                dashboardsLoading,
                pinnedDashboards,
                hasOnboardedAnyProduct,
                playlists,
                playlistsLoading,
                groupTypes,
                groupsAccessStatus
            ): NavbarItem[][] => {
                const isUsingSidebar = featureFlags[FEATURE_FLAGS.POSTHOG_3000_NAV]

                const showGroupsIntroductionPage = [
                    GroupsAccessStatus.HasAccess,
                    GroupsAccessStatus.HasGroupTypes,
                    GroupsAccessStatus.NoAccess,
                ].includes(groupsAccessStatus)

                const sectionOne: NavbarItem[] = hasOnboardedAnyProduct
                    ? [
                          {
                              identifier: Scene.ProjectHomepage,
                              label: 'Home',
                              icon: <IconHome />,
                              to: urls.projectHomepage(),
                          },
                          {
                              identifier: Scene.Dashboards,
                              label: 'Dashboards',
                              icon: <IconDashboard />,
                              tooltipDocLink: 'https://posthog.com/docs/product-analytics/dashboards',
                              logic: isUsingSidebar ? dashboardsSidebarLogic : undefined,
                              to: isUsingSidebar ? undefined : urls.dashboards(),
                              sideAction:
                                  pinnedDashboards.length > 0
                                      ? {
                                            identifier: 'pinned-dashboards-dropdown',
                                            dropdown: {
                                                overlay: (
                                                    <LemonMenuOverlay
                                                        items={[
                                                            {
                                                                title: 'Pinned dashboards',
                                                                items: pinnedDashboards.map((dashboard) => ({
                                                                    label: dashboard.name,
                                                                    to: urls.dashboard(dashboard.id),
                                                                })),
                                                                footer: dashboardsLoading && (
                                                                    <div className="px-2 py-1 text-tertiary">
                                                                        <Spinner /> Loading…
                                                                    </div>
                                                                ),
                                                            },
                                                        ]}
                                                    />
                                                ),
                                                placement: 'bottom-end',
                                            },
                                        }
                                      : undefined,
                          },
                          {
                              identifier: Scene.Notebooks,
                              label: 'Notebooks',
                              icon: <IconNotebook />,
                              to: urls.notebooks(),
                              tooltipDocLink: 'https://posthog.com/docs/notebooks',
                          },
                          {
                              identifier: Scene.DataManagement,
                              label: 'Data management',
                              icon: <IconDatabase />,
                              logic: isUsingSidebar ? dataManagementSidebarLogic : undefined,
                              to: isUsingSidebar ? undefined : urls.eventDefinitions(),
                              tooltipDocLink: 'https://posthog.com/docs/data',
                          },
                          {
                              identifier: Scene.PersonsManagement,
                              label: featureFlags[FEATURE_FLAGS.B2B_ANALYTICS] ? 'People' : 'People and groups',
                              icon: <IconPeople />,
                              logic: isUsingSidebar ? personsAndGroupsSidebarLogic : undefined,
                              to: isUsingSidebar ? undefined : urls.persons(),
                              tooltipDocLink: 'https://posthog.com/docs/data/persons',
                          },
                          {
                              identifier: Scene.Activity,
                              label: 'Activity',
                              icon: <IconLive />,
                              to: urls.activity(),
                              tooltipDocLink: 'https://posthog.com/docs/data/events',
                          },
                      ]
                    : [
                          {
                              identifier: Scene.Products,
                              label: 'Welcome to PostHog',
                              icon: <IconLogomark />,
                              to: urls.products(),
                          },
                      ]

                return [
                    sectionOne,
                    [
                        {
                            identifier: Scene.SavedInsights,
                            label: 'Product analytics',
                            icon: <IconGraph />,
                            logic: isUsingSidebar ? insightsSidebarLogic : undefined,
                            tooltipDocLink: 'https://posthog.com/docs/product-analytics/insights',
                            to: isUsingSidebar ? undefined : urls.savedInsights(),
                            sideAction:
                                getAppContext()?.resource_access_control?.[AccessControlResourceType.Insight] ===
                                AccessControlLevel.Editor
                                    ? {
                                          icon: <IconPlusSmall />, // The regular plus is too big
                                          to: urls.insightNew(),
                                          tooltip: 'New insight',
                                          identifier: Scene.Insight,
                                      }
                                    : undefined,
                        },
                        {
                            identifier: Scene.WebAnalytics,
                            label: 'Web analytics',
                            icon: <IconPieChart />,
                            to: isUsingSidebar ? undefined : urls.webAnalytics(),
                            tooltipDocLink: 'https://posthog.com/docs/web-analytics/getting-started',
                        },
                        featureFlags[FEATURE_FLAGS.B2B_ANALYTICS]
                            ? {
                                  identifier: Scene.Groups,
                                  label: 'B2B analytics',
                                  icon: <IconGroups />,
                                  to: urls.groups(0),
                                  tag: 'alpha' as const,
                                  tooltipDocLink: 'https://posthog.com/docs/product-analytics/group-analytics',
                                  sideAction:
                                      groupTypes.size > 1 && !showGroupsIntroductionPage
                                          ? {
                                                identifier: 'groups-dropdown',
                                                dropdown: {
                                                    overlay: (
                                                        <LemonMenuOverlay
                                                            items={Array.from(groupTypes.values()).map((groupType) => ({
                                                                label: capitalizeFirstLetter(
                                                                    groupType.name_plural || groupType.group_type
                                                                ),
                                                                to: urls.groups(groupType.group_type_index),
                                                            }))}
                                                        />
                                                    ),
                                                    placement: 'bottom-end',
                                                },
                                            }
                                          : undefined,
                              }
                            : null,

                        featureFlags[FEATURE_FLAGS.REVENUE_ANALYTICS]
                            ? {
                                  identifier: Scene.RevenueAnalytics,
                                  label: 'Revenue analytics',
                                  icon: <IconPiggyBank />,
                                  to: urls.revenueAnalytics(),
                                  tag: 'beta' as const,
                                  tooltipDocLink: 'https://posthog.com/docs/web-analytics/revenue-tracking',
                              }
                            : null,
                        {
                            identifier: Scene.Replay,
                            label: 'Session replay',
                            icon: <IconRewindPlay />,
                            to: urls.replay(),
                            tooltipDocLink: 'https://posthog.com/docs/session-replay',
                            sideAction: {
                                identifier: 'replay-dropdown',
                                dropdown: {
                                    overlay: (
                                        <LemonMenuOverlay
                                            items={
                                                playlists.count > 0
                                                    ? [
                                                          {
                                                              title: 'Saved playlists',
                                                              items: playlists.results.map((playlist) => ({
                                                                  label:
                                                                      playlist.name ||
                                                                      playlist.derived_name ||
                                                                      'Unnamed',
                                                                  to: urls.replayPlaylist(playlist.short_id),
                                                              })),
                                                              footer: playlistsLoading && (
                                                                  <div className="px-2 py-1 text-tertiary">
                                                                      <Spinner /> Loading…
                                                                  </div>
                                                              ),
                                                          },
                                                      ]
                                                    : [
                                                          {
                                                              label: 'All recordings',
                                                              to: urls.replay(ReplayTabs.Home),
                                                          },
                                                          {
                                                              label: 'Playlists',
                                                              to: urls.replay(ReplayTabs.Playlists),
                                                          },
                                                      ]
                                            }
                                        />
                                    ),
                                    placement: 'bottom-end',
                                },
                            },
                        },
                        {
                            identifier: Scene.FeatureFlags,
                            label: 'Feature flags',
                            icon: <IconToggle />,
                            logic: isUsingSidebar ? featureFlagsSidebarLogic : undefined,
                            to: isUsingSidebar ? undefined : urls.featureFlags(),
                            tooltipDocLink: 'https://posthog.com/docs/feature-flags/creating-feature-flags',
                        },
                        {
                            identifier: Scene.Experiments,
                            label: 'Experiments',
                            icon: <IconTestTube />,
                            logic: isUsingSidebar ? experimentsSidebarLogic : undefined,
                            to: isUsingSidebar ? undefined : urls.experiments(),
                            tooltipDocLink: 'https://posthog.com/docs/experiments/creating-an-experiment',
                        },
                        {
                            identifier: Scene.Surveys,
                            label: 'Surveys',
                            icon: <IconMessage />,
                            to: urls.surveys(),
                            tooltipDocLink: 'https://posthog.com/docs/surveys/creating-surveys',
                        },
                        {
                            identifier: Scene.EarlyAccessFeatures,
                            label: 'Early access features',
                            icon: <IconRocket />,
                            to: urls.earlyAccessFeatures(),
                            tooltipDocLink: 'https://posthog.com/docs/feature-flags/early-access-feature-management',
                        },
                        featureFlags[FEATURE_FLAGS.USER_INTERVIEWS]
                            ? {
                                  identifier: Scene.UserInterviews,
                                  label: 'User interviews',
                                  icon: <IconChat />,
                                  to: urls.userInterviews(),
                              }
                            : null,
                        featureFlags[FEATURE_FLAGS.LLM_OBSERVABILITY]
                            ? {
                                  identifier: 'LLMObservability',
                                  label: 'LLM observability',
                                  icon: <IconAI />,
                                  to: urls.llmObservabilityDashboard(),
                                  tag: 'beta' as const,
                                  tooltipDocLink: 'https://posthog.com/docs/ai-engineering/dashboard',
                              }
                            : null,
                        featureFlags[FEATURE_FLAGS.LOGS]
                            ? {
                                  identifier: 'Logs',
                                  label: 'Logs',
                                  icon: <IconLive />,
                                  to: urls.logs(),
                                  tag: 'alpha' as const,
                              }
                            : null,
                        {
                            identifier: Scene.ErrorTracking,
                            label: 'Error tracking',
                            icon: <IconWarning />,
                            to: urls.errorTracking(),
                            tooltipDocLink: 'https://posthog.com/docs/error-tracking/stack-traces',
                        },
                        {
                            identifier: Scene.SQLEditor,
                            label: 'SQL editor',
                            icon: <IconServer />,
                            to: urls.sqlEditor(),
                            logic: editorSceneLogic,
                            tooltipDocLink: 'https://posthog.com/docs/data-warehouse/query#querying-sources-with-sql',
                        },
                        hasOnboardedAnyProduct
                            ? {
                                  identifier: Scene.Pipeline,
                                  label: 'Data pipelines',
                                  icon: <IconPlug />,
                                  to: urls.pipeline(),
                                  tooltipDocLink: 'https://posthog.com/docs/cdp',
                              }
                            : null,
                        featureFlags[FEATURE_FLAGS.HEATMAPS_UI]
                            ? {
                                  identifier: Scene.Heatmaps,
                                  label: 'Heatmaps',
                                  icon: <IconCursorClick />,
                                  to: isUsingSidebar ? undefined : urls.heatmaps(),
                                  tag: 'alpha' as const,
                                  tooltipDocLink: 'https://posthog.com/docs/toolbar/heatmaps',
                              }
                            : null,
                        featureFlags[FEATURE_FLAGS.LINK]
                            ? {
                                  identifier: Scene.Links,
                                  label: 'Links',
                                  icon: <IconCursorClick />,
                                  to: isUsingSidebar ? undefined : urls.links(),
                                  tag: 'alpha' as const,
                                  tooltipDocLink: 'https://posthog.com/docs/links',
                              }
                            : null,
                        featureFlags[FEATURE_FLAGS.MESSAGING] && hasOnboardedAnyProduct
                            ? {
                                  identifier: Scene.MessagingBroadcasts,
                                  label: 'Messaging',
                                  icon: <IconMegaphone />,
                                  to: urls.messagingBroadcasts(),
                                  tag: 'alpha' as const,
                              }
                            : null,
                    ].filter(isNotNil) as NavbarItem[],
                ]
            },
        ],
        navbarItemIdMapping: [
            (s) => [s.navbarItems],
            (navbarItems): Record<string, NavbarItem> => {
                return Object.fromEntries(navbarItems.flat().map((item) => [item.identifier, item]))
            },
        ],
        sidebarOverslideDirection: [
            (s) => [s.sidebarOverslide],
            (sidebarOverslide): 'min' | 'max' | null => {
                if (sidebarOverslide < 0) {
                    return 'min'
                } else if (sidebarOverslide > 0) {
                    return 'max'
                }
                return null
            },
        ],
        activeNavbarItem: [
            (s) => [s.activeNavbarItemId, s.navbarItemIdMapping],
            (activeNavbarItemId, navbarItemIdMapping): SidebarNavbarItem | null => {
                const item = activeNavbarItemId ? navbarItemIdMapping[activeNavbarItemId] : null
                return item && 'logic' in item ? (item as SidebarNavbarItem) : null
            },
        ],
        searchTerm: [
            (s) => [s.internalSearchTerm, s.isSearchShown],
            (internalSearchTerm, isSearchShown): string => {
                return isSearchShown ? internalSearchTerm : ''
            },
        ],
        sidebarContentsFlattened: [
            (s) => [(state) => s.activeNavbarItem(state)?.logic?.findMounted()?.selectors.contents(state) || null],
            (sidebarContents): BasicListItem[] | ExtendedListItem[] => {
                const flattenItems = (items: any[]): (BasicListItem | ExtendedListItem)[] => {
                    return items.flatMap((item) => {
                        if ('items' in item) {
                            return flattenItems(item.items)
                        }
                        return item
                    })
                }
                return sidebarContents ? flattenItems(sidebarContents) : []
            },
        ],
        normalizedActiveListItemKey: [
            (s) => [
                (state) =>
                    s.activeNavbarItem(state)?.logic?.findMounted()?.selectors.activeListItemKey?.(state) || null,
            ],
            (activeListItemKey): string | number | string[] | null =>
                activeListItemKey
                    ? Array.isArray(activeListItemKey)
                        ? activeListItemKey.join(ITEM_KEY_PART_SEPARATOR)
                        : activeListItemKey
                    : null,
        ],
        isListItemVisible: [
            (s) => [s.listItemAccordionCollapseMapping],
            (listItemAccordionCollapseMapping) => {
                return (key: string): boolean => {
                    // Split the key into parts to check each parent's visibility
                    const parts = key.split(ITEM_KEY_PART_SEPARATOR)
                    // Check if any parent is collapsed
                    for (let i = 1; i < parts.length; i++) {
                        const parentKey = parts.slice(0, i).join(ITEM_KEY_PART_SEPARATOR)
                        if (listItemAccordionCollapseMapping[parentKey]) {
                            return false
                        }
                    }
                    return true
                }
            },
        ],
        activeNavbarItemId: [
            (s) => [s.activeNavbarItemIdRaw, featureFlagLogic.selectors.featureFlags],
            (activeNavbarItemIdRaw, featureFlags): string | null => {
                if (activeNavbarItemIdRaw === Scene.SQLEditor) {
                    return Scene.SQLEditor
                }
                if (!featureFlags[FEATURE_FLAGS.POSTHOG_3000_NAV]) {
                    return null
                }
                return activeNavbarItemIdRaw
            },
        ],
        newItemCategory: [
            (s) => [
                (state) => s.activeNavbarItem(state)?.logic?.findMounted()?.selectors.contents(state) || null,
                s.newItemInlineCategory,
                router.selectors.location,
            ],
            (sidebarContents, newItemInlineCategory, location): string | null => {
                if (!sidebarContents) {
                    return null
                }
                if (newItemInlineCategory) {
                    return newItemInlineCategory
                }
                return (
                    sidebarContents.find(
                        (category) => typeof category.onAdd === 'string' && category.onAdd === location.pathname
                    )?.key || null
                )
            },
        ],
    }),
    subscriptions(({ props, cache, actions, values }) => ({
        isResizeInProgress: (isResizeInProgress) => {
            if (isResizeInProgress) {
                cache.onMouseMove = (e: MouseEvent): void => actions.syncSidebarWidthWithMouseMove(e.movementX)
                cache.onMouseUp = (e: MouseEvent): void => {
                    if (e.button === 0) {
                        actions.endResize()
                    }
                }
                document.addEventListener('mousemove', cache.onMouseMove)
                document.addEventListener('mouseup', cache.onMouseUp)
                return () => {}
            }
            document.removeEventListener('mousemove', cache.onMouseMove)
            document.removeEventListener('mouseup', cache.onMouseUp)
        },
        sidebarContentsFlattened: (sidebarContentsFlattened) => {
            for (const item of sidebarContentsFlattened) {
                if (!item.ref) {
                    item.ref = React.createRef() // Inject refs for keyboard navigation
                }
            }
            actions.setLastFocusedItemIndex(-1) // Reset focused item index on contents change
        },
        lastFocusedItemIndex: (lastFocusedItemIndex) => {
            if (lastFocusedItemIndex >= 0) {
                const item = values.sidebarContentsFlattened[lastFocusedItemIndex]
                item.ref?.current?.focus()
            } else {
                props.inputElement?.focus()
            }
        },
    })),
    events(({ props, actions, cache }) => ({
        afterMount: () => {
            cache.onResize = () => actions.syncSidebarWidthWithViewport()
            cache.onKeyDown = (e: KeyboardEvent) => {
                if (e.key === 'b' && (e.metaKey || e.ctrlKey)) {
                    actions.toggleSidebar()
                    e.preventDefault()
                }
                if (e.key === 'f' && e.shiftKey && (e.metaKey || e.ctrlKey)) {
                    actions.setIsSearchShown(true)
                    props.inputElement?.focus()
                    e.preventDefault()
                }
            }
            window.addEventListener('resize', cache.onResize)
            window.addEventListener('keydown', cache.onKeyDown)
        },
        beforeUnmount: () => {
            window.removeEventListener('resize', cache.onResize)
            window.removeEventListener('resize', cache.onKeyDown)
        },
    })),
])<|MERGE_RESOLUTION|>--- conflicted
+++ resolved
@@ -1,10 +1,6 @@
 import {
     IconAI,
-<<<<<<< HEAD
-=======
-    IconArrowUpRight,
     IconChat,
->>>>>>> ea02b9fe
     IconCursorClick,
     IconDashboard,
     IconDatabase,
