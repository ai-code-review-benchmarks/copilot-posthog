<<<<<<< HEAD
import './Breadcrumbs.scss'

import { LemonSkeleton } from '@posthog/lemon-ui'
import clsx from 'clsx'
import { useActions, useValues } from 'kea'
import { IconArrowDropDown } from 'lib/lemon-ui/icons'
import { Link } from 'lib/lemon-ui/Link'
=======
import React, { useLayoutEffect, useState } from 'react'
import { useActions, useValues } from 'kea'
import { IconArrowDropDown } from 'lib/lemon-ui/icons'
import { Link } from 'lib/lemon-ui/Link'
import './Breadcrumbs.scss'
import { FinalizedBreadcrumb } from '~/types'
import clsx from 'clsx'
>>>>>>> 897a4584
import { Popover } from 'lib/lemon-ui/Popover/Popover'
import React, { useEffect, useState } from 'react'

import { breadcrumbsLogic } from '~/layout/navigation/Breadcrumbs/breadcrumbsLogic'
<<<<<<< HEAD
import { Breadcrumb as IBreadcrumb } from '~/types'
=======
import { LemonSkeleton } from '@posthog/lemon-ui'
import { EditableField } from 'lib/components/EditableField/EditableField'
>>>>>>> 897a4584

const COMPACTION_DISTANCE = 44

/**
 * In PostHog 3000 breadcrumbs also serve as the top bar. This is marked by theses two features:
 * - The "More scene actions" button (vertical ellipsis)
 * - The "Quick scene actions" buttons (zero or more buttons on the right)
 */
export function Breadcrumbs(): JSX.Element | null {
    const { breadcrumbs, renameState } = useValues(breadcrumbsLogic)
    const { setActionsContainer } = useActions(breadcrumbsLogic)

    const [compactionRate, setCompactionRate] = useState(0)

    useLayoutEffect(() => {
        function handleScroll(): void {
            const scrollTop = document.getElementsByTagName('main')[0].scrollTop
            const newCompactionRate = Math.min(scrollTop / COMPACTION_DISTANCE, 1)
            setCompactionRate(newCompactionRate)
            if (
                renameState &&
                ((newCompactionRate > 0.5 && compactionRate <= 0.5) ||
                    (newCompactionRate <= 0.5 && compactionRate > 0.5))
            ) {
                // Transfer selection from the outgoing input to the incoming one
                const [source, target] = newCompactionRate > 0.5 ? ['large', 'small'] : ['small', 'large']
                const sourceEl = document.querySelector<HTMLInputElement>(`input[name="item-name-${source}"]`)
                const targetEl = document.querySelector<HTMLInputElement>(`input[name="item-name-${target}"]`)
                if (sourceEl && targetEl) {
                    targetEl.focus()
                    targetEl.setSelectionRange(sourceEl.selectionStart || 0, sourceEl.selectionEnd || 0)
                }
            }
        }
        const main = document.getElementsByTagName('main')[0]
        main.addEventListener('scroll', handleScroll)
        return () => main.removeEventListener('scroll', handleScroll)
    }, [compactionRate])

    return breadcrumbs.length ? (
        <div
            className="Breadcrumbs3000"
            // eslint-disable-next-line react/forbid-dom-props
            style={
                {
                    '--breadcrumbs-compaction-rate': compactionRate,
                    // It wouldn't be necessary to set visibility, but for some reason without this positioning
                    // of breadcrumbs becomes borked when entering title editing mode
                    '--breadcrumbs-title-large-visibility': compactionRate === 1 ? 'hidden' : 'visible',
                    '--breadcrumbs-title-small-visibility': compactionRate === 0 ? 'hidden' : 'visible',
                } as React.CSSProperties
            }
        >
            <div className="Breadcrumbs3000__content">
                <div className="Breadcrumbs3000__trail">
                    <div className="Breadcrumbs3000__crumbs">
                        {breadcrumbs.slice(0, -1).map((breadcrumb, index) => (
                            <React.Fragment key={breadcrumb.name || '…'}>
                                <Breadcrumb breadcrumb={breadcrumb} index={index} />
                                <div className="Breadcrumbs3000__separator" />
                            </React.Fragment>
                        ))}
                        <Breadcrumb
                            breadcrumb={breadcrumbs[breadcrumbs.length - 1]}
                            index={breadcrumbs.length - 1}
                            here
                        />
                    </div>
                    <Here breadcrumb={breadcrumbs[breadcrumbs.length - 1]} />
                </div>
                <div className="Breadcrumbs3000__actions" ref={setActionsContainer} />
            </div>
        </div>
    ) : null
}

interface BreadcrumbProps {
    breadcrumb: FinalizedBreadcrumb
    index: number
    here?: boolean
}

function Breadcrumb({ breadcrumb, index, here }: BreadcrumbProps): JSX.Element {
    const { renameState } = useValues(breadcrumbsLogic)
    const { tentativelyRename, finishRenaming } = useActions(breadcrumbsLogic)
    const [popoverShown, setPopoverShown] = useState(false)

    let nameElement: JSX.Element
    if (breadcrumb.name != null && breadcrumb.onRename) {
        nameElement = (
            <EditableField
                name="item-name-small"
                value={renameState && renameState[0] === breadcrumb.globalKey ? renameState[1] : breadcrumb.name}
                onChange={(newName) => tentativelyRename(breadcrumb.globalKey, newName)}
                onSave={(newName) => {
                    void breadcrumb.onRename?.(newName)
                }}
                mode={renameState && renameState[0] === breadcrumb.globalKey ? 'edit' : 'view'}
                onModeToggle={(newMode) => {
                    if (newMode === 'edit') {
                        tentativelyRename(breadcrumb.globalKey, breadcrumb.name as string)
                    } else {
                        finishRenaming()
                    }
                    setPopoverShown(false)
                }}
                compactButtons="xsmall"
                editingIndication="underlined"
            />
        )
    } else {
        nameElement = <span>{breadcrumb.name}</span>
    }

    const Component = breadcrumb.path ? Link : 'div'
    const breadcrumbContent = (
        <Component
            className={clsx(
                'Breadcrumbs3000__breadcrumb',
                popoverShown && 'Breadcrumbs3000__breadcrumb--open',
                (breadcrumb.path || breadcrumb.popover) && 'Breadcrumbs3000__breadcrumb--actionable',
                here && 'Breadcrumbs3000__breadcrumb--here'
            )}
            onClick={() => {
                breadcrumb.popover && setPopoverShown(!popoverShown)
            }}
            data-attr={`breadcrumb-${index}`}
            to={breadcrumb.path}
        >
            {nameElement}
            {breadcrumb.popover && <IconArrowDropDown />}
        </Component>
    )

    if (breadcrumb.popover) {
        return (
            <Popover
                {...breadcrumb.popover}
                visible={popoverShown}
                onClickOutside={() => {
                    if (popoverShown) {
                        setPopoverShown(false)
                    }
                }}
                onClickInside={() => {
                    if (popoverShown) {
                        setPopoverShown(false)
                    }
                }}
            >
                {breadcrumbContent}
            </Popover>
        )
    }

    return breadcrumbContent
}

interface HereProps {
    breadcrumb: FinalizedBreadcrumb
}

function Here({ breadcrumb }: HereProps): JSX.Element {
    const { renameState } = useValues(breadcrumbsLogic)
    const { tentativelyRename, finishRenaming } = useActions(breadcrumbsLogic)

    return (
        <h1 className="Breadcrumbs3000__here">
            {breadcrumb.name == null ? (
                <LemonSkeleton className="w-40 h-4" />
            ) : breadcrumb.onRename ? (
                <EditableField
                    name="item-name-large"
                    value={renameState && renameState[0] === breadcrumb.globalKey ? renameState[1] : breadcrumb.name}
                    onChange={(newName) => tentativelyRename(breadcrumb.globalKey, newName)}
                    onSave={(newName) => {
                        void breadcrumb.onRename?.(newName)
                    }}
                    mode={renameState && renameState[0] === breadcrumb.globalKey ? 'edit' : 'view'}
                    onModeToggle={(newMode) => {
                        if (newMode === 'edit') {
                            tentativelyRename(breadcrumb.globalKey, breadcrumb.name as string)
                        } else {
                            finishRenaming()
                        }
                    }}
                    compactButtons="xsmall"
                    editingIndication="underlined"
                />
            ) : (
                <span>{breadcrumb.name}</span>
            )}
        </h1>
    )
}<|MERGE_RESOLUTION|>--- conflicted
+++ resolved
@@ -1,30 +1,16 @@
-<<<<<<< HEAD
 import './Breadcrumbs.scss'
 
 import { LemonSkeleton } from '@posthog/lemon-ui'
 import clsx from 'clsx'
 import { useActions, useValues } from 'kea'
+import { EditableField } from 'lib/components/EditableField/EditableField'
 import { IconArrowDropDown } from 'lib/lemon-ui/icons'
 import { Link } from 'lib/lemon-ui/Link'
-=======
+import { Popover } from 'lib/lemon-ui/Popover/Popover'
 import React, { useLayoutEffect, useState } from 'react'
-import { useActions, useValues } from 'kea'
-import { IconArrowDropDown } from 'lib/lemon-ui/icons'
-import { Link } from 'lib/lemon-ui/Link'
-import './Breadcrumbs.scss'
+
+import { breadcrumbsLogic } from '~/layout/navigation/Breadcrumbs/breadcrumbsLogic'
 import { FinalizedBreadcrumb } from '~/types'
-import clsx from 'clsx'
->>>>>>> 897a4584
-import { Popover } from 'lib/lemon-ui/Popover/Popover'
-import React, { useEffect, useState } from 'react'
-
-import { breadcrumbsLogic } from '~/layout/navigation/Breadcrumbs/breadcrumbsLogic'
-<<<<<<< HEAD
-import { Breadcrumb as IBreadcrumb } from '~/types'
-=======
-import { LemonSkeleton } from '@posthog/lemon-ui'
-import { EditableField } from 'lib/components/EditableField/EditableField'
->>>>>>> 897a4584
 
 const COMPACTION_DISTANCE = 44
 
