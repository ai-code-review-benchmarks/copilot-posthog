import './TopBar.scss'

import { IconChevronDown, IconFolderMove, IconFolderOpen, IconShortcut, IconX } from '@posthog/icons'
import { LemonButton, LemonSkeleton, LemonTag } from '@posthog/lemon-ui'
import clsx from 'clsx'
import { useActions, useValues } from 'kea'
import { router } from 'kea-router'
import { EditableField } from 'lib/components/EditableField/EditableField'
import { FlaggedFeature } from 'lib/components/FlaggedFeature'
import { MetalyticsSummary } from 'lib/components/Metalytics/MetalyticsSummary'
import { moveToLogic } from 'lib/components/MoveTo/moveToLogic'
import { TopBarSettingsButton } from 'lib/components/TopBarSettingsButton/TopBarSettingsButton'
import { IconMenu, IconSlash } from 'lib/lemon-ui/icons'
import { Link } from 'lib/lemon-ui/Link'
import { Popover } from 'lib/lemon-ui/Popover/Popover'
import React, { useLayoutEffect, useState } from 'react'

import { ErrorBoundary } from '~/layout/ErrorBoundary'
import { breadcrumbsLogic } from '~/layout/navigation/Breadcrumbs/breadcrumbsLogic'
import { navigationLogic } from '~/layout/navigation/navigationLogic'
import { panelLayoutLogic } from '~/layout/panel-layout/panelLayoutLogic'
import { PROJECT_TREE_KEY } from '~/layout/panel-layout/ProjectTree/ProjectTree'
import { projectTreeDataLogic } from '~/layout/panel-layout/ProjectTree/projectTreeDataLogic'
import { projectTreeLogic } from '~/layout/panel-layout/ProjectTree/projectTreeLogic'
import { Breadcrumb as IBreadcrumb } from '~/types'

/** Sync with --breadcrumbs-height-compact. */
export const BREADCRUMBS_HEIGHT_COMPACT = 44

export function TopBar(): JSX.Element | null {
    const { mobileLayout } = useValues(navigationLogic)
    const { breadcrumbs, renameState } = useValues(breadcrumbsLogic)
    const { setActionsContainer } = useActions(breadcrumbsLogic)
    const { showLayoutNavBar } = useActions(panelLayoutLogic)
    const { isLayoutNavbarVisibleForMobile } = useValues(panelLayoutLogic)
    const { projectTreeRefEntry } = useValues(projectTreeDataLogic)
    const { assureVisibility } = useActions(projectTreeLogic({ key: PROJECT_TREE_KEY }))
    const { openMoveToModal } = useActions(moveToLogic)
    const [compactionRate, setCompactionRate] = useState(0)
    const { showLayoutPanel, setActivePanelIdentifier } = useActions(panelLayoutLogic)
    const { addShortcutItem } = useActions(projectTreeDataLogic)
    // Always show in full on mobile, as there we are very constrained in width, but not so much height
    const effectiveCompactionRate = mobileLayout ? 0 : compactionRate
    const isOnboarding = router.values.location.pathname.includes('/onboarding/')
    const hasRenameState = !!renameState

    useLayoutEffect(() => {
        function handleScroll(): void {
            const mainElement = document.getElementsByTagName('main')[0]
            const mainScrollTop = mainElement.scrollTop
            const compactionDistance = Math.min(
                // This ensures that scrolling to the bottom of the scene will always result in the compact top bar state
                // even if there's just a few pixels of scroll room. Otherwise, the top bar would be halfway-compact then
                mainElement.scrollHeight - mainElement.clientHeight,
                BREADCRUMBS_HEIGHT_COMPACT
            )
            // To avoid flickering effect we need to wait for the element to be visible
            const completionRateTransfer = 0.9
            const newCompactionRate = compactionDistance > 0 ? Math.min(mainScrollTop / compactionDistance, 1) : 0
            setCompactionRate((compactionRate) => {
                if (
                    hasRenameState &&
                    ((newCompactionRate > completionRateTransfer && compactionRate <= completionRateTransfer) ||
                        (newCompactionRate <= completionRateTransfer && compactionRate > completionRateTransfer))
                ) {
                    // Transfer selection from the outgoing input to the incoming one
                    const [source, target] =
                        newCompactionRate > completionRateTransfer ? ['large', 'small'] : ['small', 'large']
                    const sourceEl = document.querySelector<HTMLInputElement>(`input[name="item-name-${source}"]`)
                    const targetEl = document.querySelector<HTMLInputElement>(`input[name="item-name-${target}"]`)
                    if (sourceEl && targetEl) {
                        targetEl.focus()
                        targetEl.setSelectionRange(sourceEl.selectionStart || 0, sourceEl.selectionEnd || 0)
                    }
                }
                return newCompactionRate
            })
        }

        const main = document.getElementsByTagName('main')[0]
        main.addEventListener('scroll', handleScroll)
        return () => main.removeEventListener('scroll', handleScroll)
    }, [hasRenameState])

    return breadcrumbs.length || projectTreeRefEntry ? (
        <div
            className={clsx(
                'TopBar3000',
                effectiveCompactionRate === 0 && 'TopBar3000--full',
                effectiveCompactionRate === 1 && 'TopBar3000--compact'
            )}
            // eslint-disable-next-line react/forbid-dom-props
            style={{ '--breadcrumbs-compaction-rate': effectiveCompactionRate } as React.CSSProperties}
        >
            <div className="TopBar3000__content">
                {mobileLayout && (
                    <LemonButton
                        size="small"
                        onClick={() => showLayoutNavBar(!isLayoutNavbarVisibleForMobile)}
                        icon={isLayoutNavbarVisibleForMobile ? <IconX /> : <IconMenu />}
                        className="TopBar3000__hamburger"
                    />
                )}
                <div className="TopBar3000__breadcrumbs">
                    {breadcrumbs.length > 1 && (
                        <div className="TopBar3000__trail">
                            {breadcrumbs.slice(0, -1).map((breadcrumb) => (
                                <React.Fragment key={joinBreadcrumbKey(breadcrumb.key)}>
                                    <Breadcrumb breadcrumb={breadcrumb} />
                                    <div className="TopBar3000__separator">
                                        <IconSlash fontSize="1rem" />
                                    </div>
                                </React.Fragment>
                            ))}
<<<<<<< HEAD
                            {(featureFlags[FEATURE_FLAGS.TREE_VIEW] || featureFlags[FEATURE_FLAGS.TREE_VIEW_RELEASE]) &&
                                projectTreeRefEntry && (
                                    <>
                                        <LemonButton
                                            size="xsmall"
                                            onClick={() => {
                                                assureVisibility({ type: 'folder', ref: projectTreeRefEntry.path })
                                                showLayoutPanel(true)
                                                setActivePanelIdentifier('PanelProject')
                                            }}
                                            icon={<IconFolderOpen />}
                                            data-attr="top-bar-open-in-project-tree-button"
                                            tooltip="Open in project tree"
                                            disabledReason={renameState ? "Can't view in tree while renaming" : ''}
                                        />
                                        <LemonButton
                                            size="xsmall"
                                            onClick={() => openMoveToModal([projectTreeRefEntry])}
                                            icon={<IconFolderMove />}
                                            data-attr="top-bar-move-button"
                                            tooltip="Move to another folder"
                                            disabledReason={renameState ? "Can't move while renaming" : ''}
                                        />
                                        <LemonButton
                                            size="xsmall"
                                            onClick={() => addShortcutItem(projectTreeRefEntry)}
                                            icon={<IconShortcut />}
                                            data-attr="top-bar-add-to-shortcuts-button"
                                            tooltip="Add to shortcuts panel"
                                            disabledReason={renameState ? "Can't add to shortcuts while renaming" : ''}
                                        />
                                    </>
                                )}
=======
                            {projectTreeRefEntry && (
                                <>
                                    <LemonButton
                                        size="xsmall"
                                        onClick={() => {
                                            assureVisibility({ type: 'folder', ref: projectTreeRefEntry.path })
                                            showLayoutPanel(true)
                                            setActivePanelIdentifier('Project')
                                        }}
                                        icon={<IconFolderOpen />}
                                        data-attr="top-bar-open-in-project-tree-button"
                                        tooltip="Open in project tree"
                                        disabledReason={renameState ? "Can't view in tree while renaming" : ''}
                                    />
                                    <LemonButton
                                        size="xsmall"
                                        onClick={() => openMoveToModal([projectTreeRefEntry])}
                                        icon={<IconFolderMove />}
                                        data-attr="top-bar-move-button"
                                        tooltip="Move to another folder"
                                        disabledReason={renameState ? "Can't move while renaming" : ''}
                                    />
                                    <LemonButton
                                        size="xsmall"
                                        onClick={() => addShortcutItem(projectTreeRefEntry)}
                                        icon={<IconShortcut />}
                                        data-attr="top-bar-add-to-shortcuts-button"
                                        tooltip="Add to shortcuts panel"
                                        disabledReason={renameState ? "Can't add to shortcuts while renaming" : ''}
                                    />
                                </>
                            )}
>>>>>>> fb43572f
                            <Breadcrumb
                                breadcrumb={breadcrumbs[breadcrumbs.length - 1]}
                                here
                                isOnboarding={isOnboarding}
                            />
                        </div>
                    )}
                    <Here breadcrumb={breadcrumbs[breadcrumbs.length - 1]} isOnboarding={isOnboarding} />
                </div>
                <FlaggedFeature flag="metalytics">
                    <div className="shrink-1">
                        <MetalyticsSummary />
                    </div>
                </FlaggedFeature>
                <div className="TopBar3000__actions border-danger" ref={setActionsContainer} />
                <div className="shrink-1">
                    <TopBarSettingsButton />
                </div>
            </div>
        </div>
    ) : null
}

interface BreadcrumbProps {
    breadcrumb: IBreadcrumb
    here?: boolean
    isOnboarding?: boolean
}

function Breadcrumb({ breadcrumb, here, isOnboarding }: BreadcrumbProps): JSX.Element {
    const { renameState } = useValues(breadcrumbsLogic)
    const { tentativelyRename, finishRenaming } = useActions(breadcrumbsLogic)
    const { assureVisibility } = useActions(projectTreeLogic({ key: PROJECT_TREE_KEY }))
    const { showLayoutPanel, setActivePanelIdentifier } = useActions(panelLayoutLogic)
    const [popoverShown, setPopoverShown] = useState(false)

    const joinedKey = joinBreadcrumbKey(breadcrumb.key)

    const breadcrumbName = isOnboarding && here ? 'Onboarding' : (breadcrumb.name as string)

    let nameElement: JSX.Element
    if (breadcrumb.symbol) {
        nameElement = breadcrumb.symbol
    } else if (breadcrumb.name != null && breadcrumb.onRename) {
        nameElement = (
            <EditableField
                name="item-name-small"
                value={renameState && renameState[0] === joinedKey ? renameState[1] : breadcrumbName}
                onChange={(newName) => tentativelyRename(joinedKey, newName)}
                onSave={(newName) => {
                    void breadcrumb.onRename?.(newName)
                }}
                mode={renameState && renameState[0] === joinedKey ? 'edit' : 'view'}
                onModeToggle={(newMode) => {
                    if (newMode === 'edit') {
                        tentativelyRename(joinedKey, breadcrumbName)
                    } else {
                        finishRenaming()
                    }
                    setPopoverShown(false)
                }}
                placeholder="Unnamed"
                compactButtons="xsmall"
                editingIndication="underlined"
            />
        )
    } else {
        nameElement = (
            <span className="flex items-center gap-1.5">
                {breadcrumbName === '' ? <em>Unnamed</em> : breadcrumbName}
                {'tag' in breadcrumb && breadcrumb.tag && <LemonTag size="small">{breadcrumb.tag}</LemonTag>}
            </span>
        )
    }

    const isProjectTreeFolder = Boolean(
        breadcrumb.name && breadcrumb.path && 'type' in breadcrumb && breadcrumb.type === 'folder'
    )

    const Component = !isProjectTreeFolder && breadcrumb.path ? Link : 'div'
    const breadcrumbContent = (
        <Component
            className={clsx(
                'TopBar3000__breadcrumb',
                popoverShown && 'TopBar3000__breadcrumb--open',
                (breadcrumb.path || breadcrumb.popover) && 'TopBar3000__breadcrumb--actionable',
                here && 'TopBar3000__breadcrumb--here'
            )}
            onClick={() => {
                breadcrumb.popover && setPopoverShown(!popoverShown)
                if (isProjectTreeFolder && breadcrumb.path) {
                    assureVisibility({ type: 'folder', ref: breadcrumb.path })
                    showLayoutPanel(true)
                    setActivePanelIdentifier('PanelProject')
                }
            }}
            data-attr={`breadcrumb-${joinedKey}`}
            to={breadcrumb.path}
        >
            {nameElement}
            {breadcrumb.popover && !breadcrumb.symbol && <IconChevronDown />}
        </Component>
    )

    if (breadcrumb.popover) {
        return (
            <Popover
                {...breadcrumb.popover}
                visible={popoverShown}
                onClickOutside={() => {
                    if (popoverShown) {
                        setPopoverShown(false)
                    }
                }}
                onClickInside={() => {
                    if (popoverShown) {
                        setPopoverShown(false)
                    }
                }}
            >
                {breadcrumbContent}
            </Popover>
        )
    }

    return <ErrorBoundary>{breadcrumbContent}</ErrorBoundary>
}

interface HereProps {
    breadcrumb: IBreadcrumb
    isOnboarding?: boolean
}

function Here({ breadcrumb, isOnboarding }: HereProps): JSX.Element {
    const { renameState } = useValues(breadcrumbsLogic)
    const { tentativelyRename, finishRenaming } = useActions(breadcrumbsLogic)

    const joinedKey = joinBreadcrumbKey(breadcrumb.key)
    const hereName = isOnboarding ? 'Onboarding' : (breadcrumb.name as string)

    return (
        <h1 className="TopBar3000__here" data-attr="top-bar-name">
            {breadcrumb.name == null ? (
                <LemonSkeleton className="w-40 h-4" />
            ) : breadcrumb.onRename ? (
                <EditableField
                    name="item-name-large"
                    value={renameState && renameState[0] === joinedKey ? renameState[1] : hereName}
                    onChange={(newName) => {
                        tentativelyRename(joinedKey, newName)
                        if (breadcrumb.forceEditMode) {
                            // In this case there's no "Save" button, we update on input
                            void breadcrumb.onRename?.(newName)
                        }
                    }}
                    onSave={(newName) => {
                        void breadcrumb.onRename?.(newName)
                    }}
                    mode={renameState && renameState[0] === joinedKey ? 'edit' : 'view'}
                    onModeToggle={(newMode) => {
                        if (newMode === 'edit') {
                            tentativelyRename(joinedKey, hereName)
                        } else {
                            finishRenaming()
                        }
                    }}
                    saveOnBlur={breadcrumb.forceEditMode}
                    placeholder="Unnamed"
                    compactButtons="xsmall"
                    editingIndication="underlined"
                    autoFocus
                />
            ) : (
                <span>{hereName}</span>
            )}
        </h1>
    )
}

function joinBreadcrumbKey(key: IBreadcrumb['key']): string {
    return Array.isArray(key) ? key.map(String).join(':') : String(key)
}<|MERGE_RESOLUTION|>--- conflicted
+++ resolved
@@ -112,41 +112,6 @@
                                     </div>
                                 </React.Fragment>
                             ))}
-<<<<<<< HEAD
-                            {(featureFlags[FEATURE_FLAGS.TREE_VIEW] || featureFlags[FEATURE_FLAGS.TREE_VIEW_RELEASE]) &&
-                                projectTreeRefEntry && (
-                                    <>
-                                        <LemonButton
-                                            size="xsmall"
-                                            onClick={() => {
-                                                assureVisibility({ type: 'folder', ref: projectTreeRefEntry.path })
-                                                showLayoutPanel(true)
-                                                setActivePanelIdentifier('PanelProject')
-                                            }}
-                                            icon={<IconFolderOpen />}
-                                            data-attr="top-bar-open-in-project-tree-button"
-                                            tooltip="Open in project tree"
-                                            disabledReason={renameState ? "Can't view in tree while renaming" : ''}
-                                        />
-                                        <LemonButton
-                                            size="xsmall"
-                                            onClick={() => openMoveToModal([projectTreeRefEntry])}
-                                            icon={<IconFolderMove />}
-                                            data-attr="top-bar-move-button"
-                                            tooltip="Move to another folder"
-                                            disabledReason={renameState ? "Can't move while renaming" : ''}
-                                        />
-                                        <LemonButton
-                                            size="xsmall"
-                                            onClick={() => addShortcutItem(projectTreeRefEntry)}
-                                            icon={<IconShortcut />}
-                                            data-attr="top-bar-add-to-shortcuts-button"
-                                            tooltip="Add to shortcuts panel"
-                                            disabledReason={renameState ? "Can't add to shortcuts while renaming" : ''}
-                                        />
-                                    </>
-                                )}
-=======
                             {projectTreeRefEntry && (
                                 <>
                                     <LemonButton
@@ -179,7 +144,6 @@
                                     />
                                 </>
                             )}
->>>>>>> fb43572f
                             <Breadcrumb
                                 breadcrumb={breadcrumbs[breadcrumbs.length - 1]}
                                 here
