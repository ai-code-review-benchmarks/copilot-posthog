import { IconCheckbox, IconChevronRight, IconFolder, IconFolderPlus, IconX } from '@posthog/icons'
import { useActions, useValues } from 'kea'
import { MoveFilesModal } from 'lib/components/FileSystem/MoveFilesModal'
<<<<<<< HEAD
import { ResizableDiv } from 'lib/components/ResizeElement/ResizeElement'
import { dayjs } from 'lib/dayjs'
=======
import { ResizableElement } from 'lib/components/ResizeElement/ResizeElement'
>>>>>>> 4afe3bb2
import { LemonTag } from 'lib/lemon-ui/LemonTag'
import { LemonTree, LemonTreeRef, TreeDataItem, TreeMode } from 'lib/lemon-ui/LemonTree/LemonTree'
import { ProfilePicture } from 'lib/lemon-ui/ProfilePicture/ProfilePicture'
import { Tooltip } from 'lib/lemon-ui/Tooltip/Tooltip'
import { ButtonPrimitive } from 'lib/ui/Button/ButtonPrimitives'
import {
    ContextMenuGroup,
    ContextMenuItem,
    ContextMenuSeparator,
    ContextMenuSub,
    ContextMenuSubContent,
    ContextMenuSubTrigger,
} from 'lib/ui/ContextMenu/ContextMenu'
import {
    DropdownMenuGroup,
    DropdownMenuItem,
    DropdownMenuSeparator,
    DropdownMenuSub,
    DropdownMenuSubContent,
    DropdownMenuSubTrigger,
} from 'lib/ui/DropdownMenu/DropdownMenu'
import { cn } from 'lib/utils/css-classes'
import { RefObject, useEffect, useRef } from 'react'

import { panelLayoutLogic } from '~/layout/panel-layout/panelLayoutLogic'
import { FileSystemEntry } from '~/queries/schema/schema-general'

import { PanelLayoutPanel } from '../PanelLayoutPanel'
import { projectTreeLogic, ProjectTreeSortMethod } from './projectTreeLogic'
import { calculateMovePath } from './utils'

export interface ProjectTreeProps {
    sortMethod: ProjectTreeSortMethod
}

export function ProjectTree({ sortMethod }: ProjectTreeProps): JSX.Element {
    const {
        treeData,
        treeTableKeys,
        lastViewedId,
        viableItems,
        expandedFolders,
        expandedSearchFolders,
        searchTerm,
        searchResults,
        treeItemsNew,
        checkedItems,
        checkedItemsCount,
        checkedItemCountNumeric,
        scrollTargetId,
        editingItemId,
        checkedItemsArray,
        movingItems,
        treeTableColumnSizes,
        treeTableTotalWidth,
        sortMethod: projectSortMethod,
        selectMode,
        projectTreeRef,
        projectTreeRefEntry,
    } = useValues(projectTreeLogic)

    const {
        createFolder,
        rename,
        deleteItem,
        moveItem,
        toggleFolderOpen,
        setLastViewedId,
        setExpandedFolders,
        setExpandedSearchFolders,
        loadFolder,
        setLastNewFolder,
        onItemChecked,
        moveCheckedItems,
        linkCheckedItems,
        setCheckedItems,
        assureVisibility,
        clearScrollTarget,
        setEditingItemId,
        setMovingItems,
        setSortMethod,
        setTreeTableColumnSizes,
        setSelectMode,
    } = useActions(projectTreeLogic)

    const { showLayoutPanel, setPanelTreeRef, clearActivePanelIdentifier, setProjectTreeMode } =
        useActions(panelLayoutLogic)
    const { mainContentRef, isLayoutPanelPinned, projectTreeMode } = useValues(panelLayoutLogic)
    const treeRef = useRef<LemonTreeRef>(null)

    const handleCopyPath = (path?: string): void => {
        if (path) {
            void navigator.clipboard.writeText(path)
        }
    }

    useEffect(() => {
        setPanelTreeRef(treeRef)
    }, [treeRef, setPanelTreeRef])

    useEffect(() => {
        if (projectSortMethod !== sortMethod) {
            setSortMethod(sortMethod)
        }
    }, [sortMethod, projectSortMethod])

    // When logic requests a scroll, focus the item and clear the request
    useEffect(() => {
        if (scrollTargetId && treeRef.current) {
            treeRef.current.focusItem(scrollTargetId)
            setLastViewedId(scrollTargetId) // keeps selection in sync
            clearScrollTarget()
        }
    }, [scrollTargetId, treeRef, clearScrollTarget, setLastViewedId])

    // Merge duplicate menu code for both context and dropdown menus
    const renderMenuItems = (item: TreeDataItem, type: 'context' | 'dropdown'): JSX.Element => {
        // Determine the separator component based on MenuItem type
        const MenuItem = type === 'context' ? ContextMenuItem : DropdownMenuItem
        const MenuSeparator = type === 'context' ? ContextMenuSeparator : DropdownMenuSeparator
        const MenuSub = type === 'context' ? ContextMenuSub : DropdownMenuSub
        const MenuSubTrigger = type === 'context' ? ContextMenuSubTrigger : DropdownMenuSubTrigger
        const MenuSubContent = type === 'context' ? ContextMenuSubContent : DropdownMenuSubContent

        return (
            <>
                {item.record?.path && !item.disableSelect ? (
                    <>
                        <MenuItem
                            asChild
                            onClick={(e) => {
                                e.stopPropagation()
                                onItemChecked(item.id, !checkedItems[item.id], false)
                            }}
                        >
                            <ButtonPrimitive menuItem>{checkedItems[item.id] ? 'Deselect' : 'Select'}</ButtonPrimitive>
                        </MenuItem>

                        <MenuSeparator />
                    </>
                ) : null}

                {item.record?.path && item.record?.type !== 'folder' && item.record?.href ? (
                    <>
                        <MenuItem
                            asChild
                            onClick={(e) => {
                                e.stopPropagation()
                                window.open(item.record?.href, '_blank')
                            }}
                        >
                            <ButtonPrimitive menuItem>Open link in new tab</ButtonPrimitive>
                        </MenuItem>
                        <MenuItem
                            asChild
                            onClick={(e) => {
                                e.stopPropagation()
                                void navigator.clipboard.writeText(document.location.origin + item.record?.href)
                            }}
                        >
                            <ButtonPrimitive menuItem>Copy link address</ButtonPrimitive>
                        </MenuItem>

                        <MenuSeparator />
                    </>
                ) : null}

                {checkedItemCountNumeric > 0 && item.record?.type === 'folder' ? (
                    <>
                        <MenuItem
                            asChild
                            onClick={(e) => {
                                e.stopPropagation()
                                moveCheckedItems(item?.record?.path)
                            }}
                        >
                            <ButtonPrimitive menuItem>
                                Move {checkedItemsCount} selected item{checkedItemsCount === '1' ? '' : 's'} here
                            </ButtonPrimitive>
                        </MenuItem>
                        <MenuItem
                            asChild
                            onClick={(e) => {
                                e.stopPropagation()
                                linkCheckedItems(item?.record?.path)
                            }}
                        >
                            <ButtonPrimitive menuItem>
                                Create {checkedItemsCount} shortcut{checkedItemsCount === '1' ? '' : 's'} here
                            </ButtonPrimitive>
                        </MenuItem>

                        <MenuSeparator />
                    </>
                ) : null}

                {item.record?.type === 'folder' || item.id?.startsWith('project-folder-empty/') ? (
                    <>
                        <MenuSub key="new">
                            <MenuSubTrigger asChild>
                                <ButtonPrimitive menuItem>
                                    New...
                                    <IconChevronRight className="ml-auto h-4 w-4" />
                                </ButtonPrimitive>
                            </MenuSubTrigger>
                            <MenuSubContent>
                                <MenuItem
                                    asChild
                                    onClick={(e) => {
                                        e.stopPropagation()
                                        createFolder(item.record?.path)
                                    }}
                                >
                                    <ButtonPrimitive menuItem>
                                        <IconFolder />
                                        Folder
                                    </ButtonPrimitive>
                                </MenuItem>
                                <MenuSeparator />
                                {treeItemsNew.map((treeItem): JSX.Element => {
                                    if (treeItem.children) {
                                        return (
                                            <MenuSub key={treeItem.id}>
                                                <MenuSubTrigger asChild inset>
                                                    <ButtonPrimitive menuItem>
                                                        {treeItem.name ||
                                                            treeItem.id.charAt(0).toUpperCase() + treeItem.id.slice(1)}
                                                        ...
                                                        <IconChevronRight className="ml-auto h-4 w-4" />
                                                    </ButtonPrimitive>
                                                </MenuSubTrigger>
                                                <MenuSubContent>
                                                    {treeItem.children.map((child) => (
                                                        <MenuItem
                                                            key={child.id}
                                                            asChild
                                                            onClick={(e) => {
                                                                e.stopPropagation()
                                                                const folder = item.record?.path
                                                                if (folder) {
                                                                    setLastNewFolder(folder)
                                                                }
                                                                child.onClick?.()
                                                            }}
                                                        >
                                                            <ButtonPrimitive menuItem className="capitalize">
                                                                {child.icon}
                                                                {child.name}
                                                            </ButtonPrimitive>
                                                        </MenuItem>
                                                    ))}
                                                </MenuSubContent>
                                            </MenuSub>
                                        )
                                    }
                                    return (
                                        <MenuItem
                                            key={treeItem.id}
                                            asChild
                                            onClick={(e) => {
                                                e.stopPropagation()
                                                const folder = item.record?.path
                                                if (folder) {
                                                    setLastNewFolder(folder)
                                                }
                                                treeItem.onClick?.()
                                            }}
                                        >
                                            <ButtonPrimitive menuItem>
                                                {treeItem.icon}
                                                {treeItem.name}
                                            </ButtonPrimitive>
                                        </MenuItem>
                                    )
                                })}
                            </MenuSubContent>
                        </MenuSub>

                        <MenuSeparator />
                    </>
                ) : null}

                {item.record?.path ? (
                    <MenuItem
                        asChild
                        onClick={(e) => {
                            e.stopPropagation()
                            handleCopyPath(item.record?.path)
                        }}
                    >
                        <ButtonPrimitive menuItem>Copy path</ButtonPrimitive>
                    </MenuItem>
                ) : null}

                {item.record?.path && item.record?.shortcut ? (
                    <MenuItem
                        asChild
                        onClick={(e) => {
                            e.stopPropagation()
                            assureVisibility({ type: item.record?.type, ref: item.record?.ref })
                        }}
                    >
                        <ButtonPrimitive menuItem>Show original</ButtonPrimitive>
                    </MenuItem>
                ) : null}

                {item.record?.path && item.record?.type === 'folder' ? (
                    <MenuItem
                        asChild
                        onClick={(e) => {
                            e.stopPropagation()
                            setEditingItemId(item.id)
                        }}
                    >
                        <ButtonPrimitive menuItem>Rename</ButtonPrimitive>
                    </MenuItem>
                ) : null}

                {item.record?.shortcut && (
                    <MenuItem
                        asChild
                        onClick={(e) => {
                            e.stopPropagation()
                            deleteItem(item.record as unknown as FileSystemEntry)
                        }}
                    >
                        <ButtonPrimitive menuItem>Delete shortcut</ButtonPrimitive>
                    </MenuItem>
                )}

                <MenuItem
                    asChild
                    onClick={(e: any) => {
                        e.stopPropagation()

                        if (checkedItemsArray.length > 0) {
                            setMovingItems(checkedItemsArray)
                        } else {
                            setMovingItems([item.record as unknown as FileSystemEntry])
                        }
                    }}
                >
                    <ButtonPrimitive menuItem>Move to...</ButtonPrimitive>
                </MenuItem>
            </>
        )
    }

    return (
        <PanelLayoutPanel
            searchPlaceholder={sortMethod === 'recent' ? 'Search recent items' : 'Search your project'}
            panelActions={
                <>
                    {sortMethod !== 'recent' ? (
                        <ButtonPrimitive onClick={() => createFolder('')} tooltip="New root folder" iconOnly>
                            <IconFolderPlus className="text-tertiary" />
                        </ButtonPrimitive>
                    ) : null}

                    {selectMode === 'default' && checkedItemCountNumeric === 0 ? (
                        <ButtonPrimitive onClick={() => setSelectMode('multi')} tooltip="Enable multi-select" iconOnly>
                            <IconCheckbox className="text-tertiary size-4" />
                        </ButtonPrimitive>
                    ) : (
                        <>
                            {checkedItemCountNumeric > 0 && checkedItemsCount !== '0+' ? (
                                <ButtonPrimitive
                                    onClick={() => {
                                        setCheckedItems({})
                                        setSelectMode('default')
                                    }}
                                    tooltip="Clear selected and disable multi-select"
                                >
                                    <LemonTag type="highlight">{checkedItemsCount} selected</LemonTag>
                                </ButtonPrimitive>
                            ) : (
                                <ButtonPrimitive
                                    onClick={() => setSelectMode('default')}
                                    tooltip="Disable multi-select"
                                    iconOnly
                                >
                                    <IconX className="text-tertiary size-4" />
                                </ButtonPrimitive>
                            )}
                        </>
                    )}
                </>
            }
        >
            <ButtonPrimitive
                tooltip={projectTreeMode === 'tree' ? 'Switch to table view' : 'Switch to tree view'}
                onClick={() => setProjectTreeMode(projectTreeMode === 'tree' ? 'table' : 'tree')}
                className="absolute top-1/2 translate-y-1/2 right-0 translate-x-1/2 w-fit bg-surface-primary border border-primary z-[var(--z-resizer)]"
            >
                <IconChevronRight
                    className={cn('size-4', {
                        'rotate-180': projectTreeMode === 'table',
                        'rotate-0': projectTreeMode === 'tree',
                    })}
                />
            </ButtonPrimitive>

            <div role="status" aria-live="polite" className="sr-only">
                Sorted {sortMethod === 'recent' ? 'by creation date' : 'alphabetically'}
            </div>

            <LemonTree
                ref={treeRef}
                contentRef={mainContentRef as RefObject<HTMLElement>}
                className="px-0 py-1"
                data={treeData}
                mode={projectTreeMode as TreeMode}
                selectMode={selectMode}
                tableViewKeys={treeTableKeys}
                defaultSelectedFolderOrNodeId={lastViewedId || undefined}
                isItemActive={(item) => {
                    if (!item.record?.href) {
                        return false
                    }
                    return window.location.href.endsWith(item.record?.href)
                }}
                treeElementSize={sortMethod === 'recent' && projectTreeMode === 'tree' ? 'lg' : 'base'}
                checkedItemCount={checkedItemCountNumeric}
                onNodeClick={(node) => {
                    if (node?.type === 'empty-folder' || node?.type === 'loading-indicator') {
                        return
                    }

                    if (!isLayoutPanelPinned || projectTreeMode === 'table') {
                        clearActivePanelIdentifier()
                        showLayoutPanel(false)
                    }

                    if (node?.record?.path) {
                        setLastViewedId(node?.id || '')
                    }
                    if (node?.id.startsWith('project-load-more/')) {
                        const path = node.id.split('/').slice(1).join('/')
                        if (path) {
                            loadFolder(path)
                        }
                    }
                }}
                onFolderClick={(folder, isExpanded) => {
                    if (folder) {
                        toggleFolderOpen(folder?.id || '', isExpanded)
                    }
                }}
                isItemEditing={(item) => {
                    return editingItemId === item.id
                }}
                onItemNameChange={(item, name) => {
                    if (item.name !== name) {
                        rename(name, item.record as unknown as FileSystemEntry)
                    }
                    // Clear the editing item id when the name changes
                    setEditingItemId('')
                }}
                expandedItemIds={searchTerm ? expandedSearchFolders : expandedFolders}
                onSetExpandedItemIds={searchTerm ? setExpandedSearchFolders : setExpandedFolders}
                enableDragAndDrop={sortMethod === 'folder'}
                onDragEnd={(dragEvent) => {
                    const itemToId = (item: FileSystemEntry): string =>
                        item.type === 'folder' ? 'project-folder/' + item.path : 'project/' + item.id
                    const oldId = dragEvent.active.id as string
                    const newId = dragEvent.over?.id
                    if (oldId === newId) {
                        return false
                    }

                    const items = searchTerm && searchResults.results ? searchResults.results : viableItems
                    const oldItem = items.find((i) => itemToId(i) === oldId)
                    const newItem = items.find((i) => itemToId(i) === newId)
                    if (oldItem === newItem || !oldItem) {
                        return false
                    }

                    const folder = newItem
                        ? newItem.path || ''
                        : newId && String(newId).startsWith('project-folder/')
                        ? String(newId).substring(15)
                        : ''

                    if (checkedItems[oldId]) {
                        moveCheckedItems(folder)
                    } else {
                        const { newPath, isValidMove } = calculateMovePath(oldItem, folder)
                        if (isValidMove) {
                            moveItem(oldItem, newPath)
                        }
                    }
                }}
                isItemDraggable={(item) => {
                    return (
                        (item.id.startsWith('project/') || item.id.startsWith('project-folder/')) && item.record?.path
                    )
                }}
                isItemDroppable={(item) => {
                    const path = item.record?.path || ''

                    // disable dropping for these IDS
                    if (!item.id.startsWith('project-folder/')) {
                        return false
                    }

                    // hacky, if the item has a href, it should not be droppable
                    if (item.record?.href) {
                        return false
                    }

                    if (path) {
                        return true
                    }
                    return false
                }}
                itemContextMenu={(item) => {
                    if (item.id.startsWith('project-folder-empty/')) {
                        return undefined
                    }
                    return <ContextMenuGroup>{renderMenuItems(item, 'context')}</ContextMenuGroup>
                }}
                itemSideAction={(item) => {
                    if (item.id.startsWith('project-folder-empty/')) {
                        return undefined
                    }
                    return <DropdownMenuGroup>{renderMenuItems(item, 'dropdown')}</DropdownMenuGroup>
                }}
                emptySpaceContextMenu={() => {
                    return (
                        <ContextMenuGroup>
                            <ContextMenuItem
                                asChild
                                onClick={(e) => {
                                    e.stopPropagation()
                                    createFolder('')
                                }}
                            >
                                <ButtonPrimitive menuItem>New folder</ButtonPrimitive>
                            </ContextMenuItem>
                        </ContextMenuGroup>
                    )
                }}
                tableModeTotalWidth={treeTableTotalWidth}
                tableModeHeader={() => {
                    return (
                        <>
                            {/* Headers */}
                            {treeTableKeys?.headers.map((header, index) => (
                                <ResizableElement
                                    key={header.key}
                                    defaultWidth={header.width || 0}
                                    onResize={(width) => {
                                        setTreeTableColumnSizes([
                                            ...treeTableColumnSizes.slice(0, index),
                                            width,
                                            ...treeTableColumnSizes.slice(index + 1),
                                        ])
                                    }}
                                    className="absolute h-[30px] flex items-center"
                                    style={{
                                        transform: `translateX(${header.offset || 0}px)`,
                                    }}
                                    aria-label={`Resize handle for column "${header.title}"`}
                                >
                                    <ButtonPrimitive
                                        key={header.key}
                                        fullWidth
                                        className="pointer-events-none rounded-none text-secondary font-bold text-xs uppercase flex gap-2 motion-safe:transition-[left] duration-50"
                                        style={{
                                            paddingLeft: index === 0 ? '30px' : undefined,
                                        }}
                                    >
                                        <span>{header.title}</span>
                                    </ButtonPrimitive>
                                </ResizableElement>
                            ))}
                        </>
                    )
                }}
                tableModeRow={(item, firstColumnOffset) => {
                    return (
                        <>
                            {treeTableKeys?.headers.slice(0).map((header, index) => {
                                const width = header.width || 0
                                const offset = header.offset || 0
                                const value = header.key.split('.').reduce((obj, key) => (obj as any)?.[key], item)

                                const widthAdjusted = width - (index === 0 ? firstColumnOffset : 0)
                                const offsetAdjusted = index === 0 ? offset : offset - 12

                                return (
                                    <span
                                        key={header.key}
                                        className="text-left flex items-center h-[var(--button-height-base)]"
                                        // eslint-disable-next-line react/forbid-dom-props
                                        style={{
                                            // First we keep relative
                                            position: index === 0 ? 'relative' : 'absolute',
                                            transform: `translateX(${offsetAdjusted}px)`,
                                            // First column we offset for the icons
                                            width: `${widthAdjusted}px`,
                                            paddingLeft: index !== 0 ? '6px' : undefined,
                                        }}
                                    >
                                        <Tooltip
                                            title={
                                                typeof header.tooltip === 'function'
                                                    ? header.tooltip(value)
                                                    : header.tooltip
                                            }
                                            placement="top-start"
                                        >
<<<<<<< HEAD
                                            <span className="starting:opacity-0 opacity-100 delay-50 motion-safe:transition-opacity duration-100 font-normal truncate">
=======
                                            <span
                                                className={cn(
                                                    'starting:opacity-0 opacity-100 delay-50 motion-safe:transition-opacity duration-100 font-normal truncate',
                                                    {
                                                        'font-normal': index > 1,
                                                        'font-semibold':
                                                            item.record?.type === 'folder' &&
                                                            item.type !== 'empty-folder',
                                                    }
                                                )}
                                            >
>>>>>>> 4afe3bb2
                                                {header.formatComponent
                                                    ? header.formatComponent(value, item)
                                                    : header.formatString
                                                    ? header.formatString(value, item)
                                                    : value}
                                            </span>
                                        </Tooltip>
                                    </span>
                                )
                            })}
                        </>
                    )
                }}
                renderItem={(item, children) =>
                    sortMethod === 'recent' && projectTreeMode === 'tree' ? (
                        <span className="grid grid-cols-[1fr_auto] grid-rows-2 gap-px">
                            <span className="flex flex-col gap-1 flex-1 row-span-2">
                                <span className="text-primary leading-[1.1]">{children}</span>
                                <span className="text-tertiary text-xs font-normal leading-[1.1]">
                                    {dayjs(item.record?.created_at).fromNow()}
                                </span>
                            </span>
                            {item.record?.user ? (
                                <span className="flex items-end justify-end row-span-2 self-center">
                                    <ProfilePicture user={item.record?.user} size="sm" />
                                </span>
                            ) : null}
                        </span>
                    ) : (
                        children
                    )
                }
            />

            {movingItems.length > 0 && (
                <MoveFilesModal
                    items={movingItems}
                    handleMove={(destinationFolder) => {
                        // When moving the current item, remember its ref so that we could open the destination folder later on
                        const movingCurrentRef = movingItems.some((item) => item === projectTreeRefEntry)
                            ? projectTreeRef
                            : null

                        if (checkedItemCountNumeric > 0) {
                            moveCheckedItems(destinationFolder)
                        } else if (movingItems.length > 0) {
                            const { newPath, isValidMove } = calculateMovePath(
                                movingItems[0] as unknown as FileSystemEntry,
                                destinationFolder
                            )
                            if (isValidMove) {
                                moveItem(movingItems[0] as unknown as FileSystemEntry, newPath)
                            }
                        }
                        // Clear the moving items and close the modal
                        setMovingItems([])
                        if (movingCurrentRef) {
                            assureVisibility(movingCurrentRef)
                        }
                    }}
                    closeModal={() => setMovingItems([])}
                />
            )}
        </PanelLayoutPanel>
    )
}<|MERGE_RESOLUTION|>--- conflicted
+++ resolved
@@ -1,12 +1,8 @@
 import { IconCheckbox, IconChevronRight, IconFolder, IconFolderPlus, IconX } from '@posthog/icons'
 import { useActions, useValues } from 'kea'
 import { MoveFilesModal } from 'lib/components/FileSystem/MoveFilesModal'
-<<<<<<< HEAD
-import { ResizableDiv } from 'lib/components/ResizeElement/ResizeElement'
+import { ResizableElement } from 'lib/components/ResizeElement/ResizeElement'
 import { dayjs } from 'lib/dayjs'
-=======
-import { ResizableElement } from 'lib/components/ResizeElement/ResizeElement'
->>>>>>> 4afe3bb2
 import { LemonTag } from 'lib/lemon-ui/LemonTag'
 import { LemonTree, LemonTreeRef, TreeDataItem, TreeMode } from 'lib/lemon-ui/LemonTree/LemonTree'
 import { ProfilePicture } from 'lib/lemon-ui/ProfilePicture/ProfilePicture'
@@ -619,21 +615,7 @@
                                             }
                                             placement="top-start"
                                         >
-<<<<<<< HEAD
                                             <span className="starting:opacity-0 opacity-100 delay-50 motion-safe:transition-opacity duration-100 font-normal truncate">
-=======
-                                            <span
-                                                className={cn(
-                                                    'starting:opacity-0 opacity-100 delay-50 motion-safe:transition-opacity duration-100 font-normal truncate',
-                                                    {
-                                                        'font-normal': index > 1,
-                                                        'font-semibold':
-                                                            item.record?.type === 'folder' &&
-                                                            item.type !== 'empty-folder',
-                                                    }
-                                                )}
-                                            >
->>>>>>> 4afe3bb2
                                                 {header.formatComponent
                                                     ? header.formatComponent(value, item)
                                                     : header.formatString
