--- conflicted
+++ resolved
@@ -1,12 +1,9 @@
-<<<<<<< HEAD
-import { IconCheckbox, IconChevronRight, IconExternal, IconFolderPlus, IconPlusSmall } from '@posthog/icons'
-=======
->>>>>>> 3bd95cc6
+
 import { BindLogic, useActions, useValues } from 'kea'
 import { router } from 'kea-router'
 import { RefObject, useEffect, useRef, useState } from 'react'
 
-import { IconCheckbox, IconChevronRight, IconFolderPlus, IconPlusSmall } from '@posthog/icons'
+import { IconCheckbox, IconChevronRight, IconExternal, IconFolderPlus, IconPlusSmall } from '@posthog/icons'
 
 import { moveToLogic } from 'lib/components/FileSystem/MoveTo/moveToLogic'
 import { ResizableElement } from 'lib/components/ResizeElement/ResizeElement'
