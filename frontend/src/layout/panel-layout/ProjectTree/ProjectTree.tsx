--- conflicted
+++ resolved
@@ -2,11 +2,7 @@
 import { useActions, useValues } from 'kea'
 import { MoveFilesModal } from 'lib/components/FileSystem/MoveFilesModal'
 import { FlaggedFeature } from 'lib/components/FlaggedFeature'
-<<<<<<< HEAD
-// import { ResizableDiv } from 'lib/components/ResizeElement/ResizeElement'
-=======
 import { ResizableDiv } from 'lib/components/ResizeElement/ResizeElement'
->>>>>>> 7005bc9f
 import { FEATURE_FLAGS } from 'lib/constants'
 import { LemonTag } from 'lib/lemon-ui/LemonTag'
 import { LemonTree, LemonTreeRef, TreeDataItem, TreeMode } from 'lib/lemon-ui/LemonTree/LemonTree'
@@ -56,13 +52,9 @@
         editingItemId,
         checkedItemsArray,
         movingItems,
-<<<<<<< HEAD
+        treeTableColumnSizes,
+        treeTableTotalWidth,
         selectMode,
-        // treeTableColumnSizes,
-=======
-        treeTableColumnSizes,
->>>>>>> 7005bc9f
-        treeTableTotalWidth,
     } = useValues(projectTreeLogic)
 
     const {
@@ -84,12 +76,8 @@
         clearScrollTarget,
         setEditingItemId,
         setMovingItems,
-<<<<<<< HEAD
+        setTreeTableColumnSizes,
         setSelectMode,
-        // setTreeTableColumnSizes
-=======
-        setTreeTableColumnSizes,
->>>>>>> 7005bc9f
     } = useActions(projectTreeLogic)
 
     const { showLayoutPanel, setPanelTreeRef, clearActivePanelIdentifier, setProjectTreeMode } =
@@ -537,42 +525,6 @@
                 }}
                 tableModeTotalWidth={treeTableTotalWidth}
                 tableModeHeader={() => {
-<<<<<<< HEAD
-                    // return (
-                    //     <>
-                    //         {/* Headers */}
-                    //         {treeTableKeys?.headers.map((header, index) => (
-                    //             <ResizableDiv
-                    //                 key={header.key}
-                    //                 defaultWidth={header.width || 0}
-                    //                 onResize={(width) => {
-                    //                     setTreeTableColumnSizes([
-                    //                         ...treeTableColumnSizes.slice(0, index),
-                    //                         width,
-                    //                         ...treeTableColumnSizes.slice(index + 1),
-                    //                     ])
-                    //                 }}
-                    //                 className="absolute h-[30px] flex items-center"
-                    //                 style={{
-                    //                     transform: `translateX(${header.offset || 0}px)`,
-                    //                 }}
-                    //                 aria-label={`Resize handle for column "${header.title}"`}
-                    //             >
-                    //                 <ButtonPrimitive
-                    //                     key={header.key}
-                    //                     fullWidth
-                    //                     className="pointer-events-none rounded-none text-secondary font-bold text-xs uppercase flex gap-2 motion-safe:transition-[left] duration-50"
-                    //                     style={{
-                    //                         paddingLeft: index === 0 ? '30px' : undefined,
-                    //                     }}
-                    //                 >
-                    //                     <span>{header.title}</span>
-                    //                 </ButtonPrimitive>
-                    //             </ResizableDiv>
-                    //         ))}
-                    //     </>
-                    // )
-=======
                     return (
                         <>
                             {/* Headers */}
@@ -607,7 +559,6 @@
                             ))}
                         </>
                     )
->>>>>>> 7005bc9f
                 }}
                 tableModeRow={(item, firstColumnOffset) => {
                     return (
