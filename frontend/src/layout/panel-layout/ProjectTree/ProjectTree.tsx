--- conflicted
+++ resolved
@@ -1,17 +1,7 @@
-<<<<<<< HEAD
-import { IconChevronRight, IconFolderPlus, IconSort } from '@posthog/icons'
+import { IconChevronRight, IconFolder, IconFolderPlus, IconSort } from '@posthog/icons'
 import { useActions, useValues } from 'kea'
 import { MoveFilesModal } from 'lib/components/FileSystem/MoveFilesModal'
-// import { FlaggedFeature } from 'lib/components/FlaggedFeature'
-// import { FEATURE_FLAGS } from 'lib/constants'
-=======
-import { IconChevronRight, IconFolder, IconFolderPlus } from '@posthog/icons'
-import { useActions, useValues } from 'kea'
-import { MoveFilesModal } from 'lib/components/FileSystem/MoveFilesModal'
-import { FlaggedFeature } from 'lib/components/FlaggedFeature'
 import { ResizableDiv } from 'lib/components/ResizeElement/ResizeElement'
-import { FEATURE_FLAGS } from 'lib/constants'
->>>>>>> bebb72a4
 import { LemonTag } from 'lib/lemon-ui/LemonTag'
 import { LemonTree, LemonTreeRef, TreeDataItem, TreeMode } from 'lib/lemon-ui/LemonTree/LemonTree'
 import { Tooltip } from 'lib/lemon-ui/Tooltip/Tooltip'
@@ -67,12 +57,9 @@
         editingItemId,
         checkedItemsArray,
         movingItems,
-<<<<<<< HEAD
         sortMethod,
-=======
         treeTableColumnSizes,
         treeTableTotalWidth,
->>>>>>> bebb72a4
     } = useValues(projectTreeLogic)
 
     const {
@@ -94,11 +81,8 @@
         clearScrollTarget,
         setEditingItemId,
         setMovingItems,
-<<<<<<< HEAD
         setSortMethod,
-=======
         setTreeTableColumnSizes,
->>>>>>> bebb72a4
     } = useActions(projectTreeLogic)
 
     const { showLayoutPanel, setPanelTreeRef, clearActivePanelIdentifier, setProjectTreeMode } =
