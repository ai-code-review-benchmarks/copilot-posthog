--- conflicted
+++ resolved
@@ -34,13 +34,8 @@
     getTreeItemsNew,
     getTreeItemsProducts,
 } from '~/products'
-<<<<<<< HEAD
 import { FileSystemImport, FilsSystemIconType } from '~/queries/schema/schema-general'
-import { FileSystemIconColor, PipelineStage } from '~/types'
-=======
-import { FileSystemImport } from '~/queries/schema/schema-general'
 import { FileSystemIconColor, PipelineStage, PipelineTab } from '~/types'
->>>>>>> a0ac1b4e
 
 const iconTypes: Record<FilsSystemIconType, { icon: JSX.Element; iconColor?: FileSystemIconColor }> = {
     ai: {
