--- conflicted
+++ resolved
@@ -169,7 +169,6 @@
                 : null,
         },
         {
-<<<<<<< HEAD
             identifier: 'Database',
             id: 'Database',
             icon: <IconDatabase />,
@@ -181,20 +180,12 @@
             showChevron: true,
         },
         {
-            identifier: 'Data-management',
-            id: 'Data management',
-            icon: <IconDatabase />,
-            onClick: (e?: React.KeyboardEvent) => {
-                if (!e || e.key === 'Enter' || e.key === ' ' || e.key === 'ArrowRight') {
-                    handlePanelTriggerClick('Data-management')
-=======
             identifier: 'DataManagement',
             id: 'Data management',
             icon: <IconDatabase />,
             onClick: (e?: React.KeyboardEvent) => {
                 if (!e || e.key === 'Enter' || e.key === ' ' || e.key === 'ArrowRight') {
                     handlePanelTriggerClick('DataManagement')
->>>>>>> b10ec8af
                 }
             },
             showChevron: true,
