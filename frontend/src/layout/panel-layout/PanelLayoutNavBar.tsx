--- conflicted
+++ resolved
@@ -24,12 +24,8 @@
 import { Popover } from 'lib/lemon-ui/Popover'
 import { ProfilePicture } from 'lib/lemon-ui/ProfilePicture'
 import { featureFlagLogic } from 'lib/logic/featureFlagLogic'
-<<<<<<< HEAD
 import { ButtonPrimitive } from 'lib/ui/Button/ButtonPrimitives'
-=======
-import { ButtonGroupPrimitive, ButtonPrimitive } from 'lib/ui/Button/ButtonPrimitives'
 import { DropdownMenu, DropdownMenuContent, DropdownMenuTrigger } from 'lib/ui/DropdownMenu/DropdownMenu'
->>>>>>> 7dfe82bb
 import { ListBox } from 'lib/ui/ListBox/ListBox'
 import { cn } from 'lib/utils/css-classes'
 import { useRef } from 'react'
