import { IconCheck, IconFilter, IconPin, IconPinFilled } from '@posthog/icons'
import { cva } from 'cva'
import { useActions, useValues } from 'kea'
import { ResizableElement } from 'lib/components/ResizeElement/ResizeElement'
import { IconBlank } from 'lib/lemon-ui/icons'
import { featureFlagLogic } from 'lib/logic/featureFlagLogic'
import { ButtonPrimitive } from 'lib/ui/Button/ButtonPrimitives'
import {
    DropdownMenu,
    DropdownMenuContent,
    DropdownMenuGroup,
    DropdownMenuItem,
    DropdownMenuSeparator,
    DropdownMenuTrigger,
} from 'lib/ui/DropdownMenu/DropdownMenu'
import { cn } from 'lib/utils/css-classes'
import { useRef } from 'react'

import { panelLayoutLogic } from '~/layout/panel-layout/panelLayoutLogic'
import { getTreeFilterTypes } from '~/products'
import { FileSystemFilterType } from '~/types'

import { navigation3000Logic } from '../navigation-3000/navigationLogic'
import { ProjectDropdownMenu } from './ProjectDropdownMenu'
import { PROJECT_TREE_KEY } from './ProjectTree/ProjectTree'
import { projectTreeLogic } from './ProjectTree/projectTreeLogic'

interface PanelLayoutPanelProps {
    searchPlaceholder?: string
    panelActions?: React.ReactNode
    children: React.ReactNode
    filterDropdown?: React.ReactNode
    searchField?: React.ReactNode
}

const panelLayoutPanelVariants = cva({
    base: 'w-full flex flex-col max-h-screen min-h-screen relative border-r border-primary transition-[width] duration-100 prefers-reduced-motion:transition-none',
    variants: {
        projectTreeMode: {
            tree: '',
            table: 'absolute top-0 left-0 bottom-0',
        },
        isLayoutNavCollapsed: {
            true: '',
            false: '',
        },
        isMobileLayout: {
            true: 'absolute top-0 left-[var(--panel-layout-mobile-offset)] bottom-0 z-[var(--z-layout-panel)]',
            false: '',
        },
        panelWillHide: {
            true: 'opacity-50',
            false: '',
        },
    },
    compoundVariants: [
        {
            projectTreeMode: 'tree',
            isMobileLayout: false,
            className: 'w-[var(--project-panel-width)]',
        },
        {
            isMobileLayout: true,
            className: 'w-[calc(100vw-var(--panel-layout-mobile-offset)-20px)]',
        },
        {
            projectTreeMode: 'table',
            isLayoutNavCollapsed: true,
            isMobileLayout: false,
            className:
                'left-[var(--project-navbar-width-collapsed)] w-[calc(100vw-var(--project-navbar-width-collapsed)-(var(--side-panel-bar-width)*2))]',
        },
        {
            projectTreeMode: 'table',
            isLayoutNavCollapsed: false,
            isMobileLayout: false,
            className:
                'left-[var(--project-navbar-width)] w-[calc(100vw-var(--project-navbar-width)-(var(--side-panel-bar-width)*2))]',
        },
    ],
})

interface FiltersDropdownProps {
    setSearchTerm: (searchTerm: string) => void
    searchTerm: string
}

export function FiltersDropdown({ setSearchTerm, searchTerm }: FiltersDropdownProps): JSX.Element {
    const { featureFlags } = useValues(featureFlagLogic)
    const types: [string, FileSystemFilterType][] = [
        ...Object.entries(getTreeFilterTypes()),
        ['destination', { name: 'Destinations' }],
        ['site_app', { name: 'Site apps' }],
        ['source', { name: 'Sources' }],
        ['transformation', { name: 'Transformations' }],
    ]
    const removeTagsStarting = (str: string, tag: string): string =>
        str
            .split(' ')
            .filter((p) => !p.startsWith(tag))
            .join(' ')
            .trim()
    const removeTagsEquals = (str: string, tag: string): string =>
        str
            .split(' ')
            .filter((p) => p != tag)
            .join(' ')
            .trim()
    const addTag = (str: string, tag: string): string => `${str.trim()} ${tag.trim()}`.trim()

    return (
        <DropdownMenu>
            <DropdownMenuTrigger asChild>
                <ButtonPrimitive
                    iconOnly
                    className="z-2 shrink-0 motion-safe:transition-opacity duration-[50ms] group-hover/lemon-tree-button-group:opacity-100 aria-expanded:opacity-100"
                >
                    <IconFilter className="size-3 text-tertiary" />
                </ButtonPrimitive>
            </DropdownMenuTrigger>
            <DropdownMenuContent loop align="end" side="bottom" className="max-w-[250px]">
                <DropdownMenuGroup>
                    <DropdownMenuItem
                        onClick={(e) => {
                            e.preventDefault()
                            setSearchTerm(
                                searchTerm.includes('user:me')
                                    ? removeTagsEquals(searchTerm, 'user:me')
                                    : addTag(searchTerm, 'user:me')
                            )
                        }}
                    >
                        <ButtonPrimitive menuItem>
                            {searchTerm.includes('user:me') ? <IconCheck /> : <IconBlank />}
                            Only my stuff
                        </ButtonPrimitive>
                    </DropdownMenuItem>
                    <DropdownMenuSeparator />
                    {types
                        .filter(([_, { flag }]) => !flag || featureFlags[flag as keyof typeof featureFlags])
                        .map(([obj, { name }]) => (
                            <DropdownMenuItem
                                key={obj}
                                onClick={(e) => {
                                    e.preventDefault()
                                    setSearchTerm(
                                        searchTerm.includes(`type:${obj}`)
                                            ? removeTagsStarting(searchTerm, 'type:')
                                            : addTag(removeTagsStarting(searchTerm, 'type:'), `type:${obj}`)
                                    )
                                }}
                            >
                                <ButtonPrimitive menuItem>
                                    {searchTerm.includes(`type:${obj}`) ? <IconCheck /> : <IconBlank />}
                                    {name}
                                </ButtonPrimitive>
                            </DropdownMenuItem>
                        ))}
                </DropdownMenuGroup>
            </DropdownMenuContent>
        </DropdownMenu>
    )
}

export function PanelLayoutPanel({
    searchField,
    panelActions,
    children,
    filterDropdown,
}: PanelLayoutPanelProps): JSX.Element {
<<<<<<< HEAD
    const { toggleLayoutPanelPinned, setPanelWidth, setPanelIsResizing, showLayoutPanel} = useActions(panelLayoutLogic)
    const { isLayoutPanelPinned, isLayoutNavCollapsed, panelWidth: computedPanelWidth, panelWillHide } = useValues(panelLayoutLogic)
=======
    const { toggleLayoutPanelPinned, setPanelWidth } = useActions(panelLayoutLogic)
    const { isLayoutPanelPinned, isLayoutNavCollapsed, panelWidth: computedPanelWidth } = useValues(panelLayoutLogic)
>>>>>>> e840c71a
    const containerRef = useRef<HTMLDivElement | null>(null)
    const { mobileLayout: isMobileLayout } = useValues(navigation3000Logic)
    const { projectTreeMode } = useValues(projectTreeLogic({ key: PROJECT_TREE_KEY }))

    const panelContents = (
        <nav
            className={cn(
                panelLayoutPanelVariants({
                    projectTreeMode: projectTreeMode,
                    isLayoutNavCollapsed,
                    isMobileLayout,
                    panelWillHide,
                })
            )}
            ref={containerRef}
        >
            <div className="flex justify-between p-1 bg-surface-tertiary">
                <ProjectDropdownMenu />

                <div className="flex gap-px items-center justify-end shrink-0">
                    {!isMobileLayout && (
                        <ButtonPrimitive
                            iconOnly
                            onClick={() => toggleLayoutPanelPinned(!isLayoutPanelPinned)}
                            tooltip={isLayoutPanelPinned ? 'Unpin panel' : 'Pin panel'}
                        >
                            {isLayoutPanelPinned ? (
                                <IconPinFilled className="size-3 text-tertiary" />
                            ) : (
                                <IconPin className="size-3 text-tertiary" />
                            )}
                        </ButtonPrimitive>
                    )}
                    {panelActions ?? null}
                </div>
            </div>
            <div className="border-b border-primary h-px" />
            <div className="z-main-nav flex flex-1 flex-col justify-between overflow-y-auto bg-surface-secondary group/colorful-product-icons colorful-product-icons-true">
                {searchField || filterDropdown ? (
                    <>
                        <div className="flex gap-1 p-1 items-center justify-between">
                            {searchField ?? null}
                            {filterDropdown ?? null}
                        </div>
                        <div className="border-b border-primary h-px" />
                    </>
                ) : null}
                {children}
            </div>
        </nav>
    )

    if (projectTreeMode === 'table') {
        return panelContents
    }

    return (
        <ResizableElement
            key="panel-layout-panel"
            defaultWidth={computedPanelWidth}
            onResize={(width) => {
                setPanelWidth(width)
            }}
            aria-label="Resize handle for panel layout panel"
            borderPosition="right"
            innerClassName="z-[var(--z-layout-panel)]"
            onResizeStart={() => setPanelIsResizing(true)}
            onResizeEnd={() => setPanelIsResizing(false)}
        >
            {panelContents}
        </ResizableElement>
    )
}<|MERGE_RESOLUTION|>--- conflicted
+++ resolved
@@ -168,13 +168,13 @@
     children,
     filterDropdown,
 }: PanelLayoutPanelProps): JSX.Element {
-<<<<<<< HEAD
-    const { toggleLayoutPanelPinned, setPanelWidth, setPanelIsResizing, showLayoutPanel} = useActions(panelLayoutLogic)
-    const { isLayoutPanelPinned, isLayoutNavCollapsed, panelWidth: computedPanelWidth, panelWillHide } = useValues(panelLayoutLogic)
-=======
-    const { toggleLayoutPanelPinned, setPanelWidth } = useActions(panelLayoutLogic)
-    const { isLayoutPanelPinned, isLayoutNavCollapsed, panelWidth: computedPanelWidth } = useValues(panelLayoutLogic)
->>>>>>> e840c71a
+    const { toggleLayoutPanelPinned, setPanelWidth, setPanelIsResizing } = useActions(panelLayoutLogic)
+    const {
+        isLayoutPanelPinned,
+        isLayoutNavCollapsed,
+        panelWidth: computedPanelWidth,
+        panelWillHide,
+    } = useValues(panelLayoutLogic)
     const containerRef = useRef<HTMLDivElement | null>(null)
     const { mobileLayout: isMobileLayout } = useValues(navigation3000Logic)
     const { projectTreeMode } = useValues(projectTreeLogic({ key: PROJECT_TREE_KEY }))
