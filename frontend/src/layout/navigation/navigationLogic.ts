import { windowValues } from 'kea-window-values'
import { loaders } from 'kea-loaders'
import { kea, path, connect, actions, reducers, selectors, listeners } from 'kea'
import api from 'lib/api'
import { organizationLogic } from 'scenes/organizationLogic'
import { preflightLogic } from 'scenes/PreflightCheck/preflightLogic'
import { sceneLogic } from 'scenes/sceneLogic'
import { teamLogic } from 'scenes/teamLogic'
import { userLogic } from 'scenes/userLogic'
import type { navigationLogicType } from './navigationLogicType'
<<<<<<< HEAD
import { membersLogic } from 'scenes/settings/organization/membersLogic'
=======
import { membersLogic } from 'scenes/organization/membersLogic'
>>>>>>> 08cc5767
import { eventUsageLogic } from 'lib/utils/eventUsageLogic'
import { Scene } from 'scenes/sceneTypes'

export type ProjectNoticeVariant =
    | 'demo_project'
    | 'real_project_with_no_events'
    | 'invite_teammates'
    | 'unverified_email'
    | 'is_impersonated'

export const navigationLogic = kea<navigationLogicType>([
    path(['layout', 'navigation', 'navigationLogic']),
    connect({
        values: [sceneLogic, ['sceneConfig', 'activeScene'], membersLogic, ['members', 'membersLoading']],
        actions: [eventUsageLogic, ['reportProjectNoticeDismissed']],
    }),
    actions({
        toggleSideBarBase: (override?: boolean) => ({ override }), // Only use the override for testing
        toggleSideBarMobile: (override?: boolean) => ({ override }), // Only use the override for testing
        toggleActivationSideBar: true,
        showActivationSideBar: true,
        hideActivationSideBar: true,
        hideSideBarMobile: true,
        openSitePopover: true,
        closeSitePopover: true,
        toggleSitePopover: true,
        showCreateOrganizationModal: true,
        hideCreateOrganizationModal: true,
        showCreateProjectModal: true,
        hideCreateProjectModal: true,
        toggleProjectSwitcher: true,
        hideProjectSwitcher: true,
        openAppSourceEditor: (id: number, pluginId: number) => ({ id, pluginId }),
        closeAppSourceEditor: true,
        setOpenAppMenu: (id: number | null) => ({ id }),
        closeProjectNotice: (projectNoticeVariant: ProjectNoticeVariant) => ({ projectNoticeVariant }),
    }),
    loaders({
        navigationStatus: [
            { system_status_ok: true, async_migrations_ok: true } as {
                system_status_ok: boolean
                async_migrations_ok: boolean
            },
            {
                loadNavigationStatus: async () => {
                    return await api.get('api/instance_settings')
                },
            },
        ],
    }),
    windowValues(() => ({
        fullscreen: (window: Window) => !!window.document.fullscreenElement,
        mobileLayout: (window: Window) => window.innerWidth < 992, // Sync width threshold with Sass variable $lg!
    })),
    reducers({
        // Non-mobile base
        isSideBarShownBase: [
            true,
            { persist: true },
            {
                toggleSideBarBase: (state, { override }) => override ?? !state,
            },
        ],
        // Mobile, applied on top of base, so that the sidebar does not show up annoyingly when shrinking the window
        isSideBarShownMobile: [
            false,
            {
                toggleSideBarMobile: (state, { override }) => override ?? !state,
                hideSideBarMobile: () => false,
            },
        ],
        isActivationSideBarShownBase: [
            false,
            {
                showActivationSideBar: () => true,
                hideActivationSideBar: () => false,
            },
        ],
        isSitePopoverOpen: [
            false,
            {
                openSitePopover: () => true,
                closeSitePopover: () => false,
                toggleSitePopover: (state) => !state,
            },
        ],
        isCreateOrganizationModalShown: [
            false,
            {
                showCreateOrganizationModal: () => true,
                hideCreateOrganizationModal: () => false,
            },
        ],
        isCreateProjectModalShown: [
            false,
            {
                showCreateProjectModal: () => true,
                hideCreateProjectModal: () => false,
            },
        ],
        isProjectSwitcherShown: [
            false,
            {
                toggleProjectSwitcher: (state) => !state,
                hideProjectSwitcher: () => false,
            },
        ],
        appSourceEditor: [
            null as null | { pluginId: number; id: number },
            {
                openAppSourceEditor: (_, payload) => payload,
                closeAppSourceEditor: () => null,
            },
        ],
        openAppMenu: [null as null | number, { setOpenAppMenu: (_, { id }) => id }],
        projectNoticesAcknowledged: [
            {} as Record<ProjectNoticeVariant, boolean>,
            { persist: true },
            {
                closeProjectNotice: (state, { projectNoticeVariant }) => ({ ...state, [projectNoticeVariant]: true }),
            },
        ],
    }),
    selectors({
        /** `noSidebar` whether the current scene should display a sidebar at all */
        noSidebar: [
            (s) => [s.fullscreen, s.sceneConfig],
            (fullscreen, sceneConfig) => fullscreen || sceneConfig?.layout === 'plain',
        ],
        minimalTopBar: [
            (s) => [s.activeScene],
            (activeScene) => {
                const minimalTopBarScenes = [Scene.Products, Scene.Onboarding]
                return activeScene && minimalTopBarScenes.includes(activeScene)
            },
        ],
        isSideBarShown: [
            (s) => [s.mobileLayout, s.isSideBarShownBase, s.isSideBarShownMobile, s.noSidebar],
            (mobileLayout, isSideBarShownBase, isSideBarShownMobile, noSidebar) =>
                !noSidebar && (mobileLayout ? isSideBarShownMobile : isSideBarShownBase),
        ],
        isActivationSideBarShown: [
            (s) => [s.mobileLayout, s.isActivationSideBarShownBase, s.isSideBarShownMobile, s.noSidebar],
            (mobileLayout, isActivationSideBarShownBase, isSideBarShownMobile, noSidebar) =>
                !noSidebar &&
                (mobileLayout ? isActivationSideBarShownBase && !isSideBarShownMobile : isActivationSideBarShownBase),
        ],
        systemStatus: [
            (s) => [s.navigationStatus, preflightLogic.selectors.siteUrlMisconfigured],
            (status, siteUrlMisconfigured) => {
                if (siteUrlMisconfigured) {
                    return false
                }

                // On cloud non staff users don't have status metrics to review
                if (preflightLogic.values.preflight?.cloud && !userLogic.values.user?.is_staff) {
                    return true
                }

                return status.system_status_ok
            },
        ],
        asyncMigrationsOk: [(s) => [s.navigationStatus], (status) => status.async_migrations_ok],
        projectNoticeVariantWithClosability: [
            (s) => [
                organizationLogic.selectors.currentOrganization,
                teamLogic.selectors.currentTeam,
                preflightLogic.selectors.preflight,
                userLogic.selectors.user,
                s.members,
                s.membersLoading,
                s.projectNoticesAcknowledged,
            ],
            (
                organization,
                currentTeam,
                preflight,
                user,
                members,
                membersLoading,
                projectNoticesAcknowledged
            ): [ProjectNoticeVariant, boolean] | null => {
                if (!organization) {
                    return null
                }
                if (user?.is_impersonated) {
                    return ['is_impersonated', false]
                } else if (currentTeam?.is_demo && !preflight?.demo) {
                    // If the project is a demo one, show a project-level warning
                    // Don't show this project-level warning in the PostHog demo environemnt though,
                    // as then Announcement is shown instance-wide
                    return ['demo_project', false]
                } else if (!user?.is_email_verified && !user?.has_social_auth && preflight?.email_service_available) {
                    return ['unverified_email', false]
                } else if (
                    !projectNoticesAcknowledged['real_project_with_no_events'] &&
                    currentTeam &&
                    !currentTeam.ingested_event
                ) {
                    return ['real_project_with_no_events', true]
                } else if (!projectNoticesAcknowledged['invite_teammates'] && !membersLoading && members.length <= 1) {
                    return ['invite_teammates', true]
                }

                return null
            },
        ],
    }),
    listeners(({ actions, values }) => ({
        closeProjectNotice: ({ projectNoticeVariant }) => {
            actions.reportProjectNoticeDismissed(projectNoticeVariant)
        },
        toggleActivationSideBar: () => {
            if (values.isActivationSideBarShown) {
                actions.hideActivationSideBar()
            } else {
                actions.showActivationSideBar()
            }
        },
    })),
])<|MERGE_RESOLUTION|>--- conflicted
+++ resolved
@@ -8,11 +8,7 @@
 import { teamLogic } from 'scenes/teamLogic'
 import { userLogic } from 'scenes/userLogic'
 import type { navigationLogicType } from './navigationLogicType'
-<<<<<<< HEAD
-import { membersLogic } from 'scenes/settings/organization/membersLogic'
-=======
 import { membersLogic } from 'scenes/organization/membersLogic'
->>>>>>> 08cc5767
 import { eventUsageLogic } from 'lib/utils/eventUsageLogic'
 import { Scene } from 'scenes/sceneTypes'
 
