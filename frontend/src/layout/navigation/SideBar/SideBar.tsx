--- conflicted
+++ resolved
@@ -162,18 +162,8 @@
                             onClick: hideSideBarMobile,
                         }}
                     />
-<<<<<<< HEAD
                     <PageButton icon={<IconRecording />} identifier={Scene.Replay} to={urls.replay()} />
-                    <PageButton icon={<IconFlag />} identifier={Scene.FeatureFlags} to={urls.featureFlags()} />
-                    {featureFlags[FEATURE_FLAGS.EARLY_ACCESS_FEATURE] && (
-=======
-                    <PageButton
-                        icon={<IconRecording />}
-                        identifier={Scene.SessionRecordings}
-                        to={urls.sessionRecordings()}
-                    />
                     {featureFlags[FEATURE_FLAGS.WEB_PERFORMANCE] && (
->>>>>>> eaf886a6
                         <PageButton
                             icon={<IconCoffee />}
                             identifier={Scene.WebPerformance}
