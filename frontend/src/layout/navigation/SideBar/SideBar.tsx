import clsx from 'clsx'
import { useActions, useValues } from 'kea'
import { Link } from 'lib/components/Link'
import React, { useState } from 'react'
import { sceneConfigurations } from 'scenes/scenes'
import { PushpinOutlined } from '@ant-design/icons'
import { ProjectSwitcherOverlay } from '~/layout/navigation/ProjectSwitcher'
import {
    IconBarChart,
    IconCohort,
    IconComment,
    IconExperiment,
    IconExtension,
    IconFlag,
    IconGauge,
    IconGroupedEvents,
    IconPerson,
    IconPlus,
    IconRecording,
    IconServer,
    IconSettings,
    IconTools,
} from 'lib/components/icons'
import {
    LemonButton,
    LemonButtonProps,
    LemonButtonWithPopup,
    LemonButtonWithSideAction,
    SideAction,
} from 'lib/components/LemonButton'
import { LemonSpacer } from 'lib/components/LemonRow'
import { Lettermark } from 'lib/components/Lettermark/Lettermark'
import { dashboardsModel } from '~/models/dashboardsModel'
import { organizationLogic } from '~/scenes/organizationLogic'
import { canViewPlugins } from '~/scenes/plugins/access'
import { sceneLogic } from '~/scenes/sceneLogic'
import { Scene } from '~/scenes/sceneTypes'
import { teamLogic } from '~/scenes/teamLogic'
import { urls } from '~/scenes/urls'
import { AvailableFeature, InsightType } from '~/types'
import './SideBar.scss'
import { navigationLogic } from '../navigationLogic'
import { FEATURE_FLAGS } from 'lib/constants'
import { featureFlagLogic } from 'lib/logic/featureFlagLogic'
import { groupsModel } from '~/models/groupsModel'
import { LemonTag } from 'lib/components/LemonTag/LemonTag'
import { CoffeeOutlined } from '@ant-design/icons'
import { userLogic } from 'scenes/userLogic'
import { preflightLogic } from 'scenes/PreflightCheck/logic'

function ProjectSwitcherInternal(): JSX.Element {
    const { currentTeam } = useValues(teamLogic)
    const { currentOrganization } = useValues(organizationLogic)
    const { isProjectSwitcherShown } = useValues(navigationLogic)
    const { toggleProjectSwitcher, hideProjectSwitcher } = useActions(navigationLogic)

    return (
        <div className="ProjectSwitcher">
            <div className="SideBar__heading">Project</div>
            <LemonButtonWithPopup
                icon={<Lettermark name={currentOrganization?.name} />}
                fullWidth
                type="stealth"
                onClick={toggleProjectSwitcher}
                popup={{
                    visible: isProjectSwitcherShown,
                    onClickOutside: hideProjectSwitcher,
                    sameWidth: true,
                    overlay: <ProjectSwitcherOverlay />,
                    actionable: true,
                }}
            >
                <strong>{currentTeam ? currentTeam.name : <i>Choose project</i>}</strong>
            </LemonButtonWithPopup>
        </div>
    )
}
interface PageButtonProps extends Pick<LemonButtonProps, 'icon' | 'onClick' | 'popup' | 'to'> {
    /** Used for highlighting the active scene. `identifier` of type number means dashboard ID instead of scene. */
    identifier: string | number
    sideAction?: Omit<SideAction, 'type'> & { identifier?: string }
    title?: React.ReactNode
    highlight?: 'beta' | 'new'
}

function PageButton({ title, sideAction, identifier, highlight, ...buttonProps }: PageButtonProps): JSX.Element {
    const { aliasedActiveScene, activeScene } = useValues(sceneLogic)
    const { hideSideBarMobile } = useActions(navigationLogic)
    const { lastDashboardId } = useValues(dashboardsModel)

    const isActiveSide: boolean = sideAction?.identifier === aliasedActiveScene
    const isActive: boolean =
        isActiveSide ||
        (typeof identifier === 'string'
            ? identifier === aliasedActiveScene
            : activeScene === Scene.Dashboard && identifier === lastDashboardId)

    return sideAction ? (
        <LemonButtonWithSideAction
            fullWidth
            type={isActive ? 'highlighted' : 'stealth'}
            onClick={hideSideBarMobile}
            sideAction={{
                ...sideAction,
                type: isActiveSide ? 'highlighted' : isActive ? undefined : 'stealth',
                'data-attr': sideAction.identifier ? `menu-item-${sideAction.identifier.toLowerCase()}` : undefined,
            }}
            data-attr={`menu-item-${identifier.toString().toLowerCase()}`}
            {...buttonProps}
        >
            {title || sceneConfigurations[identifier].name}
        </LemonButtonWithSideAction>
    ) : (
        <LemonButton
            fullWidth
            type={isActive ? 'highlighted' : 'stealth'}
            data-attr={`menu-item-${identifier.toString().toLowerCase()}`}
            onClick={hideSideBarMobile}
            {...buttonProps}
        >
            <span style={{ flexGrow: 1 }}>{title || sceneConfigurations[identifier].name}</span>
            {highlight === 'beta' ? (
                <LemonTag type="warning" style={{ marginLeft: 4, float: 'right' }}>
                    Beta
                </LemonTag>
            ) : highlight === 'new' ? (
                <LemonTag type="success" style={{ marginLeft: 4, float: 'right' }}>
                    New
                </LemonTag>
            ) : null}
        </LemonButton>
    )
}

function Pages(): JSX.Element {
    const { currentOrganization } = useValues(organizationLogic)
    const { hideSideBarMobile, toggleProjectSwitcher, hideProjectSwitcher } = useActions(navigationLogic)
    const { isProjectSwitcherShown } = useValues(navigationLogic)
    const { pinnedDashboards } = useValues(dashboardsModel)
    const { featureFlags } = useValues(featureFlagLogic)
    const { showGroupsOptions } = useValues(groupsModel)
    const { user } = useValues(userLogic)
    const { hasAvailableFeature } = useValues(userLogic)
    const { preflight } = useValues(preflightLogic)
    const { currentTeam } = useValues(teamLogic)

    const [arePinnedDashboardsShown, setArePinnedDashboardsShown] = useState(false)

    return (
        <div className="Pages">
<<<<<<< HEAD
            {currentOrganization?.setup.is_active && (
                <>
                    <PageButton
                        title="Setup"
                        icon={<IconSettings />}
                        identifier={Scene.OnboardingSetup}
                        to={urls.onboardingSetup()}
                    />
                    <LemonSpacer />
                </>
            )}
            {featureFlags[FEATURE_FLAGS.PROJECT_HOMEPAGE] && (
                <>
                    <PageButton
                        title={currentTeam?.name ?? 'Choose project'}
                        icon={<Lettermark name={currentOrganization?.name} />}
                        identifier={Scene.ProjectHomepage}
                        to={urls.projectHomepage()}
                        sideAction={{
                            onClick: () => toggleProjectSwitcher(),
                            popup: {
                                visible: isProjectSwitcherShown,
                                onClickOutside: hideProjectSwitcher,
                                overlay: <ProjectSwitcherOverlay />,
                                actionable: true,
                            },
                        }}
                    />
                    <LemonSpacer />
                </>
            )}
=======
>>>>>>> 019c1f20
            <PageButton
                icon={<IconGauge />}
                identifier={Scene.Dashboards}
                to={urls.dashboards()}
                sideAction={{
                    identifier: 'pinned-dashboards',
                    tooltip: 'Pinned dashboards',
                    onClick: () => setArePinnedDashboardsShown((state) => !state),
                    popup: {
                        visible: arePinnedDashboardsShown,
                        onClickOutside: () => setArePinnedDashboardsShown(false),
                        onClickInside: hideSideBarMobile,
                        overlay: (
                            <div className="SideBar__pinned-dashboards">
                                <h5>Pinned dashboards</h5>
                                <LemonSpacer />
                                {pinnedDashboards.length > 0 ? (
                                    pinnedDashboards.map((dashboard) => (
                                        <PageButton
                                            key={dashboard.id}
                                            title={dashboard.name || <i>Untitled</i>}
                                            identifier={dashboard.id}
                                            onClick={() => setArePinnedDashboardsShown(false)}
                                            to={urls.dashboard(dashboard.id)}
                                        />
                                    ))
                                ) : (
                                    <div className="text-muted text-center" style={{ maxWidth: 220 }}>
                                        <PushpinOutlined style={{ marginRight: 4 }} /> Pinned dashboards will show here.{' '}
                                        <Link onClick={() => setArePinnedDashboardsShown(false)} to={urls.dashboards()}>
                                            Go to dashboards
                                        </Link>
                                        .
                                    </div>
                                )}
                            </div>
                        ),
                    },
                }}
            />
            <PageButton
                icon={<IconBarChart />}
                identifier={Scene.SavedInsights}
                to={urls.savedInsights()}
                sideAction={{
                    icon: <IconPlus />,
                    to: urls.insightNew({ insight: InsightType.TRENDS }),
                    tooltip: 'New insight',
                    identifier: Scene.Insight,
                    onClick: hideSideBarMobile,
                }}
            />
            <PageButton icon={<IconRecording />} identifier={Scene.SessionRecordings} to={urls.sessionRecordings()} />
            <PageButton icon={<IconFlag />} identifier={Scene.FeatureFlags} to={urls.featureFlags()} />
            {(hasAvailableFeature(AvailableFeature.EXPERIMENTATION) ||
                !preflight?.instance_preferences?.disable_paid_fs) && (
                <PageButton
                    icon={<IconExperiment />}
                    identifier={Scene.Experiments}
                    to={urls.experiments()}
                    highlight="beta"
                />
            )}
            {featureFlags[FEATURE_FLAGS.WEB_PERFORMANCE] && (
                <PageButton icon={<CoffeeOutlined />} identifier={Scene.WebPerformance} to={urls.webPerformance()} />
            )}
            <LemonSpacer />
            <PageButton icon={<IconGroupedEvents />} identifier={Scene.Events} to={urls.events()} />
            <PageButton
                icon={<IconPerson />}
                identifier={Scene.Persons}
                to={urls.persons()}
                title={`Persons${showGroupsOptions ? ' & Groups' : ''}`}
            />
            <PageButton icon={<IconCohort />} identifier={Scene.Cohorts} to={urls.cohorts()} />
            <PageButton icon={<IconComment />} identifier={Scene.Annotations} to={urls.annotations()} />
            <LemonSpacer />
            {canViewPlugins(currentOrganization) && (
                <PageButton icon={<IconExtension />} identifier={Scene.Plugins} to={urls.plugins()} />
            )}
            <PageButton icon={<IconTools />} identifier={Scene.ToolbarLaunch} to={urls.toolbarLaunch()} />
            <PageButton icon={<IconSettings />} identifier={Scene.ProjectSettings} to={urls.projectSettings()} />
            {user?.is_staff && (
                <>
                    <LemonSpacer />
                    <PageButton
                        title="Instance status & settings"
                        icon={<IconServer />}
                        identifier={Scene.SystemStatus}
                        to={urls.instanceStatus()}
                    />
                </>
            )}
        </div>
    )
}

export function SideBar({ children }: { children: React.ReactNode }): JSX.Element {
    const { currentTeam } = useValues(teamLogic)
    const { isSideBarShown } = useValues(navigationLogic)
    const { hideSideBarMobile } = useActions(navigationLogic)
    const { featureFlags } = useValues(featureFlagLogic)

    return (
        <div className={clsx('SideBar', 'SideBar__layout', !isSideBarShown && 'SideBar--hidden')}>
            <div className="SideBar__slider">
                <div className="SideBar__content">
                    {featureFlags[FEATURE_FLAGS.PROJECT_HOMEPAGE] ? (
                        <Pages />
                    ) : (
                        <div>
                            <ProjectSwitcherInternal />
                            {currentTeam && (
                                <>
                                    <LemonSpacer />
                                    <Pages />
                                </>
                            )}
                        </div>
                    )}
                </div>
            </div>
            <div className="SideBar__overlay" onClick={hideSideBarMobile} />
            {children}
        </div>
    )
}<|MERGE_RESOLUTION|>--- conflicted
+++ resolved
@@ -148,7 +148,6 @@
 
     return (
         <div className="Pages">
-<<<<<<< HEAD
             {currentOrganization?.setup.is_active && (
                 <>
                     <PageButton
@@ -180,8 +179,6 @@
                     <LemonSpacer />
                 </>
             )}
-=======
->>>>>>> 019c1f20
             <PageButton
                 icon={<IconGauge />}
                 identifier={Scene.Dashboards}
