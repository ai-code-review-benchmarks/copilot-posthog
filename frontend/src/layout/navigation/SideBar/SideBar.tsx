--- conflicted
+++ resolved
@@ -178,8 +178,6 @@
                     <div className="SideBar__heading">Data</div>
 
                     <PageButton
-<<<<<<< HEAD
-=======
                         icon={<IconLive />}
                         identifier={Scene.Events}
                         to={urls.events()}
@@ -188,7 +186,6 @@
                         }
                     />
                     <PageButton
->>>>>>> 25164f49
                         icon={<IconUnverifiedEvent />}
                         identifier={Scene.DataManagement}
                         to={urls.eventDefinitions()}
