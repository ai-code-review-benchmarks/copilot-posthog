import clsx from 'clsx'
import { useActions, useValues } from 'kea'
import { Link } from 'lib/components/Link'
import React, { useState } from 'react'
import { sceneConfigurations } from 'scenes/scenes'
import { PushpinOutlined } from '@ant-design/icons'
import { ProjectSwitcherOverlay } from '~/layout/navigation/ProjectSwitcher'
import {
    EventStackGearIcon,
    IconBarChart,
    IconCohort,
    IconComment,
    IconExperiment,
    IconExtension,
    IconFlag,
    IconGauge,
    IconPerson,
    IconPlus,
    IconRecording,
    IconSettings,
    IconTools,
    LiveIcon,
} from 'lib/components/icons'
import { LemonButton, LemonButtonProps, LemonButtonWithSideAction, SideAction } from 'lib/components/LemonButton'
import { LemonSpacer } from 'lib/components/LemonRow'
import { Lettermark } from 'lib/components/Lettermark/Lettermark'
import { dashboardsModel } from '~/models/dashboardsModel'
import { organizationLogic } from '~/scenes/organizationLogic'
import { canViewPlugins } from '~/scenes/plugins/access'
import { sceneLogic } from '~/scenes/sceneLogic'
import { Scene } from '~/scenes/sceneTypes'
import { teamLogic } from '~/scenes/teamLogic'
import { urls } from '~/scenes/urls'
import { AvailableFeature, InsightType } from '~/types'
import './SideBar.scss'
import { navigationLogic } from '../navigationLogic'
import { FEATURE_FLAGS } from 'lib/constants'
import { featureFlagLogic } from 'lib/logic/featureFlagLogic'
import { groupsModel } from '~/models/groupsModel'
import { LemonTag } from 'lib/components/LemonTag/LemonTag'
import { CoffeeOutlined } from '@ant-design/icons'
import { userLogic } from 'scenes/userLogic'
import { preflightLogic } from 'scenes/PreflightCheck/preflightLogic'
interface PageButtonProps extends Pick<LemonButtonProps, 'icon' | 'onClick' | 'popup' | 'to'> {
    /** Used for highlighting the active scene. `identifier` of type number means dashboard ID instead of scene. */
    identifier: string | number
    sideAction?: Omit<SideAction, 'type'> & { identifier?: string }
    title?: React.ReactNode
    highlight?: 'beta' | 'new'
}

function PageButton({ title, sideAction, identifier, highlight, ...buttonProps }: PageButtonProps): JSX.Element {
    const { aliasedActiveScene, activeScene } = useValues(sceneLogic)
    const { hideSideBarMobile } = useActions(navigationLogic)
    const { lastDashboardId } = useValues(dashboardsModel)

    const isActiveSide: boolean = sideAction?.identifier === aliasedActiveScene
    const isActive: boolean =
        isActiveSide ||
        (typeof identifier === 'string'
            ? identifier === aliasedActiveScene
            : activeScene === Scene.Dashboard && identifier === lastDashboardId)

    return sideAction ? (
        <LemonButtonWithSideAction
            fullWidth
            type={isActive ? 'highlighted' : 'stealth'}
            onClick={hideSideBarMobile}
            sideAction={{
                ...sideAction,
                type: isActiveSide ? 'highlighted' : isActive ? undefined : 'stealth',
                'data-attr': sideAction.identifier ? `menu-item-${sideAction.identifier.toLowerCase()}` : undefined,
            }}
            data-attr={`menu-item-${identifier.toString().toLowerCase()}`}
            {...buttonProps}
        >
            {title || sceneConfigurations[identifier].name}
        </LemonButtonWithSideAction>
    ) : (
        <LemonButton
            fullWidth
            type={isActive ? 'highlighted' : 'stealth'}
            data-attr={`menu-item-${identifier.toString().toLowerCase()}`}
            onClick={hideSideBarMobile}
            {...buttonProps}
        >
            <span style={{ flexGrow: 1 }}>{title || sceneConfigurations[identifier].name}</span>
            {highlight === 'beta' ? (
                <LemonTag type="warning" style={{ marginLeft: 4, float: 'right' }}>
                    Beta
                </LemonTag>
            ) : highlight === 'new' ? (
                <LemonTag type="success" style={{ marginLeft: 4, float: 'right' }}>
                    New
                </LemonTag>
            ) : null}
        </LemonButton>
    )
}

function Pages(): JSX.Element {
    const { currentOrganization } = useValues(organizationLogic)
    const { hideSideBarMobile, toggleProjectSwitcher, hideProjectSwitcher } = useActions(navigationLogic)
    const { isProjectSwitcherShown } = useValues(navigationLogic)
    const { pinnedDashboards } = useValues(dashboardsModel)
    const { featureFlags } = useValues(featureFlagLogic)
    const { showGroupsOptions } = useValues(groupsModel)
    const { hasAvailableFeature } = useValues(userLogic)
    const { preflight } = useValues(preflightLogic)
    const { currentTeam } = useValues(teamLogic)

    const [arePinnedDashboardsShown, setArePinnedDashboardsShown] = useState(false)

    return (
        <div className="Pages">
            <div className="SideBar__heading">Project</div>
            <PageButton
                title={currentTeam?.name ?? 'Choose project'}
                icon={<Lettermark name={currentOrganization?.name} />}
                identifier={Scene.ProjectHomepage}
                to={urls.projectHomepage()}
                sideAction={{
                    onClick: () => toggleProjectSwitcher(),
                    popup: {
                        visible: isProjectSwitcherShown,
                        onClickOutside: hideProjectSwitcher,
                        overlay: <ProjectSwitcherOverlay />,
                        actionable: true,
                    },
                }}
            />
            {currentTeam && (
                <>
                    <LemonSpacer />
                    <PageButton
                        icon={<IconGauge />}
                        identifier={Scene.Dashboards}
                        to={urls.dashboards()}
                        sideAction={{
                            identifier: 'pinned-dashboards',
                            tooltip: 'Pinned dashboards',
                            onClick: () => setArePinnedDashboardsShown((state) => !state),
                            popup: {
                                visible: arePinnedDashboardsShown,
                                onClickOutside: () => setArePinnedDashboardsShown(false),
                                onClickInside: hideSideBarMobile,
                                overlay: (
                                    <div className="SideBar__pinned-dashboards">
                                        <h5>Pinned dashboards</h5>
                                        <LemonSpacer />
                                        {pinnedDashboards.length > 0 ? (
                                            pinnedDashboards.map((dashboard) => (
                                                <PageButton
                                                    key={dashboard.id}
                                                    title={dashboard.name || <i>Untitled</i>}
                                                    identifier={dashboard.id}
                                                    onClick={() => setArePinnedDashboardsShown(false)}
                                                    to={urls.dashboard(dashboard.id)}
                                                />
                                            ))
                                        ) : (
                                            <div className="text-muted text-center" style={{ maxWidth: 220 }}>
                                                <PushpinOutlined style={{ marginRight: 4 }} /> Pinned dashboards will
                                                show here.{' '}
                                                <Link
                                                    onClick={() => setArePinnedDashboardsShown(false)}
                                                    to={urls.dashboards()}
                                                >
                                                    Go to dashboards
                                                </Link>
                                                .
                                            </div>
                                        )}
                                    </div>
                                ),
                            },
                        }}
                    />
                    <PageButton
                        icon={<IconBarChart />}
                        identifier={Scene.SavedInsights}
                        to={urls.savedInsights()}
                        sideAction={{
                            icon: <IconPlus />,
                            to: urls.insightNew({ insight: InsightType.TRENDS }),
                            tooltip: 'New insight',
                            identifier: Scene.Insight,
                            onClick: hideSideBarMobile,
                        }}
                    />
                    <PageButton
                        icon={<IconRecording />}
                        identifier={Scene.SessionRecordings}
                        to={urls.sessionRecordings()}
                    />
                    <PageButton icon={<IconFlag />} identifier={Scene.FeatureFlags} to={urls.featureFlags()} />
                    {(hasAvailableFeature(AvailableFeature.EXPERIMENTATION) ||
                        !preflight?.instance_preferences?.disable_paid_fs) && (
                        <PageButton
                            icon={<IconExperiment />}
                            identifier={Scene.Experiments}
                            to={urls.experiments()}
                            highlight="beta"
                        />
                    )}
                    {featureFlags[FEATURE_FLAGS.WEB_PERFORMANCE] && (
                        <PageButton
                            icon={<CoffeeOutlined />}
                            identifier={Scene.WebPerformance}
                            to={urls.webPerformance()}
                        />
                    )}
                    <LemonSpacer />
                    <PageButton icon={<LiveIcon />} identifier={Scene.Events} to={urls.events()} />
                    <PageButton
                        icon={<EventStackGearIcon />}
                        identifier={Scene.DataManagement}
                        to={urls.eventDefinitions()}
                        highlight="beta"
                    />
                    <PageButton
                        icon={<IconPerson />}
                        identifier={Scene.Persons}
                        to={urls.persons()}
                        title={`Persons${showGroupsOptions ? ' & Groups' : ''}`}
                    />
                    <PageButton icon={<IconCohort />} identifier={Scene.Cohorts} to={urls.cohorts()} />
                    <PageButton icon={<IconComment />} identifier={Scene.Annotations} to={urls.annotations()} />
                    <LemonSpacer />
                    {canViewPlugins(currentOrganization) && (
                        <PageButton icon={<IconExtension />} identifier={Scene.Plugins} to={urls.plugins()} />
                    )}
                    <PageButton icon={<IconTools />} identifier={Scene.ToolbarLaunch} to={urls.toolbarLaunch()} />
                    <PageButton
                        icon={<IconSettings />}
                        identifier={Scene.ProjectSettings}
                        to={urls.projectSettings()}
                    />
                </>
            )}
<<<<<<< HEAD
            <PageButton
                icon={<IconGauge />}
                identifier={Scene.Dashboards}
                to={urls.dashboards()}
                sideAction={{
                    identifier: 'pinned-dashboards',
                    tooltip: 'Pinned dashboards',
                    onClick: () => setArePinnedDashboardsShown((state) => !state),
                    popup: {
                        visible: arePinnedDashboardsShown,
                        onClickOutside: () => setArePinnedDashboardsShown(false),
                        onClickInside: hideSideBarMobile,
                        overlay: (
                            <div className="SideBar__pinned-dashboards">
                                <h5>Pinned dashboards</h5>
                                <LemonSpacer />
                                {pinnedDashboards.length > 0 ? (
                                    pinnedDashboards.map((dashboard) => (
                                        <PageButton
                                            key={dashboard.id}
                                            title={dashboard.name || <i>Untitled</i>}
                                            identifier={dashboard.id}
                                            onClick={() => setArePinnedDashboardsShown(false)}
                                            to={urls.dashboard(dashboard.id)}
                                        />
                                    ))
                                ) : (
                                    <div className="text-muted text-center" style={{ maxWidth: 220 }}>
                                        <PushpinOutlined style={{ marginRight: 4 }} /> Pinned dashboards will show here.{' '}
                                        <Link onClick={() => setArePinnedDashboardsShown(false)} to={urls.dashboards()}>
                                            Go to dashboards
                                        </Link>
                                        .
                                    </div>
                                )}
                            </div>
                        ),
                    },
                }}
            />
            <PageButton
                icon={<IconBarChart />}
                identifier={Scene.SavedInsights}
                to={urls.savedInsights()}
                sideAction={{
                    icon: <IconPlus />,
                    to: urls.insightNew({ insight: InsightType.TRENDS }),
                    tooltip: 'New insight',
                    identifier: Scene.Insight,
                    onClick: hideSideBarMobile,
                }}
            />
            <PageButton icon={<IconRecording />} identifier={Scene.SessionRecordings} to={urls.sessionRecordings()} />
            <PageButton icon={<IconFlag />} identifier={Scene.FeatureFlags} to={urls.featureFlags()} />
            {(hasAvailableFeature(AvailableFeature.EXPERIMENTATION) ||
                !preflight?.instance_preferences?.disable_paid_fs) && (
                <PageButton icon={<IconExperiment />} identifier={Scene.Experiments} to={urls.experiments()} />
            )}
            {featureFlags[FEATURE_FLAGS.WEB_PERFORMANCE] && (
                <PageButton icon={<CoffeeOutlined />} identifier={Scene.WebPerformance} to={urls.webPerformance()} />
            )}
            <LemonSpacer />
            <PageButton icon={<LiveIcon />} identifier={Scene.Events} to={urls.events()} />
            <PageButton icon={<EventStackGearIcon />} identifier={Scene.DataManagement} to={urls.eventDefinitions()} />
            <PageButton
                icon={<IconPerson />}
                identifier={Scene.Persons}
                to={urls.persons()}
                title={`Persons${showGroupsOptions ? ' & Groups' : ''}`}
            />
            <PageButton icon={<IconCohort />} identifier={Scene.Cohorts} to={urls.cohorts()} />
            <PageButton icon={<IconComment />} identifier={Scene.Annotations} to={urls.annotations()} />
            <LemonSpacer />
            {canViewPlugins(currentOrganization) && (
                <PageButton icon={<IconExtension />} identifier={Scene.Plugins} to={urls.plugins()} />
            )}
            <PageButton icon={<IconTools />} identifier={Scene.ToolbarLaunch} to={urls.toolbarLaunch()} />
            <PageButton icon={<IconSettings />} identifier={Scene.ProjectSettings} to={urls.projectSettings()} />
=======
>>>>>>> 75f9addd
        </div>
    )
}

export function SideBar({ children }: { children: React.ReactNode }): JSX.Element {
    const { isSideBarShown } = useValues(navigationLogic)
    const { hideSideBarMobile } = useActions(navigationLogic)

    return (
        <div className={clsx('SideBar', 'SideBar__layout', !isSideBarShown && 'SideBar--hidden')}>
            <div className="SideBar__slider">
                <div className="SideBar__content">
                    <Pages />
                </div>
            </div>
            <div className="SideBar__overlay" onClick={hideSideBarMobile} />
            {children}
        </div>
    )
}<|MERGE_RESOLUTION|>--- conflicted
+++ resolved
@@ -196,12 +196,7 @@
                     <PageButton icon={<IconFlag />} identifier={Scene.FeatureFlags} to={urls.featureFlags()} />
                     {(hasAvailableFeature(AvailableFeature.EXPERIMENTATION) ||
                         !preflight?.instance_preferences?.disable_paid_fs) && (
-                        <PageButton
-                            icon={<IconExperiment />}
-                            identifier={Scene.Experiments}
-                            to={urls.experiments()}
-                            highlight="beta"
-                        />
+                        <PageButton icon={<IconExperiment />} identifier={Scene.Experiments} to={urls.experiments()} />
                     )}
                     {featureFlags[FEATURE_FLAGS.WEB_PERFORMANCE] && (
                         <PageButton
@@ -238,87 +233,6 @@
                     />
                 </>
             )}
-<<<<<<< HEAD
-            <PageButton
-                icon={<IconGauge />}
-                identifier={Scene.Dashboards}
-                to={urls.dashboards()}
-                sideAction={{
-                    identifier: 'pinned-dashboards',
-                    tooltip: 'Pinned dashboards',
-                    onClick: () => setArePinnedDashboardsShown((state) => !state),
-                    popup: {
-                        visible: arePinnedDashboardsShown,
-                        onClickOutside: () => setArePinnedDashboardsShown(false),
-                        onClickInside: hideSideBarMobile,
-                        overlay: (
-                            <div className="SideBar__pinned-dashboards">
-                                <h5>Pinned dashboards</h5>
-                                <LemonSpacer />
-                                {pinnedDashboards.length > 0 ? (
-                                    pinnedDashboards.map((dashboard) => (
-                                        <PageButton
-                                            key={dashboard.id}
-                                            title={dashboard.name || <i>Untitled</i>}
-                                            identifier={dashboard.id}
-                                            onClick={() => setArePinnedDashboardsShown(false)}
-                                            to={urls.dashboard(dashboard.id)}
-                                        />
-                                    ))
-                                ) : (
-                                    <div className="text-muted text-center" style={{ maxWidth: 220 }}>
-                                        <PushpinOutlined style={{ marginRight: 4 }} /> Pinned dashboards will show here.{' '}
-                                        <Link onClick={() => setArePinnedDashboardsShown(false)} to={urls.dashboards()}>
-                                            Go to dashboards
-                                        </Link>
-                                        .
-                                    </div>
-                                )}
-                            </div>
-                        ),
-                    },
-                }}
-            />
-            <PageButton
-                icon={<IconBarChart />}
-                identifier={Scene.SavedInsights}
-                to={urls.savedInsights()}
-                sideAction={{
-                    icon: <IconPlus />,
-                    to: urls.insightNew({ insight: InsightType.TRENDS }),
-                    tooltip: 'New insight',
-                    identifier: Scene.Insight,
-                    onClick: hideSideBarMobile,
-                }}
-            />
-            <PageButton icon={<IconRecording />} identifier={Scene.SessionRecordings} to={urls.sessionRecordings()} />
-            <PageButton icon={<IconFlag />} identifier={Scene.FeatureFlags} to={urls.featureFlags()} />
-            {(hasAvailableFeature(AvailableFeature.EXPERIMENTATION) ||
-                !preflight?.instance_preferences?.disable_paid_fs) && (
-                <PageButton icon={<IconExperiment />} identifier={Scene.Experiments} to={urls.experiments()} />
-            )}
-            {featureFlags[FEATURE_FLAGS.WEB_PERFORMANCE] && (
-                <PageButton icon={<CoffeeOutlined />} identifier={Scene.WebPerformance} to={urls.webPerformance()} />
-            )}
-            <LemonSpacer />
-            <PageButton icon={<LiveIcon />} identifier={Scene.Events} to={urls.events()} />
-            <PageButton icon={<EventStackGearIcon />} identifier={Scene.DataManagement} to={urls.eventDefinitions()} />
-            <PageButton
-                icon={<IconPerson />}
-                identifier={Scene.Persons}
-                to={urls.persons()}
-                title={`Persons${showGroupsOptions ? ' & Groups' : ''}`}
-            />
-            <PageButton icon={<IconCohort />} identifier={Scene.Cohorts} to={urls.cohorts()} />
-            <PageButton icon={<IconComment />} identifier={Scene.Annotations} to={urls.annotations()} />
-            <LemonSpacer />
-            {canViewPlugins(currentOrganization) && (
-                <PageButton icon={<IconExtension />} identifier={Scene.Plugins} to={urls.plugins()} />
-            )}
-            <PageButton icon={<IconTools />} identifier={Scene.ToolbarLaunch} to={urls.toolbarLaunch()} />
-            <PageButton icon={<IconSettings />} identifier={Scene.ProjectSettings} to={urls.projectSettings()} />
-=======
->>>>>>> 75f9addd
         </div>
     )
 }
