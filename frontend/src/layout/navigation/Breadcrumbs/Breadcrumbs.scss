--- conflicted
+++ resolved
@@ -21,13 +21,8 @@
     }
 
     &--actionable {
-<<<<<<< HEAD
-        color: var(--primary);
+        color: var(--primary-3000);
         cursor: pointer;
-=======
-        cursor: pointer;
-        color: var(--primary-3000);
->>>>>>> 266c3ff5
     }
 }
 
