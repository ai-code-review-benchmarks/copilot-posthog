@import '~/vars';

.TopBar {
    z-index: $z_main_nav;
    position: sticky;
    top: 0;
    display: flex;
    align-items: center;
    justify-content: space-between;
    height: 3.5rem;
    padding: 0.5rem;
    background: var(--bg-bridge);
    border-bottom: 1px solid var(--border);
    @media screen and (min-width: $sm) {
        padding: 0.5rem 1rem;
    }
    .anticon-caret-down {
        margin-left: 0.25rem;
        color: var(--bg-navy);
    }
}

.TopBar__segment {
    display: flex;
    align-items: center;
    height: 100%;
    &--left > * {
        margin-right: 1rem;
    }
    &--right > * {
        margin-left: 1.25rem;
    }
}

.TopBar__hamburger {
    display: flex;
    height: 1.5rem;
    font-size: 1.5rem;
    cursor: pointer;
    user-select: none;
}

.TopBar__logo {
    display: flex;
    align-items: center;
}

.Announcement {
    transition: margin 200ms ease;
    flex-shrink: 0;
    display: flex;
    justify-content: center;
    align-items: center;
    background: #000;
    font-size: 1rem;
    color: white;
    font-weight: 600;
    height: 3rem;
    padding: 0 1rem 0 0.5rem; // padding is larger on the right to accommodate the close button
    text-align: center;
    &--hidden {
        margin-top: -3rem;
    }
    @media screen and (min-width: $sm) {
        padding: 0 1rem;
    }
    p {
        margin: 0;
    }
    a:link {
        color: var(--blue-light);
        text-decoration: underline;
    }
    a:visited {
        color: var(--purple-light);
    }
}

.Announcement__close {
    position: absolute;
    right: 0.5rem;
    @media screen and (min-width: $sm) {
        right: 1rem;
    }
}

.SearchBox {
    transition: background-color 200ms ease, border-color 200ms ease;
    display: none;
    align-items: center;
    width: 15rem;
    height: 100%;
    padding: 0 0.625rem;
    border-radius: var(--radius);
    border: 1px solid var(--border-dark);
    color: var(--text-muted);
    user-select: none;
    &:hover {
        background-color: var(--bg-shaded);
    }
    &:active {
        border-color: var(--border-active);
    }
    @media screen and (min-width: $sm) {
        display: flex;
    }
}

.SearchBox__primary-area {
    flex-grow: 1;
    display: flex;
    align-items: center;
}

.SearchBox__magnifier {
    color: var(--text-default);
    font-size: 1rem;
    padding-right: 0.5rem;
}

.SearchBox__keyboard-shortcut {
    font-weight: 600;
}

.SitePopover {
    width: 20rem;
}

.SitePopover__main-info {
    flex-grow: 1;
}

.SitePopover__side-link {
    color: var(--primary);
    font-weight: 600;
    font-size: 0.8125rem;
    text-align: right;
}

.SitePopover__crumb {
    display: flex;
    align-items: center;
    height: 2.5rem;
    cursor: pointer;
}

.SitePopover__profile-picture {
    position: relative;
}

.SitePopover__danger {
    position: absolute;
    top: -0.375rem;
    right: -0.375rem;
    color: var(--white);
    background: var(--danger);
    font-size: 0.75rem;
    box-sizing: content-box;
    border-radius: 100%;
    border: 2px solid var(--bg-bridge);
}

.SitePopover__section {
    width: 100%;
    padding: 0.5rem 0;
    border-bottom: 1px solid var(--border);
    &:first-child {
        padding-top: 0;
    }
    &:last-child {
        padding-bottom: 0;
        border-bottom: none;
    }
}

.AccountInfo {
    display: flex;
    align-items: center;
    margin: 0.5rem;
}

.AccountInfo__identification {
    width: 100%;
    margin-left: 0.5rem;
    overflow: hidden;
<<<<<<< HEAD
=======
}

.SitePopover__organization {
    display: flex;
    align-items: center;
}

.AccessLevelIndicator {
    font-size: 0.625rem;
    font-weight: 600;
    background: var(--border);
    padding: 0.125rem 0.25rem;
    border-radius: var(--radius);
    margin-left: 0.5rem;
    text-transform: uppercase;
>>>>>>> a39596c0
}<|MERGE_RESOLUTION|>--- conflicted
+++ resolved
@@ -183,8 +183,6 @@
     width: 100%;
     margin-left: 0.5rem;
     overflow: hidden;
-<<<<<<< HEAD
-=======
 }
 
 .SitePopover__organization {
@@ -200,5 +198,4 @@
     border-radius: var(--radius);
     margin-left: 0.5rem;
     text-transform: uppercase;
->>>>>>> a39596c0
 }