import { useActions, useValues } from 'kea'
import React from 'react'
import { FriendlyLogo } from '../../../toolbar/assets/FriendlyLogo'
import { SitePopover } from './SitePopover'
import { Announcement } from './Announcement'
import { SearchBox } from './SearchBox'
import { lemonadeLogic } from '../lemonadeLogic'
import './index.scss'
import { HelpButton } from '../../../lib/components/HelpButton/HelpButton'
import { CommandPalette } from '../../../lib/components/CommandPalette'
import { CreateOrganizationModal } from '../../../scenes/organization/CreateOrganizationModal'
import { BulkInviteModal } from '../../../scenes/organization/Settings/BulkInviteModal'
import { ChangelogModal } from '../../ChangelogModal'
import { Link } from '../../../lib/components/Link'
import { IconMenu, IconMenuOpen } from '../../../lib/components/icons'
<<<<<<< HEAD
import { RedesignOptIn } from '../RedesignOptIn'
=======
import { CreateProjectModal } from '../../../scenes/project/CreateProjectModal'
>>>>>>> ea956fec

export function TopBar(): JSX.Element {
    const {
        isSideBarShown,
        announcementMessage,
        isAnnouncementShown,
        isInviteModalShown,
        isCreateOrganizationModalShown,
        isCreateProjectModalShown,
        isChangelogModalShown,
    } = useValues(lemonadeLogic)
    const {
        toggleSideBar,
        hideAnnouncement,
        hideInviteModal,
        hideCreateOrganizationModal,
        hideCreateProjectModal,
        hideChangelogModal,
    } = useActions(lemonadeLogic)

    return (
        <>
            {announcementMessage && (
                <Announcement message={announcementMessage} visible={isAnnouncementShown} onClose={hideAnnouncement} />
            )}
            <header className="TopBar">
                <div className="TopBar__segment TopBar__segment--left">
                    <div className="TopBar__hamburger" onClick={toggleSideBar}>
                        {isSideBarShown ? <IconMenuOpen /> : <IconMenu />}
                    </div>
                    <Link to="/" className="TopBar__logo">
                        <FriendlyLogo />
                    </Link>
                    <SearchBox />
                </div>
                <div className="TopBar__segment TopBar__segment--right">
                    <RedesignOptIn />
                    <HelpButton />
                    <SitePopover />
                </div>
            </header>
            <CommandPalette />
            <ChangelogModal onDismiss={hideChangelogModal} visible={isChangelogModalShown} />
            <BulkInviteModal visible={isInviteModalShown} onClose={hideInviteModal} />
            <CreateOrganizationModal isVisible={isCreateOrganizationModalShown} onClose={hideCreateOrganizationModal} />
            <CreateProjectModal isVisible={isCreateProjectModalShown} onClose={hideCreateProjectModal} />
        </>
    )
}<|MERGE_RESOLUTION|>--- conflicted
+++ resolved
@@ -13,11 +13,8 @@
 import { ChangelogModal } from '../../ChangelogModal'
 import { Link } from '../../../lib/components/Link'
 import { IconMenu, IconMenuOpen } from '../../../lib/components/icons'
-<<<<<<< HEAD
 import { RedesignOptIn } from '../RedesignOptIn'
-=======
 import { CreateProjectModal } from '../../../scenes/project/CreateProjectModal'
->>>>>>> ea956fec
 
 export function TopBar(): JSX.Element {
     const {
