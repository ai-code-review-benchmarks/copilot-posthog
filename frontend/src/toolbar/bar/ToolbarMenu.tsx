--- conflicted
+++ resolved
@@ -21,15 +21,6 @@
     )
 }
 
-<<<<<<< HEAD
-ToolbarMenu.Footer = function ToolbarMenufooter({ children, className, noPadding }: ToolbarMenuProps): JSX.Element {
-    return (
-        <div className={clsx(!noPadding && 'py-1 px-2', 'flex flex-row items-center border-t gap-2', className)}>
-            {children}
-        </div>
-    )
-=======
 ToolbarMenu.Footer = function ToolbarMenuFooter({ children, className }: ToolbarMenuProps): JSX.Element {
     return <div className={clsx('flex flex-row items-center border-t gap-2 px-2 py-1', className)}>{children}</div>
->>>>>>> 1253d960
 }