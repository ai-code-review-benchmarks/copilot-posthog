import { actions, afterMount, beforeUnmount, connect, kea, listeners, path, reducers, selectors } from 'kea'
import { loaders } from 'kea-loaders'
import { encodeParams } from 'kea-router'
import { subscriptions } from 'kea-subscriptions'
import { windowValues } from 'kea-window-values'
import { elementToSelector, escapeRegex } from 'lib/actionUtils'
import { PaginatedResponse } from 'lib/api'
import { heatmapDataLogic } from 'lib/components/heatmaps/heatmapDataLogic'
import { createVersionChecker } from 'lib/utils/semver'
import { PostHog } from 'posthog-js'
import { collectAllElementsDeep, querySelectorAllDeep } from 'query-selector-shadow-dom'

import { currentPageLogic } from '~/toolbar/stats/currentPageLogic'
import { toolbarConfigLogic, toolbarFetch } from '~/toolbar/toolbarConfigLogic'
import { toolbarPosthogJS } from '~/toolbar/toolbarPosthogJS'
import { CountedHTMLElement, ElementsEventType } from '~/toolbar/types'
import { elementToActionStep, trimElement } from '~/toolbar/utils'
import { FilterType, PropertyFilterType, PropertyOperator } from '~/types'

import type { heatmapToolbarMenuLogicType } from './heatmapToolbarMenuLogicType'

export const doesVersionSupportScrollDepth = createVersionChecker('1.99')

const emptyElementsStatsPages: PaginatedResponse<ElementsEventType> = {
    next: undefined,
    previous: undefined,
    results: [],
}

export const heatmapToolbarMenuLogic = kea<heatmapToolbarMenuLogicType>([
    path(['toolbar', 'elements', 'heatmapToolbarMenuLogic']),
    connect(() => ({
        values: [
            currentPageLogic,
            ['href', 'wildcardHref'],
            toolbarConfigLogic,
            ['posthog'],
            heatmapDataLogic,
            [
                'commonFilters',
                'heatmapColorPalette',
                'heatmapFixedPositionMode',
                'rawHeatmapLoading',
                'viewportRange',
                'heatmapFilters',
                'heatmapElements',
                'heatmapTooltipLabel',
                'heatmapScrollY',
                'dateRange',
            ],
        ],
        actions: [
            currentPageLogic,
            ['setHref', 'setWildcardHref'],
            heatmapDataLogic,
            [
                'setHeatmapColorPalette',
                'setCommonFilters',
                'setHeatmapFixedPositionMode',
                'setHref as setDataHref',
                'resetHeatmapData',
                'patchHeatmapFilters',
                'loadHeatmap',
                'loadHeatmapSuccess',
                'loadHeatmapFailure',
                'setHeatmapScrollY',
            ],
        ],
    })),
    actions({
        getElementStats: (url?: string | null) => ({
            url,
        }),
        enableHeatmap: true,
        disableHeatmap: true,
<<<<<<< HEAD
        toggleClickmapsEnabled: (enabled: boolean) => ({ enabled }),

=======
        toggleClickmapsEnabled: (enabled?: boolean) => ({ enabled }),
        setSamplingFactor: (samplingFactor: number) => ({ samplingFactor }),
>>>>>>> 677e6237
        loadMoreElementStats: true,
        setMatchLinksByHref: (matchLinksByHref: boolean) => ({ matchLinksByHref }),
        loadAllEnabled: true,
        maybeLoadClickmap: true,
        maybeLoadHeatmap: true,
    }),
    windowValues(() => ({
        windowWidth: (window: Window) => window.innerWidth,
        windowHeight: (window: Window) => window.innerHeight,
    })),
    reducers({
        matchLinksByHref: [false, { setMatchLinksByHref: (_, { matchLinksByHref }) => matchLinksByHref }],
        canLoadMoreElementStats: [
            true,
            {
                getElementStatsSuccess: (_, { elementStats }) => elementStats.next !== null,
                getElementStatsFailure: () => true, // so at least someone can recover from transient errors
            },
        ],
        heatmapEnabled: [
            false,
            {
                enableHeatmap: () => true,
                disableHeatmap: () => false,
                getElementStatsFailure: () => false,
            },
        ],
        clickmapsEnabled: [
            false,
            {
                toggleClickmapsEnabled: (_, { enabled }) => enabled,
            },
        ],
        samplingFactor: [
            1,
            { persist: true },
            {
                setSamplingFactor: (_, { samplingFactor }) => samplingFactor,
            },
        ],
    }),
    loaders(({ values }) => ({
        elementStats: [
            null as PaginatedResponse<ElementsEventType> | null,
            {
                resetElementStats: () => emptyElementsStatsPages,
                getElementStats: async ({ url }, breakpoint) => {
                    await breakpoint(150)

                    const { href, wildcardHref } = values
                    let defaultUrl: string = ''
                    if (!url) {
                        const params: Partial<FilterType> = {
                            properties: [
                                wildcardHref === href
                                    ? {
                                          key: '$current_url',
                                          value: href,
                                          operator: PropertyOperator.Exact,
                                          type: PropertyFilterType.Event,
                                      }
                                    : {
                                          key: '$current_url',
                                          value: `^${wildcardHref.split('*').map(escapeRegex).join('.*')}$`,
                                          operator: PropertyOperator.Regex,
                                          type: PropertyFilterType.Event,
                                      },
                            ],
                            date_from: values.commonFilters.date_from,
                            date_to: values.commonFilters.date_to,
                        }

                        defaultUrl = `/api/element/stats/${encodeParams(
                            { ...params, paginate_response: true, sampling_factor: values.samplingFactor },
                            '?'
                        )}`
                    }

                    // toolbar fetch collapses queryparams but this URL has multiple with the same name
                    const response = await toolbarFetch(
                        url || defaultUrl,
                        'GET',
                        undefined,
                        url ? 'use-as-provided' : 'full'
                    )
                    breakpoint()

                    if (response.status === 403) {
                        toolbarConfigLogic.actions.authenticate()
                        return emptyElementsStatsPages
                    }

                    const paginatedResults = await response.json()

                    if (!Array.isArray(paginatedResults.results)) {
                        throw new Error('Error loading HeatMap data!')
                    }

                    return {
                        results: [
                            // if url is present we are paginating and merge results, otherwise we only use the new results
                            ...(url ? values.elementStats?.results || [] : []),
                            ...(paginatedResults.results || []),
                        ],
                        next: paginatedResults.next,
                        previous: paginatedResults.previous,
                    } as PaginatedResponse<ElementsEventType>
                },
            },
        ],
    })),
    selectors(({ cache }) => ({
        elements: [
            (s) => [s.elementStats, toolbarConfigLogic.selectors.dataAttributes, s.href, s.matchLinksByHref],
            (elementStats, dataAttributes, href, matchLinksByHref) => {
                cache.pageElements = cache.lastHref == href ? cache.pageElements : collectAllElementsDeep('*', document)
                cache.selectorToElements = cache.lastHref == href ? cache.selectorToElements : {}

                cache.lastHref = href

                const elements: CountedHTMLElement[] = []
                elementStats?.results.forEach((event) => {
                    let combinedSelector: string
                    let lastSelector: string | undefined
                    for (let i = 0; i < event.elements.length; i++) {
                        const element = event.elements[i]
                        const selector =
                            elementToSelector(
                                matchLinksByHref ? element : { ...element, href: undefined },
                                dataAttributes
                            ) || '*'
                        combinedSelector = lastSelector ? `${selector} > ${lastSelector}` : selector

                        try {
                            let domElements: HTMLElement[] | undefined = cache.selectorToElements?.[combinedSelector]
                            if (domElements === undefined) {
                                domElements = Array.from(
                                    querySelectorAllDeep(combinedSelector, document, cache.pageElements)
                                )
                                cache.selectorToElements[combinedSelector] = domElements
                            }

                            if (domElements.length === 1) {
                                const e = event.elements[i]

                                // element like "svg" (only tag, no class/id/etc.) as the first one
                                if (
                                    i === 0 &&
                                    e.tag_name &&
                                    !e.attr_class &&
                                    !e.attr_id &&
                                    !e.href &&
                                    !e.text &&
                                    e.nth_child === 1 &&
                                    e.nth_of_type === 1 &&
                                    !e.attributes['attr__data-attr']
                                ) {
                                    // too simple selector, bail
                                } else {
                                    elements.push({
                                        element: domElements[0],
                                        count: event.count,
                                        selector: selector,
                                        hash: event.hash,
                                        type: event.type,
                                    } as CountedHTMLElement)
                                    return null
                                }
                            }

                            if (domElements.length === 0) {
                                if (i === event.elements.length - 1) {
                                    return null
                                } else if (i > 0 && lastSelector) {
                                    // We already have something, but found nothing when adding the next selector.
                                    // Skip it and try with the next one...
                                    lastSelector = lastSelector ? `* > ${lastSelector}` : '*'
                                    continue
                                }
                            }
                        } catch (error) {
                            break
                        }

                        lastSelector = combinedSelector

                        // TODO: what if multiple elements will continue to match until the end?
                    }
                })

                return elements
            },
        ],
        countedElements: [
            (s) => [s.elements, toolbarConfigLogic.selectors.dataAttributes, s.clickmapsEnabled],
            (elements, dataAttributes, clickmapsEnabled) => {
                if (!clickmapsEnabled) {
                    return []
                }
                const normalisedElements = new Map<HTMLElement, CountedHTMLElement>()
                ;(elements || []).forEach((countedElement) => {
                    const trimmedElement = trimElement(countedElement.element)
                    if (!trimmedElement) {
                        return
                    }

                    if (normalisedElements.has(trimmedElement)) {
                        const existing = normalisedElements.get(trimmedElement)
                        if (existing) {
                            existing.count += countedElement.count
                            existing.clickCount += countedElement.type === '$autocapture' ? countedElement.count : 0
                            existing.rageclickCount += countedElement.type === '$rageclick' ? countedElement.count : 0
                            existing.deadclickCount += countedElement.type === '$dead_click' ? countedElement.count : 0
                        }
                    } else {
                        normalisedElements.set(trimmedElement, {
                            ...countedElement,
                            clickCount: countedElement.type === '$autocapture' ? countedElement.count : 0,
                            rageclickCount: countedElement.type === '$rageclick' ? countedElement.count : 0,
                            deadclickCount: countedElement.type === '$dead_click' ? countedElement.count : 0,
                            element: trimmedElement,
                            actionStep: elementToActionStep(trimmedElement, dataAttributes),
                        })
                    }
                })

                const countedElements = Array.from(normalisedElements.values())
                countedElements.sort((a, b) => b.count - a.count)

                return countedElements.map((e, i) => ({ ...e, position: i + 1 }))
            },
        ],
        elementCount: [(s) => [s.countedElements], (countedElements) => countedElements.length],
        clickCount: [
            (s) => [s.countedElements],
            (countedElements) => (countedElements ? countedElements.map((e) => e.count).reduce((a, b) => a + b, 0) : 0),
        ],
        highestClickCount: [
            (s) => [s.countedElements],
            (countedElements) =>
                countedElements ? countedElements.map((e) => e.count).reduce((a, b) => (b > a ? b : a), 0) : 0,
        ],

        scrollDepthPosthogJsError: [
            (s) => [s.posthog],
            (posthog: PostHog | null): 'version' | 'disabled' | null => {
                if (!posthog) {
                    return null
                }

                const posthogVersion =
                    posthog?.version ??
                    posthog?._calculate_event_properties('test', {}, new Date())?.['$lib_version'] ??
                    '0.0.0'

                if (!(posthog as any)?.scrollManager?.scrollY) {
                    return 'version'
                }

                const isSupported = doesVersionSupportScrollDepth(posthogVersion)
                const isDisabled = posthog?.config.disable_scroll_properties

                return !isSupported ? 'version' : isDisabled ? 'disabled' : null
            },
        ],
    })),
    subscriptions(({ actions }) => ({
        viewportRange: () => {
            actions.maybeLoadHeatmap()
        },
    })),
    listeners(({ actions, values }) => ({
        enableHeatmap: () => {
            // need to set the href at least once to get the heatmap to load
            actions.setDataHref(values.href)
            actions.loadAllEnabled()
            toolbarPosthogJS.capture('toolbar mode triggered', { mode: 'heatmap', enabled: true })
        },

        disableHeatmap: () => {
            actions.resetElementStats()
            actions.resetHeatmapData()
            toolbarPosthogJS.capture('toolbar mode triggered', { mode: 'heatmap', enabled: false })
        },

        loadAllEnabled: async () => {
            actions.maybeLoadHeatmap()
            actions.maybeLoadClickmap()
        },

        maybeLoadClickmap: async () => {
            if (values.clickmapsEnabled) {
                actions.getElementStats()
            }
        },

        maybeLoadHeatmap: async () => {
            if (values.heatmapEnabled) {
                if (values.heatmapFilters.enabled && values.heatmapFilters.type) {
                    actions.loadHeatmap()
                }
            }
        },

        setHref: ({ href }) => {
            if (values.heatmapEnabled) {
                actions.setDataHref(href)
            }
            actions.maybeLoadClickmap()
        },
        setWildcardHref: ({ href }) => {
            if (values.heatmapEnabled) {
                actions.setDataHref(href)
            }
            actions.maybeLoadClickmap()
        },
        setCommonFilters: () => {
            actions.loadAllEnabled()
        },
        setSamplingFactor: () => {
            actions.maybeLoadClickmap()
        },

        // Only trigger element stats loading if clickmaps are enabled
        toggleClickmapsEnabled: () => {
            if (values.clickmapsEnabled) {
                actions.getElementStats()
            }
        },

        loadMoreElementStats: () => {
            if (values.elementStats?.next) {
                actions.getElementStats(values.elementStats.next)
            }
        },

        patchHeatmapFilters: ({ filters }) => {
            if (filters.type) {
                // Clear the heatmap if the type changes
                actions.resetHeatmapData()
            }
            actions.maybeLoadHeatmap()
        },
    })),
    afterMount(({ actions, values, cache }) => {
        cache.scrollCheckTimer = setInterval(() => {
            const scrollY = values.posthog?.scrollManager?.scrollY() ?? 0
            if (values.heatmapScrollY !== scrollY) {
                actions.setHeatmapScrollY(scrollY)
            }
        }, 100)
    }),
    beforeUnmount(({ cache }) => {
        clearInterval(cache.scrollCheckTimer)
    }),
])<|MERGE_RESOLUTION|>--- conflicted
+++ resolved
@@ -73,13 +73,8 @@
         }),
         enableHeatmap: true,
         disableHeatmap: true,
-<<<<<<< HEAD
         toggleClickmapsEnabled: (enabled: boolean) => ({ enabled }),
-
-=======
-        toggleClickmapsEnabled: (enabled?: boolean) => ({ enabled }),
         setSamplingFactor: (samplingFactor: number) => ({ samplingFactor }),
->>>>>>> 677e6237
         loadMoreElementStats: true,
         setMatchLinksByHref: (matchLinksByHref: boolean) => ({ matchLinksByHref }),
         loadAllEnabled: true,
