import { actions, afterMount, beforeUnmount, connect, kea, listeners, path, reducers, selectors } from 'kea'
import { loaders } from 'kea-loaders'
import { encodeParams } from 'kea-router'
import { elementToSelector, escapeRegex } from 'lib/actionUtils'
import { PaginatedResponse } from 'lib/api'
import { dateFilterToText } from 'lib/utils'
import { collectAllElementsDeep, querySelectorAllDeep } from 'query-selector-shadow-dom'

import { posthog } from '~/toolbar/posthog'
import { currentPageLogic } from '~/toolbar/stats/currentPageLogic'
import { toolbarConfigLogic, toolbarFetch } from '~/toolbar/toolbarConfigLogic'
import { CountedHTMLElement, ElementsEventType, HeatmapResponseType, HeatmapType } from '~/toolbar/types'
import { elementToActionStep, trimElement } from '~/toolbar/utils'
import { FilterType, PropertyFilterType, PropertyOperator } from '~/types'

import type { heatmapLogicType } from './heatmapLogicType'
import { convertToHeatmapData, testHeatmapData } from './test-data'

const emptyElementsStatsPages: PaginatedResponse<ElementsEventType> = {
    next: undefined,
    previous: undefined,
    results: [],
}

export type HeatmapFilter = {
    url?: string
    date_from?: string
    date_to?: string
    clickmaps?: boolean
    heatmaps?: boolean
    scrolldepth?: boolean

    heatmap_type?: HeatmapType['type'] | null
}

export const heatmapLogic = kea<heatmapLogicType>([
    path(['toolbar', 'elements', 'heatmapLogic']),
    connect({
        values: [currentPageLogic, ['href', 'wildcardHref']],
        actions: [currentPageLogic, ['setHref', 'setWildcardHref']],
    }),
    actions({
        getElementStats: (url?: string | null) => ({
            url,
        }),
        enableHeatmap: true,
        disableHeatmap: true,
        setShowHeatmapTooltip: (showHeatmapTooltip: boolean) => ({ showHeatmapTooltip }),
        setShiftPressed: (shiftPressed: boolean) => ({ shiftPressed }),
        setHeatmapFilter: (filter: HeatmapFilter) => ({ filter }),
        patchHeatmapFilter: (filter: Partial<HeatmapFilter>) => ({ filter }),
        loadMoreElementStats: true,
        setMatchLinksByHref: (matchLinksByHref: boolean) => ({ matchLinksByHref }),
        loadHeatmap: (type: HeatmapType['type']) => ({
            type,
        }),
        maybeLoadRelevantHeatmap: true,
    }),
    reducers({
        matchLinksByHref: [false, { setMatchLinksByHref: (_, { matchLinksByHref }) => matchLinksByHref }],
        canLoadMoreElementStats: [
            true,
            {
                getElementStatsSuccess: (_, { elementStats }) => elementStats.next !== null,
                getElementStatsFailure: () => true, // so at least someone can recover from transient errors
            },
        ],
        heatmapEnabled: [
            false,
            {
                enableHeatmap: () => true,
                disableHeatmap: () => false,
                getElementStatsFailure: () => false,
            },
        ],
        heatmapLoading: [
            false,
            {
                getElementStats: () => true,
                getElementStatsSuccess: () => false,
                getElementStatsFailure: () => false,
                resetElementStats: () => false,
            },
        ],
        showHeatmapTooltip: [
            false,
            {
                setShowHeatmapTooltip: (_, { showHeatmapTooltip }) => showHeatmapTooltip,
            },
        ],
        shiftPressed: [
            false,
            {
                setShiftPressed: (_, { shiftPressed }) => shiftPressed,
            },
        ],
        heatmapFilter: [
            {
                autocapture: true,
                heatmaps: true,
                heatmap_type: 'click',
            } as HeatmapFilter,
            {
                setHeatmapFilter: (_, { filter }) => filter,
                patchHeatmapFilter: (state, { filter }) => ({ ...state, ...filter }),
            },
        ],
    }),

    loaders(({ values }) => ({
        elementStats: [
            null as PaginatedResponse<ElementsEventType> | null,
            {
                resetElementStats: () => emptyElementsStatsPages,
                getElementStats: async ({ url }, breakpoint) => {
                    const { href, wildcardHref } = values
                    let defaultUrl: string = ''
                    if (!url) {
                        const params: Partial<FilterType> = {
                            properties: [
                                wildcardHref === href
                                    ? {
                                          key: '$current_url',
                                          value: href,
                                          operator: PropertyOperator.Exact,
                                          type: PropertyFilterType.Event,
                                      }
                                    : {
                                          key: '$current_url',
                                          value: `^${wildcardHref.split('*').map(escapeRegex).join('.*')}$`,
                                          operator: PropertyOperator.Regex,
                                          type: PropertyFilterType.Event,
                                      },
                            ],
                            date_from: values.heatmapFilter.date_from,
                            date_to: values.heatmapFilter.date_to,
                        }

                        defaultUrl = `/api/element/stats/${encodeParams({ ...params, paginate_response: true }, '?')}`
                    }

                    // toolbar fetch collapses queryparams but this URL has multiple with the same name
                    const response = await toolbarFetch(
                        url || defaultUrl,
                        'GET',
                        undefined,
                        url ? 'use-as-provided' : 'full'
                    )

                    if (response.status === 403) {
                        toolbarConfigLogic.actions.authenticate()
                        return emptyElementsStatsPages
                    }

                    const paginatedResults = await response.json()
                    breakpoint()

                    if (!Array.isArray(paginatedResults.results)) {
                        throw new Error('Error loading HeatMap data!')
                    }

                    return {
                        results: [...(values.elementStats?.results || []), ...paginatedResults.results],
                        next: paginatedResults.next,
                        previous: paginatedResults.previous,
                    } as PaginatedResponse<ElementsEventType>
                },
            },
        ],

        heatmap: [
            null as HeatmapResponseType | null,
            {
                loadHeatmap: async () =>
                    /**  { type } **/
                    {
                        // TODO: Implement real api

                        if ((window as any).heatmapData) {
                            return convertToHeatmapData((window as any).heatmapData)
                        }
                        return testHeatmapData
                    },
            },
        ],
    })),

    selectors(({ cache }) => ({
        dateRange: [
            (s) => [s.heatmapFilter],
            (heatmapFilter: Partial<FilterType>) => {
                return dateFilterToText(heatmapFilter.date_from, heatmapFilter.date_to, 'Last 7 days')
            },
        ],
        elements: [
            (selectors) => [
                selectors.elementStats,
                toolbarConfigLogic.selectors.dataAttributes,
                selectors.href,
                selectors.matchLinksByHref,
            ],
            (elementStats, dataAttributes, href, matchLinksByHref) => {
                cache.pageElements = cache.lastHref == href ? cache.pageElements : collectAllElementsDeep('*', document)
                cache.selectorToElements = cache.lastHref == href ? cache.selectorToElements : {}

                cache.lastHref = href

                const elements: CountedHTMLElement[] = []
                elementStats?.results.forEach((event) => {
                    let combinedSelector: string
                    let lastSelector: string | undefined
                    for (let i = 0; i < event.elements.length; i++) {
                        const element = event.elements[i]
                        const selector =
                            elementToSelector(
                                matchLinksByHref ? element : { ...element, href: undefined },
                                dataAttributes
                            ) || '*'
                        combinedSelector = lastSelector ? `${selector} > ${lastSelector}` : selector

                        try {
                            let domElements: HTMLElement[] | undefined = cache.selectorToElements?.[combinedSelector]
                            if (domElements === undefined) {
                                domElements = Array.from(
                                    querySelectorAllDeep(combinedSelector, document, cache.pageElements)
                                )
                                cache.selectorToElements[combinedSelector] = domElements
                            }

                            if (domElements.length === 1) {
                                const e = event.elements[i]

                                // element like "svg" (only tag, no class/id/etc.) as the first one
                                if (
                                    i === 0 &&
                                    e.tag_name &&
                                    !e.attr_class &&
                                    !e.attr_id &&
                                    !e.href &&
                                    !e.text &&
                                    e.nth_child === 1 &&
                                    e.nth_of_type === 1 &&
                                    !e.attributes['attr__data-attr']
                                ) {
                                    // too simple selector, bail
                                } else {
                                    elements.push({
                                        element: domElements[0],
                                        count: event.count,
                                        selector: selector,
                                        hash: event.hash,
                                        type: event.type,
                                    } as CountedHTMLElement)
                                    return null
                                }
                            }

                            if (domElements.length === 0) {
                                if (i === event.elements.length - 1) {
                                    return null
                                } else if (i > 0 && lastSelector) {
                                    // We already have something, but found nothing when adding the next selector.
                                    // Skip it and try with the next one...
                                    lastSelector = lastSelector ? `* > ${lastSelector}` : '*'
                                    continue
                                }
                            }
                        } catch (error) {
                            break
                        }

                        lastSelector = combinedSelector

                        // TODO: what if multiple elements will continue to match until the end?
                    }
                })

                return elements
            },
        ],
        countedElements: [
            (selectors) => [selectors.elements, toolbarConfigLogic.selectors.dataAttributes],
            (elements, dataAttributes) => {
                const normalisedElements = new Map<HTMLElement, CountedHTMLElement>()
                ;(elements || []).forEach((countedElement) => {
                    const trimmedElement = trimElement(countedElement.element)
                    if (!trimmedElement) {
                        return
                    }

                    if (normalisedElements.has(trimmedElement)) {
                        const existing = normalisedElements.get(trimmedElement)
                        if (existing) {
                            existing.count += countedElement.count
                            existing.clickCount += countedElement.type === '$rageclick' ? 0 : countedElement.count
                            existing.rageclickCount += countedElement.type === '$rageclick' ? countedElement.count : 0
                        }
                    } else {
                        normalisedElements.set(trimmedElement, {
                            ...countedElement,
                            clickCount: countedElement.type === '$rageclick' ? 0 : countedElement.count,
                            rageclickCount: countedElement.type === '$rageclick' ? countedElement.count : 0,
                            element: trimmedElement,
                            actionStep: elementToActionStep(trimmedElement, dataAttributes),
                        })
                    }
                })

                const countedElements = Array.from(normalisedElements.values())
                countedElements.sort((a, b) => b.count - a.count)

                return countedElements.map((e, i) => ({ ...e, position: i + 1 }))
            },
        ],
        elementCount: [(selectors) => [selectors.countedElements], (countedElements) => countedElements.length],
        clickCount: [
            (selectors) => [selectors.countedElements],
            (countedElements) => (countedElements ? countedElements.map((e) => e.count).reduce((a, b) => a + b, 0) : 0),
        ],
        highestClickCount: [
            (selectors) => [selectors.countedElements],
            (countedElements) =>
                countedElements ? countedElements.map((e) => e.count).reduce((a, b) => (b > a ? b : a), 0) : 0,
        ],
    })),

    afterMount(({ actions, values, cache }) => {
        actions.maybeLoadRelevantHeatmap()
        cache.keyDownListener = (event: KeyboardEvent) => {
            if (event.shiftKey && !values.shiftPressed) {
                actions.setShiftPressed(true)
            }
        }
        cache.keyUpListener = (event: KeyboardEvent) => {
            if (!event.shiftKey && values.shiftPressed) {
                actions.setShiftPressed(false)
            }
        }
        window.addEventListener('keydown', cache.keyDownListener)
        window.addEventListener('keyup', cache.keyUpListener)
    }),

    beforeUnmount(({ cache }) => {
        window.removeEventListener('keydown', cache.keyDownListener)
        window.removeEventListener('keyup', cache.keyUpListener)
    }),

    listeners(({ actions, values }) => ({
        maybeLoadRelevantHeatmap: () => {
            // TODO: Only load the kind of data that has been explicitly selected
            if (values.heatmapEnabled) {
                actions.resetElementStats()

                if (values.heatmapFilter.clickmaps) {
                    actions.getElementStats()
                }

                if (values.heatmapFilter.heatmaps) {
                    // TODO: Save selected types
                    actions.loadHeatmap(values.heatmapFilter.heatmap_type as HeatmapType['type'])
                }
            }
        },

        loadMoreElementStats: () => {
            if (values.elementStats?.next) {
                actions.getElementStats(values.elementStats.next)
            }
        },
        setHref: () => {
            actions.maybeLoadRelevantHeatmap()
        },
        setWildcardHref: async (_, breakpoint) => {
            await breakpoint(100)
            actions.maybeLoadRelevantHeatmap()
        },
        enableHeatmap: () => {
            actions.maybeLoadRelevantHeatmap()
            posthog.capture('toolbar mode triggered', { mode: 'heatmap', enabled: true })
        },
        disableHeatmap: () => {
            actions.resetElementStats()
            actions.setShowHeatmapTooltip(false)
            posthog.capture('toolbar mode triggered', { mode: 'heatmap', enabled: false })
        },
        getElementStatsSuccess: () => {
            actions.setShowHeatmapTooltip(true)
        },
        setShowHeatmapTooltip: async ({ showHeatmapTooltip }, breakpoint) => {
            if (showHeatmapTooltip) {
                await breakpoint(1000)
                actions.setShowHeatmapTooltip(false)
            }
        },
<<<<<<< HEAD
        setHeatmapFilter: async (_, breakpoint) => {
            await breakpoint(200)
            actions.mabyeLoadRelevantHeatmap()
        },
        patchHeatmapFilter: async (_, breakpoint) => {
            await breakpoint(200)
            actions.mabyeLoadRelevantHeatmap()
=======
        setHeatmapFilter: () => {
            actions.maybeLoadRelevantHeatmap()
>>>>>>> 83ccfa39
        },
    })),
])<|MERGE_RESOLUTION|>--- conflicted
+++ resolved
@@ -392,18 +392,13 @@
                 actions.setShowHeatmapTooltip(false)
             }
         },
-<<<<<<< HEAD
         setHeatmapFilter: async (_, breakpoint) => {
             await breakpoint(200)
-            actions.mabyeLoadRelevantHeatmap()
+            actions.maybeLoadRelevantHeatmap()
         },
         patchHeatmapFilter: async (_, breakpoint) => {
             await breakpoint(200)
-            actions.mabyeLoadRelevantHeatmap()
-=======
-        setHeatmapFilter: () => {
             actions.maybeLoadRelevantHeatmap()
->>>>>>> 83ccfa39
         },
     })),
 ])