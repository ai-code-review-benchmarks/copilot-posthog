<<<<<<< HEAD
import { cssEscape } from 'lib/utils/cssEscape'
import { ActionStepType, StringMatching } from '~/types'
import { ActionStepForm, BoxColor, ElementRect } from '~/toolbar/types'
import { querySelectorAllDeep } from 'query-selector-shadow-dom'
=======
import { finder } from '@medv/finder'
import { combineUrl, encodeParams } from 'kea-router'
>>>>>>> 7fa8e760
import { CLICK_TARGET_SELECTOR, CLICK_TARGETS, escapeRegex, TAGS_TO_IGNORE } from 'lib/actionUtils'
import { cssEscape } from 'lib/utils/cssEscape'
import { querySelectorAllDeep } from 'query-selector-shadow-dom'
import wildcardMatch from 'wildcard-match'

import { toolbarLogic } from '~/toolbar/toolbarLogic'
import { ActionStepForm, BoxColor, ElementRect } from '~/toolbar/types'
import { ActionStepType, StringMatching } from '~/types'

export function getSafeText(el: HTMLElement): string {
    if (!el.childNodes || !el.childNodes.length) {
        return ''
    }
    let elText = ''
    el.childNodes.forEach((child) => {
        if (child.nodeType !== 3 || !child.textContent) {
            return
        }
        elText += child.textContent
            .trim()
            .replace(/[\r\n]/g, ' ')
            .replace(/[ ]+/g, ' ') // normalize whitespace
            .substring(0, 255)
    })
    return elText
}

export function elementToQuery(element: HTMLElement, dataAttributes: string[]): string | undefined {
    if (!element) {
        return
    }

    for (const { name, value } of Array.from(element.attributes)) {
        if (!dataAttributes.includes(name)) {
            continue
        }

        const selector = `[${cssEscape(name)}="${cssEscape(value)}"]`
        if (querySelectorAllDeep(selector).length == 1) {
            return selector
        }
    }

    try {
        return finder(element, {
            attr: (name) => dataAttributes.some((dataAttribute) => wildcardMatch(dataAttribute)(name)),
            tagName: (name) => !TAGS_TO_IGNORE.includes(name),
            seedMinLength: 5, // include several selectors e.g. prefer .project-homepage > .project-header > .project-title over .project-title
        })
    } catch (error) {
        console.warn('Error while trying to find a selector for element', element, error)
        return undefined
    }
}

export function elementToActionStep(element: HTMLElement, dataAttributes: string[]): ActionStepType {
    const query = elementToQuery(element, dataAttributes)

    return {
        event: '$autocapture',
        href: element.getAttribute('href') || '',
        name: element.getAttribute('name') || '',
        text: getSafeText(element) || '',
        selector: query || '',
        url: window.location.protocol + '//' + window.location.host + window.location.pathname,
        url_matching: StringMatching.Exact,
    }
}

export function getToolbarElement(): HTMLElement | null {
    return window.document.getElementById('__POSTHOG_TOOLBAR__') || null
}

export function getShadowRoot(): ShadowRoot | null {
    return getToolbarElement()?.shadowRoot || null
}

export function getToolbarContainer(): HTMLElement {
    return getShadowRoot()?.getElementById('button-toolbar') as unknown as HTMLElement
}

export function getShadowRootPopoverContainer(): HTMLElement {
    return getShadowRoot() as unknown as HTMLElement
}

export function hasCursorPointer(element: HTMLElement): boolean {
    return window.getComputedStyle(element)?.getPropertyValue('cursor') === 'pointer'
}

export function getParent(element: HTMLElement): HTMLElement | null {
    const parent = element.parentNode
    // 11 = DOCUMENT_FRAGMENT_NODE
    if (parent?.nodeType === window.Node.DOCUMENT_FRAGMENT_NODE) {
        return (parent as ShadowRoot).host as HTMLElement
    }
    if (parent?.nodeType === window.Node.ELEMENT_NODE) {
        return parent as HTMLElement
    }
    return null
}

export function trimElement(element: HTMLElement): HTMLElement | null {
    if (!element) {
        return null
    }
    const toolbarElement = getToolbarElement()
    if (toolbarElement && isParentOf(element, toolbarElement)) {
        return null
    }

    let loopElement = element

    // if it's an element with only one child, go down to the lowest node as far as we can
    // we'll come back up later
    while (true) {
        if (loopElement.children.length === 1) {
            loopElement = loopElement.children[0] as HTMLElement
        } else {
            break
        }
    }

    while (loopElement) {
        const parent = getParent(loopElement)
        if (!parent) {
            return null
        }

        // return when we find a click target
        if (loopElement.matches?.(CLICK_TARGET_SELECTOR)) {
            return loopElement
        }

        const compStyles = window.getComputedStyle(loopElement)
        if (compStyles.getPropertyValue('cursor') === 'pointer') {
            const parentStyles = parent ? window.getComputedStyle(parent) : null
            if (!parentStyles || parentStyles.getPropertyValue('cursor') !== 'pointer') {
                return loopElement
            }
        }

        loopElement = parent
    }

    return null
}

export function inBounds(min: number, value: number, max: number): number {
    return Math.max(min, Math.min(max, value))
}

export function getAllClickTargets(startNode: Document | HTMLElement | ShadowRoot = document): HTMLElement[] {
    const elements = startNode.querySelectorAll(CLICK_TARGET_SELECTOR) as unknown as HTMLElement[]

    const allElements = [...(startNode.querySelectorAll('*') as unknown as HTMLElement[])]

    // loop through all elements and getComputedStyle
    const pointerElements = allElements.filter((el) => {
        if (CLICK_TARGETS.indexOf(el.tagName.toLowerCase()) >= 0) {
            return false
        }
        const compStyles = window.getComputedStyle(el)
        return compStyles.getPropertyValue('cursor') === 'pointer'
    })

    const shadowElements = allElements
        .filter((el) => el.shadowRoot && el.getAttribute('id') !== '__POSTHOG_TOOLBAR__')
        .map((el: HTMLElement) => (el.shadowRoot ? getAllClickTargets(el.shadowRoot) : []))
        .reduce((a, b) => [...a, ...b], [])
    const selectedElements = [...elements, ...pointerElements, ...shadowElements]
        .map((e) => trimElement(e))
        .filter((e) => e)
    const uniqueElements = Array.from(new Set(selectedElements)) as HTMLElement[]

    return uniqueElements
}

export function stepMatchesHref(step: ActionStepType, href: string): boolean {
    if (!step.url_matching || !step.url) {
        return true
    }
    if (step.url_matching === 'exact') {
        return href === step.url
    }
    if (step.url_matching === 'contains') {
        return matchRuleShort(href, `%${step.url}%`)
    }
    return false
}

function matchRuleShort(str: string, rule: string): boolean {
    return new RegExp('^' + rule.split('%').map(escapeRegex).join('.*') + '$').test(str)
}

export function isParentOf(element: HTMLElement, possibleParent: HTMLElement): boolean {
    let loopElement = element as HTMLElement | null
    while (loopElement) {
        if (loopElement !== element && loopElement === possibleParent) {
            return true
        }
        loopElement = getParent(loopElement)
    }

    return false
}

export function getElementForStep(step: ActionStepForm, allElements?: HTMLElement[]): HTMLElement | null {
    if (!step) {
        return null
    }

    let selector = ''
    if (step.selector && (step.selector_selected || typeof step.selector_selected === 'undefined')) {
        selector = step.selector
    }

    if (step.href && (step.href_selected || typeof step.href_selected === 'undefined')) {
        selector += `[href="${cssEscape(step.href)}"]`
    }

    const hasText = step.text && step.text.trim() && (step.text_selected || typeof step.text_selected === 'undefined')

    if (!selector && !hasText) {
        return null
    }

    let elements = [] as HTMLElement[]
    try {
        elements = [...(querySelectorAllDeep(selector || '*', document, allElements) as unknown as HTMLElement[])]
    } catch (e) {
        console.error('Cannot use selector:', selector, '. with exception: ', e)
        return null
    }

    if (hasText && step?.text) {
        const textToSearch = step.text.toString().trim()
        elements = elements.filter(
            (e) =>
                TAGS_TO_IGNORE.indexOf(e.tagName.toLowerCase()) === -1 &&
                e.innerText?.trim() === textToSearch &&
                (e.matches(CLICK_TARGET_SELECTOR) || hasCursorPointer(e))
        )
        elements = elements.filter((e) => !elements.find((e2) => isParentOf(e2, e)))
    }

    if (elements.length === 1) {
        return elements[0]
    }

    // TODO: what if multiple match?

    return null
}

export function getBoxColors(color: 'blue' | 'red' | 'green', hover = false, opacity = 0.2): BoxColor | undefined {
    if (color === 'blue') {
        return {
            backgroundBlendMode: 'multiply',
            background: `hsla(240, 90%, 58%, ${opacity})`,
            boxShadow: `hsla(240, 90%, 27%, 0.5) 0px 3px 10px ${hover ? 4 : 2}px`,
        }
    }
    if (color === 'red') {
        return {
            backgroundBlendMode: 'multiply',
            background: `hsla(4, 90%, 58%, ${opacity})`,
            boxShadow: `hsla(4, 90%, 27%, 0.8) 0px 3px 10px ${hover ? 4 : 2}px`,
        }
    }
    if (color === 'green') {
        return {
            backgroundBlendMode: 'multiply',
            background: `hsla(97, 90%, 58%, ${opacity})`,
            boxShadow: `hsla(97, 90%, 27%, 0.8) 0px 3px 10px ${hover ? 4 : 2}px`,
        }
    }
}

export function actionStepToActionStepFormItem(step: ActionStepType, isNew = false): ActionStepForm {
    if (!step) {
        return {}
    }

    if (typeof (step as ActionStepForm).selector_selected !== 'undefined') {
        return step as ActionStepForm
    }

    if (isNew) {
        const hasSelector = !!step.selector
        if (step.tag_name === 'a') {
            return {
                ...step,
                href_selected: true,
                selector_selected: hasSelector,
                text_selected: false,
                url_selected: false,
            }
        } else if (step.tag_name === 'button') {
            return {
                ...step,
                text_selected: true,
                selector_selected: hasSelector,
                href_selected: false,
                url_selected: false,
            }
        } else {
            return {
                ...step,
                selector_selected: hasSelector,
                text_selected: false,
                url_selected: false,
                href_selected: false,
            }
        }
    }

    return {
        ...step,
        url_matching: step.url_matching || StringMatching.Exact,
        href_selected: typeof step.href !== 'undefined' && step.href !== null,
        text_selected: typeof step.text !== 'undefined' && step.text !== null,
        selector_selected: typeof step.selector !== 'undefined' && step.selector !== null,
        url_selected: typeof step.url !== 'undefined' && step.url !== null,
    }
}

export function stepToDatabaseFormat(step: ActionStepForm): ActionStepType {
    const { href_selected, text_selected, selector_selected, url_selected, ...rest } = step
    return {
        ...rest,
        href: href_selected ? rest.href || null : null,
        text: text_selected ? rest.text || null : null,
        selector: selector_selected ? rest.selector || null : null,
        url: url_selected ? rest.url || null : null,
    }
}

export function clearSessionToolbarToken(): void {
    window.sessionStorage?.removeItem('_postHogToolbarParams')
    window.localStorage?.removeItem('_postHogToolbarParams')
    // keeping these around for compatibility, should be eventually removed
    window.sessionStorage?.removeItem('_postHogEditorParams')
    window.localStorage?.removeItem('_postHogEditorParams')
}

export function getRectForElement(element: HTMLElement): ElementRect {
    const elements = [elementToAreaRect(element)]

    let loopElement = element
    while (loopElement.children.length === 1) {
        loopElement = loopElement.children[0] as HTMLElement
        elements.push(elementToAreaRect(loopElement))
    }

    let maxArea = 0
    let maxRect = elements[0].rect

    for (const { rect, area } of elements) {
        if (area >= maxArea) {
            maxArea = area
            maxRect = rect
        }
    }

    return maxRect
}

export const getZoomLevel = (el: HTMLElement): number[] => {
    const zooms: number[] = []
    const getZoom = (el: HTMLElement): void => {
        const zoom = window.getComputedStyle(el).getPropertyValue('zoom')
        const rzoom = zoom ? parseFloat(zoom) : 1
        if (rzoom !== 1) {
            zooms.push(rzoom)
        }
        if (el.parentElement?.parentElement) {
            getZoom(el.parentElement)
        }
    }
    getZoom(el)
    zooms.reverse()
    return zooms
}
export const getRect = (el: HTMLElement): ElementRect => {
    if (!el) {
        return { x: 0, y: 0, width: 0, height: 0, top: 0, right: 0, bottom: 0, left: 0 }
    }
    const rect = el?.getBoundingClientRect()
    const zooms = getZoomLevel(el)
    const rectWithZoom: ElementRect = {
        bottom: zooms.reduce((a, b) => a * b, rect.bottom),
        height: zooms.reduce((a, b) => a * b, rect.height),
        left: zooms.reduce((a, b) => a * b, rect.left),
        right: zooms.reduce((a, b) => a * b, rect.right),
        top: zooms.reduce((a, b) => a * b, rect.top),
        width: zooms.reduce((a, b) => a * b, rect.width),
        x: zooms.reduce((a, b) => a * b, rect.x),
        y: zooms.reduce((a, b) => a * b, rect.y),
    }
    return rectWithZoom
}

function elementToAreaRect(element: HTMLElement): { element: HTMLElement; rect: ElementRect; area: number } {
    const rect = getRect(element)
    return {
        element,
        rect,
        area: (rect.width ?? 0) * (rect.height ?? 0),
    }
}

export function getHeatMapHue(count: number, maxCount: number): number {
    if (maxCount === 0) {
        return 60
    }
    return 60 - (count / maxCount) * 40
}<|MERGE_RESOLUTION|>--- conflicted
+++ resolved
@@ -1,18 +1,8 @@
-<<<<<<< HEAD
-import { cssEscape } from 'lib/utils/cssEscape'
-import { ActionStepType, StringMatching } from '~/types'
-import { ActionStepForm, BoxColor, ElementRect } from '~/toolbar/types'
-import { querySelectorAllDeep } from 'query-selector-shadow-dom'
-=======
-import { finder } from '@medv/finder'
-import { combineUrl, encodeParams } from 'kea-router'
->>>>>>> 7fa8e760
 import { CLICK_TARGET_SELECTOR, CLICK_TARGETS, escapeRegex, TAGS_TO_IGNORE } from 'lib/actionUtils'
 import { cssEscape } from 'lib/utils/cssEscape'
 import { querySelectorAllDeep } from 'query-selector-shadow-dom'
 import wildcardMatch from 'wildcard-match'
 
-import { toolbarLogic } from '~/toolbar/toolbarLogic'
 import { ActionStepForm, BoxColor, ElementRect } from '~/toolbar/types'
 import { ActionStepType, StringMatching } from '~/types'
 
