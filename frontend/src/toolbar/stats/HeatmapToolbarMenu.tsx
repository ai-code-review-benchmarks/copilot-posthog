import { IconMagicWand } from '@posthog/icons'
import { LemonMenuItem, LemonTag, Link } from '@posthog/lemon-ui'
import { useActions, useValues } from 'kea'
<<<<<<< HEAD
import { HeatmapsSettings } from 'lib/components/heatmaps/HeatMapsSettings'
import { buildToolbarDateMenuItems } from 'lib/components/heatmaps/utils'
import { IconSync } from 'lib/lemon-ui/icons'
import { LemonButton } from 'lib/lemon-ui/LemonButton'
import { LemonInput } from 'lib/lemon-ui/LemonInput'
import { LemonMenu } from 'lib/lemon-ui/LemonMenu'
import { LemonSwitch } from 'lib/lemon-ui/LemonSwitch'
import { Spinner } from 'lib/lemon-ui/Spinner'
import { Tooltip } from 'lib/lemon-ui/Tooltip'
import { dateFilterToText } from 'lib/utils'
import React, { useEffect, useState } from 'react'
=======
import { DateFilter } from 'lib/components/DateFilter/DateFilter'
import { CUSTOM_OPTION_KEY } from 'lib/components/DateFilter/types'
import { IconSync } from 'lib/lemon-ui/icons'
import { LemonButton } from 'lib/lemon-ui/LemonButton'
import { LemonInput } from 'lib/lemon-ui/LemonInput'
import { LemonSlider } from 'lib/lemon-ui/LemonSlider'
import { LemonSwitch } from 'lib/lemon-ui/LemonSwitch'
import { Spinner } from 'lib/lemon-ui/Spinner'
import { Tooltip } from 'lib/lemon-ui/Tooltip'
import { dateMapping } from 'lib/utils'
import React, { useState } from 'react'
>>>>>>> ad1ee6e9

import { ToolbarMenu } from '~/toolbar/bar/ToolbarMenu'
import { elementsLogic } from '~/toolbar/elements/elementsLogic'
import { heatmapLogic } from '~/toolbar/elements/heatmapLogic'
import { currentPageLogic } from '~/toolbar/stats/currentPageLogic'

import { toolbarConfigLogic } from '../toolbarConfigLogic'

const HeatmapsJSWarning = (): JSX.Element | null => {
    const { posthog } = useValues(toolbarConfigLogic)

    if (!posthog || posthog?.heatmaps?.isEnabled) {
        return null
    }

    return (
        <p className="my-2 bg-danger-highlight border border-danger rounded p-2">
            {!posthog.heatmaps ? (
                <>The version of posthog-js you are using does not support collecting heatmap data.</>
            ) : !posthog.heatmaps.isEnabled ? (
                <>
                    You can enable heatmap collection in your posthog-js configuration or{' '}
                    <Link to="https://us.posthog.com/settings/project#heatmaps">in your project config</Link>.
                </>
            ) : null}
        </p>
    )
}

const SectionButton = ({
    children,
    checked,
    onChange,
    loading,
}: {
    children: React.ReactNode
    checked: boolean
    onChange: (checked: boolean) => void
    loading?: boolean
}): JSX.Element => {
    return (
        <div className="flex items-center">
            <LemonButton
                className="flex-1 -mx-2 p-2"
                noPadding
                onClick={() => onChange(!checked)}
                sideIcon={<LemonSwitch checked={checked} />}
            >
                <span className="flex items-center gap-2">
                    {children}

                    {loading ? <Spinner /> : null}
                </span>
            </LemonButton>
        </div>
    )
}

export const HeatmapToolbarMenu = (): JSX.Element => {
    const { wildcardHref } = useValues(currentPageLogic)
    const { setWildcardHref, autoWildcardHref } = useActions(currentPageLogic)

    const {
        matchLinksByHref,
        countedElements,
        clickCount,
        commonFilters,
        heatmapFilters,
        canLoadMoreElementStats,
        viewportRange,
        rawHeatmapLoading,
        elementStatsLoading,
        clickmapsEnabled,
        heatmapFixedPositionMode,
        heatmapColorPalette,
    } = useValues(heatmapLogic)
    const {
        setCommonFilters,
        patchHeatmapFilters,
        loadMoreElementStats,
        setMatchLinksByHref,
        toggleClickmapsEnabled,
        setHeatmapFixedPositionMode,
        setHeatmapColorPalette,
    } = useActions(heatmapLogic)
    const { setHighlightElement, setSelectedElement } = useActions(elementsLogic)

<<<<<<< HEAD
    const [dateItems, setDateItems] = useState<LemonMenuItem[]>([])
    useEffect(() => {
        setDateItems(buildToolbarDateMenuItems(setCommonFilters))
    }, [setCommonFilters])
=======
    // some of the date options we allow in insights don't apply to heatmaps
    // let's filter the list down
    const dateItemDenyList = ['Last 180 days', 'This month', 'Previous month', 'Year to date', 'All time']
    const dateOptions = dateMapping.filter((dm) => dm.key !== CUSTOM_OPTION_KEY && !dateItemDenyList.includes(dm.key))
>>>>>>> ad1ee6e9

    return (
        <ToolbarMenu>
            <ToolbarMenu.Header>
                <div className="flex gap-1">
                    <LemonInput className="flex-1" value={wildcardHref} onChange={setWildcardHref} />
                    <LemonButton
                        type="secondary"
                        icon={<IconMagicWand />}
                        size="small"
                        onClick={() => autoWildcardHref()}
                        tooltip={
                            <>
                                You can use the wildcard character <code>*</code> to match any character in the URL. For
                                example, <code>https://example.com/*</code> will match{' '}
                                <code>https://example.com/page</code> and <code>https://example.com/page/1</code>.
                                <br />
                                Click this button to automatically wildcards where we believe it would make sense
                            </>
                        }
                    />
                </div>

                <div className="flex flex-row items-center gap-2 py-2 border-b">
                    <DateFilter
                        dateFrom={commonFilters.date_from}
                        dateTo={commonFilters.date_to}
                        onChange={(fromDate, toDate) => {
                            setCommonFilters({ date_from: fromDate, date_to: toDate })
                        }}
                        dateOptions={dateOptions}
                    />
                </div>
            </ToolbarMenu.Header>
            <ToolbarMenu.Body>
                <div className="border-b p-2">
                    <SectionButton
                        onChange={(e) =>
                            patchHeatmapFilters({
                                enabled: e,
                            })
                        }
                        loading={rawHeatmapLoading}
                        checked={!!heatmapFilters.enabled}
                    >
                        Heatmaps <LemonTag type="highlight">NEW</LemonTag>{' '}
                    </SectionButton>

                    {heatmapFilters.enabled && (
                        <>
                            <HeatmapsJSWarning />
                            <p>
                                Heatmaps are calculated using additional data sent along with standard events. They are
                                based off of general pointer interactions and might not be 100% accurate to the page you
                                are viewing.
                            </p>

                            <HeatmapsSettings
                                heatmapFilters={heatmapFilters}
                                patchHeatmapFilters={patchHeatmapFilters}
                                viewportRange={viewportRange}
                                heatmapColorPalette={heatmapColorPalette}
                                setHeatmapColorPalette={setHeatmapColorPalette}
                                heatmapFixedPositionMode={heatmapFixedPositionMode}
                                setHeatmapFixedPositionMode={setHeatmapFixedPositionMode}
                            />
                        </>
                    )}
                </div>

                <div className="p-2">
                    <SectionButton
                        onChange={(e) => toggleClickmapsEnabled(e)}
                        loading={elementStatsLoading}
                        checked={!!clickmapsEnabled}
                    >
                        Clickmaps (autocapture)
                    </SectionButton>

                    {clickmapsEnabled && (
                        <>
                            <p>
                                Clickmaps are built using Autocapture events. They are more accurate than heatmaps if
                                the event can be mapped to a specific element found on the page you are viewing but less
                                data is usually captured.
                            </p>
                            <div className="flex items-center gap-2">
                                <LemonButton
                                    icon={<IconSync />}
                                    type="secondary"
                                    size="small"
                                    onClick={loadMoreElementStats}
                                    disabledReason={
                                        canLoadMoreElementStats ? undefined : 'Loaded all elements in this data range.'
                                    }
                                >
                                    Load more
                                </LemonButton>
                                <Tooltip
                                    title={
                                        <span>
                                            Matching links by their target URL can exclude clicks from the heatmap if
                                            the URL is too unique.
                                        </span>
                                    }
                                >
                                    <LemonSwitch
                                        className="flex-1"
                                        checked={matchLinksByHref}
                                        label="Match links by their target URL"
                                        onChange={(checked) => setMatchLinksByHref(checked)}
                                        fullWidth={true}
                                        bordered={true}
                                    />
                                </Tooltip>
                            </div>

                            <div className="my-2">
                                Found: {countedElements.length} elements / {clickCount} clicks!
                            </div>
                            <div className="flex flex-col w-full h-full">
                                {countedElements.length ? (
                                    countedElements.map(({ element, count, actionStep }, index) => {
                                        return (
                                            <LemonButton
                                                key={index}
                                                size="small"
                                                fullWidth
                                                onClick={() => setSelectedElement(element)}
                                            >
                                                <div
                                                    className="flex flex-1 justify-between"
                                                    key={index}
                                                    onMouseEnter={() => setHighlightElement(element)}
                                                    onMouseLeave={() => setHighlightElement(null)}
                                                >
                                                    <div>
                                                        {index + 1}.&nbsp;
                                                        {actionStep?.text ||
                                                            (actionStep?.tag_name ? (
                                                                <code>&lt;{actionStep.tag_name}&gt;</code>
                                                            ) : (
                                                                <em>Element</em>
                                                            ))}
                                                    </div>
                                                    <div>{count} clicks</div>
                                                </div>
                                            </LemonButton>
                                        )
                                    })
                                ) : (
                                    <div className="p-2">No elements found.</div>
                                )}
                            </div>
                        </>
                    )}
                </div>
            </ToolbarMenu.Body>
        </ToolbarMenu>
    )
}<|MERGE_RESOLUTION|>--- conflicted
+++ resolved
@@ -1,31 +1,17 @@
 import { IconMagicWand } from '@posthog/icons'
-import { LemonMenuItem, LemonTag, Link } from '@posthog/lemon-ui'
+import { LemonTag, Link } from '@posthog/lemon-ui'
 import { useActions, useValues } from 'kea'
-<<<<<<< HEAD
+import { DateFilter } from 'lib/components/DateFilter/DateFilter'
+import { CUSTOM_OPTION_KEY } from 'lib/components/DateFilter/types'
 import { HeatmapsSettings } from 'lib/components/heatmaps/HeatMapsSettings'
-import { buildToolbarDateMenuItems } from 'lib/components/heatmaps/utils'
 import { IconSync } from 'lib/lemon-ui/icons'
 import { LemonButton } from 'lib/lemon-ui/LemonButton'
 import { LemonInput } from 'lib/lemon-ui/LemonInput'
-import { LemonMenu } from 'lib/lemon-ui/LemonMenu'
-import { LemonSwitch } from 'lib/lemon-ui/LemonSwitch'
-import { Spinner } from 'lib/lemon-ui/Spinner'
-import { Tooltip } from 'lib/lemon-ui/Tooltip'
-import { dateFilterToText } from 'lib/utils'
-import React, { useEffect, useState } from 'react'
-=======
-import { DateFilter } from 'lib/components/DateFilter/DateFilter'
-import { CUSTOM_OPTION_KEY } from 'lib/components/DateFilter/types'
-import { IconSync } from 'lib/lemon-ui/icons'
-import { LemonButton } from 'lib/lemon-ui/LemonButton'
-import { LemonInput } from 'lib/lemon-ui/LemonInput'
-import { LemonSlider } from 'lib/lemon-ui/LemonSlider'
 import { LemonSwitch } from 'lib/lemon-ui/LemonSwitch'
 import { Spinner } from 'lib/lemon-ui/Spinner'
 import { Tooltip } from 'lib/lemon-ui/Tooltip'
 import { dateMapping } from 'lib/utils'
-import React, { useState } from 'react'
->>>>>>> ad1ee6e9
+import React from 'react'
 
 import { ToolbarMenu } from '~/toolbar/bar/ToolbarMenu'
 import { elementsLogic } from '~/toolbar/elements/elementsLogic'
@@ -113,17 +99,10 @@
     } = useActions(heatmapLogic)
     const { setHighlightElement, setSelectedElement } = useActions(elementsLogic)
 
-<<<<<<< HEAD
-    const [dateItems, setDateItems] = useState<LemonMenuItem[]>([])
-    useEffect(() => {
-        setDateItems(buildToolbarDateMenuItems(setCommonFilters))
-    }, [setCommonFilters])
-=======
     // some of the date options we allow in insights don't apply to heatmaps
     // let's filter the list down
     const dateItemDenyList = ['Last 180 days', 'This month', 'Previous month', 'Year to date', 'All time']
     const dateOptions = dateMapping.filter((dm) => dm.key !== CUSTOM_OPTION_KEY && !dateItemDenyList.includes(dm.key))
->>>>>>> ad1ee6e9
 
     return (
         <ToolbarMenu>
