/* eslint @typescript-eslint/explicit-module-boundary-types: 0 */
// Generated by @posthog/esbuilder/utils.mjs, based on product folder manifests under products/*/manifest.tsx
// The imports are preserved between builds, so please update if any are missing or extra.

import {
    IconChat,
    IconCursor,
    IconDashboard,
    IconExternal,
    IconFlask,
    IconGraph,
    IconMessage,
    IconNotebook,
    IconPeople,
    IconRewindPlay,
    IconRocket,
    IconToggle,
} from '@posthog/icons'
import { combineUrl } from 'kea-router'
import type { AlertType } from 'lib/components/Alerts/types'
import { FEATURE_FLAGS, INSIGHT_VISUAL_ORDER } from 'lib/constants'
import { toParams } from 'lib/utils'
import type { Params } from 'scenes/sceneTypes'
import type { SurveysTabs } from 'scenes/surveys/surveysLogic'
import { urls } from 'scenes/urls'

import {
    ExperimentFunnelsQuery,
    ExperimentTrendsQuery,
    HogQLFilters,
    HogQLVariable,
    Node,
    NodeKind,
} from '~/queries/schema/schema-general'

import { isDataTableNode, isDataVisualizationNode, isHogQLQuery } from './queries/utils'
import { ActionType, DashboardType, InsightShortId, InsightType, RecordingUniversalFilters, ReplayTabs } from './types'

/** This const is auto-generated, as is the whole file */
export const productScenes: Record<string, () => Promise<any>> = {
    EarlyAccessFeatures: () => import('../../products/early_access_features/frontend/EarlyAccessFeatures'),
    EarlyAccessFeature: () => import('../../products/early_access_features/frontend/EarlyAccessFeature'),
    Game368Hedgehogs: () => import('../../products/games/368Hedgehogs/368Hedgehogs'),
    Links: () => import('../../products/links/frontend/LinksScene'),
    Link: () => import('../../products/links/frontend/LinkScene'),
    LLMObservability: () => import('../../products/llm_observability/frontend/LLMObservabilityScene'),
    LLMObservabilityTrace: () => import('../../products/llm_observability/frontend/LLMObservabilityTraceScene'),
    LLMObservabilityUsers: () => import('../../products/llm_observability/frontend/LLMObservabilityUsers'),
    LLMObservabilityPlayground: () =>
        import('../../products/llm_observability/frontend/LLMObservabilityPlaygroundScene'),
    Logs: () => import('../../products/logs/frontend/LogsScene'),
    MessagingBroadcasts: () => import('../../products/messaging/frontend/Broadcasts'),
    MessagingLibrary: () => import('../../products/messaging/frontend/Library/MessageLibrary'),
<<<<<<< HEAD
    MessagingCampaigns: () => import('../../products/messaging/frontend/Campaigns/Campaigns'),
    MessagingCampaign: () => import('../../products/messaging/frontend/Campaigns/CampaignScene'),
    MessagingLibraryTemplate: () => import('../../products/messaging/frontend/Library/MessageTemplate'),
=======
    MessagingLibraryTemplate: () => import('../../products/messaging/frontend/Library/MessageTemplate'),
    MessageSenders: () => import('../../products/messaging/frontend/Senders/MessageSenders'),
>>>>>>> 2509774b
    RevenueAnalytics: () => import('../../products/revenue_analytics/frontend/RevenueAnalyticsScene'),
    UserInterviews: () => import('../../products/user_interviews/frontend/UserInterviews'),
    UserInterview: () => import('../../products/user_interviews/frontend/UserInterview'),
}

/** This const is auto-generated, as is the whole file */
export const productRoutes: Record<string, [string, string]> = {
    '/early_access_features': ['EarlyAccessFeatures', 'earlyAccessFeatures'],
    '/early_access_features/:id': ['EarlyAccessFeature', 'earlyAccessFeature'],
    '/games/368hedgehogs': ['Game368Hedgehogs', 'game368Hedgehogs'],
    '/links': ['Links', 'links'],
    '/link/:id': ['Link', 'link'],
    '/llm-observability': ['LLMObservability', 'llmObservability'],
    '/llm-observability/dashboard': ['LLMObservability', 'llmObservabilityDashboard'],
    '/llm-observability/generations': ['LLMObservability', 'llmObservabilityGenerations'],
    '/llm-observability/traces': ['LLMObservability', 'llmObservabilityTraces'],
    '/llm-observability/traces/:id': ['LLMObservabilityTrace', 'llmObservability'],
    '/llm-observability/users': ['LLMObservability', 'llmObservabilityUsers'],
    '/llm-observability/playground': ['LLMObservability', 'llmObservabilityPlayground'],
    '/logs': ['Logs', 'logs'],
    '/messaging/campaigns': ['MessagingCampaigns', 'messagingCampaigns'],
    '/messaging/campaigns/:id': ['MessagingCampaign', 'messagingCampaign'],
    '/messaging/campaigns/new': ['MessagingCampaign', 'messagingCampaignNew'],
    '/messaging/campaigns/:id/:tab': ['MessagingCampaign', 'messagingCampaignTab'],
    '/messaging/broadcasts': ['MessagingBroadcasts', 'messagingBroadcasts'],
    '/messaging/broadcasts/:id': ['MessagingBroadcasts', 'messagingBroadcast'],
    '/messaging/broadcasts/new': ['MessagingBroadcasts', 'messagingBroadcastNew'],
    '/messaging/library': ['MessagingLibrary', 'messagingLibrary'],
    '/messaging/library/templates/:id': ['MessagingLibraryTemplate', 'messagingLibraryTemplate'],
    '/messaging/library/templates/new': ['MessagingLibraryTemplate', 'messagingLibraryTemplate'],
    '/messaging/library/templates/new?messageId=:messageId': [
        'MessagingLibraryTemplate',
        'messagingLibraryTemplateFromMessage',
    ],
    '/messaging/senders': ['MessageSenders', 'messageSenders'],
    '/revenue_analytics': ['RevenueAnalytics', 'revenueAnalytics'],
    '/user_interviews': ['UserInterviews', 'userInterviews'],
    '/user_interviews/:id': ['UserInterview', 'userInterview'],
}

/** This const is auto-generated, as is the whole file */
export const productRedirects: Record<
    string,
    string | ((params: Params, searchParams: Params, hashParams: Params) => string)
> = { '/messaging': '/messaging/broadcasts', '/messaging/campaigns/new': '/messaging/campaigns/new/trigger' }

/** This const is auto-generated, as is the whole file */
export const productConfiguration: Record<string, any> = {
    EarlyAccessFeatures: {
        name: 'Early access features',
        projectBased: true,
        defaultDocsPath: '/docs/feature-flags/early-access-feature-management',
        activityScope: 'EarlyAccessFeature',
    },
    EarlyAccessFeature: {
        name: 'Early access feature',
        projectBased: true,
        defaultDocsPath: '/docs/feature-flags/early-access-feature-management',
        activityScope: 'EarlyAccessFeature',
    },
    Game368Hedgehogs: { name: '368Hedgehogs', projectBased: true, activityScope: 'Games' },
    Links: { name: 'Links', projectBased: true, defaultDocsPath: '/docs/link-tracking', activityScope: 'Link' },
    Link: { name: 'Link', projectBased: true, defaultDocsPath: '/docs/link-tracking', activityScope: 'Link' },
    LLMObservability: {
        projectBased: true,
        name: 'LLM observability',
        activityScope: 'LLMObservability',
        layout: 'app-container',
        defaultDocsPath: '/docs/ai-engineering/observability',
    },
    LLMObservabilityTrace: {
        projectBased: true,
        name: 'LLM observability trace',
        activityScope: 'LLMObservability',
        layout: 'app-container',
        defaultDocsPath: '/docs/ai-engineering/observability',
    },
    LLMObservabilityUsers: {
        projectBased: true,
        name: 'LLM observability users',
        activityScope: 'LLMObservability',
        layout: 'app-container',
        defaultDocsPath: '/docs/ai-engineering/observability',
    },
    LLMObservabilityPlayground: {
        projectBased: true,
        name: 'LLM playground',
        activityScope: 'LLMObservability',
        layout: 'app-container',
        defaultDocsPath: '/docs/ai-engineering/observability',
    },
    Logs: { projectBased: true, name: 'Logs', activityScope: 'Logs', layout: 'app-container' },
    MessagingBroadcasts: { name: 'Messaging', projectBased: true },
    MessagingLibrary: { name: 'Messaging', projectBased: true },
    MessagingCampaigns: { name: 'Messaging', projectBased: true },
    MessagingCampaign: { name: 'Messaging', projectBased: true },
    MessagingLibraryTemplate: { name: 'Messaging', projectBased: true },
    MessageSenders: { name: 'Messaging', projectBased: true },
    RevenueAnalytics: {
        name: 'Revenue Analytics',
        projectBased: true,
        defaultDocsPath: '/docs/web-analytics/revenue-analytics',
        activityScope: 'RevenueAnalytics',
    },
    UserInterviews: { name: 'User interviews', projectBased: true, activityScope: 'UserInterview' },
    UserInterview: { name: 'User interview', projectBased: true, activityScope: 'UserInterview' },
}

/** This const is auto-generated, as is the whole file */
export const productUrls = {
    createAction: (): string => `/data-management/actions/new`,
    duplicateAction: (action: ActionType | null): string => {
        const queryParams = action ? `?copy=${encodeURIComponent(JSON.stringify(action))}` : ''
        return `/data-management/actions/new/${queryParams}`
    },
    action: (id: string | number): string => `/data-management/actions/${id}`,
    actions: (): string => '/data-management/actions',
    cohort: (id: string | number): string => `/cohorts/${id}`,
    cohorts: (): string => '/cohorts',
    dashboards: (): string => '/dashboard',
    dashboard: (id: string | number, highlightInsightId?: string): string =>
        combineUrl(`/dashboard/${id}`, highlightInsightId ? { highlightInsightId } : {}).url,
    dashboardTextTile: (id: string | number, textTileId: string | number): string =>
        `${urls.dashboard(id)}/text-tiles/${textTileId}`,
    dashboardSharing: (id: string | number): string => `/dashboard/${id}/sharing`,
    dashboardSubscriptions: (id: string | number): string => `/dashboard/${id}/subscriptions`,
    dashboardSubscription: (id: string | number, subscriptionId: string): string =>
        `/dashboard/${id}/subscriptions/${subscriptionId}`,
    sharedDashboard: (shareToken: string): string => `/shared_dashboard/${shareToken}`,
    earlyAccessFeatures: (): string => '/early_access_features',
    earlyAccessFeature: (id: string): string => `/early_access_features/${id}`,
    experiment: (
        id: string | number,
        formMode?: string | null,
        options?: {
            metric?: ExperimentTrendsQuery | ExperimentFunnelsQuery
            name?: string
        }
    ): string => {
        const baseUrl = formMode ? `/experiments/${id}/${formMode}` : `/experiments/${id}`
        return `${baseUrl}${options ? `?${toParams(options)}` : ''}`
    },
    experiments: (): string => '/experiments',
    experimentsSharedMetrics: (): string => '/experiments/shared-metrics',
    experimentsSharedMetric: (id: string | number, action?: string): string =>
        action ? `/experiments/shared-metrics/${id}/${action}` : `/experiments/shared-metrics/${id}`,
    featureFlags: (tab?: string): string => `/feature_flags${tab ? `?tab=${tab}` : ''}`,
    featureFlag: (id: string | number): string => `/feature_flags/${id}`,
    featureFlagDuplicate: (sourceId: number | string | null): string => `/feature_flags/new?sourceId=${sourceId}`,
    game368hedgehogs: (): string => `/games/368hedgehogs`,
    groups: (groupTypeIndex: string | number): string => `/groups/${groupTypeIndex}`,
    group: (groupTypeIndex: string | number, groupKey: string, encode: boolean = true, tab?: string | null): string =>
        `/groups/${groupTypeIndex}/${encode ? encodeURIComponent(groupKey) : groupKey}${tab ? `/${tab}` : ''}`,
    links: (): string => '/links',
    link: (id: string): string => `/links/${id}`,
    llmObservabilityDashboard: (): string => '/llm-observability',
    llmObservabilityGenerations: (): string => '/llm-observability/generations',
    llmObservabilityTraces: (): string => '/llm-observability/traces',
    llmObservabilityTrace: (
        id: string,
        params?: {
            event?: string
            timestamp?: string
        }
    ): string => {
        const queryParams = new URLSearchParams(params)
        const stringifiedParams = queryParams.toString()
        return `/llm-observability/traces/${id}${stringifiedParams ? `?${stringifiedParams}` : ''}`
    },
    llmObservabilityUsers: (): string => '/llm-observability/users',
    llmObservabilityPlayground: (): string => '/llm-observability/playground',
    logs: (): string => '/logs',
    messagingCampaigns: (): string => '/messaging/campaigns',
    messagingCampaign: (id?: string): string => `/messaging/campaigns/${id}`,
    messagingCampaignTab: (id?: string, tab?: string): string => `/messaging/campaigns/${id}/${tab}`,
    messagingCampaignNew: (): string => '/messaging/campaigns/new',
    messagingBroadcasts: (): string => '/messaging/broadcasts',
    messagingBroadcast: (id?: string): string => `/messaging/broadcasts/${id}`,
    messagingBroadcastNew: (): string => '/messaging/broadcasts/new',
    messagingLibrary: (): string => '/messaging/library',
    messagingLibraryMessage: (id: string): string => `/messaging/library/messages/${id}`,
    messagingLibraryTemplate: (id?: string): string => `/messaging/library/templates/${id}`,
    messagingLibraryTemplateNew: (): string => '/messaging/library/templates/new',
    messagingLibraryTemplateFromMessage: (id?: string): string => `/messaging/library/templates/new?messageId=${id}`,
    notebooks: (): string => '/notebooks',
    notebook: (shortId: string): string => `/notebooks/${shortId}`,
    canvas: (): string => `/canvas`,
    personByDistinctId: (id: string, encode: boolean = true): string =>
        encode ? `/person/${encodeURIComponent(id)}` : `/person/${id}`,
    personByUUID: (uuid: string, encode: boolean = true): string =>
        encode ? `/persons/${encodeURIComponent(uuid)}` : `/persons/${uuid}`,
    persons: (): string => '/persons',
    insights: (): string => '/insights',
    insightNew: ({
        type,
        dashboardId,
        query,
    }: {
        type?: InsightType
        dashboardId?: DashboardType['id'] | null
        query?: Node
    } = {}): string => {
        if (isHogQLQuery(query)) {
            return urls.sqlEditor(query.query)
        }
        if ((isDataVisualizationNode(query) || isDataTableNode(query)) && isHogQLQuery(query.source)) {
            return urls.sqlEditor(query.source.query)
        }
        return combineUrl('/insights/new', dashboardId ? { dashboard: dashboardId } : {}, {
            ...(type ? { insight: type } : {}),
            ...(query ? { q: typeof query === 'string' ? query : JSON.stringify(query) } : {}),
        }).url
    },
    insightNewHogQL: ({ query, filters }: { query: string; filters?: HogQLFilters }): string =>
        urls.insightNew({
            query: { kind: NodeKind.DataTableNode, source: { kind: 'HogQLQuery', query, filters } } as any,
        }),
    insightEdit: (id: InsightShortId): string => `/insights/${id}/edit`,
    insightView: (
        id: InsightShortId,
        dashboardId?: number,
        variablesOverride?: Record<string, HogQLVariable>
    ): string => {
        const params = [
            { param: 'dashboard', value: dashboardId },
            { param: 'variables_override', value: variablesOverride },
        ]
            .filter((n) => Boolean(n.value))
            .map((n) => `${n.param}=${encodeURIComponent(JSON.stringify(n.value))}`)
            .join('&')
        return `/insights/${id}${params.length ? `?${params}` : ''}`
    },
    insightSubcriptions: (id: InsightShortId): string => `/insights/${id}/subscriptions`,
    insightSubcription: (id: InsightShortId, subscriptionId: string): string =>
        `/insights/${id}/subscriptions/${subscriptionId}`,
    insightSharing: (id: InsightShortId): string => `/insights/${id}/sharing`,
    savedInsights: (tab?: string): string => `/insights${tab ? `?tab=${tab}` : ''}`,
    insightAlerts: (insightShortId: InsightShortId): string => `/insights/${insightShortId}/alerts`,
    insightAlert: (insightShortId: InsightShortId, alertId: AlertType['id']): string =>
        `/insights/${insightShortId}/alerts?alert_id=${alertId}`,
    alert: (alertId: string): string => `/insights?tab=alerts&alert_id=${alertId}`,
    alerts: (): string => `/insights?tab=alerts`,
    replay: (
        tab?: ReplayTabs,
        filters?: Partial<RecordingUniversalFilters>,
        sessionRecordingId?: string,
        order?: string
    ): string =>
        combineUrl(tab ? `/replay/${tab}` : '/replay/home', {
            ...(filters ? { filters } : {}),
            ...(sessionRecordingId ? { sessionRecordingId } : {}),
            ...(order ? { order } : {}),
        }).url,
    replayPlaylist: (id: string): string => `/replay/playlists/${id}`,
    replaySingle: (id: string): string => `/replay/${id}`,
    replayFilePlayback: (): string => '/replay/file-playback',
    replaySettings: (sectionId?: string): string => `/replay/settings${sectionId ? `?sectionId=${sectionId}` : ''}`,
    revenueAnalytics: (): string => '/revenue_analytics',
    surveys: (tab?: SurveysTabs): string => `/surveys${tab ? `?tab=${tab}` : ''}`,
    survey: (id: string): string => `/surveys/${id}`,
    surveyTemplates: (): string => '/survey_templates',
    userInterviews: (): string => '/user_interviews',
    userInterview: (id: string): string => `/user_interviews/${id}`,
    webAnalytics: (): string => `/web`,
    webAnalyticsWebVitals: (): string => `/web/web-vitals`,
    webAnalyticsPageReports: (): string => `/web/page-reports`,
    webAnalyticsMarketing: (): string => `/web/marketing`,
}

/** This const is auto-generated, as is the whole file */
export const fileSystemTypes = {
    action: { name: 'Action', icon: <IconCursor />, href: (ref: string) => urls.action(ref), filterKey: 'action' },
    cohort: { name: 'Cohort', icon: <IconPeople />, href: (ref: string) => urls.cohort(ref), filterKey: 'cohort' },
    dashboard: {
        name: 'Dashboard',
        icon: <IconDashboard />,
        href: (ref: string) => urls.dashboard(ref),
        iconColor: ['var(--product-dashboards-light)'],
        filterKey: 'dashboard',
    },
    early_access_feature: {
        name: 'Early access feature',
        icon: <IconRocket />,
        href: (ref: string) => urls.earlyAccessFeature(ref),
        iconColor: ['var(--product-early-access-features-light)', 'var(--product-early-access-features-dark)'],
        filterKey: 'early_access_feature',
    },
    experiment: {
        name: 'Experiment',
        icon: <IconFlask />,
        href: (ref: string) => urls.experiment(ref),
        iconColor: ['var(--product-experiments-light)'],
        filterKey: 'experiment',
    },
    feature_flag: {
        name: 'Feature flag',
        icon: <IconToggle />,
        href: (ref: string) => urls.featureFlag(ref),
        iconColor: ['var(--product-feature-flags-light)'],
        filterKey: 'feature_flag',
    },
<<<<<<< HEAD
=======
    'hog_function/broadcast': {
        name: 'Broadcast',
        icon: <IconCursor />,
        href: (ref: string) => urls.messagingBroadcast(ref),
        iconColor: ['var(--product-messaging-light)'],
        filterKey: 'broadcast',
        flag: FEATURE_FLAGS.MESSAGING,
    },
    'hog_function/campaign': {
        name: 'Campaign',
        icon: <IconCursor />,
        href: (ref: string) => urls.messagingCampaign(ref),
        iconColor: ['var(--product-messaging-light)'],
        filterKey: 'campaign',
        flag: FEATURE_FLAGS.MESSAGING,
    },
>>>>>>> 2509774b
    insight: {
        name: 'Insight',
        icon: <IconGraph />,
        href: (ref: string) => urls.insightView(ref as InsightShortId),
        iconColor: ['var(--product-product-analytics-light)'],
        filterKey: 'insight',
    },
    link: {
        name: 'Link',
        icon: <IconExternal />,
        href: (ref: string) => urls.link(ref),
        iconColor: ['var(--product-links-light)'],
        filterKey: 'link',
        flag: FEATURE_FLAGS.LINKS,
    },
    messaging: {
        name: 'Messaging',
        icon: <IconMessage />,
        href: (ref: string) => urls.messagingCampaign(ref),
        filterKey: 'messaging',
    },
    notebook: {
        name: 'Notebook',
        icon: <IconNotebook />,
        href: (ref: string) => urls.notebook(ref),
        filterKey: 'notebook',
    },
    session_recording_playlist: {
        name: 'Replay playlist',
        icon: <IconRewindPlay />,
        href: (ref: string) => urls.replayPlaylist(ref),
        iconColor: ['var(--product-session-replay-light)', 'var(--product-session-replay-dark)'],
        filterKey: 'session_recording_playlist',
    },
    survey: {
        name: 'Survey',
        icon: <IconMessage />,
        href: (ref: string) => urls.survey(ref),
        iconColor: ['var(--product-surveys-light)'],
        filterKey: 'survey',
    },
    user_interview: {
        name: 'User interview',
        icon: <IconChat />,
        href: (ref: string) => urls.userInterview(ref),
        iconColor: ['var(--product-user-interviews-light)'],
        filterKey: 'user_interview',
        flag: FEATURE_FLAGS.USER_INTERVIEWS,
    },
}

/** This const is auto-generated, as is the whole file */
export const getTreeItemsNew = (): FileSystemImport[] => [
    { type: 'action', path: 'Action', href: urls.createAction() },
<<<<<<< HEAD
=======
    {
        path: `Broadcast`,
        type: 'hog_function/broadcast',
        href: urls.messagingBroadcastNew(),
        flag: FEATURE_FLAGS.MESSAGING,
    },
    {
        path: `Campaign`,
        type: 'hog_function/campaign',
        href: urls.messagingCampaignNew(),
        flag: FEATURE_FLAGS.MESSAGING,
    },
>>>>>>> 2509774b
    { path: `Cohort`, type: 'cohort', href: urls.cohort('new') },
    { path: `Dashboard`, type: 'dashboard', href: urls.dashboards() + '#newDashboard=modal' },
    { path: `Early access feature`, type: 'early_access_feature', href: urls.earlyAccessFeature('new') },
    { path: `Experiment`, type: 'experiment', href: urls.experiment('new') },
    { path: `Feature flag`, type: 'feature_flag', href: urls.featureFlag('new') },
    {
        path: `Insight/Calendar heatmap`,
        type: 'insight',
        href: urls.insightNew({ type: InsightType.CALENDAR_HEATMAP }),
        iconType: 'insightHogQL',
        visualOrder: INSIGHT_VISUAL_ORDER.calendarHeatmap,
    },
    {
        path: `Insight/Funnel`,
        type: 'insight',
        href: urls.insightNew({ type: InsightType.FUNNELS }),
        iconType: 'insightFunnel',
        visualOrder: INSIGHT_VISUAL_ORDER.funnel,
    },
    {
        path: `Insight/Lifecycle`,
        type: 'insight',
        href: urls.insightNew({ type: InsightType.LIFECYCLE }),
        iconType: 'insightLifecycle',
        visualOrder: INSIGHT_VISUAL_ORDER.lifecycle,
    },
    {
        path: `Insight/Retention`,
        type: 'insight',
        href: urls.insightNew({ type: InsightType.RETENTION }),
        iconType: 'insightRetention',
        visualOrder: INSIGHT_VISUAL_ORDER.retention,
    },
    {
        path: `Insight/Stickiness`,
        type: 'insight',
        href: urls.insightNew({ type: InsightType.STICKINESS }),
        iconType: 'insightStickiness',
        visualOrder: INSIGHT_VISUAL_ORDER.stickiness,
    },
    {
        path: `Insight/Trends`,
        type: 'insight',
        href: urls.insightNew({ type: InsightType.TRENDS }),
        iconType: 'insightTrends',
        visualOrder: INSIGHT_VISUAL_ORDER.trends,
    },
    {
        path: `Insight/User paths`,
        type: 'insight',
        href: urls.insightNew({ type: InsightType.PATHS }),
        iconType: 'insightUserPaths',
        visualOrder: INSIGHT_VISUAL_ORDER.paths,
    },
    { path: `Link`, type: 'link', href: urls.link('new'), flag: FEATURE_FLAGS.LINKS },
    { path: `Notebook`, type: 'notebook', href: urls.notebook('new') },
    { path: `Replay playlist`, type: 'session_recording_playlist', href: urls.replayPlaylist('new') },
    { path: `Survey`, type: 'survey', href: urls.survey('new') },
]

/** This const is auto-generated, as is the whole file */
export const getTreeItemsProducts = (): FileSystemImport[] => [
    {
<<<<<<< HEAD
=======
        path: 'Broadcasts',
        category: 'Behaviour',
        href: urls.messagingBroadcasts(),
        type: 'hog_function/broadcast',
        tags: ['alpha'],
        flag: FEATURE_FLAGS.MESSAGING,
    },
    {
        path: 'Campaigns',
        category: 'Behaviour',
        href: urls.messagingCampaigns(),
        type: 'hog_function/campaign',
        tags: ['alpha'],
        flag: FEATURE_FLAGS.MESSAGING,
    },
    {
>>>>>>> 2509774b
        path: 'Early access features',
        category: 'Features',
        type: 'early_access_feature',
        href: urls.earlyAccessFeatures(),
    },
    { path: `Experiments`, category: 'Features', type: 'experiment', href: urls.experiments() },
    { path: `Feature flags`, category: 'Features', type: 'feature_flag', href: urls.featureFlags() },
    {
        path: 'LLM observability',
        category: 'Analytics',
        iconType: 'ai',
        href: urls.llmObservabilityDashboard(),
        flag: FEATURE_FLAGS.LLM_OBSERVABILITY,
        tags: ['beta'],
    },
<<<<<<< HEAD
    {
        path: 'Links',
        type: 'link',
        href: urls.links(),
        flag: FEATURE_FLAGS.LINKS,
        visualOrder: PRODUCT_VISUAL_ORDER.links,
        tags: ['alpha'],
    },
    {
        path: 'Logs',
        iconType: 'live',
        href: urls.logs(),
        flag: FEATURE_FLAGS.LOGS,
        visualOrder: PRODUCT_VISUAL_ORDER.logs,
        tags: ['alpha'],
    },
    {
        path: 'Messaging',
        href: urls.messagingCampaigns(),
        type: 'messaging',
        visualOrder: PRODUCT_VISUAL_ORDER.messaging,
        tags: ['alpha'],
        flag: FEATURE_FLAGS.MESSAGING,
    },
    {
        path: 'Product analytics',
        type: 'insight',
        href: urls.insights(),
        visualOrder: PRODUCT_VISUAL_ORDER.productAnalytics,
    },
=======
    { path: 'Links', category: 'Tools', type: 'link', href: urls.links(), flag: FEATURE_FLAGS.LINKS, tags: ['alpha'] },
    { path: 'Logs', category: 'Tools', iconType: 'live', href: urls.logs(), flag: FEATURE_FLAGS.LOGS, tags: ['alpha'] },
    { path: 'Product analytics', category: 'Analytics', type: 'insight', href: urls.insights() },
>>>>>>> 2509774b
    {
        path: 'Revenue analytics',
        category: 'Analytics',
        iconType: 'piggyBank',
        href: urls.revenueAnalytics(),
        tags: ['beta'],
        flag: FEATURE_FLAGS.REVENUE_ANALYTICS,
    },
    {
        path: 'Session replay',
        category: 'Behaviour',
        href: urls.replay(ReplayTabs.Home),
        type: 'session_recording_playlist',
    },
    { path: 'Surveys', category: 'Behaviour', type: 'survey', href: urls.surveys() },
    {
        path: 'User interviews',
        category: 'Behaviour',
        href: urls.userInterviews(),
        type: 'user_interview',
        flag: FEATURE_FLAGS.USER_INTERVIEWS,
        tags: ['alpha'],
    },
    { path: 'Web analytics', category: 'Analytics', iconType: 'pieChart', href: urls.webAnalytics() },
]

/** This const is auto-generated, as is the whole file */
export const getTreeItemsGames = (): FileSystemImport[] => [{ path: '368 Hedgehogs', href: urls.game368hedgehogs() }]

/** This const is auto-generated, as is the whole file */
export const getTreeItemsMetadata = (): FileSystemImport[] => [
    { path: 'Actions', category: 'Definitions', iconType: 'cursor', href: urls.actions() },
    {
        path: 'Revenue settings',
        category: 'Definitions',
        iconType: 'handMoney',
        href: urls.revenueSettings(),
        flag: FEATURE_FLAGS.REVENUE_ANALYTICS,
    },
]<|MERGE_RESOLUTION|>--- conflicted
+++ resolved
@@ -51,14 +51,10 @@
     Logs: () => import('../../products/logs/frontend/LogsScene'),
     MessagingBroadcasts: () => import('../../products/messaging/frontend/Broadcasts'),
     MessagingLibrary: () => import('../../products/messaging/frontend/Library/MessageLibrary'),
-<<<<<<< HEAD
     MessagingCampaigns: () => import('../../products/messaging/frontend/Campaigns/Campaigns'),
     MessagingCampaign: () => import('../../products/messaging/frontend/Campaigns/CampaignScene'),
     MessagingLibraryTemplate: () => import('../../products/messaging/frontend/Library/MessageTemplate'),
-=======
-    MessagingLibraryTemplate: () => import('../../products/messaging/frontend/Library/MessageTemplate'),
     MessageSenders: () => import('../../products/messaging/frontend/Senders/MessageSenders'),
->>>>>>> 2509774b
     RevenueAnalytics: () => import('../../products/revenue_analytics/frontend/RevenueAnalyticsScene'),
     UserInterviews: () => import('../../products/user_interviews/frontend/UserInterviews'),
     UserInterview: () => import('../../products/user_interviews/frontend/UserInterview'),
@@ -360,25 +356,6 @@
         iconColor: ['var(--product-feature-flags-light)'],
         filterKey: 'feature_flag',
     },
-<<<<<<< HEAD
-=======
-    'hog_function/broadcast': {
-        name: 'Broadcast',
-        icon: <IconCursor />,
-        href: (ref: string) => urls.messagingBroadcast(ref),
-        iconColor: ['var(--product-messaging-light)'],
-        filterKey: 'broadcast',
-        flag: FEATURE_FLAGS.MESSAGING,
-    },
-    'hog_function/campaign': {
-        name: 'Campaign',
-        icon: <IconCursor />,
-        href: (ref: string) => urls.messagingCampaign(ref),
-        iconColor: ['var(--product-messaging-light)'],
-        filterKey: 'campaign',
-        flag: FEATURE_FLAGS.MESSAGING,
-    },
->>>>>>> 2509774b
     insight: {
         name: 'Insight',
         icon: <IconGraph />,
@@ -433,21 +410,6 @@
 /** This const is auto-generated, as is the whole file */
 export const getTreeItemsNew = (): FileSystemImport[] => [
     { type: 'action', path: 'Action', href: urls.createAction() },
-<<<<<<< HEAD
-=======
-    {
-        path: `Broadcast`,
-        type: 'hog_function/broadcast',
-        href: urls.messagingBroadcastNew(),
-        flag: FEATURE_FLAGS.MESSAGING,
-    },
-    {
-        path: `Campaign`,
-        type: 'hog_function/campaign',
-        href: urls.messagingCampaignNew(),
-        flag: FEATURE_FLAGS.MESSAGING,
-    },
->>>>>>> 2509774b
     { path: `Cohort`, type: 'cohort', href: urls.cohort('new') },
     { path: `Dashboard`, type: 'dashboard', href: urls.dashboards() + '#newDashboard=modal' },
     { path: `Early access feature`, type: 'early_access_feature', href: urls.earlyAccessFeature('new') },
@@ -511,25 +473,6 @@
 /** This const is auto-generated, as is the whole file */
 export const getTreeItemsProducts = (): FileSystemImport[] => [
     {
-<<<<<<< HEAD
-=======
-        path: 'Broadcasts',
-        category: 'Behaviour',
-        href: urls.messagingBroadcasts(),
-        type: 'hog_function/broadcast',
-        tags: ['alpha'],
-        flag: FEATURE_FLAGS.MESSAGING,
-    },
-    {
-        path: 'Campaigns',
-        category: 'Behaviour',
-        href: urls.messagingCampaigns(),
-        type: 'hog_function/campaign',
-        tags: ['alpha'],
-        flag: FEATURE_FLAGS.MESSAGING,
-    },
-    {
->>>>>>> 2509774b
         path: 'Early access features',
         category: 'Features',
         type: 'early_access_feature',
@@ -545,23 +488,8 @@
         flag: FEATURE_FLAGS.LLM_OBSERVABILITY,
         tags: ['beta'],
     },
-<<<<<<< HEAD
-    {
-        path: 'Links',
-        type: 'link',
-        href: urls.links(),
-        flag: FEATURE_FLAGS.LINKS,
-        visualOrder: PRODUCT_VISUAL_ORDER.links,
-        tags: ['alpha'],
-    },
-    {
-        path: 'Logs',
-        iconType: 'live',
-        href: urls.logs(),
-        flag: FEATURE_FLAGS.LOGS,
-        visualOrder: PRODUCT_VISUAL_ORDER.logs,
-        tags: ['alpha'],
-    },
+    { path: 'Links', category: 'Tools', type: 'link', href: urls.links(), flag: FEATURE_FLAGS.LINKS, tags: ['alpha'] },
+    { path: 'Logs', category: 'Tools', iconType: 'live', href: urls.logs(), flag: FEATURE_FLAGS.LOGS, tags: ['alpha'] },
     {
         path: 'Messaging',
         href: urls.messagingCampaigns(),
@@ -570,17 +498,7 @@
         tags: ['alpha'],
         flag: FEATURE_FLAGS.MESSAGING,
     },
-    {
-        path: 'Product analytics',
-        type: 'insight',
-        href: urls.insights(),
-        visualOrder: PRODUCT_VISUAL_ORDER.productAnalytics,
-    },
-=======
-    { path: 'Links', category: 'Tools', type: 'link', href: urls.links(), flag: FEATURE_FLAGS.LINKS, tags: ['alpha'] },
-    { path: 'Logs', category: 'Tools', iconType: 'live', href: urls.logs(), flag: FEATURE_FLAGS.LOGS, tags: ['alpha'] },
     { path: 'Product analytics', category: 'Analytics', type: 'insight', href: urls.insights() },
->>>>>>> 2509774b
     {
         path: 'Revenue analytics',
         category: 'Analytics',
