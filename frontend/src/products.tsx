/* eslint @typescript-eslint/explicit-module-boundary-types: 0 */
// Generated by @posthog/esbuilder/utils.mjs, based on product folder manifests under products/*/manifest.tsx
// The imports are preserved between builds, so please update if any are missing or extra.

import {
    IconChat,
    IconDashboard,
    IconGraph,
    IconMegaphone,
    IconMessage,
    IconNotebook,
    IconPeople,
    IconRewindPlay,
    IconRocket,
    IconTestTube,
    IconToggle,
} from '@posthog/icons'
import { combineUrl } from 'kea-router'
import type { AlertType } from 'lib/components/Alerts/types'
import { FEATURE_FLAGS } from 'lib/constants'
import { toParams } from 'lib/utils'
import type { Params } from 'scenes/sceneTypes'
import type { SurveysTabs } from 'scenes/surveys/surveysLogic'
import { urls } from 'scenes/urls'

import {
    ExperimentFunnelsQuery,
    ExperimentTrendsQuery,
    FileSystemImport,
    HogQLFilters,
    HogQLVariable,
    Node,
    NodeKind,
} from '~/queries/schema/schema-general'

import { isDataTableNode, isDataVisualizationNode, isHogQLQuery } from './queries/utils'
import {
    ActionType,
    DashboardType,
    FileSystemFilterType,
    InsightShortId,
    InsightType,
    RecordingUniversalFilters,
    ReplayTabs,
} from './types'

/** This const is auto-generated, as is the whole file */
export const productScenes: Record<string, () => Promise<any>> = {
    EarlyAccessFeatures: () => import('../../products/early_access_features/frontend/EarlyAccessFeatures'),
    EarlyAccessFeature: () => import('../../products/early_access_features/frontend/EarlyAccessFeature'),
    Game368Hedgehogs: () => import('../../products/games/368Hedgehogs/368Hedgehogs'),
    LLMObservability: () => import('../../products/llm_observability/frontend/LLMObservabilityScene'),
    LLMObservabilityTrace: () => import('../../products/llm_observability/frontend/LLMObservabilityTraceScene'),
    LLMObservabilityUsers: () => import('../../products/llm_observability/frontend/LLMObservabilityUsers'),
    Logs: () => import('../../products/logs/frontend/LogsScene'),
    MessagingCampaigns: () => import('../../products/messaging/frontend/Campaigns'),
    MessagingBroadcasts: () => import('../../products/messaging/frontend/Broadcasts'),
    MessagingLibrary: () => import('../../products/messaging/frontend/library/MessageLibrary'),
    MessagingLibraryTemplate: () => import('../../products/messaging/frontend/library/MessageTemplate'),
    RevenueAnalytics: () => import('../../products/revenue_analytics/frontend/RevenueAnalyticsScene'),
    UserInterviews: () => import('../../products/user_interviews/frontend/UserInterviews'),
    UserInterview: () => import('../../products/user_interviews/frontend/UserInterview'),
}

/** This const is auto-generated, as is the whole file */
export const productRoutes: Record<string, [string, string]> = {
    '/early_access_features': ['EarlyAccessFeatures', 'earlyAccessFeatures'],
    '/early_access_features/:id': ['EarlyAccessFeature', 'earlyAccessFeature'],
    '/games/368hedgehogs': ['Game368Hedgehogs', 'game368Hedgehogs'],
    '/llm-observability': ['LLMObservability', 'llmObservability'],
    '/llm-observability/dashboard': ['LLMObservability', 'llmObservabilityDashboard'],
    '/llm-observability/generations': ['LLMObservability', 'llmObservabilityGenerations'],
    '/llm-observability/traces': ['LLMObservability', 'llmObservabilityTraces'],
    '/llm-observability/traces/:id': ['LLMObservabilityTrace', 'llmObservability'],
    '/llm-observability/users': ['LLMObservability', 'llmObservabilityUsers'],
    '/logs': ['Logs', 'logs'],
    '/messaging/campaigns': ['MessagingCampaigns', 'messagingCampaigns'],
    '/messaging/campaigns/:id': ['MessagingCampaigns', 'messagingCampaign'],
    '/messaging/campaigns/new': ['MessagingCampaigns', 'messagingCampaignNew'],
    '/messaging/broadcasts': ['MessagingBroadcasts', 'messagingBroadcasts'],
    '/messaging/broadcasts/:id': ['MessagingBroadcasts', 'messagingBroadcast'],
    '/messaging/broadcasts/new': ['MessagingBroadcasts', 'messagingBroadcastNew'],
    '/messaging/library': ['MessagingLibrary', 'messagingLibrary'],
    '/messaging/library/templates/:id': ['MessagingLibraryTemplate', 'messagingLibraryTemplate'],
    '/messaging/library/templates/new': ['MessagingLibraryTemplate', 'messagingLibraryTemplate'],
    '/messaging/library/templates/new?messageId=:messageId': [
        'MessagingLibraryTemplate',
        'messagingLibraryTemplateFromMessage',
    ],
    '/revenue_analytics': ['RevenueAnalytics', 'revenueAnalytics'],
    '/user_interviews': ['UserInterviews', 'userInterviews'],
    '/user_interviews/:id': ['UserInterview', 'userInterview'],
}

/** This const is auto-generated, as is the whole file */
export const productRedirects: Record<
    string,
    string | ((params: Params, searchParams: Params, hashParams: Params) => string)
> = { '/messaging': '/messaging/broadcasts' }

/** This const is auto-generated, as is the whole file */
export const productConfiguration: Record<string, any> = {
    EarlyAccessFeatures: {
        name: 'Early Access Features',
        projectBased: true,
        defaultDocsPath: '/docs/feature-flags/early-access-feature-management',
        activityScope: 'EarlyAccessFeature',
    },
    EarlyAccessFeature: {
        name: 'Early Access Features',
        projectBased: true,
        defaultDocsPath: '/docs/feature-flags/early-access-feature-management',
        activityScope: 'EarlyAccessFeature',
    },
    Game368Hedgehogs: { name: '368Hedgehogs', projectBased: true, activityScope: 'Games' },
    LLMObservability: {
        projectBased: true,
        name: 'LLM observability',
        activityScope: 'LLMObservability',
        layout: 'app-container',
        defaultDocsPath: '/docs/ai-engineering/observability',
    },
    LLMObservabilityTrace: {
        projectBased: true,
        name: 'LLM observability trace',
        activityScope: 'LLMObservability',
        layout: 'app-container',
        defaultDocsPath: '/docs/ai-engineering/observability',
    },
    LLMObservabilityUsers: {
        projectBased: true,
        name: 'LLM observability users',
        activityScope: 'LLMObservability',
        layout: 'app-container',
        defaultDocsPath: '/docs/ai-engineering/observability',
    },
    Logs: { projectBased: true, name: 'Logs', activityScope: 'Logs', layout: 'app-container' },
    MessagingCampaigns: { name: 'Messaging', projectBased: true },
    MessagingBroadcasts: { name: 'Messaging', projectBased: true },
    MessagingLibrary: { name: 'Messaging', projectBased: true },
    MessagingLibraryTemplate: { name: 'Messaging', projectBased: true },
    RevenueAnalytics: {
        name: 'Revenue Analytics',
        projectBased: true,
        defaultDocsPath: '/docs/web-analytics/revenue-analytics',
        activityScope: 'RevenueAnalytics',
    },
    UserInterviews: { name: 'User interviews', projectBased: true, activityScope: 'UserInterview' },
    UserInterview: { name: 'User interview', projectBased: true, activityScope: 'UserInterview' },
}

/** This const is auto-generated, as is the whole file */
export const productUrls = {
    createAction: (): string => `/data-management/actions/new`,
    duplicateAction: (action: ActionType | null): string => {
        const queryParams = action ? `?copy=${encodeURIComponent(JSON.stringify(action))}` : ''
        return `/data-management/actions/new/${queryParams}`
    },
    action: (id: string | number): string => `/data-management/actions/${id}`,
    actions: (): string => '/data-management/actions',
    cohort: (id: string | number): string => `/cohorts/${id}`,
    cohorts: (): string => '/cohorts',
    dashboards: (): string => '/dashboard',
    dashboard: (id: string | number, highlightInsightId?: string): string =>
        combineUrl(`/dashboard/${id}`, highlightInsightId ? { highlightInsightId } : {}).url,
    dashboardTextTile: (id: string | number, textTileId: string | number): string =>
        `${urls.dashboard(id)}/text-tiles/${textTileId}`,
    dashboardSharing: (id: string | number): string => `/dashboard/${id}/sharing`,
    dashboardSubscriptions: (id: string | number): string => `/dashboard/${id}/subscriptions`,
    dashboardSubscription: (id: string | number, subscriptionId: string): string =>
        `/dashboard/${id}/subscriptions/${subscriptionId}`,
    sharedDashboard: (shareToken: string): string => `/shared_dashboard/${shareToken}`,
    earlyAccessFeatures: (): string => '/early_access_features',
    earlyAccessFeature: (id: string): string => `/early_access_features/${id}`,
    experiment: (
        id: string | number,
        options?: {
            metric?: ExperimentTrendsQuery | ExperimentFunnelsQuery
            name?: string
        }
    ): string => `/experiments/${id}${options ? `?${toParams(options)}` : ''}`,
    experiments: (): string => '/experiments',
    experimentsSharedMetrics: (): string => '/experiments/shared-metrics',
    experimentsSharedMetric: (id: string | number): string => `/experiments/shared-metrics/${id}`,
    featureFlags: (tab?: string): string => `/feature_flags${tab ? `?tab=${tab}` : ''}`,
    featureFlag: (id: string | number): string => `/feature_flags/${id}`,
    featureFlagDuplicate: (sourceId: number | string | null): string => `/feature_flags/new?sourceId=${sourceId}`,
    game368hedgehogs: (): string => `/games/368hedgehogs`,
    groups: (groupTypeIndex: string | number): string => `/groups/${groupTypeIndex}`,
    group: (groupTypeIndex: string | number, groupKey: string, encode: boolean = true, tab?: string | null): string =>
        `/groups/${groupTypeIndex}/${encode ? encodeURIComponent(groupKey) : groupKey}${tab ? `/${tab}` : ''}`,
    llmObservabilityDashboard: (): string => '/llm-observability',
    llmObservabilityGenerations: (): string => '/llm-observability/generations',
    llmObservabilityTraces: (): string => '/llm-observability/traces',
    llmObservabilityTrace: (
        id: string,
        params?: {
            event?: string
            timestamp?: string
        }
    ): string => {
        const queryParams = new URLSearchParams(params)
        const stringifiedParams = queryParams.toString()
        return `/llm-observability/traces/${id}${stringifiedParams ? `?${stringifiedParams}` : ''}`
    },
    llmObservabilityUsers: (): string => '/llm-observability/users',
    logs: (): string => '/logs',
    messagingCampaigns: (): string => '/messaging/campaigns',
    messagingCampaign: (id?: string): string => `/messaging/campaigns/${id}`,
    messagingCampaignNew: (): string => '/messaging/campaigns/new',
    messagingBroadcasts: (): string => '/messaging/broadcasts',
    messagingBroadcast: (id?: string): string => `/messaging/broadcasts/${id}`,
    messagingBroadcastNew: (): string => '/messaging/broadcasts/new',
    messagingLibrary: (): string => '/messaging/library',
    messagingLibraryMessage: (id: string): string => `/messaging/library/messages/${id}`,
    messagingLibraryTemplate: (id?: string): string => `/messaging/library/templates/${id}`,
    messagingLibraryTemplateNew: (): string => '/messaging/library/templates/new',
    messagingLibraryTemplateFromMessage: (id?: string): string => `/messaging/library/templates/new?messageId=${id}`,
    notebooks: (): string => '/notebooks',
    notebook: (shortId: string): string => `/notebooks/${shortId}`,
    canvas: (): string => `/canvas`,
    personByDistinctId: (id: string, encode: boolean = true): string =>
        encode ? `/person/${encodeURIComponent(id)}` : `/person/${id}`,
    personByUUID: (uuid: string, encode: boolean = true): string =>
        encode ? `/persons/${encodeURIComponent(uuid)}` : `/persons/${uuid}`,
    persons: (): string => '/persons',
    insights: (): string => '/insights',
    insightNew: ({
        type,
        dashboardId,
        query,
    }: {
        type?: InsightType
        dashboardId?: DashboardType['id'] | null
        query?: Node
    } = {}): string => {
        if (isHogQLQuery(query)) {
            return urls.sqlEditor(query.query)
        }
        if ((isDataVisualizationNode(query) || isDataTableNode(query)) && isHogQLQuery(query.source)) {
            return urls.sqlEditor(query.source.query)
        }
        return combineUrl('/insights/new', dashboardId ? { dashboard: dashboardId } : {}, {
            ...(type ? { insight: type } : {}),
            ...(query ? { q: typeof query === 'string' ? query : JSON.stringify(query) } : {}),
        }).url
    },
    insightNewHogQL: ({ query, filters }: { query: string; filters?: HogQLFilters }): string =>
        urls.insightNew({
            query: { kind: NodeKind.DataTableNode, source: { kind: 'HogQLQuery', query, filters } } as any,
        }),
    insightEdit: (id: InsightShortId): string => `/insights/${id}/edit`,
    insightView: (
        id: InsightShortId,
        dashboardId?: number,
        variablesOverride?: Record<string, HogQLVariable>
    ): string => {
        const params = [
            { param: 'dashboard', value: dashboardId },
            { param: 'variables_override', value: variablesOverride },
        ]
            .filter((n) => Boolean(n.value))
            .map((n) => `${n.param}=${encodeURIComponent(JSON.stringify(n.value))}`)
            .join('&')
        return `/insights/${id}${params.length ? `?${params}` : ''}`
    },
    insightSubcriptions: (id: InsightShortId): string => `/insights/${id}/subscriptions`,
    insightSubcription: (id: InsightShortId, subscriptionId: string): string =>
        `/insights/${id}/subscriptions/${subscriptionId}`,
    insightSharing: (id: InsightShortId): string => `/insights/${id}/sharing`,
    savedInsights: (tab?: string): string => `/insights${tab ? `?tab=${tab}` : ''}`,
    insightAlerts: (insightShortId: InsightShortId): string => `/insights/${insightShortId}/alerts`,
    insightAlert: (insightShortId: InsightShortId, alertId: AlertType['id']): string =>
        `/insights/${insightShortId}/alerts?alert_id=${alertId}`,
    alert: (alertId: string): string => `/insights?tab=alerts&alert_id=${alertId}`,
    alerts: (): string => `/insights?tab=alerts`,
    replay: (
        tab?: ReplayTabs,
        filters?: Partial<RecordingUniversalFilters>,
        sessionRecordingId?: string,
        order?: string
    ): string =>
        combineUrl(tab ? `/replay/${tab}` : '/replay/home', {
            ...(filters ? { filters } : {}),
            ...(sessionRecordingId ? { sessionRecordingId } : {}),
            ...(order ? { order } : {}),
        }).url,
    replayPlaylist: (id: string): string => `/replay/playlists/${id}`,
    replaySingle: (id: string): string => `/replay/${id}`,
    replayFilePlayback: (): string => '/replay/file-playback',
    replaySettings: (sectionId?: string): string => `/replay/settings${sectionId ? `?sectionId=${sectionId}` : ''}`,
    revenueAnalytics: (): string => '/revenue_analytics',
    surveys: (tab?: SurveysTabs): string => `/surveys${tab ? `?tab=${tab}` : ''}`,
    survey: (id: string): string => `/surveys/${id}`,
    surveyTemplates: (): string => '/survey_templates',
    userInterviews: (): string => '/user_interviews',
    userInterview: (id: string): string => `/user_interviews/${id}`,
    webAnalytics: (): string => `/web`,
    webAnalyticsWebVitals: (): string => `/web/web-vitals`,
    webAnalyticsPageReports: (): string => `/web/page-reports`,
}

/** This const is auto-generated, as is the whole file */
export const fileSystemTypes = {
    action: { icon: <IconRocket />, href: (ref: string) => urls.action(ref) },
    cohort: { icon: <IconPeople />, href: (ref: string) => urls.cohort(ref) },
    dashboard: { icon: <IconDashboard />, href: (ref: string) => urls.dashboard(ref) },
    early_access_feature: { icon: <IconRocket />, href: (ref: string) => urls.earlyAccessFeature(ref) },
    experiment: { icon: <IconTestTube />, href: (ref: string) => urls.experiment(ref) },
    feature_flag: { icon: <IconToggle />, href: (ref: string) => urls.featureFlag(ref) },
    'hog_function/broadcast': { icon: <IconMegaphone />, href: (ref: string) => urls.messagingBroadcast(ref) },
    'hog_function/campaign': { icon: <IconMegaphone />, href: (ref: string) => urls.messagingCampaign(ref) },
    insight: { icon: <IconGraph />, href: (ref: string) => urls.insightView(ref as InsightShortId) },
    notebook: { icon: <IconNotebook />, href: (ref: string) => urls.notebook(ref) },
    session_recording_playlist: { icon: <IconRewindPlay />, href: (ref: string) => urls.replayPlaylist(ref) },
    survey: { icon: <IconMessage />, href: (ref: string) => urls.survey(ref) },
    user_interview: { icon: <IconChat />, href: (ref: string) => urls.userInterview(ref) },
}

/** This const is auto-generated, as is the whole file */
export const getTreeItemsNew = (): FileSystemImport[] => [
<<<<<<< HEAD
    { type: 'action', path: 'Action', icon: <IconRocket />, href: () => urls.createAction() },
=======
    { type: 'action', path: 'Action', href: urls.createAction() },
>>>>>>> 7f7be857
    {
        path: `Broadcast`,
        type: 'hog_function/broadcast',
        href: urls.messagingBroadcastNew(),
        flag: FEATURE_FLAGS.MESSAGING,
    },
    {
        path: `Campaign`,
        type: 'hog_function/campaign',
        href: urls.messagingCampaignNew(),
        flag: FEATURE_FLAGS.MESSAGING_AUTOMATION,
    },
    { path: `Cohort`, type: 'cohort', href: urls.cohort('new') },
    { path: `Dashboard`, type: 'dashboard', href: urls.dashboards() + '#newDashboard=modal' },
    { path: `Early access feature`, type: 'early_access_feature', href: urls.earlyAccessFeature('new') },
    { path: `Experiment`, type: 'experiment', href: urls.experiment('new') },
    { path: `Feature flag`, type: 'feature_flag', href: urls.featureFlag('new') },
    { path: `Insight/Funnel`, type: 'insight', href: urls.insightNew({ type: InsightType.FUNNELS }) },
    { path: `Insight/Lifecycle`, type: 'insight', href: urls.insightNew({ type: InsightType.LIFECYCLE }) },
    { path: `Insight/Retention`, type: 'insight', href: urls.insightNew({ type: InsightType.RETENTION }) },
    { path: `Insight/Stickiness`, type: 'insight', href: urls.insightNew({ type: InsightType.STICKINESS }) },
    { path: `Insight/Trends`, type: 'insight', href: urls.insightNew({ type: InsightType.TRENDS }) },
    { path: `Insight/User paths`, type: 'insight', href: urls.insightNew({ type: InsightType.PATHS }) },
    { path: `Notebook`, type: 'notebook', href: urls.notebook('new') },
    { path: `Replay playlist`, type: 'session_recording_playlist', href: urls.replayPlaylist('new') },
    { path: `Survey`, type: 'survey', href: urls.survey('new') },
]

/** This const is auto-generated, as is the whole file */
export const getTreeItemsProducts = (): FileSystemImport[] => [
    { path: 'Broadcasts', href: urls.messagingBroadcasts(), type: 'hog_function/broadcast' },
    { path: 'Campaigns', href: urls.messagingCampaigns(), type: 'hog_function/campaign' },
    { path: 'Cohorts', type: 'cohort', href: urls.cohorts() },
    { path: 'Early access features', type: 'early_access_feature', href: urls.earlyAccessFeatures() },
    { path: `Experiments`, type: 'experiment', href: urls.experiments() },
    { path: `Feature flags`, type: 'feature_flag', href: urls.featureFlags() },
    { path: 'Group analytics', iconType: 'cohort', href: urls.groups(0) },
    {
        path: 'LLM observability',
        iconType: 'ai',
        href: urls.llmObservabilityDashboard(),
        flag: FEATURE_FLAGS.LLM_OBSERVABILITY,
    },
    { path: 'Logs', iconType: 'live', href: urls.logs(), flag: FEATURE_FLAGS.LOGS },
    { path: 'Persons', iconType: 'cohort', href: urls.persons() },
    { path: 'Product analytics', type: 'insight', href: urls.insights() },
    { path: 'Revenue analytics', iconType: 'piggyBank', href: urls.revenueAnalytics() },
    { path: 'Revenue settings', iconType: 'handMoney', href: urls.revenueSettings() },
    { path: 'Session replay', href: urls.replay(ReplayTabs.Home), type: 'session_recording_playlist' },
    { path: 'Surveys', type: 'survey', href: urls.surveys() },
    { path: 'User interviews', href: urls.userInterviews(), type: 'user_interview' },
    { path: 'Web analytics', iconType: 'pieChart', href: urls.webAnalytics() },
]

/** This const is auto-generated, as is the whole file */
<<<<<<< HEAD
export const getTreeItemsProducts = (): FileSystemImport[] => []

/** This const is auto-generated, as is the whole file */
export const getTreeItemsGames = (): FileSystemImport[] => []

/** This const is auto-generated, as is the whole file */
export const getTreeFilterTypes = (): Record<string, FileSystemFilterType> => ({})
=======
export const getTreeItemsGames = (): FileSystemImport[] => [{ path: '368 Hedgehogs', href: urls.game368hedgehogs() }]

/** This const is auto-generated, as is the whole file */
export const getTreeFilterTypes = (): Record<string, FileSystemFilterType> => ({
    action: { name: 'Actions' },
    dashboard: { name: 'Dashboards' },
    early_access_feature: { name: 'Early access features' },
    experiment: { name: 'Experiments' },
    feature_flag: { name: 'Feature flags' },
    broadcast: { name: 'Broadcasts', flag: FEATURE_FLAGS.MESSAGING },
    campaign: { name: 'Campaigns', flag: FEATURE_FLAGS.MESSAGING_AUTOMATION },
    notebook: { name: 'Notebooks' },
    insight: { name: 'Insights' },
    session_recording_playlist: { name: 'Replay playlists' },
    user_interview: { name: 'User interviews' },
})
>>>>>>> 7f7be857
<|MERGE_RESOLUTION|>--- conflicted
+++ resolved
@@ -319,11 +319,7 @@
 
 /** This const is auto-generated, as is the whole file */
 export const getTreeItemsNew = (): FileSystemImport[] => [
-<<<<<<< HEAD
-    { type: 'action', path: 'Action', icon: <IconRocket />, href: () => urls.createAction() },
-=======
     { type: 'action', path: 'Action', href: urls.createAction() },
->>>>>>> 7f7be857
     {
         path: `Broadcast`,
         type: 'hog_function/broadcast',
@@ -379,15 +375,6 @@
 ]
 
 /** This const is auto-generated, as is the whole file */
-<<<<<<< HEAD
-export const getTreeItemsProducts = (): FileSystemImport[] => []
-
-/** This const is auto-generated, as is the whole file */
-export const getTreeItemsGames = (): FileSystemImport[] => []
-
-/** This const is auto-generated, as is the whole file */
-export const getTreeFilterTypes = (): Record<string, FileSystemFilterType> => ({})
-=======
 export const getTreeItemsGames = (): FileSystemImport[] => [{ path: '368 Hedgehogs', href: urls.game368hedgehogs() }]
 
 /** This const is auto-generated, as is the whole file */
@@ -403,5 +390,4 @@
     insight: { name: 'Insights' },
     session_recording_playlist: { name: 'Replay playlists' },
     user_interview: { name: 'User interviews' },
-})
->>>>>>> 7f7be857
+})