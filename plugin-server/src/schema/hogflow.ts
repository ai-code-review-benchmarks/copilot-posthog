import { z } from 'zod'

import { CyclotronInputSchema } from './cyclotron'

const _commonActionFields = {
    id: z.string(),
    name: z.string(),
    description: z.string(),
    on_error: z.enum(['continue', 'abort', 'complete', 'branch']).optional(),
    created_at: z.number(),
    updated_at: z.number(),
    filters: z.any(), // TODO: Correct to the right type
}

const HogFlowActionSchema = z.discriminatedUnion('type', [
    // Trigger
    z.object({
        ..._commonActionFields,
        type: z.literal('trigger'),
        config: z.object({
            type: z.literal('event'),
            filters: z.any(),
        }),
        // A trigger's event filters are stored on the top-level Hogflow object
    }),
    // Branching
    z.object({
        ..._commonActionFields,
        type: z.literal('conditional_branch'),
        config: z.object({
            conditions: z.array(
                z.object({
                    filters: z.any(), // type this stronger
                })
            ),
            delay_duration: z.string().optional(),
        }),
    }),
    z.object({
        ..._commonActionFields,
        type: z.literal('random_cohort_branch'),
        config: z.object({
            cohorts: z.array(
                z.object({
                    percentage: z.number(),
                })
            ),
        }),
    }),

    // Time based
    z.object({
        ..._commonActionFields,
        type: z.literal('delay'),
        config: z.object({
            delay_duration: z.string(),
        }),
    }),
    z.object({
        ..._commonActionFields,
        type: z.literal('wait_until_condition'),
        config: z.object({
            condition: z.object({
                filters: z.any(), // type this stronger
            }),
            max_wait_duration: z.string(),
        }),
    }),

    z.object({
        ..._commonActionFields,
        type: z.literal('wait_until_time_window'),
        config: z.object({
            timezone: z.string().nullable(),
            // Date can be special values "weekday", "weekend" or a list of days of the week e.g. 'monday', 'tuesday', 'wednesday', 'thursday', 'friday', 'saturday', 'sunday'
            day: z.union([
                z.literal('any'),
                z.literal('weekday'),
                z.literal('weekend'),
                z.array(z.enum(['monday', 'tuesday', 'wednesday', 'thursday', 'friday', 'saturday', 'sunday'])),
            ]),
            // time can be "any", or a time range [start, end]
            time: z.union([
                z.literal('any'),
                z.tuple([z.string(), z.string()]), // e.g. ['10:00', '11:00']
            ]),
        }),
    }),

    // Native messages
    z.object({
        ..._commonActionFields,
        type: z.literal('function_email'),
        config: z.object({
            message_category_id: z.string().uuid().optional(),
            template_uuid: z.string().optional(), // May be used later to specify a specific template version
            template_id: z.literal('template-email'),
            inputs: z.record(CyclotronInputSchema),
        }),
    }),

    // CDP functions
    z.object({
        ..._commonActionFields,
        type: z.literal('function'),
        config: z.object({
            template_uuid: z.string().uuid().optional(), // May be used later to specify a specific template version
            template_id: z.string(),
            inputs: z.record(CyclotronInputSchema),
        }),
    }),
    z.object({
        ..._commonActionFields,
        type: z.literal('function_sms'),
        config: z.object({
            message_category_id: z.string().uuid().optional(),
            template_uuid: z.string().uuid().optional(),
            template_id: z.literal('template-twilio'),
            inputs: z.record(CyclotronInputSchema),
        }),
    }),
<<<<<<< HEAD
    z.object({
        ..._commonActionFields,
        type: z.literal('function_slack'),
        config: z.object({
            template_uuid: z.string().uuid().optional(),
            template_id: z.literal('template-slack'),
            inputs: z.record(CyclotronInputSchema),
        }),
    }),
    z.object({
        ..._commonActionFields,
        type: z.literal('function_webhook'),
        config: z.object({
            template_uuid: z.string().uuid().optional(),
            template_id: z.literal('template-webhook'),
            inputs: z.record(CyclotronInputSchema),
        }),
    }),

=======
>>>>>>> a13f2bd1
    // Exit
    z.object({
        ..._commonActionFields,
        type: z.literal('exit'),
        config: z.object({
            reason: z.string().optional(),
        }),
    }),
])

const HogFlowEdgeSchema = z.object({
    from: z.string(),
    to: z.string(),
    type: z.enum(['continue', 'branch']),
    index: z.number().optional(),
})

export const HogFlowSchema = z.object({
    id: z.string(),
    team_id: z.number(),
    version: z.number(),
    name: z.string(),
    status: z.enum(['active', 'draft', 'archived']),
    trigger: z.object({
        type: z.literal('event'),
        filters: z.any(),
    }),
    trigger_masking: z
        .object({
            ttl: z.number(),
            hash: z.string(),
            threshold: z.number(),
        })
        .optional(),
    conversion: z
        .object({
            window_minutes: z.number(),
            filters: z.any(),
        })
        .optional(),
    exit_condition: z.enum([
        'exit_on_conversion',
        'exit_on_trigger_not_matched',
        'exit_on_trigger_not_matched_or_conversion',
        'exit_only_at_end',
    ]),
    actions: z.array(HogFlowActionSchema),
    abort_action: z.string().optional(),
    edges: z.array(HogFlowEdgeSchema),
})

// NOTE: these are purposefully exported as interfaces to support kea typegen
export interface HogFlow extends z.infer<typeof HogFlowSchema> {}
export type HogFlowAction = z.infer<typeof HogFlowActionSchema> & Record<string, unknown>
export interface HogFlowEdge extends z.infer<typeof HogFlowEdgeSchema> {}<|MERGE_RESOLUTION|>--- conflicted
+++ resolved
@@ -119,28 +119,6 @@
             inputs: z.record(CyclotronInputSchema),
         }),
     }),
-<<<<<<< HEAD
-    z.object({
-        ..._commonActionFields,
-        type: z.literal('function_slack'),
-        config: z.object({
-            template_uuid: z.string().uuid().optional(),
-            template_id: z.literal('template-slack'),
-            inputs: z.record(CyclotronInputSchema),
-        }),
-    }),
-    z.object({
-        ..._commonActionFields,
-        type: z.literal('function_webhook'),
-        config: z.object({
-            template_uuid: z.string().uuid().optional(),
-            template_id: z.literal('template-webhook'),
-            inputs: z.record(CyclotronInputSchema),
-        }),
-    }),
-
-=======
->>>>>>> a13f2bd1
     // Exit
     z.object({
         ..._commonActionFields,
