--- conflicted
+++ resolved
@@ -120,13 +120,8 @@
         ..._commonActionFields,
         type: z.literal('function_slack'),
         config: z.object({
-<<<<<<< HEAD
             template_uuid: z.string().uuid().optional(), // May be used later to specify a specific template version
             template_id: z.literal('template-hogflow-send-message-slack'),
-=======
-            template_uuid: z.string().optional(), // May be used later to specify a specific template version
-            template_id: z.string(),
->>>>>>> 04768f21
             inputs: z.record(CyclotronInputSchema),
         }),
     }),
