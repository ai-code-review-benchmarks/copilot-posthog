import { LogLevel, PluginLogLevel, PluginsServerConfig, stringToPluginServerMode, ValueMatcher } from '../types'
import { isDevEnv, isTestEnv, stringToBoolean } from '../utils/env-utils'
import { KAFKAJS_LOG_LEVEL_MAPPING } from './constants'
import {
    KAFKA_CLICKHOUSE_HEATMAP_EVENTS,
    KAFKA_EVENTS_JSON,
    KAFKA_EVENTS_PLUGIN_INGESTION,
    KAFKA_EVENTS_PLUGIN_INGESTION_DLQ,
    KAFKA_EVENTS_PLUGIN_INGESTION_OVERFLOW,
    KAFKA_EXCEPTION_SYMBOLIFICATION_EVENTS,
} from './kafka-topics'

export const DEFAULT_HTTP_SERVER_PORT = 6738

export const defaultConfig = overrideWithEnv(getDefaultConfig())

export function getDefaultConfig(): PluginsServerConfig {
    return {
        DATABASE_URL: isTestEnv()
            ? 'postgres://posthog:posthog@localhost:5432/test_posthog'
            : isDevEnv()
            ? 'postgres://posthog:posthog@localhost:5432/posthog'
            : '',
        DATABASE_READONLY_URL: '',
        PLUGIN_STORAGE_DATABASE_URL: '',
        POSTGRES_CONNECTION_POOL_SIZE: 10,
        POSTHOG_DB_NAME: null,
        POSTHOG_DB_USER: 'postgres',
        POSTHOG_DB_PASSWORD: '',
        POSTHOG_POSTGRES_HOST: 'localhost',
        POSTHOG_POSTGRES_PORT: 5432,
        CLICKHOUSE_HOST: 'localhost',
        CLICKHOUSE_OFFLINE_CLUSTER_HOST: null,
        CLICKHOUSE_DATABASE: isTestEnv() ? 'posthog_test' : 'default',
        CLICKHOUSE_USER: 'default',
        CLICKHOUSE_PASSWORD: null,
        CLICKHOUSE_CA: null,
        CLICKHOUSE_SECURE: false,
        EVENT_OVERFLOW_BUCKET_CAPACITY: 1000,
        EVENT_OVERFLOW_BUCKET_REPLENISH_RATE: 1.0,
        SKIP_UPDATE_EVENT_AND_PROPERTIES_STEP: false,
        KAFKA_HOSTS: 'kafka:9092', // KEEP IN SYNC WITH posthog/settings/data_stores.py
        KAFKA_PRODUCER_HOSTS: undefined,
        KAFKA_CLIENT_CERT_B64: undefined,
        KAFKA_CLIENT_CERT_KEY_B64: undefined,
        KAFKA_TRUSTED_CERT_B64: undefined,
        KAFKA_SECURITY_PROTOCOL: undefined,
        KAFKA_PRODUCER_SECURITY_PROTOCOL: undefined,
        KAFKA_SASL_MECHANISM: undefined,
        KAFKA_SASL_USER: undefined,
        KAFKA_SASL_PASSWORD: undefined,
        KAFKA_CLIENT_ID: undefined,
        KAFKA_CLIENT_RACK: undefined,
        KAFKA_CONSUMPTION_MAX_BYTES: 10_485_760, // Default value for kafkajs
        KAFKA_CONSUMPTION_MAX_BYTES_PER_PARTITION: 1_048_576, // Default value for kafkajs, must be bigger than message size
        KAFKA_CONSUMPTION_MAX_WAIT_MS: 50, // Maximum time the broker may wait to fill the Fetch response with fetch.min.bytes of messages.
        KAFKA_CONSUMPTION_ERROR_BACKOFF_MS: 100, // Timeout when a partition read fails (possibly because empty).
        KAFKA_CONSUMPTION_BATCHING_TIMEOUT_MS: 500, // Timeout on reads from the prefetch buffer before running consumer loops
        KAFKA_CONSUMPTION_TOPIC: KAFKA_EVENTS_PLUGIN_INGESTION,
        KAFKA_CONSUMPTION_OVERFLOW_TOPIC: KAFKA_EVENTS_PLUGIN_INGESTION_OVERFLOW,
        KAFKA_CONSUMPTION_REBALANCE_TIMEOUT_MS: null,
        KAFKA_CONSUMPTION_SESSION_TIMEOUT_MS: 30_000,
        KAFKA_CONSUMPTION_MAX_POLL_INTERVAL_MS: 300_000,
        KAFKA_TOPIC_CREATION_TIMEOUT_MS: isDevEnv() ? 30_000 : 5_000, // rdkafka default is 5s, increased in devenv to resist to slow kafka
        KAFKA_TOPIC_METADATA_REFRESH_INTERVAL_MS: undefined,
        KAFKA_FLUSH_FREQUENCY_MS: isTestEnv() ? 5 : 500,
        APP_METRICS_FLUSH_FREQUENCY_MS: isTestEnv() ? 5 : 20_000,
        APP_METRICS_FLUSH_MAX_QUEUE_SIZE: isTestEnv() ? 5 : 1000,
<<<<<<< HEAD
        KAFKA_PRODUCER_LINGER_MS: 100,
        KAFKA_PRODUCER_BATCH_SIZE: 16 * 1024 * 1024, // 16MB for better batching
        KAFKA_PRODUCER_QUEUE_BUFFERING_MAX_MESSAGES: 1_000_000,
        KAFKA_PRODUCER_QUEUE_BUFFERING_MAX_KBYTES: 1024 * 1024, // 1GB
        KAFKA_PRODUCER_MESSAGE_MAX_BYTES: 64 * 1024 * 1024, // 64MB
        KAFKA_PRODUCER_COMPRESSION_CODEC: 'snappy' as const,
        KAFKA_PRODUCER_STICKY_PARTITIONING_LINGER_MS: 25,
        KAFKA_PRODUCER_METADATA_REFRESH_INTERVAL_MS: 60_000,
        KAFKA_PRODUCER_MAX_IN_FLIGHT_REQUESTS_PER_CONNECTION: 1_000_000,
        KAFKA_PRODUCER_ENABLE_IDEMPOTENCE: false,
=======
        KAFKA_PRODUCER_LINGER_MS: 20, // rdkafka default is 5ms
        KAFKA_PRODUCER_BATCH_SIZE: 8 * 1024 * 1024, // rdkafka default is 1MiB
        KAFKA_PRODUCER_QUEUE_BUFFERING_MAX_MESSAGES: 100_000, // rdkafka default is 100_000
        KAFKA_PRODUCER_IDEMPOTENCE: true,
>>>>>>> 99dca54e
        REDIS_URL: 'redis://127.0.0.1',
        INGESTION_REDIS_HOST: '',
        INGESTION_REDIS_PORT: 6379,
        POSTHOG_REDIS_PASSWORD: '',
        POSTHOG_REDIS_HOST: '',
        POSTHOG_REDIS_PORT: 6379,
        BASE_DIR: '..',
        PLUGINS_RELOAD_PUBSUB_CHANNEL: 'reload-plugins',
        TASK_TIMEOUT: 30,
        TASKS_PER_WORKER: 10,
        INGESTION_CONCURRENCY: 10,
        INGESTION_BATCH_SIZE: 500,
        INGESTION_OVERFLOW_ENABLED: false,
        INGESTION_OVERFLOW_PRESERVE_PARTITION_LOCALITY: false,
        PLUGINS_DEFAULT_LOG_LEVEL: isTestEnv() ? PluginLogLevel.Full : PluginLogLevel.Log,
        LOG_LEVEL: isTestEnv() ? LogLevel.Warn : LogLevel.Info,
        SENTRY_DSN: null,
        SENTRY_PLUGIN_SERVER_TRACING_SAMPLE_RATE: 0,
        SENTRY_PLUGIN_SERVER_PROFILING_SAMPLE_RATE: 0,
        HTTP_SERVER_PORT: DEFAULT_HTTP_SERVER_PORT,
        SCHEDULE_LOCK_TTL: 60,
        REDIS_POOL_MIN_SIZE: 1,
        REDIS_POOL_MAX_SIZE: 3,
        DISABLE_MMDB: isTestEnv(),
        MMDB_FILE_LOCATION:
            isDevEnv() || isTestEnv() ? '../share/GeoLite2-City.mmdb' : '/s3/ingestion-assets/mmdb/GeoLite2-City.mmdb',
        DISTINCT_ID_LRU_SIZE: 10000,
        EVENT_PROPERTY_LRU_SIZE: 10000,
        JOB_QUEUES: 'graphile',
        JOB_QUEUE_GRAPHILE_URL: '',
        JOB_QUEUE_GRAPHILE_SCHEMA: 'graphile_worker',
        JOB_QUEUE_GRAPHILE_PREPARED_STATEMENTS: false,
        JOB_QUEUE_GRAPHILE_CONCURRENCY: 1,
        JOB_QUEUE_S3_AWS_ACCESS_KEY: '',
        JOB_QUEUE_S3_AWS_SECRET_ACCESS_KEY: '',
        JOB_QUEUE_S3_AWS_REGION: 'us-west-1',
        JOB_QUEUE_S3_BUCKET_NAME: '',
        JOB_QUEUE_S3_PREFIX: '',
        CRASH_IF_NO_PERSISTENT_JOB_QUEUE: false,
        HEALTHCHECK_MAX_STALE_SECONDS: 2 * 60 * 60, // 2 hours
        SITE_URL: null,
        KAFKA_PARTITIONS_CONSUMED_CONCURRENTLY: 1,
        CLICKHOUSE_JSON_EVENTS_KAFKA_TOPIC: KAFKA_EVENTS_JSON,
        CLICKHOUSE_HEATMAPS_KAFKA_TOPIC: KAFKA_CLICKHOUSE_HEATMAP_EVENTS,
        EXCEPTIONS_SYMBOLIFICATION_KAFKA_TOPIC: KAFKA_EXCEPTION_SYMBOLIFICATION_EVENTS,
        PERSON_INFO_CACHE_TTL: 5 * 60, // 5 min
        KAFKA_HEALTHCHECK_SECONDS: 20,
        OBJECT_STORAGE_ENABLED: true,
        OBJECT_STORAGE_ENDPOINT: 'http://localhost:19000',
        OBJECT_STORAGE_REGION: 'us-east-1',
        OBJECT_STORAGE_ACCESS_KEY_ID: 'object_storage_root_user',
        OBJECT_STORAGE_SECRET_ACCESS_KEY: 'object_storage_root_password',
        OBJECT_STORAGE_BUCKET: 'posthog',
        PLUGIN_SERVER_MODE: null,
        PLUGIN_SERVER_EVENTS_INGESTION_PIPELINE: null,
        PLUGIN_LOAD_SEQUENTIALLY: false,
        KAFKAJS_LOG_LEVEL: 'WARN',
        MAX_TEAM_ID_TO_BUFFER_ANONYMOUS_EVENTS_FOR: 0,
        CLOUD_DEPLOYMENT: null,
        EXTERNAL_REQUEST_TIMEOUT_MS: 10 * 1000, // 10 seconds
        DROP_EVENTS_BY_TOKEN_DISTINCT_ID: '',
        DROP_EVENTS_BY_TOKEN: '',
        SKIP_PERSONS_PROCESSING_BY_TOKEN_DISTINCT_ID: '',
        PIPELINE_STEP_STALLED_LOG_TIMEOUT: 30,
        RELOAD_PLUGIN_JITTER_MAX_MS: 60000,
        RUSTY_HOOK_FOR_TEAMS: '',
        RUSTY_HOOK_ROLLOUT_PERCENTAGE: 0,
        RUSTY_HOOK_URL: '',
        HOG_HOOK_URL: '',
        CAPTURE_CONFIG_REDIS_HOST: null,

        // posthog
        POSTHOG_API_KEY: '',
        POSTHOG_HOST_URL: 'http://localhost:8010',

        STARTUP_PROFILE_DURATION_SECONDS: 300, // 5 minutes
        STARTUP_PROFILE_CPU: false,
        STARTUP_PROFILE_HEAP: false,
        STARTUP_PROFILE_HEAP_INTERVAL: 512 * 1024, // default v8 value
        STARTUP_PROFILE_HEAP_DEPTH: 16, // default v8 value

        SESSION_RECORDING_KAFKA_HOSTS: undefined,
        SESSION_RECORDING_KAFKA_SECURITY_PROTOCOL: undefined,
        SESSION_RECORDING_KAFKA_BATCH_SIZE: 500,
        SESSION_RECORDING_KAFKA_QUEUE_SIZE: 1500,
        // if not set we'll use the plugin server default value
        SESSION_RECORDING_KAFKA_QUEUE_SIZE_KB: undefined,

        SESSION_RECORDING_LOCAL_DIRECTORY: '.tmp/sessions',
        // NOTE: 10 minutes
        SESSION_RECORDING_MAX_BUFFER_AGE_SECONDS: 60 * 10,
        SESSION_RECORDING_BUFFER_AGE_JITTER: 0.3,
        SESSION_RECORDING_BUFFER_AGE_IN_MEMORY_MULTIPLIER: 1.2,
        SESSION_RECORDING_MAX_BUFFER_SIZE_KB: 1024 * 50, // 50MB
        SESSION_RECORDING_REMOTE_FOLDER: 'session_recordings',
        SESSION_RECORDING_REDIS_PREFIX: '@posthog/replay/',
        SESSION_RECORDING_PARTITION_REVOKE_OPTIMIZATION: false,
        SESSION_RECORDING_PARALLEL_CONSUMPTION: false,
        POSTHOG_SESSION_RECORDING_REDIS_HOST: undefined,
        POSTHOG_SESSION_RECORDING_REDIS_PORT: undefined,
        SESSION_RECORDING_CONSOLE_LOGS_INGESTION_ENABLED: true,
        SESSION_RECORDING_REPLAY_EVENTS_INGESTION_ENABLED: true,
        SESSION_RECORDING_DEBUG_PARTITION: '',
        SESSION_RECORDING_KAFKA_DEBUG: undefined,
        SESSION_RECORDING_MAX_PARALLEL_FLUSHES: 10,
        SESSION_RECORDING_OVERFLOW_ENABLED: false,
        SESSION_RECORDING_OVERFLOW_BUCKET_REPLENISH_RATE: 5_000_000, // 5MB/second uncompressed, sustained
        SESSION_RECORDING_OVERFLOW_BUCKET_CAPACITY: 200_000_000, // 200MB burst
        SESSION_RECORDING_OVERFLOW_MIN_PER_BATCH: 1_000_000, // All sessions consume at least 1MB/batch, to penalise poor batching
        SESSION_RECORDING_KAFKA_CONSUMPTION_STATISTICS_EVENT_INTERVAL_MS: 0, // 0 disables stats collection
        SESSION_RECORDING_KAFKA_FETCH_MIN_BYTES: 1_048_576, // 1MB

        ENCRYPTION_SALT_KEYS: isDevEnv() || isTestEnv() ? '00beef0000beef0000beef0000beef00' : '',

        // CDP
        CDP_WATCHER_COST_ERROR: 100,
        CDP_WATCHER_COST_TIMING: 20,
        CDP_WATCHER_COST_TIMING_LOWER_MS: 100,
        CDP_WATCHER_COST_TIMING_UPPER_MS: 5000,
        CDP_WATCHER_THRESHOLD_DEGRADED: 0.8,
        CDP_WATCHER_BUCKET_SIZE: 10000,
        CDP_WATCHER_DISABLED_TEMPORARY_TTL: 60 * 10, // 5 minutes
        CDP_WATCHER_TTL: 60 * 60 * 24, // This is really long as it is essentially only important to make sure the key is eventually deleted
        CDP_WATCHER_REFILL_RATE: 10,
        CDP_WATCHER_DISABLED_TEMPORARY_MAX_COUNT: 3,
        CDP_HOG_FILTERS_TELEMETRY_TEAMS: '',
        CDP_REDIS_PASSWORD: '',
        CDP_EVENT_PROCESSOR_EXECUTE_FIRST_STEP: true,
        CDP_REDIS_HOST: '',
        CDP_REDIS_PORT: 6479,
        CDP_CYCLOTRON_BATCH_DELAY_MS: 50,
        CDP_CYCLOTRON_BATCH_SIZE: 300,

        CDP_GOOGLE_ADWORDS_DEVELOPER_TOKEN: '',

        // Destination Migration Diffing
        DESTINATION_MIGRATION_DIFFING_ENABLED: false,

        // Cyclotron
        CYCLOTRON_DATABASE_URL: isTestEnv()
            ? 'postgres://posthog:posthog@localhost:5432/test_cyclotron'
            : isDevEnv()
            ? 'postgres://posthog:posthog@localhost:5432/cyclotron'
            : '',

        CYCLOTRON_SHARD_DEPTH_LIMIT: 1000000,

        // New IngestionConsumer config
        INGESTION_CONSUMER_GROUP_ID: 'events-ingestion-consumer',
        INGESTION_CONSUMER_CONSUME_TOPIC: KAFKA_EVENTS_PLUGIN_INGESTION,
        INGESTION_CONSUMER_OVERFLOW_TOPIC: KAFKA_EVENTS_PLUGIN_INGESTION_OVERFLOW,
        INGESTION_CONSUMER_DLQ_TOPIC: KAFKA_EVENTS_PLUGIN_INGESTION_DLQ,

        // Session recording V2
        SESSION_RECORDING_MAX_BATCH_SIZE_KB: 100 * 1024, // 100MB
        SESSION_RECORDING_MAX_BATCH_AGE_MS: 10 * 1000, // 10 seconds
        SESSION_RECORDING_V2_S3_BUCKET: 'posthog',
        SESSION_RECORDING_V2_S3_PREFIX: 'session_recording_batches',
        SESSION_RECORDING_V2_S3_ENDPOINT: 'http://localhost:19000',
        SESSION_RECORDING_V2_S3_REGION: 'us-east-1',
        SESSION_RECORDING_V2_S3_ACCESS_KEY_ID: 'object_storage_root_user',
        SESSION_RECORDING_V2_S3_SECRET_ACCESS_KEY: 'object_storage_root_password',
        SESSION_RECORDING_V2_S3_TIMEOUT_MS: 30000,

        // Cookieless
        COOKIELESS_FORCE_STATELESS_MODE: false,
        COOKIELESS_DISABLED: false,
        COOKIELESS_DELETE_EXPIRED_LOCAL_SALTS_INTERVAL_MS: 60 * 60 * 1000, // 1 hour
        COOKIELESS_SESSION_TTL_SECONDS: 60 * 60 * 24, // 24 hours
        COOKIELESS_SALT_TTL_SECONDS: 60 * 60 * 24, // 24 hours
        COOKIELESS_SESSION_INACTIVITY_MS: 30 * 60 * 1000, // 30 minutes
        COOKIELESS_IDENTIFIES_TTL_SECONDS:
            (24 + // max supported ingestion lag
                12 + // max negative timezone in the world*/
                14 + // max positive timezone in the world */
                24) * // amount of time salt is valid in one timezone
            60 *
            60,
    }
}

export function overrideWithEnv(
    config: PluginsServerConfig,
    env: Record<string, string | undefined> = process.env
): PluginsServerConfig {
    const defaultConfig = getDefaultConfig() as any // to make typechecker happy to use defaultConfig[key]

    const tmpConfig: any = { ...config }
    for (const key of Object.keys(config)) {
        if (typeof env[key] !== 'undefined') {
            if (key == 'PLUGIN_SERVER_MODE') {
                const mode = env[key]
                if (mode == null || mode in stringToPluginServerMode) {
                    tmpConfig[key] = env[key]
                } else {
                    throw Error(`Invalid PLUGIN_SERVER_MODE ${env[key]}`)
                }
            } else if (typeof defaultConfig[key] === 'number') {
                tmpConfig[key] = env[key]?.indexOf('.') ? parseFloat(env[key]!) : parseInt(env[key]!)
            } else if (typeof defaultConfig[key] === 'boolean') {
                tmpConfig[key] = stringToBoolean(env[key])
            } else {
                tmpConfig[key] = env[key]
            }
        }
    }
    const newConfig: PluginsServerConfig = { ...tmpConfig }

    if (!newConfig.DATABASE_URL && !newConfig.POSTHOG_DB_NAME) {
        throw Error(
            'You must specify either DATABASE_URL or the database options POSTHOG_DB_NAME, POSTHOG_DB_USER, POSTHOG_DB_PASSWORD, POSTHOG_POSTGRES_HOST, POSTHOG_POSTGRES_PORT!'
        )
    }

    if (!newConfig.DATABASE_URL) {
        const encodedUser = encodeURIComponent(newConfig.POSTHOG_DB_USER)
        const encodedPassword = encodeURIComponent(newConfig.POSTHOG_DB_PASSWORD)
        newConfig.DATABASE_URL = `postgres://${encodedUser}:${encodedPassword}@${newConfig.POSTHOG_POSTGRES_HOST}:${newConfig.POSTHOG_POSTGRES_PORT}/${newConfig.POSTHOG_DB_NAME}`
    }

    if (!newConfig.JOB_QUEUE_GRAPHILE_URL) {
        newConfig.JOB_QUEUE_GRAPHILE_URL = newConfig.DATABASE_URL
    }

    if (!Object.keys(KAFKAJS_LOG_LEVEL_MAPPING).includes(newConfig.KAFKAJS_LOG_LEVEL)) {
        throw Error(
            `Invalid KAFKAJS_LOG_LEVEL ${newConfig.KAFKAJS_LOG_LEVEL}. Valid: ${Object.keys(
                KAFKAJS_LOG_LEVEL_MAPPING
            ).join(', ')}`
        )
    }
    return newConfig
}

export function buildIntegerMatcher(config: string | undefined, allowStar: boolean): ValueMatcher<number> {
    // Builds a ValueMatcher on a comma-separated list of values.
    // Optionally, supports a '*' value to match everything
    if (!config || config.trim().length == 0) {
        return () => false
    } else if (allowStar && config === '*') {
        return () => true
    } else {
        const values = new Set(
            config
                .split(',')
                .map((n) => parseInt(n))
                .filter((num) => !isNaN(num))
        )
        return (v: number) => {
            return values.has(v)
        }
    }
}

export function buildStringMatcher(config: string | undefined, allowStar: boolean): ValueMatcher<string> {
    // Builds a ValueMatcher on a comma-separated list of values.
    // Optionally, supports a '*' value to match everything
    if (!config || config.trim().length == 0) {
        return () => false
    } else if (allowStar && config === '*') {
        return () => true
    } else {
        const values = new Set(config.split(','))
        return (v: string) => {
            return values.has(v)
        }
    }
}<|MERGE_RESOLUTION|>--- conflicted
+++ resolved
@@ -66,7 +66,6 @@
         KAFKA_FLUSH_FREQUENCY_MS: isTestEnv() ? 5 : 500,
         APP_METRICS_FLUSH_FREQUENCY_MS: isTestEnv() ? 5 : 20_000,
         APP_METRICS_FLUSH_MAX_QUEUE_SIZE: isTestEnv() ? 5 : 1000,
-<<<<<<< HEAD
         KAFKA_PRODUCER_LINGER_MS: 100,
         KAFKA_PRODUCER_BATCH_SIZE: 16 * 1024 * 1024, // 16MB for better batching
         KAFKA_PRODUCER_QUEUE_BUFFERING_MAX_MESSAGES: 1_000_000,
@@ -76,13 +75,7 @@
         KAFKA_PRODUCER_STICKY_PARTITIONING_LINGER_MS: 25,
         KAFKA_PRODUCER_METADATA_REFRESH_INTERVAL_MS: 60_000,
         KAFKA_PRODUCER_MAX_IN_FLIGHT_REQUESTS_PER_CONNECTION: 1_000_000,
-        KAFKA_PRODUCER_ENABLE_IDEMPOTENCE: false,
-=======
-        KAFKA_PRODUCER_LINGER_MS: 20, // rdkafka default is 5ms
-        KAFKA_PRODUCER_BATCH_SIZE: 8 * 1024 * 1024, // rdkafka default is 1MiB
-        KAFKA_PRODUCER_QUEUE_BUFFERING_MAX_MESSAGES: 100_000, // rdkafka default is 100_000
-        KAFKA_PRODUCER_IDEMPOTENCE: true,
->>>>>>> 99dca54e
+        KAFKA_PRODUCER_ENABLE_IDEMPOTENCE: true,
         REDIS_URL: 'redis://127.0.0.1',
         INGESTION_REDIS_HOST: '',
         INGESTION_REDIS_PORT: 6379,
