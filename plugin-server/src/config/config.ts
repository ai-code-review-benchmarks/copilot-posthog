import { LogLevel, PluginLogLevel, PluginsServerConfig, stringToPluginServerMode, ValueMatcher } from '../types'
import { isDevEnv, isTestEnv, stringToBoolean } from '../utils/env-utils'
import { KAFKAJS_LOG_LEVEL_MAPPING } from './constants'
import {
    KAFKA_CLICKHOUSE_HEATMAP_EVENTS,
    KAFKA_EVENTS_JSON,
    KAFKA_EVENTS_PLUGIN_INGESTION,
    KAFKA_EVENTS_PLUGIN_INGESTION_OVERFLOW,
} from './kafka-topics'

export const DEFAULT_HTTP_SERVER_PORT = 6738

export const defaultConfig = overrideWithEnv(getDefaultConfig())

export function getDefaultConfig(): PluginsServerConfig {
    return {
        DATABASE_URL: isTestEnv()
            ? 'postgres://posthog:posthog@localhost:5432/test_posthog'
            : isDevEnv()
            ? 'postgres://posthog:posthog@localhost:5432/posthog'
            : '',
        DATABASE_READONLY_URL: '',
        PLUGIN_STORAGE_DATABASE_URL: '',
        POSTGRES_CONNECTION_POOL_SIZE: 10,
        POSTHOG_DB_NAME: null,
        POSTHOG_DB_USER: 'postgres',
        POSTHOG_DB_PASSWORD: '',
        POSTHOG_POSTGRES_HOST: 'localhost',
        POSTHOG_POSTGRES_PORT: 5432,
        CLICKHOUSE_HOST: 'localhost',
        CLICKHOUSE_OFFLINE_CLUSTER_HOST: null,
        CLICKHOUSE_DATABASE: isTestEnv() ? 'posthog_test' : 'default',
        CLICKHOUSE_USER: 'default',
        CLICKHOUSE_PASSWORD: null,
        CLICKHOUSE_CA: null,
        CLICKHOUSE_SECURE: false,
        CLICKHOUSE_DISABLE_EXTERNAL_SCHEMAS: true,
        EVENT_OVERFLOW_BUCKET_CAPACITY: 1000,
        EVENT_OVERFLOW_BUCKET_REPLENISH_RATE: 1.0,
        SKIP_UPDATE_EVENT_AND_PROPERTIES_STEP: false,
        KAFKA_HOSTS: 'kafka:9092', // KEEP IN SYNC WITH posthog/settings/data_stores.py
        KAFKA_CLIENT_CERT_B64: undefined,
        KAFKA_CLIENT_CERT_KEY_B64: undefined,
        KAFKA_TRUSTED_CERT_B64: undefined,
        KAFKA_SECURITY_PROTOCOL: undefined,
        KAFKA_SASL_MECHANISM: undefined,
        KAFKA_SASL_USER: undefined,
        KAFKA_SASL_PASSWORD: undefined,
        KAFKA_CLIENT_ID: undefined,
        KAFKA_CLIENT_RACK: undefined,
        KAFKA_CONSUMPTION_MAX_BYTES: 10_485_760, // Default value for kafkajs
        KAFKA_CONSUMPTION_MAX_BYTES_PER_PARTITION: 1_048_576, // Default value for kafkajs, must be bigger than message size
        KAFKA_CONSUMPTION_MAX_WAIT_MS: 50, // Maximum time the broker may wait to fill the Fetch response with fetch.min.bytes of messages.
        KAFKA_CONSUMPTION_ERROR_BACKOFF_MS: 100, // Timeout when a partition read fails (possibly because empty).
        KAFKA_CONSUMPTION_BATCHING_TIMEOUT_MS: 500, // Timeout on reads from the prefetch buffer before running consumer loops
        KAFKA_CONSUMPTION_TOPIC: KAFKA_EVENTS_PLUGIN_INGESTION,
        KAFKA_CONSUMPTION_OVERFLOW_TOPIC: KAFKA_EVENTS_PLUGIN_INGESTION_OVERFLOW,
        KAFKA_CONSUMPTION_REBALANCE_TIMEOUT_MS: null,
        KAFKA_CONSUMPTION_SESSION_TIMEOUT_MS: 30_000,
        KAFKA_CONSUMPTION_MAX_POLL_INTERVAL_MS: 300_000,
        KAFKA_TOPIC_CREATION_TIMEOUT_MS: isDevEnv() ? 30_000 : 5_000, // rdkafka default is 5s, increased in devenv to resist to slow kafka
        KAFKA_TOPIC_METADATA_REFRESH_INTERVAL_MS: undefined,
        KAFKA_FLUSH_FREQUENCY_MS: isTestEnv() ? 5 : 500,
        APP_METRICS_FLUSH_FREQUENCY_MS: isTestEnv() ? 5 : 20_000,
        APP_METRICS_FLUSH_MAX_QUEUE_SIZE: isTestEnv() ? 5 : 1000,
        KAFKA_PRODUCER_LINGER_MS: 20, // rdkafka default is 5ms
        KAFKA_PRODUCER_BATCH_SIZE: 8 * 1024 * 1024, // rdkafka default is 1MiB
        KAFKA_PRODUCER_QUEUE_BUFFERING_MAX_MESSAGES: 100_000, // rdkafka default is 100_000
        REDIS_URL: 'redis://127.0.0.1',
        POSTHOG_REDIS_PASSWORD: '',
        POSTHOG_REDIS_HOST: '',
        POSTHOG_REDIS_PORT: 6379,
        BASE_DIR: '.',
        PLUGINS_RELOAD_PUBSUB_CHANNEL: 'reload-plugins',
        WORKER_CONCURRENCY: 1,
        TASK_TIMEOUT: 30,
        TASKS_PER_WORKER: 10,
        INGESTION_CONCURRENCY: 10,
        INGESTION_BATCH_SIZE: 500,
        INGESTION_OVERFLOW_ENABLED: false,
        INGESTION_OVERFLOW_PRESERVE_PARTITION_LOCALITY: false,
        PLUGINS_DEFAULT_LOG_LEVEL: isTestEnv() ? PluginLogLevel.Full : PluginLogLevel.Log,
        LOG_LEVEL: isTestEnv() ? LogLevel.Warn : LogLevel.Info,
        SENTRY_DSN: null,
        SENTRY_PLUGIN_SERVER_TRACING_SAMPLE_RATE: 0,
        SENTRY_PLUGIN_SERVER_PROFILING_SAMPLE_RATE: 0,
        HTTP_SERVER_PORT: DEFAULT_HTTP_SERVER_PORT,
        SCHEDULE_LOCK_TTL: 60,
        REDIS_POOL_MIN_SIZE: 1,
        REDIS_POOL_MAX_SIZE: 3,
        DISABLE_MMDB: isTestEnv(),
        DISTINCT_ID_LRU_SIZE: 10000,
        EVENT_PROPERTY_LRU_SIZE: 10000,
        JOB_QUEUES: 'graphile',
        JOB_QUEUE_GRAPHILE_URL: '',
        JOB_QUEUE_GRAPHILE_SCHEMA: 'graphile_worker',
        JOB_QUEUE_GRAPHILE_PREPARED_STATEMENTS: false,
        JOB_QUEUE_GRAPHILE_CONCURRENCY: 1,
        JOB_QUEUE_S3_AWS_ACCESS_KEY: '',
        JOB_QUEUE_S3_AWS_SECRET_ACCESS_KEY: '',
        JOB_QUEUE_S3_AWS_REGION: 'us-west-1',
        JOB_QUEUE_S3_BUCKET_NAME: '',
        JOB_QUEUE_S3_PREFIX: '',
        CRASH_IF_NO_PERSISTENT_JOB_QUEUE: false,
        HEALTHCHECK_MAX_STALE_SECONDS: 2 * 60 * 60, // 2 hours
        SITE_URL: null,
        KAFKA_PARTITIONS_CONSUMED_CONCURRENTLY: 1,
        CLICKHOUSE_DISABLE_EXTERNAL_SCHEMAS_TEAMS: '',
        CLICKHOUSE_JSON_EVENTS_KAFKA_TOPIC: KAFKA_EVENTS_JSON,
        CLICKHOUSE_HEATMAPS_KAFKA_TOPIC: KAFKA_CLICKHOUSE_HEATMAP_EVENTS,
        PERSON_INFO_CACHE_TTL: 5 * 60, // 5 min
        KAFKA_HEALTHCHECK_SECONDS: 20,
        OBJECT_STORAGE_ENABLED: true,
        OBJECT_STORAGE_ENDPOINT: 'http://localhost:19000',
        OBJECT_STORAGE_REGION: 'us-east-1',
        OBJECT_STORAGE_ACCESS_KEY_ID: 'object_storage_root_user',
        OBJECT_STORAGE_SECRET_ACCESS_KEY: 'object_storage_root_password',
        OBJECT_STORAGE_BUCKET: 'posthog',
        PLUGIN_SERVER_MODE: null,
        PLUGIN_SERVER_EVENTS_INGESTION_PIPELINE: null,
        PLUGIN_LOAD_SEQUENTIALLY: false,
        KAFKAJS_LOG_LEVEL: 'WARN',
        APP_METRICS_GATHERED_FOR_ALL: isDevEnv() ? true : false,
        MAX_TEAM_ID_TO_BUFFER_ANONYMOUS_EVENTS_FOR: 0,
        USE_KAFKA_FOR_SCHEDULED_TASKS: true,
        CLOUD_DEPLOYMENT: null,
        EXTERNAL_REQUEST_TIMEOUT_MS: 10 * 1000, // 10 seconds
        DROP_EVENTS_BY_TOKEN_DISTINCT_ID: '',
        DROP_EVENTS_BY_TOKEN: '',
        PIPELINE_STEP_STALLED_LOG_TIMEOUT: 30,
        RELOAD_PLUGIN_JITTER_MAX_MS: 60000,
        RUSTY_HOOK_FOR_TEAMS: '',
        RUSTY_HOOK_ROLLOUT_PERCENTAGE: 0,
        RUSTY_HOOK_URL: '',
        HOG_HOOK_URL: '',
        CAPTURE_CONFIG_REDIS_HOST: null,

        STARTUP_PROFILE_DURATION_SECONDS: 300, // 5 minutes
        STARTUP_PROFILE_CPU: false,
        STARTUP_PROFILE_HEAP: false,
        STARTUP_PROFILE_HEAP_INTERVAL: 512 * 1024, // default v8 value
        STARTUP_PROFILE_HEAP_DEPTH: 16, // default v8 value

        SESSION_RECORDING_KAFKA_HOSTS: undefined,
        SESSION_RECORDING_KAFKA_SECURITY_PROTOCOL: undefined,
        SESSION_RECORDING_KAFKA_BATCH_SIZE: 500,
        SESSION_RECORDING_KAFKA_QUEUE_SIZE: 1500,
        // if not set we'll use the plugin server default value
        SESSION_RECORDING_KAFKA_QUEUE_SIZE_KB: undefined,

        SESSION_RECORDING_LOCAL_DIRECTORY: '.tmp/sessions',
        // NOTE: 10 minutes
        SESSION_RECORDING_MAX_BUFFER_AGE_SECONDS: 60 * 10,
        SESSION_RECORDING_BUFFER_AGE_JITTER: 0.3,
        SESSION_RECORDING_BUFFER_AGE_IN_MEMORY_MULTIPLIER: 1.2,
        SESSION_RECORDING_MAX_BUFFER_SIZE_KB: 1024 * 50, // 50MB
        SESSION_RECORDING_REMOTE_FOLDER: 'session_recordings',
        SESSION_RECORDING_REDIS_PREFIX: '@posthog/replay/',
        SESSION_RECORDING_PARTITION_REVOKE_OPTIMIZATION: false,
        SESSION_RECORDING_PARALLEL_CONSUMPTION: false,
        POSTHOG_SESSION_RECORDING_REDIS_HOST: undefined,
        POSTHOG_SESSION_RECORDING_REDIS_PORT: undefined,
        SESSION_RECORDING_CONSOLE_LOGS_INGESTION_ENABLED: true,
        SESSION_RECORDING_REPLAY_EVENTS_INGESTION_ENABLED: true,
        SESSION_RECORDING_DEBUG_PARTITION: '',
        SESSION_RECORDING_KAFKA_DEBUG: undefined,
        SESSION_RECORDING_MAX_PARALLEL_FLUSHES: 10,
        SESSION_RECORDING_OVERFLOW_ENABLED: false,
        SESSION_RECORDING_OVERFLOW_BUCKET_REPLENISH_RATE: 5_000_000, // 5MB/second uncompressed, sustained
        SESSION_RECORDING_OVERFLOW_BUCKET_CAPACITY: 200_000_000, // 200MB burst
        SESSION_RECORDING_OVERFLOW_MIN_PER_BATCH: 1_000_000, // All sessions consume at least 1MB/batch, to penalise poor batching
        SESSION_RECORDING_KAFKA_CONSUMPTION_STATISTICS_EVENT_INTERVAL_MS: 0, // 0 disables stats collection
        SESSION_RECORDING_KAFKA_FETCH_MIN_BYTES: 1_048_576, // 1MB
        // CDP
        CDP_WATCHER_COST_ERROR: 100,
        CDP_WATCHER_COST_TIMING: 20,
        CDP_WATCHER_COST_TIMING_LOWER_MS: 100,
        CDP_WATCHER_COST_TIMING_UPPER_MS: 5000,
        CDP_WATCHER_THRESHOLD_DEGRADED: 0.8,
        CDP_WATCHER_BUCKET_SIZE: 10000,
        CDP_WATCHER_DISABLED_TEMPORARY_TTL: 60 * 10, // 5 minutes
        CDP_WATCHER_TTL: 60 * 60 * 24, // This is really long as it is essentially only important to make sure the key is eventually deleted
        CDP_WATCHER_REFILL_RATE: 10,
        CDP_WATCHER_DISABLED_TEMPORARY_MAX_COUNT: 3,
        CDP_ASYNC_FUNCTIONS_RUSTY_HOOK_TEAMS: '',
        CDP_CYCLOTRON_ENABLED_TEAMS: '',
        CDP_REDIS_PASSWORD: '',
        CDP_EVENT_PROCESSOR_EXECUTE_FIRST_STEP: true,
        CDP_REDIS_HOST: '',
        CDP_REDIS_PORT: 6479,
        CDP_CYCLOTRON_BATCH_DELAY_MS: 50,
        CDP_CYCLOTRON_BATCH_SIZE: 500,

        // Cyclotron
        CYCLOTRON_DATABASE_URL: isTestEnv()
            ? 'postgres://posthog:posthog@localhost:5432/test_cyclotron'
            : isDevEnv()
            ? 'postgres://posthog:posthog@localhost:5432/cyclotron'
            : '',

<<<<<<< HEAD
        ENCRYPTION_SALT_KEYS: isDevEnv() || isTestEnv() ? 'ABCDEFGHIJKLMNOPQRSTUVWXYZ012345' : '',
=======
        CYCLOTRON_SHARD_DEPTH_LIMIT: 1000000,
>>>>>>> 9bf99b3f
    }
}

export const sessionRecordingConsumerConfig = (config: PluginsServerConfig): PluginsServerConfig => {
    // When running the blob consumer we override a bunch of settings to use the session recording ones if available
    return {
        ...config,
        KAFKA_HOSTS: config.SESSION_RECORDING_KAFKA_HOSTS || config.KAFKA_HOSTS,
        KAFKA_SECURITY_PROTOCOL: config.SESSION_RECORDING_KAFKA_SECURITY_PROTOCOL || config.KAFKA_SECURITY_PROTOCOL,
        POSTHOG_REDIS_HOST: config.POSTHOG_SESSION_RECORDING_REDIS_HOST || config.POSTHOG_REDIS_HOST,
        POSTHOG_REDIS_PORT: config.POSTHOG_SESSION_RECORDING_REDIS_PORT || config.POSTHOG_REDIS_PORT,
    }
}

export function overrideWithEnv(
    config: PluginsServerConfig,
    env: Record<string, string | undefined> = process.env
): PluginsServerConfig {
    const defaultConfig = getDefaultConfig() as any // to make typechecker happy to use defaultConfig[key]

    const tmpConfig: any = { ...config }
    for (const key of Object.keys(config)) {
        if (typeof env[key] !== 'undefined') {
            if (key == 'PLUGIN_SERVER_MODE') {
                const mode = env[key]
                if (mode == null || mode in stringToPluginServerMode) {
                    tmpConfig[key] = env[key]
                } else {
                    throw Error(`Invalid PLUGIN_SERVER_MODE ${env[key]}`)
                }
            } else if (typeof defaultConfig[key] === 'number') {
                tmpConfig[key] = env[key]?.indexOf('.') ? parseFloat(env[key]!) : parseInt(env[key]!)
            } else if (typeof defaultConfig[key] === 'boolean') {
                tmpConfig[key] = stringToBoolean(env[key])
            } else {
                tmpConfig[key] = env[key]
            }
        }
    }
    const newConfig: PluginsServerConfig = { ...tmpConfig }

    if (!newConfig.DATABASE_URL && !newConfig.POSTHOG_DB_NAME) {
        throw Error(
            'You must specify either DATABASE_URL or the database options POSTHOG_DB_NAME, POSTHOG_DB_USER, POSTHOG_DB_PASSWORD, POSTHOG_POSTGRES_HOST, POSTHOG_POSTGRES_PORT!'
        )
    }

    if (!newConfig.DATABASE_URL) {
        const encodedUser = encodeURIComponent(newConfig.POSTHOG_DB_USER)
        const encodedPassword = encodeURIComponent(newConfig.POSTHOG_DB_PASSWORD)
        newConfig.DATABASE_URL = `postgres://${encodedUser}:${encodedPassword}@${newConfig.POSTHOG_POSTGRES_HOST}:${newConfig.POSTHOG_POSTGRES_PORT}/${newConfig.POSTHOG_DB_NAME}`
    }

    if (!newConfig.JOB_QUEUE_GRAPHILE_URL) {
        newConfig.JOB_QUEUE_GRAPHILE_URL = newConfig.DATABASE_URL
    }

    if (!Object.keys(KAFKAJS_LOG_LEVEL_MAPPING).includes(newConfig.KAFKAJS_LOG_LEVEL)) {
        throw Error(
            `Invalid KAFKAJS_LOG_LEVEL ${newConfig.KAFKAJS_LOG_LEVEL}. Valid: ${Object.keys(
                KAFKAJS_LOG_LEVEL_MAPPING
            ).join(', ')}`
        )
    }
    return newConfig
}

export function buildIntegerMatcher(config: string | undefined, allowStar: boolean): ValueMatcher<number> {
    // Builds a ValueMatcher on a comma-separated list of values.
    // Optionally, supports a '*' value to match everything
    if (!config || config.trim().length == 0) {
        return () => false
    } else if (allowStar && config === '*') {
        return () => true
    } else {
        const values = new Set(
            config
                .split(',')
                .map((n) => parseInt(n))
                .filter((num) => !isNaN(num))
        )
        return (v: number) => {
            return values.has(v)
        }
    }
}

export function buildStringMatcher(config: string | undefined, allowStar: boolean): ValueMatcher<string> {
    // Builds a ValueMatcher on a comma-separated list of values.
    // Optionally, supports a '*' value to match everything
    if (!config || config.trim().length == 0) {
        return () => false
    } else if (allowStar && config === '*') {
        return () => true
    } else {
        const values = new Set(config.split(','))
        return (v: string) => {
            return values.has(v)
        }
    }
}<|MERGE_RESOLUTION|>--- conflicted
+++ resolved
@@ -171,6 +171,9 @@
         SESSION_RECORDING_OVERFLOW_MIN_PER_BATCH: 1_000_000, // All sessions consume at least 1MB/batch, to penalise poor batching
         SESSION_RECORDING_KAFKA_CONSUMPTION_STATISTICS_EVENT_INTERVAL_MS: 0, // 0 disables stats collection
         SESSION_RECORDING_KAFKA_FETCH_MIN_BYTES: 1_048_576, // 1MB
+
+        ENCRYPTION_SALT_KEYS: isDevEnv() || isTestEnv() ? 'ABCDEFGHIJKLMNOPQRSTUVWXYZ012345' : '',
+
         // CDP
         CDP_WATCHER_COST_ERROR: 100,
         CDP_WATCHER_COST_TIMING: 20,
@@ -198,11 +201,7 @@
             ? 'postgres://posthog:posthog@localhost:5432/cyclotron'
             : '',
 
-<<<<<<< HEAD
-        ENCRYPTION_SALT_KEYS: isDevEnv() || isTestEnv() ? 'ABCDEFGHIJKLMNOPQRSTUVWXYZ012345' : '',
-=======
         CYCLOTRON_SHARD_DEPTH_LIMIT: 1000000,
->>>>>>> 9bf99b3f
     }
 }
 
