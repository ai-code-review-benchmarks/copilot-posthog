--- conflicted
+++ resolved
@@ -175,11 +175,7 @@
     PERSON_BATCH_WRITING_MAX_CONCURRENT_UPDATES: number // maximum number of concurrent updates to persons table per batch
     PERSON_BATCH_WRITING_MAX_OPTIMISTIC_UPDATE_RETRIES: number // maximum number of retries for optimistic update
     PERSON_BATCH_WRITING_OPTIMISTIC_UPDATE_RETRY_INTERVAL_MS: number // starting interval for exponential backoff between retries for optimistic update
-<<<<<<< HEAD
-=======
     PERSON_UPDATE_CALCULATE_PROPERTIES_SIZE: number
-    GROUP_BATCH_WRITING_ENABLED: boolean // whether to batch write groups Postgres updates/inserts
->>>>>>> 4f1a9215
     GROUP_BATCH_WRITING_MAX_CONCURRENT_UPDATES: number // maximum number of concurrent updates to groups table per batch
     GROUP_BATCH_WRITING_MAX_OPTIMISTIC_UPDATE_RETRIES: number // maximum number of retries for optimistic update
     GROUP_BATCH_WRITING_OPTIMISTIC_UPDATE_RETRY_INTERVAL_MS: number // starting interval for exponential backoff between retries for optimistic update
