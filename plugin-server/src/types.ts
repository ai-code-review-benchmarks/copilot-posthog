--- conflicted
+++ resolved
@@ -356,13 +356,9 @@
     ingestionOverflow?: boolean
     ingestionHistorical?: boolean
     eventsIngestionPipelines?: boolean
-<<<<<<< HEAD
-=======
     ingestionV2Combined?: boolean
     ingestionV2?: boolean
-    pluginScheduledTasks?: boolean
-    processPluginJobs?: boolean
->>>>>>> 9e8bfb78
+
     processAsyncOnEventHandlers?: boolean
     processAsyncWebhooksHandlers?: boolean
     sessionRecordingBlobIngestion?: boolean
@@ -1070,83 +1066,6 @@
     Postgres = 'postgres',
 }
 
-<<<<<<< HEAD
-=======
-export interface PluginScheduleControl {
-    stopSchedule: () => Promise<void>
-    reloadSchedule: () => Promise<void>
-}
-
-export interface JobsConsumerControl {
-    stop: () => Promise<void>
-    resume: () => Promise<void>
-}
-
-export type IngestEventResponse =
-    | { success: true; actionMatches: Action[]; preIngestionEvent: PreIngestionEvent | null }
-    | { success: false; error: string }
-
-export interface EventDefinitionType {
-    id: string
-    name: string
-    volume_30_day: number | null
-    query_usage_30_day: number | null
-    team_id: number
-    project_id: number | null
-    last_seen_at: string // DateTime
-    created_at: string // DateTime
-}
-
-export enum UnixTimestampPropertyTypeFormat {
-    UNIX_TIMESTAMP = 'unix_timestamp',
-    UNIX_TIMESTAMP_MILLISECONDS = 'unix_timestamp_milliseconds',
-}
-
-export enum DateTimePropertyTypeFormat {
-    ISO8601_DATE = 'YYYY-MM-DDThh:mm:ssZ',
-    FULL_DATE = 'YYYY-MM-DD hh:mm:ss',
-    FULL_DATE_INCREASING = 'DD-MM-YYYY hh:mm:ss',
-    DATE = 'YYYY-MM-DD',
-    RFC_822 = 'rfc_822',
-    WITH_SLASHES = 'YYYY/MM/DD hh:mm:ss',
-    WITH_SLASHES_INCREASING = 'DD/MM/YYYY hh:mm:ss',
-}
-
-export enum PropertyType {
-    DateTime = 'DateTime',
-    String = 'String',
-    Numeric = 'Numeric',
-    Boolean = 'Boolean',
-}
-
-export enum PropertyDefinitionTypeEnum {
-    Event = 1,
-    Person = 2,
-    Group = 3,
-}
-
-export interface PropertyDefinitionType {
-    id: string
-    name: string
-    is_numerical: boolean
-    volume_30_day: number | null
-    query_usage_30_day: number | null
-    team_id: number
-    project_id: number | null
-    property_type?: PropertyType
-    type: PropertyDefinitionTypeEnum
-    group_type_index: number | null
-}
-
-export interface EventPropertyType {
-    id: string
-    event: string
-    property: string
-    team_id: number
-    project_id: number | null
-}
-
->>>>>>> 9e8bfb78
 export type GroupTypeToColumnIndex = Record<string, GroupTypeIndex>
 
 export enum PropertyUpdateOperation {
