--- conflicted
+++ resolved
@@ -12,13 +12,8 @@
     async run(
         invocation: CyclotronJobInvocationHogFlow,
         action: Extract<HogFlowAction, { type: 'conditional_branch' }>
-<<<<<<< HEAD
     ): Promise<HogFlowActionResult> {
-        const filterGlobals: HogFunctionFilterGlobals = convertToHogFunctionFilterGlobal({
-=======
-    ): HogFlowActionResult {
         const filterGlobals = convertToHogFunctionFilterGlobal({
->>>>>>> d6d2662b
             event: invocation.state.event, // TODO: Fix typing
             groups: {},
         })
