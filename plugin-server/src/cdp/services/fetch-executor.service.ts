--- conflicted
+++ resolved
@@ -113,16 +113,10 @@
         }
 
         // If we've exceeded retries, return all failures in trace
-<<<<<<< HEAD
-        return {
-            invocation: cloneInvocation(invocation, {
-                queue: params.return_queue,
-=======
         return createInvocationResult(
             invocation,
             {
-                queue: 'hog',
->>>>>>> 525011f4
+                queue: params.return_queue,
                 queueParameters: {
                     response: response
                         ? {
@@ -140,7 +134,7 @@
                 metrics: [
                     {
                         team_id: invocation.teamId,
-                        app_source_id: invocation.hogFunction.id,
+                        app_source_id: invocation.functionId,
                         metric_kind: 'other',
                         metric_name: 'fetch',
                         count: 1,
@@ -184,16 +178,10 @@
             return await this.handleFetchFailure(invocation, fetchResponse, fetchError)
         }
 
-<<<<<<< HEAD
-        return {
-            invocation: cloneInvocation(invocation, {
-                queue: params.return_queue,
-=======
         return createInvocationResult(
             invocation,
             {
-                queue: 'hog',
->>>>>>> 525011f4
+                queue: params.return_queue,
                 queueParameters: {
                     response: {
                         status: fetchResponse?.status,
@@ -213,7 +201,7 @@
                 metrics: [
                     {
                         team_id: invocation.teamId,
-                        app_source_id: invocation.hogFunction.id,
+                        app_source_id: invocation.functionId,
                         metric_kind: 'other',
                         metric_name: 'fetch',
                         count: 1,
