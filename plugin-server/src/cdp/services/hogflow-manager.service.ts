import { PostgresUse } from '~/src/utils/db/postgres'

import { HogFlow } from '../../schema/hogflow'
import { Hub, Team } from '../../types'
import { PostgresUse } from '../../utils/db/postgres'
import { parseJSON } from '../../utils/json-parse'
import { LazyLoader } from '../../utils/lazy-loader'
import { logger } from '../../utils/logger'
import { PubSub } from '../../utils/pubsub'

// TODO: Make sure we only have fields we truly need
const HOG_FLOW_FIELDS = [
    'id',
    'team_id',
    'name',
    'description',
    'version',
    'status',
    'created_at',
    'updated_at',
    'trigger',
    'trigger_masking',
    'conversion',
    'exit_condition',
    'edges',
    'actions',
    'abort_action',
]

<<<<<<< HEAD
export type HogFlowTeamInfo = Pick<HogFlow, 'id' | 'team_id'>
=======
export type HogFlowTeamInfo = Pick<HogFlow, 'id' | 'team_id' | 'version'>
>>>>>>> 33038827

export class HogFlowManagerService {
    private lazyLoader: LazyLoader<HogFlow>
    private lazyLoaderByTeam: LazyLoader<HogFlowTeamInfo[]>
    private started: boolean
    private pubSub: PubSub

    constructor(private hub: Hub) {
        this.started = false

        this.pubSub = new PubSub(this.hub, {
            'reload-hog-flows': (message) => {
                const { teamId, hogFlowIds } = parseJSON(message) as {
                    teamId: Team['id']
                    hogFlowIds: HogFlow['id'][]
                }
                logger.info('⚡', '[PubSub] Reloading hog flows!', { teamId, hogFlowIds })
                this.onHogFlowsReloaded(teamId, hogFlowIds)
            },
        })

        this.lazyLoaderByTeam = new LazyLoader({
            name: 'hog_flow_manager_by_team',
            loader: async (teamIds) => await this.fetchTeamHogFlows(teamIds),
        })

        this.lazyLoader = new LazyLoader({
            name: 'hog_flow_manager',
            loader: async (ids) => await this.fetchHogFlows(ids),
        })
    }

    public async start(): Promise<void> {
        // TRICKY - when running with individual capabilities, this won't run twice but locally or as a complete service it will...
        if (this.started) {
            return
        }
        this.started = true
        await this.pubSub.start()
    }

    public async stop(): Promise<void> {
        await this.pubSub.stop()
    }

    public async getHogFlowsForTeams(teamIds: Team['id'][]): Promise<Record<Team['id'], HogFlow[]>> {
        const result = teamIds.reduce<Record<Team['id'], HogFlow[]>>((acc, teamId) => {
            acc[teamId] = []
            return acc
        }, {})

        const teamItemIds = await this.getHogFlowIdsForTeams(teamIds)
        const allIds = Object.values(teamItemIds).flat()
        const items = await this.lazyLoader.getMany(allIds)

        for (const item of Object.values(items)) {
            if (!item) {
                continue
            }
            result[item.team_id] = result[item.team_id] ?? []
            result[item.team_id].push(item)
        }

        return result
    }

    public async getHogFlowIdsForTeams(teamIds: Team['id'][]): Promise<Record<Team['id'], string[]>> {
        const result = teamIds.reduce<Record<Team['id'], string[]>>((acc, teamId) => {
            acc[teamId] = []
            return acc
        }, {})

        const teamItems = await this.lazyLoaderByTeam.getMany(teamIds.map((x) => x.toString()))

        if (!teamItems) {
            return result
        }

        // For each team, filter functions by type and collect their IDs
        Object.entries(teamItems).forEach(([teamId, teamFns]) => {
            if (teamFns) {
                result[parseInt(teamId)] = teamFns.map((fn) => fn.id)
            }
        })

        return result
    }

    public async getHogFlowsForTeam(teamId: Team['id']): Promise<HogFlow[]> {
        return (await this.getHogFlowsForTeams([teamId]))[teamId] ?? []
    }

    public async getHogFlow(id: HogFlow['id']): Promise<HogFlow | null> {
        return (await this.lazyLoader.get(id)) ?? null
    }

    public async getHogFlows(ids: HogFlow['id'][]): Promise<Record<HogFlow['id'], HogFlow | null>> {
        return await this.lazyLoader.getMany(ids)
    }

    private onHogFlowsReloaded(teamId: Team['id'], hogFlowIds: HogFlow['id'][]) {
        this.lazyLoaderByTeam.markForRefresh(teamId.toString())
        this.lazyLoader.markForRefresh(hogFlowIds)
    }

    private async fetchTeamHogFlows(teamIds: string[]): Promise<Record<string, HogFlowTeamInfo[]>> {
        logger.info('[HogFlowManager]', 'Fetching team hog flows', { teamIds })
        const response = await this.hub.postgres.query<HogFlowTeamInfo>(
            PostgresUse.COMMON_READ,
            `SELECT id, team_id, version FROM posthog_hogflow WHERE status='active' AND team_id = ANY($1)`,
            [teamIds],
            'fetchAllTeamHogFlows'
        )

        const byTeam: Record<string, HogFlowTeamInfo[]> = {}

        for (const item of response.rows) {
            const teamId = item.team_id.toString()
            if (!byTeam[teamId]) {
                byTeam[teamId] = []
            }
            byTeam[teamId].push(item)
        }

        return byTeam
    }

    private async fetchHogFlows(ids: string[]): Promise<Record<string, HogFlow | undefined>> {
        logger.info('[HogFlowManager]', 'Fetching hog flows', { ids })
<<<<<<< HEAD

        const response = await this.hub.postgres.query<HogFlow>(
            PostgresUse.COMMON_READ,
            `SELECT ${HOG_FLOW_FIELDS.join(', ')} FROM posthog_hogflow WHERE id = ANY($1)`,
            [ids],
            'fetchHogFlows'
        )

        const items = response.rows

=======

        const response = await this.hub.postgres.query<HogFlow>(
            PostgresUse.COMMON_READ,
            `SELECT ${HOG_FLOW_FIELDS.join(', ')} FROM posthog_hogflow WHERE id = ANY($1)`,
            [ids],
            'fetchHogFlows'
        )

        const items = response.rows

>>>>>>> 33038827
        return items.reduce<Record<string, HogFlow | undefined>>((acc, item) => {
            acc[item.id] = item
            return acc
        }, {})
    }
}<|MERGE_RESOLUTION|>--- conflicted
+++ resolved
@@ -27,11 +27,7 @@
     'abort_action',
 ]
 
-<<<<<<< HEAD
-export type HogFlowTeamInfo = Pick<HogFlow, 'id' | 'team_id'>
-=======
 export type HogFlowTeamInfo = Pick<HogFlow, 'id' | 'team_id' | 'version'>
->>>>>>> 33038827
 
 export class HogFlowManagerService {
     private lazyLoader: LazyLoader<HogFlow>
@@ -161,7 +157,6 @@
 
     private async fetchHogFlows(ids: string[]): Promise<Record<string, HogFlow | undefined>> {
         logger.info('[HogFlowManager]', 'Fetching hog flows', { ids })
-<<<<<<< HEAD
 
         const response = await this.hub.postgres.query<HogFlow>(
             PostgresUse.COMMON_READ,
@@ -172,18 +167,6 @@
 
         const items = response.rows
 
-=======
-
-        const response = await this.hub.postgres.query<HogFlow>(
-            PostgresUse.COMMON_READ,
-            `SELECT ${HOG_FLOW_FIELDS.join(', ')} FROM posthog_hogflow WHERE id = ANY($1)`,
-            [ids],
-            'fetchHogFlows'
-        )
-
-        const items = response.rows
-
->>>>>>> 33038827
         return items.reduce<Record<string, HogFlow | undefined>>((acc, item) => {
             acc[item.id] = item
             return acc
