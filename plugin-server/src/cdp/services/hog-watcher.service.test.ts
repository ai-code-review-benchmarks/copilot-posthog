--- conflicted
+++ resolved
@@ -15,11 +15,8 @@
 import { delay } from '../../../src/utils/utils'
 import { createExampleInvocation } from '../_tests/fixtures'
 import { deleteKeysWithPrefix } from '../_tests/redis'
-<<<<<<< HEAD
+import { CyclotronJobInvocationHogFunction, CyclotronJobInvocationResult } from '../types'
 import { createInvocationResult } from '../utils/invocation-utils'
-=======
-import { CyclotronJobInvocationHogFunction, CyclotronJobInvocationResult } from '../types'
->>>>>>> b0ba6e98
 
 const mockNow: jest.Mock = require('../../../src/utils/now').now as any
 
@@ -28,31 +25,6 @@
     duration?: number
     finished?: boolean
     error?: string
-<<<<<<< HEAD
-}): HogFunctionInvocationResult => {
-    return createInvocationResult(
-        {
-            ...createExampleInvocation({ id: options.id }),
-            id: 'invocation-id',
-            teamId: 2,
-            timings: [
-                {
-                    kind: 'hog',
-                    duration_ms: options.duration ?? 0,
-                },
-            ],
-        },
-        {
-            queue: 'hog',
-        },
-        {
-            finished: options.finished ?? true,
-            error: options.error,
-            logs: [],
-            metrics: [],
-        }
-    )
-=======
 }): CyclotronJobInvocationResult<CyclotronJobInvocationHogFunction> => {
     const invocation = createExampleInvocation({ id: options.id, team_id: 2 })
     invocation.state.timings = [
@@ -62,17 +34,16 @@
         },
     ]
 
-    return {
-        invocation: {
-            ...invocation,
+    return createInvocationResult(
+        invocation,
+        {
+            queue: 'hog',
         },
-
-        finished: options.finished ?? true,
-        error: options.error,
-        logs: [],
-        metrics: [],
-    }
->>>>>>> b0ba6e98
+        {
+            finished: options.finished ?? true,
+            error: options.error,
+        }
+    )
 }
 
 describe('HogWatcher', () => {
