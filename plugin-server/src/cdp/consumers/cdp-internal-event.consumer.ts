import { Message } from 'node-rdkafka'

import { KAFKA_CDP_INTERNAL_EVENTS } from '../../config/kafka-topics'
<<<<<<< HEAD
import { logger } from '../../utils/logger'
=======
import { parseJSON } from '../../utils/json-parse'
import { status } from '../../utils/status'
>>>>>>> 81117d1d
import { CdpInternalEventSchema } from '../schema'
import { HogFunctionInvocationGlobals, HogFunctionTypeType } from '../types'
import { convertInternalEventToHogFunctionInvocationGlobals } from '../utils'
import { counterParseError } from './cdp-base.consumer'
import { CdpProcessedEventsConsumer } from './cdp-processed-events.consumer'

export class CdpInternalEventsConsumer extends CdpProcessedEventsConsumer {
    protected name = 'CdpInternalEventsConsumer'
    protected topic = KAFKA_CDP_INTERNAL_EVENTS
    protected groupId = 'cdp-internal-events-consumer'
    protected hogTypes: HogFunctionTypeType[] = ['internal_destination']

    // This consumer always parses from kafka
    public async _parseKafkaBatch(messages: Message[]): Promise<HogFunctionInvocationGlobals[]> {
        return await this.runWithHeartbeat(() =>
            this.runInstrumented('handleEachBatch.parseKafkaMessages', async () => {
                const events: HogFunctionInvocationGlobals[] = []
                await Promise.all(
                    messages.map(async (message) => {
                        try {
                            const kafkaEvent = parseJSON(message.value!.toString()) as unknown
                            // This is the input stream from elsewhere so we want to do some proper validation
                            const event = CdpInternalEventSchema.parse(kafkaEvent)

                            if (!this.hogFunctionManager.teamHasHogDestinations(event.team_id)) {
                                // No need to continue if the team doesn't have any functions
                                return
                            }

                            const team = await this.hub.teamManager.fetchTeam(event.team_id)
                            if (!team) {
                                return
                            }
                            events.push(
                                convertInternalEventToHogFunctionInvocationGlobals(
                                    event,
                                    team,
                                    this.hub.SITE_URL ?? 'http://localhost:8000'
                                )
                            )
                        } catch (e) {
                            logger.error('Error parsing message', e)
                            counterParseError.labels({ error: e.message }).inc()
                        }
                    })
                )

                return events
            })
        )
    }
}<|MERGE_RESOLUTION|>--- conflicted
+++ resolved
@@ -1,12 +1,8 @@
 import { Message } from 'node-rdkafka'
 
 import { KAFKA_CDP_INTERNAL_EVENTS } from '../../config/kafka-topics'
-<<<<<<< HEAD
+import { parseJSON } from '../../utils/json-parse'
 import { logger } from '../../utils/logger'
-=======
-import { parseJSON } from '../../utils/json-parse'
-import { status } from '../../utils/status'
->>>>>>> 81117d1d
 import { CdpInternalEventSchema } from '../schema'
 import { HogFunctionInvocationGlobals, HogFunctionTypeType } from '../types'
 import { convertInternalEventToHogFunctionInvocationGlobals } from '../utils'
