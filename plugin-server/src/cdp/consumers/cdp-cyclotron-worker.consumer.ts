import { Hub } from '../../types'
import { logger } from '../../utils/logger'
import { CyclotronJobQueue } from '../services/job-queue/job-queue'
import {
    HogFunctionInvocation,
    HogFunctionInvocationJobQueue,
    HogFunctionInvocationResult,
    HogFunctionTypeType,
} from '../types'
import { CdpConsumerBase } from './cdp-base.consumer'

/**
 * The future of the CDP consumer. This will be the main consumer that will handle all hog jobs from Cyclotron
 */
export class CdpCyclotronWorker extends CdpConsumerBase {
    protected name = 'CdpCyclotronWorker'
<<<<<<< HEAD
    private cyclotronWorker?: CyclotronWorker
    private runningWorker: Promise<void> | undefined
    protected queue: 'hog' | 'fetch' | 'plugin' | 'segment' = 'hog'
=======
    private cyclotronJobQueue: CyclotronJobQueue
>>>>>>> 80d0eb92
    protected hogTypes: HogFunctionTypeType[] = ['destination', 'internal_destination']
    private queue: HogFunctionInvocationJobQueue

    constructor(hub: Hub, queue: HogFunctionInvocationJobQueue = 'hog') {
        super(hub)
        this.queue = queue
        this.cyclotronJobQueue = new CyclotronJobQueue(hub, this.queue, this.hogFunctionManager, (batch) =>
            this.processBatch(batch)
        )
    }

    public async processInvocations(invocations: HogFunctionInvocation[]): Promise<HogFunctionInvocationResult[]> {
        return await this.runManyWithHeartbeat(invocations, (item) => this.hogExecutor.execute(item))
    }

    public async processBatch(invocations: HogFunctionInvocation[]): Promise<HogFunctionInvocationResult[]> {
        if (!invocations.length) {
            return []
        }

        const invocationResults = await this.runInstrumented(
            'handleEachBatch.executeInvocations',
            async () => await this.processInvocations(invocations)
        )

        await this.queueInvocationResults(invocationResults)
        await this.hogFunctionMonitoringService.processInvocationResults(invocationResults)

        // After this point we parallelize and any issues are logged rather than thrown as retrying now would end up in duplicate messages
        await Promise.allSettled([
            this.hogWatcher.observeResults(invocationResults),
            this.hogFunctionMonitoringService.produceQueuedMessages(),
        ])

        return invocationResults
    }

    protected async queueInvocationResults(invocations: HogFunctionInvocationResult[]) {
        await this.cyclotronJobQueue.queueInvocationResults(invocations)
        invocations.forEach((item) => {
            if (item.invocation.queue === 'fetch') {
                // Track a metric purely to say a fetch was attempted (this may be what we bill on in the future)
                this.hogFunctionMonitoringService.produceAppMetric({
                    team_id: item.invocation.teamId,
                    app_source_id: item.invocation.hogFunction.id,
                    metric_kind: 'other',
                    metric_name: 'fetch',
                    count: 1,
                })
            }
        })
    }

    public async start() {
        await super.start()
        await this.cyclotronJobQueue.start()
    }

    public async stop() {
        await super.stop()
        logger.info('🔄', 'Stopping cyclotron worker consumer')
        await this.cyclotronJobQueue.stop()
    }

    public isHealthy() {
        return this.cyclotronJobQueue.isHealthy()
    }
}<|MERGE_RESOLUTION|>--- conflicted
+++ resolved
@@ -14,13 +14,7 @@
  */
 export class CdpCyclotronWorker extends CdpConsumerBase {
     protected name = 'CdpCyclotronWorker'
-<<<<<<< HEAD
-    private cyclotronWorker?: CyclotronWorker
-    private runningWorker: Promise<void> | undefined
-    protected queue: 'hog' | 'fetch' | 'plugin' | 'segment' = 'hog'
-=======
     private cyclotronJobQueue: CyclotronJobQueue
->>>>>>> 80d0eb92
     protected hogTypes: HogFunctionTypeType[] = ['destination', 'internal_destination']
     private queue: HogFunctionInvocationJobQueue
 
