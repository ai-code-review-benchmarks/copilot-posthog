--- conflicted
+++ resolved
@@ -97,8 +97,7 @@
             // TODO: Move this to the fetch consumer?
             if (item.invocation.queue === 'fetch') {
                 // Track a metric purely to say a fetch was attempted (this may be what we bill on in the future)
-<<<<<<< HEAD
-                this.hogFunctionMonitoringService.produceAppMetric(
+                this.hogFunctionMonitoringService.queueAppMetric(
                     {
                         team_id: item.invocation.teamId,
                         app_source_id: item.invocation.functionId,
@@ -108,15 +107,6 @@
                     },
                     'hog_function'
                 )
-=======
-                this.hogFunctionMonitoringService.queueAppMetric({
-                    team_id: item.invocation.teamId,
-                    app_source_id: item.invocation.hogFunction.id,
-                    metric_kind: 'other',
-                    metric_name: 'fetch',
-                    count: 1,
-                })
->>>>>>> 43036e86
             }
         })
     }
