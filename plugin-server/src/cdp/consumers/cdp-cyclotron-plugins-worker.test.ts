import { DateTime } from 'luxon'

import {
    createHogExecutionGlobals,
    createInvocation,
    insertHogFunction as _insertHogFunction,
} from '~/tests/cdp/fixtures'
import { getProducedKafkaMessages, getProducedKafkaMessagesForTopic } from '~/tests/helpers/mocks/producer.mock'
import { forSnapshot } from '~/tests/helpers/snapshots'
import { getFirstTeam, resetTestDatabase } from '~/tests/helpers/sql'

import { Hub, Team } from '../../types'
import { closeHub, createHub } from '../../utils/db/hub'
import { DESTINATION_PLUGINS_BY_ID } from '../legacy-plugins'
import { HogFunctionInvocationGlobalsWithInputs, HogFunctionType } from '../types'
import { CdpCyclotronWorkerPlugins } from './cdp-cyclotron-plugins-worker.consumer'

jest.setTimeout(1000)

/**
 * NOTE: The internal and normal events consumers are very similar so we can test them together
 */
describe('CdpCyclotronWorkerPlugins', () => {
    let processor: CdpCyclotronWorkerPlugins
    let hub: Hub
    let team: Team
    let fn: HogFunctionType
    let globals: HogFunctionInvocationGlobalsWithInputs
    let mockFetch: jest.Mock
    const insertHogFunction = async (hogFunction: Partial<HogFunctionType>) => {
        const item = await _insertHogFunction(hub.postgres, team.id, {
            ...hogFunction,
            type: 'destination',
        })
        // Trigger the reload that django would do
        await processor.hogFunctionManager.reloadAllHogFunctions()
        return item
    }

    const intercomPlugin = DESTINATION_PLUGINS_BY_ID['posthog-intercom-plugin']

    beforeEach(async () => {
        await resetTestDatabase()
        hub = await createHub()

        team = await getFirstTeam(hub)
        processor = new CdpCyclotronWorkerPlugins(hub)

        await processor.start()

        processor['pluginExecutor'].fetch = mockFetch = jest.fn(() =>
            Promise.resolve({
                status: 200,
                json: () =>
                    Promise.resolve({
                        status: 200,
                    }),
            } as any)
        )

        jest.spyOn(processor['cyclotronWorker']!, 'updateJob').mockImplementation(() => {})
        jest.spyOn(processor['cyclotronWorker']!, 'releaseJob').mockImplementation(() => Promise.resolve())

        const fixedTime = DateTime.fromObject({ year: 2025, month: 1, day: 1 }, { zone: 'UTC' })
        jest.spyOn(Date, 'now').mockReturnValue(fixedTime.toMillis())

        fn = await insertHogFunction({
            name: 'Plugin test',
            template_id: 'plugin-posthog-intercom-plugin',
        })
        globals = {
            ...createHogExecutionGlobals({
                project: {
                    id: team.id,
                } as any,
                event: {
                    uuid: 'b3a1fe86-b10c-43cc-acaf-d208977608d0',
                    event: '$pageview',
                    properties: {
                        $current_url: 'https://posthog.com',
                        $lib_version: '1.0.0',
                        $set: {
                            email: 'test@posthog.com',
                        },
                    },
                    timestamp: fixedTime.toISO(),
                } as any,
            }),
            inputs: {
                intercomApiKey: '1234567890',
                triggeringEvents: '$identify,mycustomevent',
                ignoredEmailDomains: 'dev.posthog.com',
                useEuropeanDataStorage: 'No',
            },
        }
    })

    afterEach(async () => {
        jest.setTimeout(10000)
        await processor.stop()
        await closeHub(hub)
    })

    afterAll(() => {
        jest.useRealTimers()
    })

<<<<<<< HEAD
=======
    describe('setupPlugin', () => {
        it('should setup a plugin on first call', async () => {
            jest.spyOn(intercomPlugin, 'setupPlugin')

            const results = processor.processBatch([
                createInvocation(fn, globals),
                createInvocation(fn, globals),
                createInvocation(fn, globals),
            ])

            expect(await results).toMatchObject([{ finished: true }, { finished: true }, { finished: true }])

            expect(intercomPlugin.setupPlugin).toHaveBeenCalledTimes(1)
            expect(jest.mocked(intercomPlugin.setupPlugin!).mock.calls[0][0]).toMatchInlineSnapshot(`
                {
                  "config": {
                    "ignoredEmailDomains": "dev.posthog.com",
                    "intercomApiKey": "1234567890",
                    "triggeringEvents": "$identify,mycustomevent",
                    "useEuropeanDataStorage": "No",
                  },
                  "fetch": [Function],
                  "geoip": {
                    "locate": [Function],
                  },
                  "global": {},
                  "logger": {
                    "debug": [Function],
                    "error": [Function],
                    "log": [Function],
                    "warn": [Function],
                  },
                }
            `)
        })
    })

>>>>>>> ef545bec
    describe('onEvent', () => {
        it('should call the plugin onEvent method', async () => {
            jest.spyOn(intercomPlugin as any, 'onEvent')

            const invocation = createInvocation(fn, globals)
            invocation.globals.event.event = 'mycustomevent'
            invocation.globals.event.properties = {
                email: 'test@posthog.com',
            }

            mockFetch.mockResolvedValue({
                status: 200,
                json: () => Promise.resolve({ total_count: 1 }),
            })

            await processor.processBatch([invocation])

            expect(intercomPlugin.onEvent).toHaveBeenCalledTimes(1)
            expect(forSnapshot(jest.mocked(intercomPlugin.onEvent!).mock.calls[0][0])).toMatchInlineSnapshot(`
                {
                  "distinct_id": "distinct_id",
                  "event": "mycustomevent",
                  "person": {
                    "created_at": "",
                    "properties": {
                      "email": "test@posthog.com",
                      "first_name": "Pumpkin",
                    },
                    "team_id": 2,
                    "uuid": "uuid",
                  },
                  "properties": {
                    "email": "test@posthog.com",
                  },
                  "team_id": 2,
                  "timestamp": "2025-01-01T00:00:00.000Z",
                  "uuid": "<REPLACED-UUID-0>",
                }
            `)

            expect(mockFetch).toHaveBeenCalledTimes(2)
            expect(forSnapshot(mockFetch.mock.calls[0])).toMatchInlineSnapshot(`
                [
                  "https://api.intercom.io/contacts/search",
                  {
                    "body": "{"query":{"field":"email","operator":"=","value":"test@posthog.com"}}",
                    "headers": {
                      "Accept": "application/json",
                      "Authorization": "Bearer 1234567890",
                      "Content-Type": "application/json",
                    },
                    "method": "POST",
                  },
                ]
            `)
            expect(forSnapshot(mockFetch.mock.calls[1])).toMatchInlineSnapshot(`
                [
                  "https://api.intercom.io/events",
                  {
                    "body": "{"event_name":"mycustomevent","created_at":null,"email":"test@posthog.com","id":"distinct_id"}",
                    "headers": {
                      "Accept": "application/json",
                      "Authorization": "Bearer 1234567890",
                      "Content-Type": "application/json",
                    },
                    "method": "POST",
                  },
                ]
            `)

            expect(forSnapshot(jest.mocked(processor['cyclotronWorker']!.updateJob).mock.calls)).toMatchInlineSnapshot(`
                [
                  [
                    "<REPLACED-UUID-0>",
                    "completed",
                  ],
                ]
            `)
        })

        it('should mock out fetch if it is a test function', async () => {
            jest.spyOn(intercomPlugin as any, 'onEvent')

            const invocation = createInvocation(fn, globals)
            invocation.hogFunction.name = 'My function [CDP-TEST-HIDDEN]'
            invocation.globals.event.event = 'mycustomevent'
            invocation.globals.event.properties = {
                email: 'test@posthog.com',
            }

            await processor.processBatch([invocation])

            expect(mockFetch).toHaveBeenCalledTimes(0)

            expect(intercomPlugin.onEvent).toHaveBeenCalledTimes(1)

            expect(forSnapshot(getProducedKafkaMessagesForTopic('log_entries_test').map((m) => m.value.message)))
                .toMatchInlineSnapshot(`
                [
                  "Executing plugin posthog-intercom-plugin",
                  "Fetch called but mocked due to test function",
                  "Unable to search contact test@posthog.com in Intercom. Status Code: undefined. Error message: ",
                  "Execution successful",
                ]
            `)
        })

        it('should handle and collect errors', async () => {
            jest.spyOn(intercomPlugin as any, 'onEvent')

            const invocation = createInvocation(fn, globals)
            invocation.globals.event.event = 'mycustomevent'
            invocation.globals.event.properties = {
                email: 'test@posthog.com',
            }

            mockFetch.mockRejectedValue(new Error('Test error'))

            const res = await processor.processBatch([invocation])

            expect(intercomPlugin.onEvent).toHaveBeenCalledTimes(1)

            expect(res[0].error).toBeInstanceOf(Error)
            expect(forSnapshot(res[0].logs)).toMatchInlineSnapshot(`[]`)

            expect(forSnapshot(jest.mocked(processor['cyclotronWorker']!.updateJob).mock.calls)).toMatchInlineSnapshot(`
                [
                  [
                    "<REPLACED-UUID-0>",
                    "failed",
                  ],
                ]
            `)

            expect(forSnapshot(getProducedKafkaMessages())).toMatchSnapshot()
        })
    })
})<|MERGE_RESOLUTION|>--- conflicted
+++ resolved
@@ -105,8 +105,6 @@
         jest.useRealTimers()
     })
 
-<<<<<<< HEAD
-=======
     describe('setupPlugin', () => {
         it('should setup a plugin on first call', async () => {
             jest.spyOn(intercomPlugin, 'setupPlugin')
@@ -144,7 +142,6 @@
         })
     })
 
->>>>>>> ef545bec
     describe('onEvent', () => {
         it('should call the plugin onEvent method', async () => {
             jest.spyOn(intercomPlugin as any, 'onEvent')
