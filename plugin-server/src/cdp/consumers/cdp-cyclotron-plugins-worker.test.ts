import { DateTime } from 'luxon'

import {
    createHogExecutionGlobals,
    createInvocation,
    insertHogFunction as _insertHogFunction,
} from '~/tests/cdp/fixtures'
import { getProducedKafkaMessages, getProducedKafkaMessagesForTopic } from '~/tests/helpers/mocks/producer.mock'
import { forSnapshot } from '~/tests/helpers/snapshots'
import { getFirstTeam, resetTestDatabase } from '~/tests/helpers/sql'

import { Hub, Team } from '../../types'
import { closeHub, createHub } from '../../utils/db/hub'
import { DESTINATION_PLUGINS_BY_ID } from '../legacy-plugins'
import { HogFunctionInvocationGlobalsWithInputs, HogFunctionType } from '../types'
import { CdpCyclotronWorkerPlugins } from './cdp-cyclotron-plugins-worker.consumer'

jest.setTimeout(1000)

/**
 * NOTE: The internal and normal events consumers are very similar so we can test them together
 */
describe('CdpCyclotronWorkerPlugins', () => {
    let processor: CdpCyclotronWorkerPlugins
    let hub: Hub
    let team: Team
    let fn: HogFunctionType
    let globals: HogFunctionInvocationGlobalsWithInputs
    let mockFetch: jest.Mock
    const insertHogFunction = async (hogFunction: Partial<HogFunctionType>) => {
        const item = await _insertHogFunction(hub.postgres, team.id, {
            ...hogFunction,
            type: 'destination',
        })
        // Trigger the reload that django would do
        await processor.hogFunctionManager.reloadAllHogFunctions()
        return item
    }

    const intercomPlugin = PLUGINS_BY_ID['posthog-intercom-plugin']

    beforeEach(async () => {
        await resetTestDatabase()
        hub = await createHub()

        team = await getFirstTeam(hub)
        processor = new CdpCyclotronWorkerPlugins(hub)

        await processor.start()

        processor['pluginExecutor'].fetch = mockFetch = jest.fn(() =>
            Promise.resolve({
                status: 200,
                json: () =>
                    Promise.resolve({
                        status: 200,
                    }),
            } as any)
        )

        jest.spyOn(processor['cyclotronWorker']!, 'updateJob').mockImplementation(() => {})
        jest.spyOn(processor['cyclotronWorker']!, 'releaseJob').mockImplementation(() => Promise.resolve())

        const fixedTime = DateTime.fromObject({ year: 2025, month: 1, day: 1 }, { zone: 'UTC' })
        jest.spyOn(Date, 'now').mockReturnValue(fixedTime.toMillis())

        fn = await insertHogFunction({
            name: 'Plugin test',
            template_id: 'plugin-posthog-intercom-plugin',
        })
        globals = {
            ...createHogExecutionGlobals({
                project: {
                    id: team.id,
                } as any,
                event: {
                    uuid: 'b3a1fe86-b10c-43cc-acaf-d208977608d0',
                    event: '$pageview',
                    properties: {
                        $current_url: 'https://posthog.com',
                        $lib_version: '1.0.0',
                        $set: {
                            email: 'test@posthog.com',
                        },
                    },
                    timestamp: fixedTime.toISO(),
                } as any,
            }),
            inputs: {
                intercomApiKey: '1234567890',
                triggeringEvents: '$identify,mycustomevent',
                ignoredEmailDomains: 'dev.posthog.com',
                useEuropeanDataStorage: 'No',
            },
        }
    })

    afterEach(async () => {
        jest.setTimeout(10000)
        await processor.stop()
        await closeHub(hub)
    })

    afterAll(() => {
        jest.useRealTimers()
    })

    describe('setupPlugin', () => {
        it('should setup a plugin on first call', async () => {
<<<<<<< HEAD
            jest.spyOn(DESTINATION_PLUGINS_BY_ID['intercom'] as any, 'setupPlugin')
=======
            jest.spyOn(intercomPlugin, 'setupPlugin')
>>>>>>> 76f3ceec

            const results = processor.processBatch([
                createInvocation(fn, globals),
                createInvocation(fn, globals),
                createInvocation(fn, globals),
            ])

            expect(await results).toMatchObject([{ finished: true }, { finished: true }, { finished: true }])

<<<<<<< HEAD
            expect(DESTINATION_PLUGINS_BY_ID['intercom'].setupPlugin).toHaveBeenCalledTimes(1)
            expect(jest.mocked(DESTINATION_PLUGINS_BY_ID['intercom'].setupPlugin!).mock.calls[0][0])
                .toMatchInlineSnapshot(`
=======
            expect(intercomPlugin.setupPlugin).toHaveBeenCalledTimes(1)
            expect(jest.mocked(intercomPlugin.setupPlugin!).mock.calls[0][0]).toMatchInlineSnapshot(`
>>>>>>> 76f3ceec
                {
                  "config": {
                    "ignoredEmailDomains": "dev.posthog.com",
                    "intercomApiKey": "1234567890",
                    "triggeringEvents": "$identify,mycustomevent",
                    "useEuropeanDataStorage": "No",
                  },
                  "fetch": [Function],
                  "global": {},
                  "logger": {
                    "debug": [Function],
                    "error": [Function],
                    "log": [Function],
                    "warn": [Function],
                  },
                }
            `)
        })
    })

    describe('onEvent', () => {
        it('should call the plugin onEvent method', async () => {
<<<<<<< HEAD
            jest.spyOn(DESTINATION_PLUGINS_BY_ID['intercom'] as any, 'onEvent')
=======
            jest.spyOn(intercomPlugin, 'onEvent')
>>>>>>> 76f3ceec

            const invocation = createInvocation(fn, globals)
            invocation.globals.event.event = 'mycustomevent'
            invocation.globals.event.properties = {
                email: 'test@posthog.com',
            }

            mockFetch.mockResolvedValue({
                status: 200,
                json: () => Promise.resolve({ total_count: 1 }),
            })

            await processor.processBatch([invocation])

<<<<<<< HEAD
            expect(DESTINATION_PLUGINS_BY_ID['intercom'].onEvent).toHaveBeenCalledTimes(1)
            expect(forSnapshot(jest.mocked(DESTINATION_PLUGINS_BY_ID['intercom'].onEvent!).mock.calls[0][0]))
                .toMatchInlineSnapshot(`
=======
            expect(intercomPlugin.onEvent).toHaveBeenCalledTimes(1)
            expect(forSnapshot(jest.mocked(intercomPlugin.onEvent!).mock.calls[0][0])).toMatchInlineSnapshot(`
>>>>>>> 76f3ceec
                {
                  "distinct_id": "distinct_id",
                  "event": "mycustomevent",
                  "person": {
                    "created_at": "",
                    "properties": {
                      "email": "test@posthog.com",
                      "first_name": "Pumpkin",
                    },
                    "team_id": 2,
                    "uuid": "uuid",
                  },
                  "properties": {
                    "email": "test@posthog.com",
                  },
                  "team_id": 2,
                  "timestamp": "2025-01-01T00:00:00.000Z",
                  "uuid": "<REPLACED-UUID-0>",
                }
            `)

            expect(mockFetch).toHaveBeenCalledTimes(2)
            expect(forSnapshot(mockFetch.mock.calls[0])).toMatchInlineSnapshot(`
                [
                  "https://api.intercom.io/contacts/search",
                  {
                    "body": "{"query":{"field":"email","operator":"=","value":"test@posthog.com"}}",
                    "headers": {
                      "Accept": "application/json",
                      "Authorization": "Bearer 1234567890",
                      "Content-Type": "application/json",
                    },
                    "method": "POST",
                  },
                ]
            `)
            expect(forSnapshot(mockFetch.mock.calls[1])).toMatchInlineSnapshot(`
                [
                  "https://api.intercom.io/events",
                  {
                    "body": "{"event_name":"mycustomevent","created_at":null,"email":"test@posthog.com","id":"distinct_id"}",
                    "headers": {
                      "Accept": "application/json",
                      "Authorization": "Bearer 1234567890",
                      "Content-Type": "application/json",
                    },
                    "method": "POST",
                  },
                ]
            `)

            expect(forSnapshot(jest.mocked(processor['cyclotronWorker']!.updateJob).mock.calls)).toMatchInlineSnapshot(`
                [
                  [
                    "<REPLACED-UUID-0>",
                    "completed",
                  ],
                ]
            `)
        })

        it('should mock out fetch if it is a test function', async () => {
<<<<<<< HEAD
            jest.spyOn(DESTINATION_PLUGINS_BY_ID['intercom'] as any, 'onEvent')
=======
            jest.spyOn(intercomPlugin, 'onEvent')
>>>>>>> 76f3ceec

            const invocation = createInvocation(fn, globals)
            invocation.hogFunction.name = 'My function [CDP-TEST-HIDDEN]'
            invocation.globals.event.event = 'mycustomevent'
            invocation.globals.event.properties = {
                email: 'test@posthog.com',
            }

            await processor.processBatch([invocation])

            expect(mockFetch).toHaveBeenCalledTimes(0)

<<<<<<< HEAD
            expect(DESTINATION_PLUGINS_BY_ID['intercom'].onEvent).toHaveBeenCalledTimes(1)
=======
            expect(intercomPlugin.onEvent).toHaveBeenCalledTimes(1)
>>>>>>> 76f3ceec

            expect(forSnapshot(getProducedKafkaMessagesForTopic('log_entries_test').map((m) => m.value.message)))
                .toMatchInlineSnapshot(`
                [
                  "Executing plugin posthog-intercom-plugin",
                  "Fetch called but mocked due to test function",
                  "Unable to search contact test@posthog.com in Intercom. Status Code: undefined. Error message: ",
                  "Execution successful",
                ]
            `)
        })

        it('should handle and collect errors', async () => {
<<<<<<< HEAD
            jest.spyOn(DESTINATION_PLUGINS_BY_ID['intercom'] as any, 'onEvent')
=======
            jest.spyOn(intercomPlugin, 'onEvent')
>>>>>>> 76f3ceec

            const invocation = createInvocation(fn, globals)
            invocation.globals.event.event = 'mycustomevent'
            invocation.globals.event.properties = {
                email: 'test@posthog.com',
            }

            mockFetch.mockRejectedValue(new Error('Test error'))

            const res = await processor.processBatch([invocation])

<<<<<<< HEAD
            expect(DESTINATION_PLUGINS_BY_ID['intercom'].onEvent).toHaveBeenCalledTimes(1)
=======
            expect(intercomPlugin.onEvent).toHaveBeenCalledTimes(1)
>>>>>>> 76f3ceec

            expect(res[0].error).toBeInstanceOf(Error)
            expect(forSnapshot(res[0].logs)).toMatchInlineSnapshot(`[]`)

            expect(forSnapshot(jest.mocked(processor['cyclotronWorker']!.updateJob).mock.calls)).toMatchInlineSnapshot(`
                [
                  [
                    "<REPLACED-UUID-0>",
                    "failed",
                  ],
                ]
            `)

            expect(forSnapshot(getProducedKafkaMessages())).toMatchSnapshot()
        })
    })

    describe('smoke tests', () => {
        const testCases = Object.entries(DESTINATION_PLUGINS_BY_ID).map(([pluginId, plugin]) => ({
            name: pluginId,
            plugin,
        }))

        it.each(testCases)('should run the plugin: %s', async ({ name, plugin }) => {
            globals.event.event = '$identify' // Many plugins filter for this
            const invocation = createInvocation(fn, globals)

            invocation.hogFunction.template_id = `plugin-${plugin.id}`

            const inputs: Record<string, any> = {}

            for (const input of plugin.metadata.config) {
                if (!input.key) {
                    continue
                }

                if (input.default) {
                    inputs[input.key] = input.default
                    continue
                }

                if (input.type === 'choice') {
                    inputs[input.key] = input.choices[0]
                } else if (input.type === 'string') {
                    inputs[input.key] = 'test'
                }
            }

            invocation.hogFunction.name = name
            await processor.processBatch([invocation])

            expect(
                forSnapshot(
                    getProducedKafkaMessagesForTopic('log_entries_test').map((m) => ({
                        message: m.value.message,
                        level: m.value.level,
                    }))
                )
            ).toMatchSnapshot()
        })
    })
})<|MERGE_RESOLUTION|>--- conflicted
+++ resolved
@@ -107,11 +107,7 @@
 
     describe('setupPlugin', () => {
         it('should setup a plugin on first call', async () => {
-<<<<<<< HEAD
-            jest.spyOn(DESTINATION_PLUGINS_BY_ID['intercom'] as any, 'setupPlugin')
-=======
             jest.spyOn(intercomPlugin, 'setupPlugin')
->>>>>>> 76f3ceec
 
             const results = processor.processBatch([
                 createInvocation(fn, globals),
@@ -121,14 +117,9 @@
 
             expect(await results).toMatchObject([{ finished: true }, { finished: true }, { finished: true }])
 
-<<<<<<< HEAD
             expect(DESTINATION_PLUGINS_BY_ID['intercom'].setupPlugin).toHaveBeenCalledTimes(1)
             expect(jest.mocked(DESTINATION_PLUGINS_BY_ID['intercom'].setupPlugin!).mock.calls[0][0])
                 .toMatchInlineSnapshot(`
-=======
-            expect(intercomPlugin.setupPlugin).toHaveBeenCalledTimes(1)
-            expect(jest.mocked(intercomPlugin.setupPlugin!).mock.calls[0][0]).toMatchInlineSnapshot(`
->>>>>>> 76f3ceec
                 {
                   "config": {
                     "ignoredEmailDomains": "dev.posthog.com",
@@ -151,11 +142,7 @@
 
     describe('onEvent', () => {
         it('should call the plugin onEvent method', async () => {
-<<<<<<< HEAD
             jest.spyOn(DESTINATION_PLUGINS_BY_ID['intercom'] as any, 'onEvent')
-=======
-            jest.spyOn(intercomPlugin, 'onEvent')
->>>>>>> 76f3ceec
 
             const invocation = createInvocation(fn, globals)
             invocation.globals.event.event = 'mycustomevent'
@@ -170,14 +157,9 @@
 
             await processor.processBatch([invocation])
 
-<<<<<<< HEAD
             expect(DESTINATION_PLUGINS_BY_ID['intercom'].onEvent).toHaveBeenCalledTimes(1)
             expect(forSnapshot(jest.mocked(DESTINATION_PLUGINS_BY_ID['intercom'].onEvent!).mock.calls[0][0]))
                 .toMatchInlineSnapshot(`
-=======
-            expect(intercomPlugin.onEvent).toHaveBeenCalledTimes(1)
-            expect(forSnapshot(jest.mocked(intercomPlugin.onEvent!).mock.calls[0][0])).toMatchInlineSnapshot(`
->>>>>>> 76f3ceec
                 {
                   "distinct_id": "distinct_id",
                   "event": "mycustomevent",
@@ -240,11 +222,7 @@
         })
 
         it('should mock out fetch if it is a test function', async () => {
-<<<<<<< HEAD
             jest.spyOn(DESTINATION_PLUGINS_BY_ID['intercom'] as any, 'onEvent')
-=======
-            jest.spyOn(intercomPlugin, 'onEvent')
->>>>>>> 76f3ceec
 
             const invocation = createInvocation(fn, globals)
             invocation.hogFunction.name = 'My function [CDP-TEST-HIDDEN]'
@@ -257,11 +235,7 @@
 
             expect(mockFetch).toHaveBeenCalledTimes(0)
 
-<<<<<<< HEAD
             expect(DESTINATION_PLUGINS_BY_ID['intercom'].onEvent).toHaveBeenCalledTimes(1)
-=======
-            expect(intercomPlugin.onEvent).toHaveBeenCalledTimes(1)
->>>>>>> 76f3ceec
 
             expect(forSnapshot(getProducedKafkaMessagesForTopic('log_entries_test').map((m) => m.value.message)))
                 .toMatchInlineSnapshot(`
@@ -275,11 +249,7 @@
         })
 
         it('should handle and collect errors', async () => {
-<<<<<<< HEAD
             jest.spyOn(DESTINATION_PLUGINS_BY_ID['intercom'] as any, 'onEvent')
-=======
-            jest.spyOn(intercomPlugin, 'onEvent')
->>>>>>> 76f3ceec
 
             const invocation = createInvocation(fn, globals)
             invocation.globals.event.event = 'mycustomevent'
@@ -291,11 +261,7 @@
 
             const res = await processor.processBatch([invocation])
 
-<<<<<<< HEAD
             expect(DESTINATION_PLUGINS_BY_ID['intercom'].onEvent).toHaveBeenCalledTimes(1)
-=======
-            expect(intercomPlugin.onEvent).toHaveBeenCalledTimes(1)
->>>>>>> 76f3ceec
 
             expect(res[0].error).toBeInstanceOf(Error)
             expect(forSnapshot(res[0].logs)).toMatchInlineSnapshot(`[]`)
