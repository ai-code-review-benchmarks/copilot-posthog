--- conflicted
+++ resolved
@@ -1,10 +1,7 @@
-<<<<<<< HEAD
+import { captureException } from '@sentry/node'
 import { readFileSync } from 'fs'
+import { Redis } from 'ioredis'
 import path from 'path'
-=======
-import { captureException } from '@sentry/node'
-import { Redis } from 'ioredis'
->>>>>>> f87fb972
 
 import { Hub } from '../types'
 import { timeoutGuard } from '../utils/db/utils'
@@ -34,53 +31,32 @@
 }
 
 export class HogWatcher {
-    setupPromise?: Promise<void>
-
     constructor(private hub: Hub) {}
 
-<<<<<<< HEAD
-    private setup(): Promise<void> {
-        if (!this.setupPromise) {
-            this.setupPromise = runRedis(this.hub.redisPool, 'init', (client) => {
-                client.defineCommand('consumeTokenBucket', {
-                    numberOfKeys: 2,
-                    // The lua here is needed to ensure that we can do things atomically without multiple round trips
-                    // It takes arguments for the max bucket size, the rate at which the bucket refills over time.
-
-                    // When we call it, we pass in the cost. Unlike normal rate limiting a cost is only incurred if something went wrong
-
-                    // It returns the numnber
-
-                    lua: `
-                        local key = KEYS[1]
-                        local bucket_size = tonumber(ARGV[1])
-                        local refill_rate = tonumber(ARGV[2])
-                        local cost = tonumber(ARGV[3])
-
-                        local current = tonumber(redis.call('get', key) or 0)
-                        local refill_amount = math.max(0, (current - refill_rate) + cost)
-
-                        if refill_amount > bucket_size then
-                            return 0
-                        end
-
-                        redis.call('set', key, refill_amount)
-                        return 1
-                    `,
-                })
-                return Promise.resolve()
-            })
-        }
-
-        return this.setupPromise
-    }
-
-    public scoreToState(score: number): HogWatcherState {
-        // TODO: Add check for permanent disabled
-=======
     private async runRedis<T>(fn: (client: Redis) => Promise<T>): Promise<T | null> {
         // We want all of this to fail open in the issue of redis being unavailable - we'd rather have the function continue
         const client = await this.hub.redisPool.acquire()
+
+        client.defineCommand('consumeTokenBucket', {
+            numberOfKeys: 2,
+            lua: `
+                local key = KEYS[1]
+                local bucket_size = tonumber(ARGV[1])
+                local refill_rate = tonumber(ARGV[2])
+                local cost = tonumber(ARGV[3])
+
+                local current = tonumber(redis.call('get', key) or 0)
+                local refill_amount = math.max(0, (current - refill_rate) + cost)
+
+                if refill_amount > bucket_size then
+                    return 0
+                end
+
+                redis.call('set', key, refill_amount)
+                return 1
+            `,
+        })
+
         const timeout = timeoutGuard(
             `Redis call delayed. Waiting over ${REDIS_TIMEOUT_SECONDS} seconds.`,
             undefined,
@@ -97,7 +73,6 @@
             await this.hub.redisPool.release(client)
         }
     }
->>>>>>> f87fb972
 
     public scoreToState(score: number): HogWatcherState {
         if (score <= this.hub.CDP_WATCHER_THRESHOLD_DISABLED) {
@@ -112,7 +87,6 @@
     public async getStates(
         ids: HogFunctionType['id'][]
     ): Promise<Record<HogFunctionType['id'], HogWatcherFunctionState>> {
-        await this.setup()
         const idsSet = new Set(ids)
 
         const states = await this.runRedis(async (client) => {
@@ -138,12 +112,7 @@
     }
 
     public async getState(id: HogFunctionType['id']): Promise<HogWatcherFunctionState> {
-<<<<<<< HEAD
-        await this.setup()
-        const res = await runRedis(this.hub.redisPool, 'getState', async (client) => {
-=======
         const res = await this.runRedis(async (client) => {
->>>>>>> f87fb972
             const score = await client.get(`${REDIS_KEY_SCORES}/${id}`)
             return score
         })
@@ -157,12 +126,7 @@
     }
 
     public async forceStateChange(id: HogFunctionType['id'], state: HogWatcherState): Promise<void> {
-<<<<<<< HEAD
-        await this.setup()
-        await runRedis(this.hub.redisPool, 'forceStateChange', async (client) => {
-=======
         await this.runRedis(async (client) => {
->>>>>>> f87fb972
             const pipeline = client.pipeline()
 
             const newScore =
@@ -180,7 +144,6 @@
     }
 
     public async observeResults(results: HogFunctionInvocationResult[]): Promise<void> {
-        await this.setup()
         const changes: Record<HogFunctionType['id'], number> = {}
 
         results.forEach((result) => {
