// NOTE: PostIngestionEvent is our context event - it should never be sent directly to an output, but rather transformed into a lightweight schema

import { CyclotronJob, CyclotronJobUpdate } from '@posthog/cyclotron'
import { DateTime } from 'luxon'
import RE2 from 're2'
import { gunzip, gzip } from 'zlib'

import { RawClickHouseEvent, Team, TimestampFormat } from '../types'
import { safeClickhouseString } from '../utils/db/utils'
import { parseJSON } from '../utils/json-parse'
import { logger } from '../utils/logger'
import { captureException } from '../utils/posthog'
import { castTimestampOrNow, clickHouseTimestampToISO, UUIDT } from '../utils/utils'
import { MAX_GROUP_TYPES_PER_TEAM } from '../worker/ingestion/group-type-manager'
import { CdpInternalEvent } from './schema'
import {
    HogFunctionCapturedEvent,
    HogFunctionFilterGlobals,
    HogFunctionInvocation,
    HogFunctionInvocationGlobals,
    HogFunctionInvocationGlobalsWithInputs,
    HogFunctionInvocationLogEntry,
    HogFunctionInvocationQueueParameters,
    HogFunctionInvocationSerialized,
    HogFunctionLogEntrySerialized,
    HogFunctionType,
} from './types'
// ID of functions that are hidden from normal users and used by us for special testing
// For example, transformations use this to only run if in comparison mode
export const CDP_TEST_ID = '[CDP-TEST-HIDDEN]'

export const PERSON_DEFAULT_DISPLAY_NAME_PROPERTIES = [
    'email',
    'Email',
    'name',
    'Name',
    'username',
    'Username',
    'UserName',
]

const getPersonDisplayName = (team: Team, distinctId: string, properties: Record<string, any>): string => {
    const personDisplayNameProperties = team.person_display_name_properties ?? PERSON_DEFAULT_DISPLAY_NAME_PROPERTIES
    const customPropertyKey = personDisplayNameProperties.find((x) => properties?.[x])
    const propertyIdentifier = customPropertyKey ? properties[customPropertyKey] : undefined

    const customIdentifier: string =
        typeof propertyIdentifier !== 'string' ? JSON.stringify(propertyIdentifier) : propertyIdentifier

    return (customIdentifier || distinctId)?.trim()
}

// that we can keep to as a contract
export function convertToHogFunctionInvocationGlobals(
    event: RawClickHouseEvent,
    team: Team,
    siteUrl: string
): HogFunctionInvocationGlobals {
    const properties = event.properties ? parseJSON(event.properties) : {}
    const projectUrl = `${siteUrl}/project/${team.id}`

    let person: HogFunctionInvocationGlobals['person']

    if (event.person_id) {
        const personProperties = event.person_properties ? parseJSON(event.person_properties) : {}
        const personDisplayName = getPersonDisplayName(team, event.distinct_id, personProperties)

        person = {
            id: event.person_id,
            properties: personProperties,
            name: personDisplayName,
            url: `${projectUrl}/person/${encodeURIComponent(event.distinct_id)}`,
        }
    }

    // TRICKY: the timsestamp can sometimes be an ISO for example if coming from the test api
    // so we need to handle that case
    const eventTimestamp = DateTime.fromISO(event.timestamp).isValid
        ? event.timestamp
        : clickHouseTimestampToISO(event.timestamp)

    const context: HogFunctionInvocationGlobals = {
        project: {
            id: team.id,
            name: team.name,
            url: projectUrl,
        },
        event: {
            uuid: event.uuid,
            event: event.event!,
            elements_chain: event.elements_chain,
            distinct_id: event.distinct_id,
            properties,
            timestamp: eventTimestamp,
            url: `${projectUrl}/events/${encodeURIComponent(event.uuid)}/${encodeURIComponent(eventTimestamp)}`,
        },
        person,
    }

    return context
}

export function convertInternalEventToHogFunctionInvocationGlobals(
    data: CdpInternalEvent,
    team: Team,
    siteUrl: string
): HogFunctionInvocationGlobals {
    const projectUrl = `${siteUrl}/project/${team.id}`

    let person: HogFunctionInvocationGlobals['person']

    if (data.person) {
        const personDisplayName = getPersonDisplayName(team, data.event.distinct_id, data.person.properties)

        person = {
            id: data.person.id,
            properties: data.person.properties,
            name: personDisplayName,
            url: data.person.url ?? '',
        }
    }

    const context: HogFunctionInvocationGlobals = {
        project: {
            id: team.id,
            name: team.name,
            url: projectUrl,
        },
        event: {
            uuid: data.event.uuid,
            event: data.event.event,
            elements_chain: '', // Not applicable but left here for compatibility
            distinct_id: data.event.distinct_id,
            properties: data.event.properties,
            timestamp: data.event.timestamp,
            url: data.event.url ?? '',
        },
        person,
    }

    return context
}

function getElementsChainHref(elementsChain: string): string {
    // Adapted from SQL: extract(elements_chain, '(?::|\")href="(.*?)"'),
    const hrefRegex = new RE2(/(?::|")href="(.*?)"/)
    const hrefMatch = hrefRegex.exec(elementsChain)
    return hrefMatch ? hrefMatch[1] : ''
}

function getElementsChainTexts(elementsChain: string): string[] {
    // Adapted from SQL: arrayDistinct(extractAll(elements_chain, '(?::|\")text="(.*?)"')),
    const textRegex = new RE2(/(?::|")text="(.*?)"/g)
    const textMatches = new Set<string>()
    let textMatch
    while ((textMatch = textRegex.exec(elementsChain)) !== null) {
        textMatches.add(textMatch[1])
    }
    return Array.from(textMatches)
}

function getElementsChainIds(elementsChain: string): string[] {
    // Adapted from SQL: arrayDistinct(extractAll(elements_chain, '(?::|\")attr_id="(.*?)"')),
    const idRegex = new RE2(/(?::|")attr_id="(.*?)"/g)
    const idMatches = new Set<string>()
    let idMatch
    while ((idMatch = idRegex.exec(elementsChain)) !== null) {
        idMatches.add(idMatch[1])
    }
    return Array.from(idMatches)
}

function getElementsChainElements(elementsChain: string): string[] {
    // Adapted from SQL: arrayDistinct(extractAll(elements_chain, '(?:^|;)(a|button|form|input|select|textarea|label)(?:\\.|$|:)'))
    const elementRegex = new RE2(/(?:^|;)(a|button|form|input|select|textarea|label)(?:\.|$|:)/g)
    const elementMatches = new Set<string>()
    let elementMatch
    while ((elementMatch = elementRegex.exec(elementsChain)) !== null) {
        elementMatches.add(elementMatch[1])
    }
    return Array.from(elementMatches)
}

export function convertToHogFunctionFilterGlobal(globals: HogFunctionInvocationGlobals): HogFunctionFilterGlobals {
    const groups: Record<string, any> = {}

    // We need to add default empty groups so that filtering works as it expects it to always exist
    for (let i = 0; i < MAX_GROUP_TYPES_PER_TEAM; i++) {
        groups[`group_${i}`] = {
            key: null,
            index: i,
            properties: {},
        }
    }

    for (const [_groupType, group] of Object.entries(globals.groups || {})) {
        groups[`group_${group.index}`] = {
            key: group.id,
            index: group.index,
            properties: group.properties,
        }
        groups[_groupType] = groups[`group_${group.index}`]
    }

    const elementsChain = globals.event.elements_chain ?? globals.event.properties['$elements_chain']
    const response = {
        ...groups,
        event: globals.event.event,
        elements_chain: elementsChain,
        elements_chain_href: '',
        elements_chain_texts: [] as string[],
        elements_chain_ids: [] as string[],
        elements_chain_elements: [] as string[],
        timestamp: globals.event.timestamp,
        properties: globals.event.properties,
        person: globals.person ? { id: globals.person.id, properties: globals.person.properties } : undefined,
        pdi: globals.person
            ? {
                  distinct_id: globals.event.distinct_id,
                  person_id: globals.person.id,
                  person: { id: globals.person.id, properties: globals.person.properties },
              }
            : undefined,
        distinct_id: globals.event.distinct_id,
    } satisfies HogFunctionFilterGlobals

    // The elements_chain_* fields are stored as materialized columns in ClickHouse.
    // We use the same formula to calculate them here.
    if (elementsChain) {
        const cache: Record<string, any> = {}
        Object.defineProperties(response, {
            elements_chain_href: {
                get: () => {
                    cache.elements_chain_href ??= getElementsChainHref(elementsChain)
                    return cache.elements_chain_href
                },
            },
            elements_chain_texts: {
                get: () => {
                    cache.elements_chain_texts ??= getElementsChainTexts(elementsChain)
                    return cache.elements_chain_texts
                },
            },
            elements_chain_ids: {
                get: () => {
                    cache.elements_chain_ids ??= getElementsChainIds(elementsChain)
                    return cache.elements_chain_ids
                },
            },
            elements_chain_elements: {
                get: () => {
                    cache.elements_chain_elements ??= getElementsChainElements(elementsChain)
                    return cache.elements_chain_elements
                },
            },
        })
    }

    return response
}

export const convertToCaptureEvent = (event: HogFunctionCapturedEvent, team: Team): any => {
    return {
        uuid: new UUIDT().toString(),
        distinct_id: safeClickhouseString(event.distinct_id),
        data: JSON.stringify({
            event: event.event,
            distinct_id: event.distinct_id,
            properties: event.properties,
            timestamp: event.timestamp,
        }),
        now: DateTime.now().toISO(),
        sent_at: DateTime.now().toISO(),
        token: team.api_token,
    }
}

export const gzipObject = async <T extends object>(object: T): Promise<string> => {
    const payload = JSON.stringify(object)
    const buffer = await new Promise<Buffer>((res, rej) =>
        gzip(payload, (err, result) => (err ? rej(err) : res(result)))
    )
    const res = buffer.toString('base64')

    // NOTE: Base64 encoding isn't as efficient but we would need to change the kafka producer/consumers to use ucs2 or something
    // as well in order to support binary data better

    return res
}

export const unGzipObject = async <T extends object>(data: string): Promise<T> => {
    const res = await new Promise<Buffer>((res, rej) =>
        gunzip(Buffer.from(data, 'base64'), (err, result) => (err ? rej(err) : res(result)))
    )

    return parseJSON(res.toString())
}

export const fixLogDeduplication = (logs: HogFunctionInvocationLogEntry[]): HogFunctionLogEntrySerialized[] => {
    const preparedLogs: HogFunctionLogEntrySerialized[] = []
    const sortedLogs = logs.sort((a, b) => a.timestamp.toMillis() - b.timestamp.toMillis())

    if (sortedLogs.length === 0) {
        return []
    }

    // Start with a timestamp that is guaranteed to be before the first log entry
    let previousTimestamp = sortedLogs[0].timestamp.minus(1)

    sortedLogs.forEach((logEntry) => {
        // TRICKY: The clickhouse table dedupes logs with the same timestamp - we need to ensure they are unique by simply plus-ing 1ms
        // if the timestamp is the same as the previous one
        if (logEntry.timestamp <= previousTimestamp) {
            logEntry.timestamp = previousTimestamp.plus(1)
        }

        previousTimestamp = logEntry.timestamp

        const sanitized: HogFunctionLogEntrySerialized = {
            ...logEntry,
            timestamp: castTimestampOrNow(logEntry.timestamp, TimestampFormat.ClickHouse),
        }
        preparedLogs.push(sanitized)
    })

    return preparedLogs
}

export function createInvocation(
    globals: HogFunctionInvocationGlobalsWithInputs,
    hogFunction: HogFunctionType
): HogFunctionInvocation {
    return {
        id: new UUIDT().toString(),
        globals,
        teamId: hogFunction.team_id,
        hogFunction,
        queue: 'hog',
        queuePriority: 1,
        timings: [],
    }
}

export function serializeHogFunctionInvocation(invocation: HogFunctionInvocation): HogFunctionInvocationSerialized {
    const serializedInvocation: HogFunctionInvocationSerialized = {
        ...invocation,
        hogFunctionId: invocation.hogFunction.id,
        // We clear the params as they are never used in the serialized form
        queueParameters: undefined,
    }

    delete (serializedInvocation as any).hogFunction

    return serializedInvocation
}

export function invocationToCyclotronJobUpdate(invocation: HogFunctionInvocation): CyclotronJobUpdate {
    const queueParameters: HogFunctionInvocation['queueParameters'] = invocation.queueParameters
    let blob: CyclotronJobUpdate['blob'] = undefined
    let parameters: CyclotronJobUpdate['parameters'] = undefined

    if (queueParameters) {
        const { body, ...rest } = queueParameters
        parameters = rest
        blob = body ? Buffer.from(body) : undefined
    }

    const updates: CyclotronJobUpdate = {
        vmState: serializeHogFunctionInvocation(invocation),
        priority: invocation.queuePriority,
        queueName: invocation.queue,
        parameters,
        blob,
        metadata: invocation.queueMetadata,
        scheduled: invocation.queueScheduledAt?.toISO(),
    }
    return updates
}

export function cyclotronJobToInvocation(job: CyclotronJob, hogFunction: HogFunctionType): HogFunctionInvocation {
    const parsedState = job.vmState as HogFunctionInvocationSerialized | null
    const params = job.parameters as HogFunctionInvocationQueueParameters | undefined

    if (job.blob && params) {
        // Deserialize the blob into the params
        try {
            params.body = job.blob ? Buffer.from(job.blob).toString('utf-8') : undefined
        } catch (e) {
            logger.error('Error parsing blob', e, job.blob)
            captureException(e)
        }
    }

    // TRICKY: If this is being converted for the fetch service we don't deserialize the vmstate as it isn't necessary
    // We cast it to the right type as we would rather things crash if they try to use it
    // This will be fixed in an upcoming PR

    return {
        id: job.id,
        globals: parsedState?.globals ?? ({} as unknown as HogFunctionInvocationGlobalsWithInputs),
        teamId: hogFunction.team_id,
        hogFunction,
        queue: (job.queueName as any) ?? 'hog',
        queuePriority: job.priority,
        queueScheduledAt: job.scheduled ? DateTime.fromISO(job.scheduled) : undefined,
        queueMetadata: job.metadata ?? undefined,
        queueParameters: params,
        vmState: parsedState?.vmState,
        timings: parsedState?.timings ?? [],
    }
}

export function isLegacyPluginHogFunction(hogFunction: HogFunctionType): boolean {
    return hogFunction.template_id?.startsWith('plugin-') ?? false
}

<<<<<<< HEAD
export function isSegmentPluginHogFunction(hogFunction: HogFunctionType): boolean {
    return hogFunction.template_id?.startsWith('segment-') ?? false
=======
export function filterExists<T>(value: T): value is NonNullable<T> {
    return Boolean(value)
>>>>>>> 1a684756
}<|MERGE_RESOLUTION|>--- conflicted
+++ resolved
@@ -414,11 +414,10 @@
     return hogFunction.template_id?.startsWith('plugin-') ?? false
 }
 
-<<<<<<< HEAD
 export function isSegmentPluginHogFunction(hogFunction: HogFunctionType): boolean {
     return hogFunction.template_id?.startsWith('segment-') ?? false
-=======
+}
+
 export function filterExists<T>(value: T): value is NonNullable<T> {
     return Boolean(value)
->>>>>>> 1a684756
 }