--- conflicted
+++ resolved
@@ -40,11 +40,8 @@
     twilioTemplate,
     googleSheetsTemplate,
     googleTagManagerTemplate,
-<<<<<<< HEAD
     emailTemplate,
-=======
     clickupTemplate,
->>>>>>> 4c9c1e31
 ]
 
 export const HOG_FUNCTION_TEMPLATES_TRANSFORMATIONS: HogFunctionTemplate[] = [
