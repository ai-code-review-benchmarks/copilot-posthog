import { DESTINATION_PLUGINS, TRANSFORMATION_PLUGINS } from '../legacy-plugins'
import { SEGMENT_DESTINATIONS } from '../segment/segment-templates'
import { HogFunctionTemplate, NativeTemplate } from '../types'
import { allComingSoonTemplates } from './_destinations/coming-soon/coming-soon-destinations.template'
import { template as googleAdsTemplate } from './_destinations/google_ads/google.template'
import { template as googleSheetsTemplate } from './_destinations/google_sheets/google_sheets.template'
import { template as linearTemplate } from './_destinations/linear/linear.template'
import { template as nativeWebhookTemplate } from './_destinations/native-webhook/webhook.template'
import { template as redditAdsTemplate } from './_destinations/reddit_ads/reddit.template'
import { template as snapchatAdsTemplate } from './_destinations/snapchat_ads/snapchat.template'
import { template as tiktokAdsTemplate } from './_destinations/tiktok_ads/tiktok.template'
import { template as twilioTemplate } from './_destinations/twilio/twilio.template'
import { template as webhookTemplate } from './_destinations/webhook/webhook.template'
import { template as incomingWebhookTemplate } from './_sources/webhook/incoming_webhook.template'
import { template as botDetectionTemplate } from './_transformations/bot-detection/bot-detection.template'
import { template as defaultTransformationTemplate } from './_transformations/default/default.template'
import { template as dropEventsTemplate } from './_transformations/drop-events/drop-events.template'
import { template as filterPropertiesTemplate } from './_transformations/filter-properties/filter-properties.template'
import { template as geoipTemplate } from './_transformations/geoip/geoip.template'
import { template as hashPropertiesTemplate } from './_transformations/hash-properties/hash-properties.template'
import { template as ipAnonymizationTemplate } from './_transformations/ip-anonymization/ip-anonymization.template'
import { template as piiHashingTemplate } from './_transformations/pii-hashing/pii-hashing.template'
import { template as removeNullPropertiesTemplate } from './_transformations/remove-null-properties/remove-null-properties.template'
import { template as urlMaskingTemplate } from './_transformations/url-masking/url-masking.template'
import { template as urlNormalizationTemplate } from './_transformations/url-normalization/url-normalization.template'

export const HOG_FUNCTION_TEMPLATES_COMING_SOON: HogFunctionTemplate[] = allComingSoonTemplates

export const HOG_FUNCTION_TEMPLATES_DESTINATIONS: HogFunctionTemplate[] = [
    webhookTemplate,
    tiktokAdsTemplate,
    snapchatAdsTemplate,
    linearTemplate,
    googleAdsTemplate,
    redditAdsTemplate,
<<<<<<< HEAD
    googleSheetsTemplate,
=======
    twilioTemplate,
>>>>>>> e31a6674
]

export const HOG_FUNCTION_TEMPLATES_TRANSFORMATIONS: HogFunctionTemplate[] = [
    defaultTransformationTemplate,
    geoipTemplate,
    ipAnonymizationTemplate,
    removeNullPropertiesTemplate,
    urlMaskingTemplate,
    piiHashingTemplate,
    botDetectionTemplate,
    dropEventsTemplate,
    filterPropertiesTemplate,
    hashPropertiesTemplate,
    urlNormalizationTemplate,
]

export const NATIVE_HOG_FUNCTIONS: (HogFunctionTemplate & NativeTemplate)[] = [nativeWebhookTemplate].map((plugin) => ({
    ...plugin,
    code_language: 'javascript',
    code: 'return event;',
    inputs_schema: [
        ...plugin.inputs_schema,
        {
            key: 'debug_mode',
            label: 'Debug Mode',
            type: 'boolean',
            description: 'Will log configuration and request details',
            default: false,
        },
    ],
}))

export const HOG_FUNCTION_TEMPLATES_SOURCES: HogFunctionTemplate[] = [incomingWebhookTemplate]

export const HOG_FUNCTION_TEMPLATES_DESTINATIONS_DEPRECATED: HogFunctionTemplate[] = DESTINATION_PLUGINS.map(
    (x) => x.template
)

export const HOG_FUNCTION_TEMPLATES_SEGMENT_DESTINATIONS: HogFunctionTemplate[] = SEGMENT_DESTINATIONS.map(
    (x) => x.template
)

export const HOG_FUNCTION_TEMPLATES_TRANSFORMATIONS_DEPRECATED: HogFunctionTemplate[] = TRANSFORMATION_PLUGINS.map(
    (x) => x.template
)

export const NATIVE_HOG_FUNCTIONS_BY_ID = NATIVE_HOG_FUNCTIONS.reduce((acc, plugin) => {
    acc[plugin.id] = plugin
    return acc
}, {} as Record<string, NativeTemplate>)

export const HOG_FUNCTION_TEMPLATES: HogFunctionTemplate[] = [
    ...HOG_FUNCTION_TEMPLATES_DESTINATIONS,
    ...HOG_FUNCTION_TEMPLATES_SEGMENT_DESTINATIONS,
    ...HOG_FUNCTION_TEMPLATES_DESTINATIONS_DEPRECATED,
    ...HOG_FUNCTION_TEMPLATES_TRANSFORMATIONS,
    ...HOG_FUNCTION_TEMPLATES_TRANSFORMATIONS_DEPRECATED,
    ...HOG_FUNCTION_TEMPLATES_SOURCES,
    ...HOG_FUNCTION_TEMPLATES_COMING_SOON,
    ...NATIVE_HOG_FUNCTIONS,
]<|MERGE_RESOLUTION|>--- conflicted
+++ resolved
@@ -33,11 +33,8 @@
     linearTemplate,
     googleAdsTemplate,
     redditAdsTemplate,
-<<<<<<< HEAD
+    twilioTemplate,
     googleSheetsTemplate,
-=======
-    twilioTemplate,
->>>>>>> e31a6674
 ]
 
 export const HOG_FUNCTION_TEMPLATES_TRANSFORMATIONS: HogFunctionTemplate[] = [
