--- conflicted
+++ resolved
@@ -333,20 +333,7 @@
         jest.useRealTimers()
     }
 
-<<<<<<< HEAD
-    async invokeMapping(
-        mapping_name: string,
-        globals: HogFunctionInvocationGlobals,
-        inputs: Record<string, any>,
-        mapping_inputs: Record<string, any>
-    ): Promise<CyclotronJobInvocationResult<CyclotronJobInvocationHogFunction>> {
-        if (!this.template.mapping_templates) {
-            throw new Error('No mapping templates found')
-        }
-
-=======
     async invoke(globals: HogFunctionInvocationGlobals, inputs: Record<string, any>) {
->>>>>>> dbd046c5
         const compiledInputs = await compileInputs(this.template, inputs)
 
         const globalsWithInputs = await this.inputsService.buildInputsWithGlobals(
