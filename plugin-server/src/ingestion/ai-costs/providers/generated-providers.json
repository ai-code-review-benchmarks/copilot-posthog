[
    {
        "model": "aion-1.0",
        "cost": {
            "prompt_token": 0.000004,
            "completion_token": 0.000008
        }
    },
    {
<<<<<<< HEAD
=======
        "model": "aion-1.0-mini",
        "cost": {
            "prompt_token": 7e-7,
            "completion_token": 0.0000014
        }
    },
    {
        "model": "aion-rp-llama-3.1-8b",
        "cost": {
            "prompt_token": 2e-7,
            "completion_token": 2e-7
        }
    },
    {
        "model": "anubis-70b-v1.1",
        "cost": {
            "prompt_token": 5e-7,
            "completion_token": 8e-7
        }
    },
    {
        "model": "anubis-pro-105b-v1",
        "cost": {
            "prompt_token": 5e-7,
            "completion_token": 0.000001
        }
    },
    {
        "model": "auto",
        "cost": {
            "prompt_token": -1,
            "completion_token": -1
        }
    },
    {
        "model": "chatgpt-4o-latest",
        "cost": {
            "prompt_token": 0.000005,
            "completion_token": 0.000015
        }
    },
    {
>>>>>>> 9f3cc717
        "model": "claude-3-haiku",
        "cost": {
            "prompt_token": 2.5e-7,
            "completion_token": 0.00000125,
            "cache_read_token": 3e-8,
            "cache_write_token": 3e-7
        }
    },
    {
        "model": "claude-3-haiku:beta",
        "cost": {
            "prompt_token": 2.5e-7,
            "completion_token": 0.00000125,
            "cache_read_token": 3e-8,
            "cache_write_token": 3e-7
        }
    },
    {
        "model": "claude-3-opus",
        "cost": {
            "prompt_token": 0.000015,
            "completion_token": 0.000075,
            "cache_read_token": 0.0000015,
            "cache_write_token": 0.00001875
        }
    },
    {
        "model": "claude-3-opus:beta",
        "cost": {
            "prompt_token": 0.000015,
            "completion_token": 0.000075,
            "cache_read_token": 0.0000015,
            "cache_write_token": 0.00001875
        }
    },
    {
        "model": "claude-3-sonnet",
        "cost": {
            "prompt_token": 0.000003,
            "completion_token": 0.000015,
            "cache_read_token": 3e-7,
            "cache_write_token": 0.00000375
        }
    },
    {
        "model": "claude-3.5-haiku",
        "cost": {
            "prompt_token": 8e-7,
            "completion_token": 0.000004,
            "cache_read_token": 8e-8,
            "cache_write_token": 0.000001
        }
    },
    {
        "model": "claude-3.5-haiku-20241022",
        "cost": {
            "prompt_token": 8e-7,
            "completion_token": 0.000004,
            "cache_read_token": 8e-8,
            "cache_write_token": 0.000001
        }
    },
    {
        "model": "claude-3.5-haiku:beta",
        "cost": {
            "prompt_token": 8e-7,
            "completion_token": 0.000004,
            "cache_read_token": 8e-8,
            "cache_write_token": 0.000001
        }
    },
    {
        "model": "claude-3.5-sonnet",
        "cost": {
            "prompt_token": 0.000003,
            "completion_token": 0.000015,
            "cache_read_token": 3e-7,
            "cache_write_token": 0.00000375
        }
    },
    {
        "model": "claude-3.5-sonnet-20240620",
        "cost": {
            "prompt_token": 0.000003,
            "completion_token": 0.000015,
            "cache_read_token": 3e-7,
            "cache_write_token": 0.00000375
        }
    },
    {
        "model": "claude-3.5-sonnet-20240620:beta",
        "cost": {
            "prompt_token": 0.000003,
            "completion_token": 0.000015,
            "cache_read_token": 3e-7,
            "cache_write_token": 0.00000375
        }
    },
    {
        "model": "claude-3.5-sonnet:beta",
        "cost": {
            "prompt_token": 0.000003,
            "completion_token": 0.000015,
            "cache_read_token": 3e-7,
            "cache_write_token": 0.00000375
        }
    },
    {
        "model": "claude-3.7-sonnet",
        "cost": {
            "prompt_token": 0.000003,
            "completion_token": 0.000015,
            "cache_read_token": 3e-7,
            "cache_write_token": 0.00000375
        }
    },
    {
        "model": "claude-3.7-sonnet:beta",
        "cost": {
            "prompt_token": 0.000003,
            "completion_token": 0.000015,
            "cache_read_token": 3e-7,
            "cache_write_token": 0.00000375
        }
    },
    {
        "model": "claude-3.7-sonnet:thinking",
        "cost": {
            "prompt_token": 0.000003,
            "completion_token": 0.000015,
            "cache_read_token": 3e-7,
            "cache_write_token": 0.00000375
        }
    },
    {
        "model": "claude-opus-4",
        "cost": {
            "prompt_token": 0.000015,
            "completion_token": 0.000075,
            "cache_read_token": 0.0000015,
            "cache_write_token": 0.00001875
        }
    },
    {
        "model": "claude-sonnet-4",
        "cost": {
            "prompt_token": 0.000003,
            "completion_token": 0.000015,
            "cache_read_token": 3e-7,
            "cache_write_token": 0.00000375
        }
    },
    {
        "model": "codellama-7b-instruct-solidity",
        "cost": {
            "prompt_token": 8e-7,
            "completion_token": 0.0000012
        }
    },
    {
        "model": "coder-large",
        "cost": {
            "prompt_token": 5e-7,
            "completion_token": 8e-7
        }
    },
    {
        "model": "codestral-2501",
        "cost": {
            "prompt_token": 3e-7,
            "completion_token": 9e-7
        }
    },
    {
        "model": "codex-mini",
        "cost": {
            "prompt_token": 0.0000015,
            "completion_token": 0.000006,
            "cache_read_token": 3.75e-7
        }
    },
    {
        "model": "command",
        "cost": {
            "prompt_token": 0.000001,
            "completion_token": 0.000002
        }
    },
    {
        "model": "command-a",
        "cost": {
            "prompt_token": 0.000002,
            "completion_token": 0.000008
        }
    },
    {
        "model": "command-r",
        "cost": {
            "prompt_token": 5e-7,
            "completion_token": 0.0000015
        }
    },
    {
        "model": "command-r-03-2024",
        "cost": {
            "prompt_token": 5e-7,
            "completion_token": 0.0000015
        }
    },
    {
        "model": "command-r-08-2024",
        "cost": {
            "prompt_token": 1.5e-7,
            "completion_token": 6e-7
        }
    },
    {
        "model": "command-r-plus",
        "cost": {
            "prompt_token": 0.000003,
            "completion_token": 0.000015
        }
    },
    {
        "model": "command-r-plus-04-2024",
        "cost": {
            "prompt_token": 0.000003,
            "completion_token": 0.000015
        }
    },
    {
        "model": "command-r-plus-08-2024",
        "cost": {
            "prompt_token": 0.0000025,
            "completion_token": 0.00001
        }
    },
    {
        "model": "command-r7b-12-2024",
        "cost": {
            "prompt_token": 3.75e-8,
            "completion_token": 1.5e-7
        }
    },
    {
        "model": "deepcoder-14b-preview",
        "cost": {
<<<<<<< HEAD
            "prompt_token": 2.72e-7,
            "completion_token": 2.72e-7
=======
            "prompt_token": 1.5e-8,
            "completion_token": 1.5e-8
>>>>>>> 9f3cc717
        }
    },
    {
        "model": "deepcoder-14b-preview:free",
        "cost": {
<<<<<<< HEAD
            "prompt_token": 2.5e-7,
            "completion_token": 8.5e-7
=======
            "prompt_token": 0,
            "completion_token": 0
>>>>>>> 9f3cc717
        }
    },
    {
        "model": "deephermes-3-llama-3-8b-preview:free",
        "cost": {
            "prompt_token": 0,
            "completion_token": 0
        }
    },
    {
<<<<<<< HEAD
=======
        "model": "deephermes-3-mistral-24b-preview",
        "cost": {
            "prompt_token": 1.41e-7,
            "completion_token": 1.41e-7
        }
    },
    {
        "model": "deepseek-chat",
        "cost": {
            "prompt_token": 2.72e-7,
            "completion_token": 2.72e-7
        }
    },
    {
        "model": "deepseek-chat-v3-0324",
        "cost": {
            "prompt_token": 2.5e-7,
            "completion_token": 8.5e-7
        }
    },
    {
        "model": "deepseek-chat-v3-0324:free",
        "cost": {
            "prompt_token": 0,
            "completion_token": 0
        }
    },
    {
>>>>>>> 9f3cc717
        "model": "deepseek-prover-v2",
        "cost": {
            "prompt_token": 5e-7,
            "completion_token": 0.00000218
        }
    },
    {
        "model": "deepseek-r1",
        "cost": {
            "prompt_token": 4e-7,
            "completion_token": 0.000002
        }
    },
    {
        "model": "deepseek-r1-0528",
        "cost": {
            "prompt_token": 2.72e-7,
            "completion_token": 2.72e-7
        }
    },
    {
        "model": "deepseek-r1-0528-qwen3-8b",
        "cost": {
            "prompt_token": 1e-8,
            "completion_token": 2e-8
        }
    },
    {
        "model": "deepseek-r1-0528-qwen3-8b:free",
        "cost": {
            "prompt_token": 0,
            "completion_token": 0
        }
    },
    {
        "model": "deepseek-r1-0528:free",
        "cost": {
            "prompt_token": 0,
            "completion_token": 0
        }
    },
    {
        "model": "deepseek-r1-distill-llama-70b",
        "cost": {
            "prompt_token": 5e-8,
            "completion_token": 5e-8
        }
    },
    {
        "model": "deepseek-r1-distill-llama-70b:free",
        "cost": {
            "prompt_token": 0,
            "completion_token": 0
        }
    },
    {
        "model": "deepseek-r1-distill-llama-8b",
        "cost": {
            "prompt_token": 4e-8,
            "completion_token": 4e-8
        }
    },
    {
        "model": "deepseek-r1-distill-qwen-1.5b",
        "cost": {
            "prompt_token": 1.8e-7,
            "completion_token": 1.8e-7
        }
    },
    {
        "model": "deepseek-r1-distill-qwen-14b",
        "cost": {
            "prompt_token": 1.5e-7,
            "completion_token": 1.5e-7
        }
    },
    {
        "model": "deepseek-r1-distill-qwen-14b:free",
        "cost": {
            "prompt_token": 0,
            "completion_token": 0
        }
    },
    {
        "model": "deepseek-r1-distill-qwen-32b",
        "cost": {
            "prompt_token": 7.5e-8,
            "completion_token": 1.5e-7
        }
    },
    {
        "model": "deepseek-r1-distill-qwen-7b",
        "cost": {
            "prompt_token": 1e-7,
            "completion_token": 2e-7
        }
    },
    {
        "model": "deepseek-r1:free",
        "cost": {
            "prompt_token": 0,
            "completion_token": 0
        }
    },
    {
<<<<<<< HEAD
        "model": "devstral-medium",
=======
        "model": "deepseek-r1t-chimera:free",
        "cost": {
            "prompt_token": 0,
            "completion_token": 0
        }
    },
    {
        "model": "deepseek-r1t2-chimera",
        "cost": {
            "prompt_token": 3.02e-7,
            "completion_token": 3.02e-7
        }
    },
    {
        "model": "deepseek-r1t2-chimera:free",
>>>>>>> 9f3cc717
        "cost": {
            "prompt_token": 4e-7,
            "completion_token": 0.000002
        }
    },
    {
        "model": "deepseek-v3-base",
        "cost": {
            "prompt_token": 3.02e-7,
            "completion_token": 3.02e-7
        }
    },
    {
        "model": "devstral-medium",
        "cost": {
            "prompt_token": 4e-7,
            "completion_token": 0.000002
        }
    },
    {
        "model": "devstral-small",
        "cost": {
            "prompt_token": 7e-8,
            "completion_token": 2.8e-7
<<<<<<< HEAD
        }
    },
    {
        "model": "devstral-small-2505",
        "cost": {
            "prompt_token": 3e-8,
            "completion_token": 3e-8
        }
    },
    {
        "model": "devstral-small-2505:free",
=======
        }
    },
    {
        "model": "devstral-small-2505",
        "cost": {
            "prompt_token": 3e-8,
            "completion_token": 3e-8
        }
    },
    {
        "model": "devstral-small-2505:free",
        "cost": {
            "prompt_token": 0,
            "completion_token": 0
        }
    },
    {
        "model": "dolphin-mistral-24b-venice-edition:free",
        "cost": {
            "prompt_token": 0,
            "completion_token": 0
        }
    },
    {
        "model": "dolphin-mixtral-8x22b",
        "cost": {
            "prompt_token": 9e-7,
            "completion_token": 9e-7
        }
    },
    {
        "model": "dolphin3.0-mistral-24b:free",
        "cost": {
            "prompt_token": 0,
            "completion_token": 0
        }
    },
    {
        "model": "dolphin3.0-r1-mistral-24b",
        "cost": {
            "prompt_token": 1.3e-8,
            "completion_token": 1.3e-8
        }
    },
    {
        "model": "dolphin3.0-r1-mistral-24b:free",
>>>>>>> 9f3cc717
        "cost": {
            "prompt_token": 0,
            "completion_token": 0
        }
    },
    {
        "model": "ernie-4.5-300b-a47b",
        "cost": {
            "prompt_token": 2.8e-7,
            "completion_token": 0.0000011
        }
    },
    {
        "model": "eva-qwen-2.5-72b",
        "cost": {
            "prompt_token": 0.000004,
            "completion_token": 0.000006
        }
    },
    {
        "model": "fimbulvetr-11b-v2",
        "cost": {
            "prompt_token": 8e-7,
            "completion_token": 0.0000012
        }
    },
    {
        "model": "gemini-2.0-flash-001",
        "cost": {
            "prompt_token": 1e-7,
            "completion_token": 4e-7,
            "cache_read_token": 2.5e-8,
            "cache_write_token": 1.833e-7
        }
    },
    {
        "model": "gemini-2.0-flash-exp:free",
        "cost": {
            "prompt_token": 0,
            "completion_token": 0
        }
    },
    {
        "model": "gemini-2.0-flash-lite-001",
        "cost": {
            "prompt_token": 7.5e-8,
            "completion_token": 3e-7
        }
    },
    {
        "model": "gemini-2.5-flash",
        "cost": {
            "prompt_token": 3e-7,
            "completion_token": 0.0000025,
            "cache_read_token": 7.5e-8,
            "cache_write_token": 3.833e-7
        }
    },
    {
        "model": "gemini-2.5-flash-lite",
        "cost": {
            "prompt_token": 1e-7,
            "completion_token": 4e-7,
            "cache_read_token": 2.5e-8,
            "cache_write_token": 1.833e-7
        }
    },
    {
        "model": "gemini-2.5-flash-lite-preview-06-17",
        "cost": {
            "prompt_token": 1e-7,
            "completion_token": 4e-7,
            "cache_read_token": 2.5e-8,
            "cache_write_token": 1.833e-7
        }
    },
    {
        "model": "gemini-2.5-pro",
        "cost": {
            "prompt_token": 0.00000125,
            "completion_token": 0.00001,
            "cache_read_token": 3.1e-7,
            "cache_write_token": 0.000001625
        }
    },
    {
        "model": "gemini-2.5-pro-exp-03-25",
        "cost": {
            "prompt_token": 0,
            "completion_token": 0
        }
    },
    {
        "model": "gemini-2.5-pro-preview",
        "cost": {
            "prompt_token": 0.00000125,
            "completion_token": 0.00001,
            "cache_read_token": 3.1e-7,
            "cache_write_token": 0.000001625
        }
    },
    {
        "model": "gemini-2.5-pro-preview-05-06",
        "cost": {
            "prompt_token": 0.00000125,
            "completion_token": 0.00001,
            "cache_read_token": 3.1e-7,
            "cache_write_token": 0.000001625
        }
    },
    {
        "model": "gemini-flash-1.5",
        "cost": {
            "prompt_token": 7.5e-8,
            "completion_token": 3e-7,
            "cache_read_token": 1.875e-8,
            "cache_write_token": 1.583e-7
        }
    },
    {
        "model": "gemini-flash-1.5-8b",
        "cost": {
            "prompt_token": 3.75e-8,
            "completion_token": 1.5e-7,
            "cache_read_token": 1e-8,
            "cache_write_token": 5.83e-8
        }
    },
    {
        "model": "gemini-pro-1.5",
        "cost": {
            "prompt_token": 0.00000125,
            "completion_token": 0.000005
        }
    },
    {
        "model": "gemma-2-27b-it",
        "cost": {
            "prompt_token": 6.5e-7,
            "completion_token": 6.5e-7
        }
    },
    {
        "model": "gemma-2-9b-it",
        "cost": {
            "prompt_token": 4e-9,
            "completion_token": 4e-9
        }
    },
    {
        "model": "gemma-2-9b-it:free",
        "cost": {
            "prompt_token": 0,
            "completion_token": 0
        }
    },
    {
        "model": "gemma-3-12b-it",
        "cost": {
            "prompt_token": 3e-8,
            "completion_token": 3e-8
        }
    },
    {
        "model": "gemma-3-12b-it:free",
        "cost": {
            "prompt_token": 0,
            "completion_token": 0
        }
    },
    {
        "model": "gemma-3-27b-it",
        "cost": {
            "prompt_token": 9e-8,
            "completion_token": 1.7e-7
        }
    },
    {
        "model": "gemma-3-27b-it:free",
        "cost": {
            "prompt_token": 0,
            "completion_token": 0
        }
    },
    {
        "model": "gemma-3-4b-it",
        "cost": {
            "prompt_token": 2e-8,
            "completion_token": 4e-8
        }
    },
    {
        "model": "gemma-3-4b-it:free",
        "cost": {
            "prompt_token": 0,
            "completion_token": 0
        }
    },
    {
        "model": "gemma-3n-e2b-it:free",
        "cost": {
            "prompt_token": 0,
            "completion_token": 0
        }
    },
    {
        "model": "gemma-3n-e4b-it",
        "cost": {
            "prompt_token": 2e-8,
            "completion_token": 4e-8
        }
    },
    {
        "model": "gemma-3n-e4b-it:free",
        "cost": {
            "prompt_token": 0,
            "completion_token": 0
        }
    },
    {
<<<<<<< HEAD
=======
        "model": "glm-4-32b",
        "cost": {
            "prompt_token": 1e-7,
            "completion_token": 1e-7
        }
    },
    {
        "model": "glm-4-32b",
        "cost": {
            "prompt_token": 2.4e-7,
            "completion_token": 2.4e-7
        }
    },
    {
        "model": "glm-4-32b:free",
        "cost": {
            "prompt_token": 0,
            "completion_token": 0
        }
    },
    {
        "model": "glm-4.1v-9b-thinking",
        "cost": {
            "prompt_token": 3.5e-8,
            "completion_token": 1.38e-7
        }
    },
    {
        "model": "glm-4.5",
        "cost": {
            "prompt_token": 6e-7,
            "completion_token": 0.0000022,
            "cache_read_token": 1.1e-7
        }
    },
    {
        "model": "glm-4.5-air",
        "cost": {
            "prompt_token": 2e-7,
            "completion_token": 0.0000011,
            "cache_read_token": 3e-8
        }
    },
    {
        "model": "glm-z1-32b",
        "cost": {
            "prompt_token": 3e-8,
            "completion_token": 3e-8
        }
    },
    {
        "model": "glm-z1-32b:free",
        "cost": {
            "prompt_token": 0,
            "completion_token": 0
        }
    },
    {
        "model": "goliath-120b",
        "cost": {
            "prompt_token": 0.000009,
            "completion_token": 0.000011
        }
    },
    {
>>>>>>> 9f3cc717
        "model": "gpt-3.5-turbo",
        "cost": {
            "prompt_token": 5e-7,
            "completion_token": 0.0000015
        }
    },
    {
        "model": "gpt-3.5-turbo-0613",
        "cost": {
            "prompt_token": 0.000001,
            "completion_token": 0.000002
        }
    },
    {
        "model": "gpt-3.5-turbo-16k",
        "cost": {
            "prompt_token": 0.000003,
            "completion_token": 0.000004
        }
    },
    {
        "model": "gpt-3.5-turbo-instruct",
        "cost": {
            "prompt_token": 0.0000015,
            "completion_token": 0.000002
        }
    },
    {
        "model": "gpt-4",
        "cost": {
            "prompt_token": 0.00003,
            "completion_token": 0.00006
        }
    },
    {
        "model": "gpt-4-0314",
        "cost": {
            "prompt_token": 0.00003,
            "completion_token": 0.00006
        }
    },
    {
        "model": "gpt-4-1106-preview",
        "cost": {
            "prompt_token": 0.00001,
            "completion_token": 0.00003
        }
    },
    {
        "model": "gpt-4-turbo",
        "cost": {
            "prompt_token": 0.00001,
            "completion_token": 0.00003
        }
    },
    {
        "model": "gpt-4-turbo-preview",
        "cost": {
            "prompt_token": 0.00001,
            "completion_token": 0.00003
        }
    },
    {
        "model": "gpt-4.1",
        "cost": {
            "prompt_token": 0.000002,
            "completion_token": 0.000008,
            "cache_read_token": 5e-7
        }
    },
    {
        "model": "gpt-4.1-mini",
        "cost": {
            "prompt_token": 4e-7,
            "completion_token": 0.0000016,
            "cache_read_token": 1e-7
        }
    },
    {
        "model": "gpt-4.1-nano",
        "cost": {
            "prompt_token": 1e-7,
            "completion_token": 4e-7,
            "cache_read_token": 2.5e-8
        }
    },
    {
        "model": "gpt-4o",
        "cost": {
            "prompt_token": 0.0000025,
            "completion_token": 0.00001,
            "cache_read_token": 0.00000125
        }
    },
    {
        "model": "gpt-4o-2024-05-13",
        "cost": {
            "prompt_token": 0.000005,
            "completion_token": 0.000015
        }
    },
    {
        "model": "gpt-4o-2024-08-06",
        "cost": {
            "prompt_token": 0.0000025,
            "completion_token": 0.00001,
            "cache_read_token": 0.00000125
        }
    },
    {
        "model": "gpt-4o-2024-11-20",
        "cost": {
            "prompt_token": 0.0000025,
            "completion_token": 0.00001,
            "cache_read_token": 0.00000125
        }
    },
    {
        "model": "gpt-4o-mini",
        "cost": {
            "prompt_token": 1.5e-7,
            "completion_token": 6e-7,
            "cache_read_token": 7.5e-8
        }
    },
    {
        "model": "gpt-4o-mini-2024-07-18",
        "cost": {
            "prompt_token": 1.5e-7,
            "completion_token": 6e-7,
            "cache_read_token": 7.5e-8
        }
    },
    {
        "model": "gpt-4o-mini-search-preview",
        "cost": {
            "prompt_token": 1.5e-7,
            "completion_token": 6e-7
        }
    },
    {
        "model": "gpt-4o-search-preview",
        "cost": {
            "prompt_token": 0.0000025,
            "completion_token": 0.00001
        }
    },
    {
        "model": "gpt-4o:extended",
        "cost": {
            "prompt_token": 0.000006,
            "completion_token": 0.000018
        }
    },
    {
        "model": "grok-2-1212",
        "cost": {
            "prompt_token": 0.000002,
            "completion_token": 0.00001
        }
    },
    {
        "model": "grok-2-vision-1212",
        "cost": {
            "prompt_token": 0.000002,
            "completion_token": 0.00001
        }
    },
    {
        "model": "grok-3",
        "cost": {
            "prompt_token": 0.000003,
            "completion_token": 0.000015,
            "cache_read_token": 7.5e-7
        }
    },
    {
        "model": "grok-3-beta",
        "cost": {
            "prompt_token": 0.000003,
            "completion_token": 0.000015,
            "cache_read_token": 7.5e-7
        }
    },
    {
        "model": "grok-3-mini",
        "cost": {
            "prompt_token": 3e-7,
            "completion_token": 5e-7,
            "cache_read_token": 7.5e-8
        }
    },
    {
        "model": "grok-3-mini-beta",
        "cost": {
            "prompt_token": 3e-7,
            "completion_token": 5e-7,
            "cache_read_token": 7.5e-8
        }
    },
    {
        "model": "grok-4",
        "cost": {
            "prompt_token": 0.000003,
            "completion_token": 0.000015,
            "cache_read_token": 7.5e-7
        }
    },
    {
        "model": "grok-vision-beta",
        "cost": {
            "prompt_token": 0.000005,
            "completion_token": 0.000015
        }
    },
    {
        "model": "hermes-2-pro-llama-3-8b",
        "cost": {
            "prompt_token": 2.5e-8,
            "completion_token": 4e-8
        }
    },
    {
        "model": "hermes-3-llama-3.1-405b",
        "cost": {
            "prompt_token": 7e-7,
            "completion_token": 8e-7
        }
    },
    {
        "model": "hermes-3-llama-3.1-70b",
        "cost": {
            "prompt_token": 1e-7,
            "completion_token": 2.8e-7
        }
    },
    {
        "model": "hunyuan-a13b-instruct",
        "cost": {
            "prompt_token": 3e-8,
            "completion_token": 3e-8
        }
    },
    {
        "model": "hunyuan-a13b-instruct:free",
        "cost": {
            "prompt_token": 0,
            "completion_token": 0
        }
    },
    {
        "model": "inflection-3-pi",
        "cost": {
            "prompt_token": 0.0000025,
            "completion_token": 0.00001
        }
    },
    {
        "model": "inflection-3-productivity",
        "cost": {
            "prompt_token": 0.0000025,
            "completion_token": 0.00001
        }
    },
    {
        "model": "internvl3-14b",
        "cost": {
            "prompt_token": 2e-7,
            "completion_token": 4e-7
        }
    },
    {
        "model": "jamba-1.6-large",
        "cost": {
            "prompt_token": 0.000002,
            "completion_token": 0.000008
        }
    },
    {
        "model": "jamba-1.6-mini",
        "cost": {
            "prompt_token": 2e-7,
            "completion_token": 4e-7
        }
    },
    {
        "model": "kimi-dev-72b:free",
        "cost": {
            "prompt_token": 0,
            "completion_token": 0
        }
    },
    {
        "model": "kimi-k2",
        "cost": {
            "prompt_token": 1.3e-7,
            "completion_token": 1.3e-7
        }
    },
    {
        "model": "kimi-k2:free",
        "cost": {
            "prompt_token": 0,
            "completion_token": 0
        }
    },
    {
        "model": "kimi-vl-a3b-thinking",
        "cost": {
            "prompt_token": 3.8e-8,
            "completion_token": 3.8e-8
        }
    },
    {
        "model": "kimi-vl-a3b-thinking:free",
        "cost": {
            "prompt_token": 0,
            "completion_token": 0
        }
    },
    {
        "model": "l3-euryale-70b",
        "cost": {
            "prompt_token": 0.00000148,
            "completion_token": 0.00000148
        }
    },
    {
        "model": "l3-lunaris-8b",
        "cost": {
            "prompt_token": 2e-8,
            "completion_token": 5e-8
        }
    },
    {
        "model": "l3.1-euryale-70b",
        "cost": {
            "prompt_token": 6.5e-7,
            "completion_token": 7.5e-7
        }
    },
    {
        "model": "l3.3-euryale-70b",
        "cost": {
            "prompt_token": 6.5e-7,
            "completion_token": 7.5e-7
        }
    },
    {
        "model": "lfm-3b",
        "cost": {
            "prompt_token": 2e-8,
            "completion_token": 2e-8
        }
    },
    {
        "model": "lfm-40b",
        "cost": {
            "prompt_token": 1.5e-7,
            "completion_token": 1.5e-7
        }
    },
    {
        "model": "lfm-7b",
        "cost": {
            "prompt_token": 1e-8,
            "completion_token": 1e-8
        }
    },
    {
        "model": "llama-3-70b-instruct",
        "cost": {
            "prompt_token": 3e-7,
            "completion_token": 4e-7
        }
    },
    {
        "model": "llama-3-8b-instruct",
        "cost": {
            "prompt_token": 3e-8,
            "completion_token": 6e-8
        }
    },
    {
        "model": "llama-3-lumimaid-70b",
        "cost": {
            "prompt_token": 0.000004,
            "completion_token": 0.000006
        }
    },
    {
        "model": "llama-3.1-405b",
        "cost": {
            "prompt_token": 0.000002,
            "completion_token": 0.000002
        }
    },
    {
        "model": "llama-3.1-405b-instruct",
        "cost": {
            "prompt_token": 8e-7,
            "completion_token": 8e-7
        }
    },
    {
        "model": "llama-3.1-405b-instruct:free",
        "cost": {
            "prompt_token": 0,
            "completion_token": 0
        }
    },
    {
        "model": "llama-3.1-70b-instruct",
        "cost": {
            "prompt_token": 1e-7,
            "completion_token": 2.8e-7
        }
    },
    {
        "model": "llama-3.1-8b-instruct",
        "cost": {
            "prompt_token": 1.5e-8,
            "completion_token": 2e-8
        }
    },
    {
<<<<<<< HEAD
        "model": "llama-3.2-11b-vision-instruct",
=======
        "model": "llama-3.1-lumimaid-8b",
        "cost": {
            "prompt_token": 1.8e-7,
            "completion_token": 0.000001
        }
    },
    {
        "model": "llama-3.1-nemotron-70b-instruct",
        "cost": {
            "prompt_token": 1.2e-7,
            "completion_token": 3e-7
        }
    },
    {
        "model": "llama-3.1-nemotron-ultra-253b-v1",
        "cost": {
            "prompt_token": 6e-7,
            "completion_token": 0.0000018
        }
    },
    {
        "model": "llama-3.1-nemotron-ultra-253b-v1:free",
        "cost": {
            "prompt_token": 0,
            "completion_token": 0
        }
    },
    {
        "model": "llama-3.2-11b-vision-instruct",
        "cost": {
            "prompt_token": 4.9e-8,
            "completion_token": 4.9e-8
        }
    },
    {
        "model": "llama-3.2-11b-vision-instruct:free",
        "cost": {
            "prompt_token": 0,
            "completion_token": 0
        }
    },
    {
        "model": "llama-3.2-1b-instruct",
        "cost": {
            "prompt_token": 5e-9,
            "completion_token": 1e-8
        }
    },
    {
        "model": "llama-3.2-3b-instruct",
        "cost": {
            "prompt_token": 3e-9,
            "completion_token": 6e-9
        }
    },
    {
        "model": "llama-3.2-3b-instruct:free",
        "cost": {
            "prompt_token": 0,
            "completion_token": 0
        }
    },
    {
        "model": "llama-3.2-90b-vision-instruct",
        "cost": {
            "prompt_token": 0.0000012,
            "completion_token": 0.0000012
        }
    },
    {
        "model": "llama-3.3-70b-instruct",
        "cost": {
            "prompt_token": 3.8e-8,
            "completion_token": 1.2e-7
        }
    },
    {
        "model": "llama-3.3-70b-instruct:free",
        "cost": {
            "prompt_token": 0,
            "completion_token": 0
        }
    },
    {
        "model": "llama-3.3-nemotron-super-49b-v1",
        "cost": {
            "prompt_token": 1.3e-7,
            "completion_token": 4e-7
        }
    },
    {
        "model": "llama-4-maverick",
        "cost": {
            "prompt_token": 1.5e-7,
            "completion_token": 6e-7
        }
    },
    {
        "model": "llama-4-scout",
        "cost": {
            "prompt_token": 8e-8,
            "completion_token": 3e-7
        }
    },
    {
        "model": "llama-guard-2-8b",
        "cost": {
            "prompt_token": 2e-7,
            "completion_token": 2e-7
        }
    },
    {
        "model": "llama-guard-3-8b",
        "cost": {
            "prompt_token": 2e-8,
            "completion_token": 6e-8
        }
    },
    {
        "model": "llama-guard-4-12b",
        "cost": {
            "prompt_token": 5e-8,
            "completion_token": 5e-8
        }
    },
    {
        "model": "llama3.1-typhoon2-70b-instruct",
        "cost": {
            "prompt_token": 8.8e-7,
            "completion_token": 8.8e-7
        }
    },
    {
        "model": "llemma_7b",
        "cost": {
            "prompt_token": 8e-7,
            "completion_token": 0.0000012
        }
    },
    {
        "model": "maestro-reasoning",
        "cost": {
            "prompt_token": 9e-7,
            "completion_token": 0.0000033
        }
    },
    {
        "model": "magistral-medium-2506",
        "cost": {
            "prompt_token": 0.000002,
            "completion_token": 0.000005
        }
    },
    {
        "model": "magistral-medium-2506:thinking",
        "cost": {
            "prompt_token": 0.000002,
            "completion_token": 0.000005
        }
    },
    {
        "model": "magistral-small-2506",
        "cost": {
            "prompt_token": 5e-7,
            "completion_token": 0.0000015
        }
    },
    {
        "model": "magnum-v2-72b",
        "cost": {
            "prompt_token": 0.000003,
            "completion_token": 0.000003
        }
    },
    {
        "model": "magnum-v4-72b",
        "cost": {
            "prompt_token": 0.0000025,
            "completion_token": 0.000003
        }
    },
    {
        "model": "mai-ds-r1",
        "cost": {
            "prompt_token": 3.02e-7,
            "completion_token": 3.02e-7
        }
    },
    {
        "model": "mai-ds-r1:free",
        "cost": {
            "prompt_token": 0,
            "completion_token": 0
        }
    },
    {
        "model": "mercury",
        "cost": {
            "prompt_token": 2.5e-7,
            "completion_token": 0.000001
        }
    },
    {
        "model": "mercury-coder",
        "cost": {
            "prompt_token": 2.5e-7,
            "completion_token": 0.000001
        }
    },
    {
        "model": "midnight-rose-70b",
        "cost": {
            "prompt_token": 8e-7,
            "completion_token": 8e-7
        }
    },
    {
        "model": "minimax-01",
        "cost": {
            "prompt_token": 2e-7,
            "completion_token": 0.0000011
        }
    },
    {
        "model": "minimax-m1",
        "cost": {
            "prompt_token": 3e-7,
            "completion_token": 0.00000165
        }
    },
    {
        "model": "ministral-3b",
        "cost": {
            "prompt_token": 4e-8,
            "completion_token": 4e-8
        }
    },
    {
        "model": "ministral-8b",
        "cost": {
            "prompt_token": 1e-7,
            "completion_token": 1e-7
        }
    },
    {
        "model": "mistral-7b-instruct",
        "cost": {
            "prompt_token": 2.8e-8,
            "completion_token": 5.4e-8
        }
    },
    {
        "model": "mistral-7b-instruct-v0.1",
        "cost": {
            "prompt_token": 1.1e-7,
            "completion_token": 1.9e-7
        }
    },
    {
        "model": "mistral-7b-instruct-v0.2",
        "cost": {
            "prompt_token": 2e-7,
            "completion_token": 2e-7
        }
    },
    {
        "model": "mistral-7b-instruct-v0.3",
        "cost": {
            "prompt_token": 2.8e-8,
            "completion_token": 5.4e-8
        }
    },
    {
        "model": "mistral-7b-instruct:free",
        "cost": {
            "prompt_token": 0,
            "completion_token": 0
        }
    },
    {
        "model": "mistral-large",
        "cost": {
            "prompt_token": 0.000002,
            "completion_token": 0.000006
        }
    },
    {
        "model": "mistral-large-2407",
        "cost": {
            "prompt_token": 0.000002,
            "completion_token": 0.000006
        }
    },
    {
        "model": "mistral-large-2411",
        "cost": {
            "prompt_token": 0.000002,
            "completion_token": 0.000006
        }
    },
    {
        "model": "mistral-medium-3",
        "cost": {
            "prompt_token": 4e-7,
            "completion_token": 0.000002
        }
    },
    {
        "model": "mistral-nemo",
        "cost": {
            "prompt_token": 7.5e-9,
            "completion_token": 5e-8
        }
    },
    {
        "model": "mistral-nemo:free",
        "cost": {
            "prompt_token": 0,
            "completion_token": 0
        }
    },
    {
        "model": "mistral-saba",
        "cost": {
            "prompt_token": 2e-7,
            "completion_token": 6e-7
        }
    },
    {
        "model": "mistral-small",
        "cost": {
            "prompt_token": 2e-7,
            "completion_token": 6e-7
        }
    },
    {
        "model": "mistral-small-24b-instruct-2501",
        "cost": {
            "prompt_token": 3e-8,
            "completion_token": 3e-8
        }
    },
    {
        "model": "mistral-small-24b-instruct-2501:free",
        "cost": {
            "prompt_token": 0,
            "completion_token": 0
        }
    },
    {
        "model": "mistral-small-3.1-24b-instruct",
        "cost": {
            "prompt_token": 2.7e-8,
            "completion_token": 2.7e-8
        }
    },
    {
        "model": "mistral-small-3.1-24b-instruct:free",
        "cost": {
            "prompt_token": 0,
            "completion_token": 0
        }
    },
    {
        "model": "mistral-small-3.2-24b-instruct",
        "cost": {
            "prompt_token": 5e-8,
            "completion_token": 1e-7
        }
    },
    {
        "model": "mistral-small-3.2-24b-instruct:free",
        "cost": {
            "prompt_token": 0,
            "completion_token": 0
        }
    },
    {
        "model": "mistral-tiny",
        "cost": {
            "prompt_token": 2.5e-7,
            "completion_token": 2.5e-7
        }
    },
    {
        "model": "mixtral-8x22b-instruct",
        "cost": {
            "prompt_token": 9e-7,
            "completion_token": 9e-7
        }
    },
    {
        "model": "mixtral-8x7b-instruct",
        "cost": {
            "prompt_token": 8e-8,
            "completion_token": 2.4e-7
        }
    },
    {
        "model": "mn-celeste-12b",
        "cost": {
            "prompt_token": 8e-7,
            "completion_token": 0.0000012
        }
    },
    {
        "model": "mn-inferor-12b",
        "cost": {
            "prompt_token": 8e-7,
            "completion_token": 0.0000012
        }
    },
    {
        "model": "morph-v2",
        "cost": {
            "prompt_token": 0.0000012,
            "completion_token": 0.0000027
        }
    },
    {
        "model": "morph-v3-fast",
        "cost": {
            "prompt_token": 0.0000012,
            "completion_token": 0.0000027
        }
    },
    {
        "model": "morph-v3-large",
        "cost": {
            "prompt_token": 0.0000012,
            "completion_token": 0.0000027
        }
    },
    {
        "model": "mythalion-13b",
        "cost": {
            "prompt_token": 8e-7,
            "completion_token": 0.0000012
        }
    },
    {
        "model": "mythomax-l2-13b",
        "cost": {
            "prompt_token": 6e-8,
            "completion_token": 6e-8
        }
    },
    {
        "model": "noromaid-20b",
        "cost": {
            "prompt_token": 0.00000125,
            "completion_token": 0.000002
        }
    },
    {
        "model": "nous-hermes-2-mixtral-8x7b-dpo",
        "cost": {
            "prompt_token": 6e-7,
            "completion_token": 6e-7
        }
    },
    {
        "model": "nova-lite-v1",
        "cost": {
            "prompt_token": 6e-8,
            "completion_token": 2.4e-7
        }
    },
    {
        "model": "nova-micro-v1",
        "cost": {
            "prompt_token": 3.5e-8,
            "completion_token": 1.4e-7
        }
    },
    {
        "model": "nova-pro-v1",
        "cost": {
            "prompt_token": 8e-7,
            "completion_token": 0.0000032
        }
    },
    {
        "model": "o1",
        "cost": {
            "prompt_token": 0.000015,
            "completion_token": 0.00006,
            "cache_read_token": 0.0000075
        }
    },
    {
        "model": "o1-mini",
        "cost": {
            "prompt_token": 0.0000011,
            "completion_token": 0.0000044,
            "cache_read_token": 5.5e-7
        }
    },
    {
        "model": "o1-mini-2024-09-12",
        "cost": {
            "prompt_token": 0.0000011,
            "completion_token": 0.0000044,
            "cache_read_token": 5.5e-7
        }
    },
    {
        "model": "o1-preview",
        "cost": {
            "prompt_token": 0.000015,
            "completion_token": 0.00006,
            "cache_read_token": 0.0000075
        }
    },
    {
        "model": "o1-preview-2024-09-12",
        "cost": {
            "prompt_token": 0.000015,
            "completion_token": 0.00006,
            "cache_read_token": 0.0000075
        }
    },
    {
        "model": "o1-pro",
        "cost": {
            "prompt_token": 0.00015,
            "completion_token": 0.0006
        }
    },
    {
        "model": "o3",
        "cost": {
            "prompt_token": 0.000002,
            "completion_token": 0.000008,
            "cache_read_token": 5e-7
        }
    },
    {
        "model": "o3-mini",
        "cost": {
            "prompt_token": 0.0000011,
            "completion_token": 0.0000044,
            "cache_read_token": 5.5e-7
        }
    },
    {
        "model": "o3-mini-high",
        "cost": {
            "prompt_token": 0.0000011,
            "completion_token": 0.0000044,
            "cache_read_token": 5.5e-7
        }
    },
    {
        "model": "o3-pro",
        "cost": {
            "prompt_token": 0.00002,
            "completion_token": 0.00008
        }
    },
    {
        "model": "o4-mini",
        "cost": {
            "prompt_token": 0.0000011,
            "completion_token": 0.0000044,
            "cache_read_token": 2.75e-7
        }
    },
    {
        "model": "o4-mini-high",
        "cost": {
            "prompt_token": 0.0000011,
            "completion_token": 0.0000044,
            "cache_read_token": 2.75e-7
        }
    },
    {
        "model": "phi-3-medium-128k-instruct",
        "cost": {
            "prompt_token": 0.000001,
            "completion_token": 0.000001
        }
    },
    {
        "model": "phi-3-mini-128k-instruct",
        "cost": {
            "prompt_token": 1e-7,
            "completion_token": 1e-7
        }
    },
    {
        "model": "phi-3.5-mini-128k-instruct",
        "cost": {
            "prompt_token": 1e-7,
            "completion_token": 1e-7
        }
    },
    {
        "model": "phi-4",
        "cost": {
            "prompt_token": 6e-8,
            "completion_token": 1.4e-7
        }
    },
    {
        "model": "phi-4-multimodal-instruct",
        "cost": {
            "prompt_token": 5e-8,
            "completion_token": 1e-7
        }
    },
    {
        "model": "phi-4-reasoning-plus",
        "cost": {
            "prompt_token": 7e-8,
            "completion_token": 3.5e-7
        }
    },
    {
        "model": "pixtral-12b",
        "cost": {
            "prompt_token": 1e-7,
            "completion_token": 1e-7
        }
    },
    {
        "model": "pixtral-large-2411",
        "cost": {
            "prompt_token": 0.000002,
            "completion_token": 0.000006
        }
    },
    {
        "model": "qwen-2-72b-instruct",
        "cost": {
            "prompt_token": 9e-7,
            "completion_token": 9e-7
        }
    },
    {
        "model": "qwen-2.5-72b-instruct",
>>>>>>> 9f3cc717
        "cost": {
            "prompt_token": 1.01e-7,
            "completion_token": 1.01e-7
        }
    },
    {
        "model": "qwen-2.5-72b-instruct:free",
        "cost": {
            "prompt_token": 0,
            "completion_token": 0
        }
    },
    {
        "model": "qwen-2.5-7b-instruct",
        "cost": {
            "prompt_token": 4e-8,
            "completion_token": 1e-7
        }
    },
    {
        "model": "qwen-2.5-coder-32b-instruct",
        "cost": {
            "prompt_token": 6e-8,
            "completion_token": 1.5e-7
        }
    },
    {
<<<<<<< HEAD
        "model": "llama-3.2-3b-instruct:free",
        "cost": {
            "prompt_token": 0,
            "completion_token": 0
        }
    },
    {
        "model": "llama-3.2-90b-vision-instruct",
=======
        "model": "qwen-2.5-coder-32b-instruct:free",
>>>>>>> 9f3cc717
        "cost": {
            "prompt_token": 0,
            "completion_token": 0
        }
    },
    {
        "model": "qwen-2.5-vl-7b-instruct",
        "cost": {
<<<<<<< HEAD
            "prompt_token": 3.8e-8,
            "completion_token": 1.2e-7
=======
            "prompt_token": 2e-7,
            "completion_token": 2e-7
>>>>>>> 9f3cc717
        }
    },
    {
        "model": "qwen-max",
        "cost": {
            "prompt_token": 0.0000016,
            "completion_token": 0.0000064,
            "cache_read_token": 6.4e-7
        }
    },
    {
        "model": "qwen-plus",
        "cost": {
            "prompt_token": 4e-7,
            "completion_token": 0.0000012,
            "cache_read_token": 1.6e-7
        }
    },
    {
<<<<<<< HEAD
        "model": "llama-4-scout",
=======
        "model": "qwen-turbo",
        "cost": {
            "prompt_token": 5e-8,
            "completion_token": 2e-7,
            "cache_read_token": 2e-8
        }
    },
    {
        "model": "qwen-vl-max",
>>>>>>> 9f3cc717
        "cost": {
            "prompt_token": 8e-7,
            "completion_token": 0.0000032
        }
    },
    {
<<<<<<< HEAD
        "model": "llama-guard-2-8b",
=======
        "model": "qwen-vl-plus",
        "cost": {
            "prompt_token": 2.1e-7,
            "completion_token": 6.3e-7
        }
    },
    {
        "model": "qwen2.5-vl-32b-instruct",
>>>>>>> 9f3cc717
        "cost": {
            "prompt_token": 2e-7,
            "completion_token": 6e-7
        }
    },
    {
        "model": "qwen2.5-vl-32b-instruct:free",
        "cost": {
            "prompt_token": 0,
            "completion_token": 0
        }
    },
    {
        "model": "qwen2.5-vl-72b-instruct",
        "cost": {
            "prompt_token": 2.5e-7,
            "completion_token": 7.5e-7
        }
    },
    {
        "model": "qwen2.5-vl-72b-instruct:free",
        "cost": {
            "prompt_token": 0,
            "completion_token": 0
        }
    },
    {
        "model": "qwen3-14b",
        "cost": {
            "prompt_token": 6e-8,
            "completion_token": 2.4e-7
        }
    },
    {
        "model": "qwen3-14b:free",
        "cost": {
            "prompt_token": 0,
            "completion_token": 0
        }
    },
    {
        "model": "qwen3-235b-a22b",
        "cost": {
            "prompt_token": 1.3e-7,
            "completion_token": 6e-7
        }
    },
    {
        "model": "qwen3-235b-a22b-2507",
        "cost": {
            "prompt_token": 1.2e-7,
            "completion_token": 5.9e-7
        }
    },
    {
        "model": "qwen3-235b-a22b-2507:free",
        "cost": {
            "prompt_token": 0,
            "completion_token": 0
        }
    },
    {
        "model": "qwen3-235b-a22b-thinking-2507",
        "cost": {
            "prompt_token": 1.179e-7,
            "completion_token": 1.179e-7
        }
    },
    {
        "model": "qwen3-235b-a22b:free",
        "cost": {
            "prompt_token": 0,
            "completion_token": 0
        }
    },
    {
        "model": "qwen3-30b-a3b",
        "cost": {
            "prompt_token": 8e-8,
            "completion_token": 2.9e-7
        }
    },
    {
        "model": "qwen3-30b-a3b:free",
        "cost": {
            "prompt_token": 0,
            "completion_token": 0
        }
    },
    {
        "model": "qwen3-32b",
        "cost": {
            "prompt_token": 2.7e-8,
            "completion_token": 2.7e-8
        }
    },
    {
        "model": "qwen3-4b:free",
        "cost": {
            "prompt_token": 0,
            "completion_token": 0
        }
    },
    {
        "model": "qwen3-8b",
        "cost": {
            "prompt_token": 3.5e-8,
            "completion_token": 1.38e-7
        }
    },
    {
        "model": "qwen3-8b:free",
        "cost": {
            "prompt_token": 0,
            "completion_token": 0
        }
    },
    {
        "model": "qwen3-coder",
        "cost": {
<<<<<<< HEAD
            "prompt_token": 7.5e-9,
            "completion_token": 5e-8
=======
            "prompt_token": 3e-7,
            "completion_token": 0.0000012
>>>>>>> 9f3cc717
        }
    },
    {
        "model": "qwen3-coder:free",
        "cost": {
            "prompt_token": 0,
            "completion_token": 0
        }
    },
    {
        "model": "qwerky-72b:free",
        "cost": {
            "prompt_token": 0,
            "completion_token": 0
        }
    },
    {
        "model": "qwq-32b",
        "cost": {
            "prompt_token": 7.5e-8,
            "completion_token": 1.5e-7
        }
    },
    {
        "model": "qwq-32b-arliai-rpr-v1",
        "cost": {
<<<<<<< HEAD
            "prompt_token": 3e-8,
            "completion_token": 3e-8
=======
            "prompt_token": 1.5e-8,
            "completion_token": 1.5e-8
>>>>>>> 9f3cc717
        }
    },
    {
        "model": "qwq-32b-arliai-rpr-v1:free",
        "cost": {
            "prompt_token": 0,
            "completion_token": 0
        }
    },
    {
        "model": "qwq-32b-preview",
        "cost": {
<<<<<<< HEAD
            "prompt_token": 2.7e-8,
            "completion_token": 2.7e-8
=======
            "prompt_token": 2e-7,
            "completion_token": 2e-7
>>>>>>> 9f3cc717
        }
    },
    {
        "model": "qwq-32b:free",
        "cost": {
            "prompt_token": 0,
            "completion_token": 0
        }
    },
    {
        "model": "r1-1776",
        "cost": {
            "prompt_token": 0.000002,
            "completion_token": 0.000008
        }
    },
    {
        "model": "reka-flash-3",
        "cost": {
            "prompt_token": 1.3e-8,
            "completion_token": 1.3e-8
        }
    },
    {
        "model": "reka-flash-3:free",
        "cost": {
            "prompt_token": 0,
            "completion_token": 0
        }
    },
    {
        "model": "remm-slerp-l2-13b",
        "cost": {
            "prompt_token": 7e-7,
            "completion_token": 0.000001
        }
    },
    {
        "model": "rocinante-12b",
        "cost": {
            "prompt_token": 2e-7,
            "completion_token": 5e-7
        }
    },
    {
        "model": "router",
        "cost": {
            "prompt_token": 8.5e-7,
            "completion_token": 0.0000034
        }
    },
    {
        "model": "sarvam-m",
        "cost": {
            "prompt_token": 2.2e-8,
            "completion_token": 2.2e-8
        }
    },
    {
        "model": "sarvam-m:free",
        "cost": {
            "prompt_token": 0,
            "completion_token": 0
        }
    },
    {
        "model": "shisa-v2-llama3.3-70b",
        "cost": {
            "prompt_token": 3e-8,
            "completion_token": 3e-8
        }
    },
    {
        "model": "shisa-v2-llama3.3-70b:free",
        "cost": {
            "prompt_token": 0,
            "completion_token": 0
        }
    },
    {
        "model": "skyfall-36b-v2",
        "cost": {
            "prompt_token": 1.512e-8,
            "completion_token": 1.512e-8
        }
    },
    {
        "model": "sonar",
        "cost": {
            "prompt_token": 0.000001,
            "completion_token": 0.000001
        }
    },
    {
        "model": "sonar-deep-research",
        "cost": {
            "prompt_token": 0.000002,
            "completion_token": 0.000008
        }
    },
    {
        "model": "sonar-pro",
        "cost": {
            "prompt_token": 0.000003,
            "completion_token": 0.000015
        }
    },
    {
        "model": "sonar-reasoning",
        "cost": {
            "prompt_token": 0.000001,
            "completion_token": 0.000005
        }
    },
    {
        "model": "sonar-reasoning-pro",
        "cost": {
            "prompt_token": 0.000002,
            "completion_token": 0.000008
        }
    },
    {
        "model": "sorcererlm-8x22b",
        "cost": {
            "prompt_token": 0.0000045,
            "completion_token": 0.0000045
        }
    },
    {
        "model": "spotlight",
        "cost": {
            "prompt_token": 1.8e-7,
            "completion_token": 1.8e-7
        }
    },
    {
        "model": "toppy-m-7b",
        "cost": {
            "prompt_token": 8e-7,
            "completion_token": 0.0000012
        }
    },
    {
        "model": "ui-tars-1.5-7b",
        "cost": {
            "prompt_token": 1e-7,
            "completion_token": 2e-7
        }
    },
    {
        "model": "unslopnemo-12b",
        "cost": {
            "prompt_token": 4e-7,
            "completion_token": 4e-7
        }
    },
    {
        "model": "valkyrie-49b-v1",
        "cost": {
            "prompt_token": 6.5e-7,
            "completion_token": 0.000001
        }
    },
    {
        "model": "virtuoso-large",
        "cost": {
            "prompt_token": 7.5e-7,
            "completion_token": 0.0000012
        }
    },
    {
        "model": "weaver",
        "cost": {
            "prompt_token": 0.0000015,
            "completion_token": 0.0000015
        }
    },
    {
        "model": "wizardlm-2-8x22b",
        "cost": {
            "prompt_token": 4.8e-7,
            "completion_token": 4.8e-7
        }
    }
]<|MERGE_RESOLUTION|>--- conflicted
+++ resolved
@@ -7,8 +7,6 @@
         }
     },
     {
-<<<<<<< HEAD
-=======
         "model": "aion-1.0-mini",
         "cost": {
             "prompt_token": 7e-7,
@@ -25,8 +23,8 @@
     {
         "model": "anubis-70b-v1.1",
         "cost": {
-            "prompt_token": 5e-7,
-            "completion_token": 8e-7
+            "prompt_token": 4e-7,
+            "completion_token": 7e-7
         }
     },
     {
@@ -51,7 +49,6 @@
         }
     },
     {
->>>>>>> 9f3cc717
         "model": "claude-3-haiku",
         "cost": {
             "prompt_token": 2.5e-7,
@@ -299,215 +296,197 @@
     {
         "model": "deepcoder-14b-preview",
         "cost": {
-<<<<<<< HEAD
+            "prompt_token": 1.5e-8,
+            "completion_token": 1.5e-8
+        }
+    },
+    {
+        "model": "deepcoder-14b-preview:free",
+        "cost": {
+            "prompt_token": 0,
+            "completion_token": 0
+        }
+    },
+    {
+        "model": "deephermes-3-llama-3-8b-preview:free",
+        "cost": {
+            "prompt_token": 0,
+            "completion_token": 0
+        }
+    },
+    {
+        "model": "deephermes-3-mistral-24b-preview",
+        "cost": {
+            "prompt_token": 1.41e-7,
+            "completion_token": 1.41e-7
+        }
+    },
+    {
+        "model": "deepseek-chat",
+        "cost": {
             "prompt_token": 2.72e-7,
             "completion_token": 2.72e-7
-=======
-            "prompt_token": 1.5e-8,
-            "completion_token": 1.5e-8
->>>>>>> 9f3cc717
-        }
-    },
-    {
-        "model": "deepcoder-14b-preview:free",
-        "cost": {
-<<<<<<< HEAD
+        }
+    },
+    {
+        "model": "deepseek-chat-v3-0324",
+        "cost": {
             "prompt_token": 2.5e-7,
             "completion_token": 8.5e-7
-=======
-            "prompt_token": 0,
-            "completion_token": 0
->>>>>>> 9f3cc717
-        }
-    },
-    {
-        "model": "deephermes-3-llama-3-8b-preview:free",
-        "cost": {
-            "prompt_token": 0,
-            "completion_token": 0
-        }
-    },
-    {
-<<<<<<< HEAD
-=======
-        "model": "deephermes-3-mistral-24b-preview",
-        "cost": {
-            "prompt_token": 1.41e-7,
-            "completion_token": 1.41e-7
-        }
-    },
-    {
-        "model": "deepseek-chat",
+        }
+    },
+    {
+        "model": "deepseek-chat-v3-0324:free",
+        "cost": {
+            "prompt_token": 0,
+            "completion_token": 0
+        }
+    },
+    {
+        "model": "deepseek-prover-v2",
+        "cost": {
+            "prompt_token": 5e-7,
+            "completion_token": 0.00000218
+        }
+    },
+    {
+        "model": "deepseek-r1",
+        "cost": {
+            "prompt_token": 4e-7,
+            "completion_token": 0.000002
+        }
+    },
+    {
+        "model": "deepseek-r1-0528",
         "cost": {
             "prompt_token": 2.72e-7,
             "completion_token": 2.72e-7
         }
     },
     {
-        "model": "deepseek-chat-v3-0324",
-        "cost": {
-            "prompt_token": 2.5e-7,
-            "completion_token": 8.5e-7
-        }
-    },
-    {
-        "model": "deepseek-chat-v3-0324:free",
-        "cost": {
-            "prompt_token": 0,
-            "completion_token": 0
-        }
-    },
-    {
->>>>>>> 9f3cc717
-        "model": "deepseek-prover-v2",
-        "cost": {
-            "prompt_token": 5e-7,
-            "completion_token": 0.00000218
-        }
-    },
-    {
-        "model": "deepseek-r1",
+        "model": "deepseek-r1-0528-qwen3-8b",
+        "cost": {
+            "prompt_token": 1e-8,
+            "completion_token": 2e-8
+        }
+    },
+    {
+        "model": "deepseek-r1-0528-qwen3-8b:free",
+        "cost": {
+            "prompt_token": 0,
+            "completion_token": 0
+        }
+    },
+    {
+        "model": "deepseek-r1-0528:free",
+        "cost": {
+            "prompt_token": 0,
+            "completion_token": 0
+        }
+    },
+    {
+        "model": "deepseek-r1-distill-llama-70b",
+        "cost": {
+            "prompt_token": 5e-8,
+            "completion_token": 5e-8
+        }
+    },
+    {
+        "model": "deepseek-r1-distill-llama-70b:free",
+        "cost": {
+            "prompt_token": 0,
+            "completion_token": 0
+        }
+    },
+    {
+        "model": "deepseek-r1-distill-llama-8b",
+        "cost": {
+            "prompt_token": 4e-8,
+            "completion_token": 4e-8
+        }
+    },
+    {
+        "model": "deepseek-r1-distill-qwen-1.5b",
+        "cost": {
+            "prompt_token": 1.8e-7,
+            "completion_token": 1.8e-7
+        }
+    },
+    {
+        "model": "deepseek-r1-distill-qwen-14b",
+        "cost": {
+            "prompt_token": 1.5e-7,
+            "completion_token": 1.5e-7
+        }
+    },
+    {
+        "model": "deepseek-r1-distill-qwen-14b:free",
+        "cost": {
+            "prompt_token": 0,
+            "completion_token": 0
+        }
+    },
+    {
+        "model": "deepseek-r1-distill-qwen-32b",
+        "cost": {
+            "prompt_token": 7.5e-8,
+            "completion_token": 1.5e-7
+        }
+    },
+    {
+        "model": "deepseek-r1-distill-qwen-7b",
+        "cost": {
+            "prompt_token": 1e-7,
+            "completion_token": 2e-7
+        }
+    },
+    {
+        "model": "deepseek-r1:free",
+        "cost": {
+            "prompt_token": 0,
+            "completion_token": 0
+        }
+    },
+    {
+        "model": "deepseek-r1t-chimera:free",
+        "cost": {
+            "prompt_token": 0,
+            "completion_token": 0
+        }
+    },
+    {
+        "model": "deepseek-r1t2-chimera",
+        "cost": {
+            "prompt_token": 3.02e-7,
+            "completion_token": 3.02e-7
+        }
+    },
+    {
+        "model": "deepseek-r1t2-chimera:free",
+        "cost": {
+            "prompt_token": 0,
+            "completion_token": 0
+        }
+    },
+    {
+        "model": "deepseek-v3-base",
+        "cost": {
+            "prompt_token": 3.02e-7,
+            "completion_token": 3.02e-7
+        }
+    },
+    {
+        "model": "devstral-medium",
         "cost": {
             "prompt_token": 4e-7,
             "completion_token": 0.000002
         }
     },
     {
-        "model": "deepseek-r1-0528",
-        "cost": {
-            "prompt_token": 2.72e-7,
-            "completion_token": 2.72e-7
-        }
-    },
-    {
-        "model": "deepseek-r1-0528-qwen3-8b",
-        "cost": {
-            "prompt_token": 1e-8,
-            "completion_token": 2e-8
-        }
-    },
-    {
-        "model": "deepseek-r1-0528-qwen3-8b:free",
-        "cost": {
-            "prompt_token": 0,
-            "completion_token": 0
-        }
-    },
-    {
-        "model": "deepseek-r1-0528:free",
-        "cost": {
-            "prompt_token": 0,
-            "completion_token": 0
-        }
-    },
-    {
-        "model": "deepseek-r1-distill-llama-70b",
-        "cost": {
-            "prompt_token": 5e-8,
-            "completion_token": 5e-8
-        }
-    },
-    {
-        "model": "deepseek-r1-distill-llama-70b:free",
-        "cost": {
-            "prompt_token": 0,
-            "completion_token": 0
-        }
-    },
-    {
-        "model": "deepseek-r1-distill-llama-8b",
-        "cost": {
-            "prompt_token": 4e-8,
-            "completion_token": 4e-8
-        }
-    },
-    {
-        "model": "deepseek-r1-distill-qwen-1.5b",
-        "cost": {
-            "prompt_token": 1.8e-7,
-            "completion_token": 1.8e-7
-        }
-    },
-    {
-        "model": "deepseek-r1-distill-qwen-14b",
-        "cost": {
-            "prompt_token": 1.5e-7,
-            "completion_token": 1.5e-7
-        }
-    },
-    {
-        "model": "deepseek-r1-distill-qwen-14b:free",
-        "cost": {
-            "prompt_token": 0,
-            "completion_token": 0
-        }
-    },
-    {
-        "model": "deepseek-r1-distill-qwen-32b",
-        "cost": {
-            "prompt_token": 7.5e-8,
-            "completion_token": 1.5e-7
-        }
-    },
-    {
-        "model": "deepseek-r1-distill-qwen-7b",
-        "cost": {
-            "prompt_token": 1e-7,
-            "completion_token": 2e-7
-        }
-    },
-    {
-        "model": "deepseek-r1:free",
-        "cost": {
-            "prompt_token": 0,
-            "completion_token": 0
-        }
-    },
-    {
-<<<<<<< HEAD
-        "model": "devstral-medium",
-=======
-        "model": "deepseek-r1t-chimera:free",
-        "cost": {
-            "prompt_token": 0,
-            "completion_token": 0
-        }
-    },
-    {
-        "model": "deepseek-r1t2-chimera",
-        "cost": {
-            "prompt_token": 3.02e-7,
-            "completion_token": 3.02e-7
-        }
-    },
-    {
-        "model": "deepseek-r1t2-chimera:free",
->>>>>>> 9f3cc717
-        "cost": {
-            "prompt_token": 4e-7,
-            "completion_token": 0.000002
-        }
-    },
-    {
-        "model": "deepseek-v3-base",
-        "cost": {
-            "prompt_token": 3.02e-7,
-            "completion_token": 3.02e-7
-        }
-    },
-    {
-        "model": "devstral-medium",
-        "cost": {
-            "prompt_token": 4e-7,
-            "completion_token": 0.000002
-        }
-    },
-    {
         "model": "devstral-small",
         "cost": {
             "prompt_token": 7e-8,
             "completion_token": 2.8e-7
-<<<<<<< HEAD
         }
     },
     {
@@ -519,18 +498,6 @@
     },
     {
         "model": "devstral-small-2505:free",
-=======
-        }
-    },
-    {
-        "model": "devstral-small-2505",
-        "cost": {
-            "prompt_token": 3e-8,
-            "completion_token": 3e-8
-        }
-    },
-    {
-        "model": "devstral-small-2505:free",
         "cost": {
             "prompt_token": 0,
             "completion_token": 0
@@ -566,7 +533,6 @@
     },
     {
         "model": "dolphin3.0-r1-mistral-24b:free",
->>>>>>> 9f3cc717
         "cost": {
             "prompt_token": 0,
             "completion_token": 0
@@ -577,13 +543,6 @@
         "cost": {
             "prompt_token": 2.8e-7,
             "completion_token": 0.0000011
-        }
-    },
-    {
-        "model": "eva-qwen-2.5-72b",
-        "cost": {
-            "prompt_token": 0.000004,
-            "completion_token": 0.000006
         }
     },
     {
@@ -787,8 +746,6 @@
         }
     },
     {
-<<<<<<< HEAD
-=======
         "model": "glm-4-32b",
         "cost": {
             "prompt_token": 1e-7,
@@ -819,17 +776,22 @@
     {
         "model": "glm-4.5",
         "cost": {
-            "prompt_token": 6e-7,
-            "completion_token": 0.0000022,
-            "cache_read_token": 1.1e-7
+            "prompt_token": 2e-7,
+            "completion_token": 2e-7
         }
     },
     {
         "model": "glm-4.5-air",
         "cost": {
-            "prompt_token": 2e-7,
-            "completion_token": 0.0000011,
-            "cache_read_token": 3e-8
+            "prompt_token": 1.9e-7,
+            "completion_token": 0.0000011
+        }
+    },
+    {
+        "model": "glm-4.5-air:free",
+        "cost": {
+            "prompt_token": 0,
+            "completion_token": 0
         }
     },
     {
@@ -854,7 +816,6 @@
         }
     },
     {
->>>>>>> 9f3cc717
         "model": "gpt-3.5-turbo",
         "cost": {
             "prompt_token": 5e-7,
@@ -1092,6 +1053,13 @@
         }
     },
     {
+        "model": "horizon-alpha",
+        "cost": {
+            "prompt_token": 0,
+            "completion_token": 0
+        }
+    },
+    {
         "model": "hunyuan-a13b-instruct",
         "cost": {
             "prompt_token": 3e-8,
@@ -1150,8 +1118,8 @@
     {
         "model": "kimi-k2",
         "cost": {
-            "prompt_token": 1.3e-7,
-            "completion_token": 1.3e-7
+            "prompt_token": 8.78e-8,
+            "completion_token": 8.78e-8
         }
     },
     {
@@ -1281,9 +1249,6 @@
         }
     },
     {
-<<<<<<< HEAD
-        "model": "llama-3.2-11b-vision-instruct",
-=======
         "model": "llama-3.1-lumimaid-8b",
         "cost": {
             "prompt_token": 1.8e-7,
@@ -1734,8 +1699,8 @@
     {
         "model": "noromaid-20b",
         "cost": {
-            "prompt_token": 0.00000125,
-            "completion_token": 0.000002
+            "prompt_token": 0.000001,
+            "completion_token": 0.00000175
         }
     },
     {
@@ -1791,22 +1756,6 @@
         }
     },
     {
-        "model": "o1-preview",
-        "cost": {
-            "prompt_token": 0.000015,
-            "completion_token": 0.00006,
-            "cache_read_token": 0.0000075
-        }
-    },
-    {
-        "model": "o1-preview-2024-09-12",
-        "cost": {
-            "prompt_token": 0.000015,
-            "completion_token": 0.00006,
-            "cache_read_token": 0.0000075
-        }
-    },
-    {
         "model": "o1-pro",
         "cost": {
             "prompt_token": 0.00015,
@@ -1925,7 +1874,6 @@
     },
     {
         "model": "qwen-2.5-72b-instruct",
->>>>>>> 9f3cc717
         "cost": {
             "prompt_token": 1.01e-7,
             "completion_token": 1.01e-7
@@ -1953,18 +1901,7 @@
         }
     },
     {
-<<<<<<< HEAD
-        "model": "llama-3.2-3b-instruct:free",
-        "cost": {
-            "prompt_token": 0,
-            "completion_token": 0
-        }
-    },
-    {
-        "model": "llama-3.2-90b-vision-instruct",
-=======
         "model": "qwen-2.5-coder-32b-instruct:free",
->>>>>>> 9f3cc717
         "cost": {
             "prompt_token": 0,
             "completion_token": 0
@@ -1973,13 +1910,8 @@
     {
         "model": "qwen-2.5-vl-7b-instruct",
         "cost": {
-<<<<<<< HEAD
-            "prompt_token": 3.8e-8,
-            "completion_token": 1.2e-7
-=======
             "prompt_token": 2e-7,
             "completion_token": 2e-7
->>>>>>> 9f3cc717
         }
     },
     {
@@ -1999,9 +1931,6 @@
         }
     },
     {
-<<<<<<< HEAD
-        "model": "llama-4-scout",
-=======
         "model": "qwen-turbo",
         "cost": {
             "prompt_token": 5e-8,
@@ -2011,16 +1940,12 @@
     },
     {
         "model": "qwen-vl-max",
->>>>>>> 9f3cc717
         "cost": {
             "prompt_token": 8e-7,
             "completion_token": 0.0000032
         }
     },
     {
-<<<<<<< HEAD
-        "model": "llama-guard-2-8b",
-=======
         "model": "qwen-vl-plus",
         "cost": {
             "prompt_token": 2.1e-7,
@@ -2029,7 +1954,6 @@
     },
     {
         "model": "qwen2.5-vl-32b-instruct",
->>>>>>> 9f3cc717
         "cost": {
             "prompt_token": 2e-7,
             "completion_token": 6e-7
@@ -2080,25 +2004,18 @@
     {
         "model": "qwen3-235b-a22b-2507",
         "cost": {
-            "prompt_token": 1.2e-7,
-            "completion_token": 5.9e-7
-        }
-    },
-    {
-        "model": "qwen3-235b-a22b-2507:free",
-        "cost": {
-            "prompt_token": 0,
-            "completion_token": 0
-        }
-    },
-    {
-        "model": "qwen3-235b-a22b-thinking-2507",
-        "cost": {
             "prompt_token": 1.179e-7,
             "completion_token": 1.179e-7
         }
     },
     {
+        "model": "qwen3-235b-a22b-thinking-2507",
+        "cost": {
+            "prompt_token": 1.179e-7,
+            "completion_token": 1.179e-7
+        }
+    },
+    {
         "model": "qwen3-235b-a22b:free",
         "cost": {
             "prompt_token": 0,
@@ -2113,6 +2030,13 @@
         }
     },
     {
+        "model": "qwen3-30b-a3b-instruct-2507",
+        "cost": {
+            "prompt_token": 2e-7,
+            "completion_token": 8e-7
+        }
+    },
+    {
         "model": "qwen3-30b-a3b:free",
         "cost": {
             "prompt_token": 0,
@@ -2150,13 +2074,8 @@
     {
         "model": "qwen3-coder",
         "cost": {
-<<<<<<< HEAD
-            "prompt_token": 7.5e-9,
-            "completion_token": 5e-8
-=======
             "prompt_token": 3e-7,
             "completion_token": 0.0000012
->>>>>>> 9f3cc717
         }
     },
     {
@@ -2183,154 +2102,144 @@
     {
         "model": "qwq-32b-arliai-rpr-v1",
         "cost": {
-<<<<<<< HEAD
+            "prompt_token": 1.5e-8,
+            "completion_token": 1.5e-8
+        }
+    },
+    {
+        "model": "qwq-32b-arliai-rpr-v1:free",
+        "cost": {
+            "prompt_token": 0,
+            "completion_token": 0
+        }
+    },
+    {
+        "model": "qwq-32b-preview",
+        "cost": {
+            "prompt_token": 2e-7,
+            "completion_token": 2e-7
+        }
+    },
+    {
+        "model": "qwq-32b:free",
+        "cost": {
+            "prompt_token": 0,
+            "completion_token": 0
+        }
+    },
+    {
+        "model": "r1-1776",
+        "cost": {
+            "prompt_token": 0.000002,
+            "completion_token": 0.000008
+        }
+    },
+    {
+        "model": "reka-flash-3",
+        "cost": {
+            "prompt_token": 1.3e-8,
+            "completion_token": 1.3e-8
+        }
+    },
+    {
+        "model": "reka-flash-3:free",
+        "cost": {
+            "prompt_token": 0,
+            "completion_token": 0
+        }
+    },
+    {
+        "model": "remm-slerp-l2-13b",
+        "cost": {
+            "prompt_token": 7e-7,
+            "completion_token": 0.000001
+        }
+    },
+    {
+        "model": "rocinante-12b",
+        "cost": {
+            "prompt_token": 2e-7,
+            "completion_token": 5e-7
+        }
+    },
+    {
+        "model": "router",
+        "cost": {
+            "prompt_token": 8.5e-7,
+            "completion_token": 0.0000034
+        }
+    },
+    {
+        "model": "sarvam-m",
+        "cost": {
+            "prompt_token": 2.2e-8,
+            "completion_token": 2.2e-8
+        }
+    },
+    {
+        "model": "sarvam-m:free",
+        "cost": {
+            "prompt_token": 0,
+            "completion_token": 0
+        }
+    },
+    {
+        "model": "shisa-v2-llama3.3-70b",
+        "cost": {
             "prompt_token": 3e-8,
             "completion_token": 3e-8
-=======
-            "prompt_token": 1.5e-8,
-            "completion_token": 1.5e-8
->>>>>>> 9f3cc717
-        }
-    },
-    {
-        "model": "qwq-32b-arliai-rpr-v1:free",
-        "cost": {
-            "prompt_token": 0,
-            "completion_token": 0
-        }
-    },
-    {
-        "model": "qwq-32b-preview",
-        "cost": {
-<<<<<<< HEAD
-            "prompt_token": 2.7e-8,
-            "completion_token": 2.7e-8
-=======
-            "prompt_token": 2e-7,
-            "completion_token": 2e-7
->>>>>>> 9f3cc717
-        }
-    },
-    {
-        "model": "qwq-32b:free",
-        "cost": {
-            "prompt_token": 0,
-            "completion_token": 0
-        }
-    },
-    {
-        "model": "r1-1776",
+        }
+    },
+    {
+        "model": "shisa-v2-llama3.3-70b:free",
+        "cost": {
+            "prompt_token": 0,
+            "completion_token": 0
+        }
+    },
+    {
+        "model": "skyfall-36b-v2",
+        "cost": {
+            "prompt_token": 7.28e-8,
+            "completion_token": 7.28e-8
+        }
+    },
+    {
+        "model": "sonar",
+        "cost": {
+            "prompt_token": 0.000001,
+            "completion_token": 0.000001
+        }
+    },
+    {
+        "model": "sonar-deep-research",
         "cost": {
             "prompt_token": 0.000002,
             "completion_token": 0.000008
         }
     },
     {
-        "model": "reka-flash-3",
-        "cost": {
-            "prompt_token": 1.3e-8,
-            "completion_token": 1.3e-8
-        }
-    },
-    {
-        "model": "reka-flash-3:free",
-        "cost": {
-            "prompt_token": 0,
-            "completion_token": 0
-        }
-    },
-    {
-        "model": "remm-slerp-l2-13b",
-        "cost": {
-            "prompt_token": 7e-7,
-            "completion_token": 0.000001
-        }
-    },
-    {
-        "model": "rocinante-12b",
-        "cost": {
-            "prompt_token": 2e-7,
-            "completion_token": 5e-7
-        }
-    },
-    {
-        "model": "router",
-        "cost": {
-            "prompt_token": 8.5e-7,
-            "completion_token": 0.0000034
-        }
-    },
-    {
-        "model": "sarvam-m",
-        "cost": {
-            "prompt_token": 2.2e-8,
-            "completion_token": 2.2e-8
-        }
-    },
-    {
-        "model": "sarvam-m:free",
-        "cost": {
-            "prompt_token": 0,
-            "completion_token": 0
-        }
-    },
-    {
-        "model": "shisa-v2-llama3.3-70b",
-        "cost": {
-            "prompt_token": 3e-8,
-            "completion_token": 3e-8
-        }
-    },
-    {
-        "model": "shisa-v2-llama3.3-70b:free",
-        "cost": {
-            "prompt_token": 0,
-            "completion_token": 0
-        }
-    },
-    {
-        "model": "skyfall-36b-v2",
-        "cost": {
-            "prompt_token": 1.512e-8,
-            "completion_token": 1.512e-8
-        }
-    },
-    {
-        "model": "sonar",
+        "model": "sonar-pro",
+        "cost": {
+            "prompt_token": 0.000003,
+            "completion_token": 0.000015
+        }
+    },
+    {
+        "model": "sonar-reasoning",
         "cost": {
             "prompt_token": 0.000001,
-            "completion_token": 0.000001
-        }
-    },
-    {
-        "model": "sonar-deep-research",
+            "completion_token": 0.000005
+        }
+    },
+    {
+        "model": "sonar-reasoning-pro",
         "cost": {
             "prompt_token": 0.000002,
             "completion_token": 0.000008
         }
     },
     {
-        "model": "sonar-pro",
-        "cost": {
-            "prompt_token": 0.000003,
-            "completion_token": 0.000015
-        }
-    },
-    {
-        "model": "sonar-reasoning",
-        "cost": {
-            "prompt_token": 0.000001,
-            "completion_token": 0.000005
-        }
-    },
-    {
-        "model": "sonar-reasoning-pro",
-        "cost": {
-            "prompt_token": 0.000002,
-            "completion_token": 0.000008
-        }
-    },
-    {
         "model": "sorcererlm-8x22b",
         "cost": {
             "prompt_token": 0.0000045,
