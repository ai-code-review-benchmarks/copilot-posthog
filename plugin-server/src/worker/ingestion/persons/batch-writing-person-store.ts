--- conflicted
+++ resolved
@@ -738,12 +738,7 @@
     ): Promise<[InternalPerson, TopicMessage[]]> {
         this.incrementCount('createPerson', distinctIds?.[0].distinctId ?? '')
         this.incrementDatabaseOperation('createPerson', distinctIds?.[0]?.distinctId ?? '')
-<<<<<<< HEAD
-
-        const [person, messages] = await this.db.createPerson(
-=======
         const [person, messages] = await (tx || this.personRepository).createPerson(
->>>>>>> 64943e82
             createdAt,
             properties,
             propertiesLastUpdatedAt,
