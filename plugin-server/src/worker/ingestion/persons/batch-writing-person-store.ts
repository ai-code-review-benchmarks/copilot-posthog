--- conflicted
+++ resolved
@@ -355,8 +355,6 @@
         return Promise.resolve(this.addPersonUpdateToBatch(person, update, distinctId))
     }
 
-<<<<<<< HEAD
-=======
     updatePersonWithPropertiesDiffForUpdate(
         person: InternalPerson,
         propertiesToSet: Properties,
@@ -375,7 +373,6 @@
         return Promise.resolve([updatedPerson, kafkaMessages, false])
     }
 
->>>>>>> 7b5acc7a
     async deletePerson(person: InternalPerson, distinctId: string, tx?: TransactionClient): Promise<TopicMessage[]> {
         this.incrementCount('deletePerson', distinctId)
         this.incrementDatabaseOperation('deletePerson', distinctId)
@@ -753,8 +750,6 @@
         return personUpdate
     }
 
-<<<<<<< HEAD
-=======
     private addPersonPropertiesUpdateToBatch(
         person: InternalPerson,
         propertiesToSet: Properties,
@@ -762,7 +757,7 @@
         otherUpdates: Partial<InternalPerson>,
         distinctId: string
     ): [InternalPerson, TopicMessage[]] {
-        const existingUpdate = this.getCachedPersonForUpdate(person.team_id, distinctId)
+        const existingUpdate = this.getCachedPersonForUpdateByDistinctId(person.team_id, distinctId)
 
         let personUpdate: PersonUpdate
         if (!existingUpdate) {
@@ -806,7 +801,6 @@
         return [toInternalPerson(personUpdate), []]
     }
 
->>>>>>> 7b5acc7a
     private async updatePersonNoAssert(
         personUpdate: PersonUpdate,
         source: string
