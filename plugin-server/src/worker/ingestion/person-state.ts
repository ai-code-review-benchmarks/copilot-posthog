import { PluginEvent, Properties } from '@posthog/plugin-scaffold'
import LRU from 'lru-cache'
import { DateTime } from 'luxon'
import { Counter, Histogram } from 'prom-client'

import { ONE_HOUR } from '../../config/constants'
import { KafkaProducerWrapper } from '../../kafka/producer'
import { InternalPerson, Person, PropertyUpdateOperation, Team } from '../../types'
import { TransactionClient } from '../../utils/db/postgres'
import { eventToPersonProperties, initialEventToPersonProperties, timeoutGuard } from '../../utils/db/utils'
import { logger } from '../../utils/logger'
import { captureException } from '../../utils/posthog'
import { promiseRetry } from '../../utils/retries'
import { uuidFromDistinctId } from './person-uuid'
import { PersonsStoreForDistinctIdBatch } from './persons/persons-store-for-distinct-id-batch'
import { captureIngestionWarning } from './utils'

export const mergeFinalFailuresCounter = new Counter({
    name: 'person_merge_final_failure_total',
    help: 'Number of person merge final failures.',
})

export const mergeTxnAttemptCounter = new Counter({
    name: 'person_merge_txn_attempt_total',
    help: 'Number of person merge attempts.',
    labelNames: ['call', 'oldPersonIdentified', 'newPersonIdentified'],
})

export const mergeTxnSuccessCounter = new Counter({
    name: 'person_merge_txn_success_total',
    help: 'Number of person merges that succeeded.',
    labelNames: ['call', 'oldPersonIdentified', 'newPersonIdentified'],
})

export const personPropertyKeyUpdateCounter = new Counter({
    name: 'person_property_key_update_total',
    help: 'Number of person updates triggered by this property value changing.',
    labelNames: ['key'],
})

// temporary: for fetchPerson properties JSONB size observation
const ONE_MEGABYTE_PROPS_BLOB = 1048576
const personPropertiesSize = new Histogram({
    name: 'person_properties_size',
    help: 'histogram of compressed person JSONB bytes retrieved in fetchPerson calls',
    labelNames: ['at'],
    // 1kb, 8kb, 64kb, 512kb, 1mb, 2mb, 4mb, 8mb, 16mb, 64mb, inf+
    buckets: [1024, 8192, 65536, 524288, 1048576, 2097152, 4194304, 8388608, 16777216, 67108864, Infinity],
})

// used to prevent identify from being used with generic IDs
// that we can safely assume stem from a bug or mistake
// used to prevent identify from being used with generic IDs
// that we can safely assume stem from a bug or mistake
const BARE_CASE_INSENSITIVE_ILLEGAL_IDS = [
    'anonymous',
    'guest',
    'distinctid',
    'distinct_id',
    'id',
    'not_authenticated',
    'email',
    'undefined',
    'true',
    'false',
]

// Tracks whether we know we've already inserted a `posthog_personlessdistinctid` for the given
// (team_id, distinct_id) pair. If we have, then we can skip the INSERT attempt.
// TODO: Move this out of module scope, we don't currently have a clean place (outside of the Hub)
// to stash longer lived objects like caches. For now it's not important.
const PERSONLESS_DISTINCT_ID_INSERTED_CACHE = new LRU<string, boolean>({
    max: 10_000,
    maxAge: ONE_HOUR * 24, // cache up to 24h
    updateAgeOnGet: true,
})

const BARE_CASE_SENSITIVE_ILLEGAL_IDS = ['[object Object]', 'NaN', 'None', 'none', 'null', '0', 'undefined']
const PERSON_EVENTS = new Set(['$identify', '$create_alias', '$merge_dangerously', '$set'])
// These events are processed in a separate pipeline, so we don't allow person property updates
// because there is no ordering guaranteed across them with other person updates
const NO_PERSON_UPDATE_EVENTS = new Set(['$exception', '$$heatmap'])

// we have seen illegal ids received but wrapped in double quotes
// to protect ourselves from this we'll add the single- and double-quoted versions of the illegal ids
const singleQuoteIds = (ids: string[]) => ids.map((id) => `'${id}'`)
const doubleQuoteIds = (ids: string[]) => ids.map((id) => `"${id}"`)

// some ids are illegal regardless of casing
// while others are illegal only when cased
// so, for example, we want to forbid `NaN` but not `nan`
// but, we will forbid `uNdEfInEd` and `undefined`
const CASE_INSENSITIVE_ILLEGAL_IDS = new Set(
    BARE_CASE_INSENSITIVE_ILLEGAL_IDS.concat(singleQuoteIds(BARE_CASE_INSENSITIVE_ILLEGAL_IDS)).concat(
        doubleQuoteIds(BARE_CASE_INSENSITIVE_ILLEGAL_IDS)
    )
)

const CASE_SENSITIVE_ILLEGAL_IDS = new Set(
    BARE_CASE_SENSITIVE_ILLEGAL_IDS.concat(singleQuoteIds(BARE_CASE_SENSITIVE_ILLEGAL_IDS)).concat(
        doubleQuoteIds(BARE_CASE_SENSITIVE_ILLEGAL_IDS)
    )
)

export const isDistinctIdIllegal = (id: string): boolean => {
    const trimmed = id.trim()
    return trimmed === '' || CASE_INSENSITIVE_ILLEGAL_IDS.has(id.toLowerCase()) || CASE_SENSITIVE_ILLEGAL_IDS.has(id)
}

// This class is responsible for creating/updating a single person through the process-event pipeline
export class PersonState {
    private eventProperties: Properties

    public updateIsIdentified: boolean // TODO: remove this from the class and being hidden

    constructor(
        private event: PluginEvent,
        private team: Team,
        private distinctId: string,
        private timestamp: DateTime,
        private processPerson: boolean, // $process_person_profile flag from the event
<<<<<<< HEAD
        private kafkaProducer: KafkaProducerWrapper,
        private personStore: PersonsStoreForDistinctIdBatch
=======
        private db: DB,
        private measurePersonJsonbSize: number
>>>>>>> 2f30521f
    ) {
        this.eventProperties = event.properties!

        // If set to true, we'll update `is_identified` at the end of `updateProperties`
        // :KLUDGE: This is an indirect communication channel between `handleIdentifyOrAlias` and `updateProperties`
        this.updateIsIdentified = false
    }

    private async capturePersonPropertiesSizeEstimate(at: string): Promise<void> {
        if (Math.random() >= this.measurePersonJsonbSize) {
            // no-op if env flag is set to 0 (default) otherwise rate-limit
            // ramp up of expensive size checking while we test it
            return
        }

        const estimatedBytes: number = await this.db.personPropertiesSize(this.team.id, this.distinctId)
        personPropertiesSize.labels({ at: at }).observe(estimatedBytes)

        // if larger than size threshold (start conservative, adjust as we observe)
        // we should log the team and disinct_id associated with the properties
        if (estimatedBytes >= ONE_MEGABYTE_PROPS_BLOB) {
            logger.warn('⚠️', 'record with oversized person properties detected', {
                teamId: this.team.id,
                distinctId: this.distinctId,
                called_at: at,
                estimated_bytes: estimatedBytes,
            })
        }

        return
    }

    async update(): Promise<[Person, Promise<void>]> {
        if (!this.processPerson) {
            let existingPerson = await this.personStore.fetchForChecking(this.team.id, this.distinctId)

            if (!existingPerson) {
                // See the comment in `mergeDistinctIds`. We are inserting a row into `posthog_personlessdistinctid`
                // to note that this Distinct ID has been used in "personless" mode. This is necessary
                // so that later, during a merge, we can decide whether we need to write out an override
                // or not.

                const personlessDistinctIdCacheKey = `${this.team.id}|${this.distinctId}`
                if (!PERSONLESS_DISTINCT_ID_INSERTED_CACHE.get(personlessDistinctIdCacheKey)) {
                    const personIsMerged = await this.personStore.addPersonlessDistinctId(this.team.id, this.distinctId)

                    // We know the row is in PG now, and so future events for this Distinct ID can
                    // skip the PG I/O.
                    PERSONLESS_DISTINCT_ID_INSERTED_CACHE.set(personlessDistinctIdCacheKey, true)

                    if (personIsMerged) {
                        // If `personIsMerged` comes back `true`, it means the `posthog_personlessdistinctid`
                        // has been updated by a merge (either since we called `fetchPerson` above, plus
                        // replication lag). We need to check `fetchPerson` again (this time using the leader)
                        // so that we properly associate this event with the Person we got merged into.
                        existingPerson = await this.personStore.fetchForUpdate(this.team.id, this.distinctId)
                    }
                }
            }

            if (existingPerson) {
                const person = existingPerson as Person

                // Ensure person properties don't propagate elsewhere, such as onto the event itself.
                person.properties = {}

                // If the team has opted out then we never force the upgrade.
                const teamHasNotOptedOut = !this.team.person_processing_opt_out

                if (teamHasNotOptedOut && this.timestamp > person.created_at.plus({ minutes: 1 })) {
                    // See documentation on the field.
                    //
                    // Note that we account for timestamp vs person creation time (with a little
                    // padding for good measure) to account for ingestion lag. It's possible for
                    // events to be processed after person creation even if they were sent prior
                    // to person creation, and the user did nothing wrong in that case.
                    person.force_upgrade = true
                }

                return [person, Promise.resolve()]
            }

            // We need a value from the `person_created_column` in ClickHouse. This should be
            // hidden from users for events without a real person, anyway. It's slightly offset
            // from the 0 date (by 5 seconds) in order to assist in debugging by being
            // harmlessly distinct from Unix UTC "0".
            const createdAt = DateTime.utc(1970, 1, 1, 0, 0, 5)

            const fakePerson: Person = {
                team_id: this.team.id,
                properties: {},
                uuid: uuidFromDistinctId(this.team.id, this.distinctId),
                created_at: createdAt,
            }
            return [fakePerson, Promise.resolve()]
        }

        const [person, identifyOrAliasKafkaAck]: [InternalPerson | undefined, Promise<void>] =
            await this.handleIdentifyOrAlias() // TODO: make it also return a boolean for if we can exit early here

        if (person) {
            // try to shortcut if we have the person from identify or alias
            try {
                const [updatedPerson, updateKafkaAck] = await this.updatePersonProperties(person)
                return [updatedPerson, Promise.all([identifyOrAliasKafkaAck, updateKafkaAck]).then(() => undefined)]
            } catch (error) {
                // shortcut didn't work, swallow the error and try normal retry loop below
                logger.debug('🔁', `failed update after adding distinct IDs, retrying`, { error })
            }
        }

        const [updatedPerson, updateKafkaAck] = await this.handleUpdate()
        return [updatedPerson, Promise.all([identifyOrAliasKafkaAck, updateKafkaAck]).then(() => undefined)]
    }

    async handleUpdate(): Promise<[InternalPerson, Promise<void>]> {
        // There are various reasons why update can fail:
        // - another thread created the person during a race
        // - the person might have been merged between start of processing and now
        // we simply and stupidly start from scratch
        return await promiseRetry(() => this.updateProperties(), 'update_person')
    }

    async updateProperties(): Promise<[InternalPerson, Promise<void>]> {
        const [person, propertiesHandled] = await this.createOrGetPerson()
        if (propertiesHandled) {
            return [person, Promise.resolve()]
        }
        return await this.updatePersonProperties(person)
    }

    /**
     * @returns [Person, boolean that indicates if properties were already handled or not]
     */
    private async createOrGetPerson(): Promise<[InternalPerson, boolean]> {
<<<<<<< HEAD
        let person = await this.personStore.fetchForUpdate(this.team.id, this.distinctId)
=======
        await this.capturePersonPropertiesSizeEstimate('createOrGetPerson')

        let person = await this.db.fetchPerson(this.team.id, this.distinctId)
>>>>>>> 2f30521f
        if (person) {
            return [person, false]
        }

        let properties = {}
        let propertiesOnce = {}
        if (this.processPerson) {
            properties = this.eventProperties['$set']
            propertiesOnce = this.eventProperties['$set_once']
        }

        person = await this.createPerson(
            this.timestamp,
            properties || {},
            propertiesOnce || {},
            this.team.id,
            null,
            // :NOTE: This should never be set in this branch, but adding this for logical consistency
            this.updateIsIdentified,
            this.event.uuid,
            [{ distinctId: this.distinctId }]
        )
        return [person, true]
    }

    private async createPerson(
        createdAt: DateTime,
        properties: Properties,
        propertiesOnce: Properties,
        teamId: number,
        isUserId: number | null,
        isIdentified: boolean,
        creatorEventUuid: string,
        distinctIds: { distinctId: string; version?: number }[],
        tx?: TransactionClient
    ): Promise<InternalPerson> {
        if (distinctIds.length < 1) {
            throw new Error('at least 1 distinctId is required in `createPerson`')
        }
        const uuid = uuidFromDistinctId(teamId, distinctIds[0].distinctId)

        const props = { ...propertiesOnce, ...properties, ...{ $creator_event_uuid: creatorEventUuid } }
        const propertiesLastOperation: Record<string, any> = {}
        const propertiesLastUpdatedAt: Record<string, any> = {}
        Object.keys(propertiesOnce).forEach((key) => {
            propertiesLastOperation[key] = PropertyUpdateOperation.SetOnce
            propertiesLastUpdatedAt[key] = createdAt
        })
        Object.keys(properties).forEach((key) => {
            propertiesLastOperation[key] = PropertyUpdateOperation.Set
            propertiesLastUpdatedAt[key] = createdAt
        })

        const [person, kafkaMessages] = await this.personStore.createPerson(
            createdAt,
            props,
            propertiesLastUpdatedAt,
            propertiesLastOperation,
            teamId,
            isUserId,
            isIdentified,
            uuid,
            distinctIds,
            tx
        )

        await this.kafkaProducer.queueMessages(kafkaMessages)
        return person
    }

    private async updatePersonProperties(person: InternalPerson): Promise<[InternalPerson, Promise<void>]> {
        person.properties ||= {}

        const update: Partial<InternalPerson> = {}
        if (this.applyEventPropertyUpdates(person.properties)) {
            update.properties = person.properties
        }
        if (this.updateIsIdentified && !person.is_identified) {
            update.is_identified = true
        }

        if (Object.keys(update).length > 0) {
            const [updatedPerson, kafkaMessages] = await this.personStore.updatePersonDeprecated(person, update)
            const kafkaAck = this.kafkaProducer.queueMessages(kafkaMessages)
            return [updatedPerson, kafkaAck]
        }

        return [person, Promise.resolve()]
    }

    // For tracking what property keys cause us to update persons
    // tracking all properties we add from the event, 'geoip' for '$geoip_*' or '$initial_geoip_*' and 'other' for anything outside of those
    private getMetricKey(key: string): string {
        if (key.startsWith('$geoip_') || key.startsWith('$initial_geoip_')) {
            return 'geoIP'
        }
        if (eventToPersonProperties.has(key)) {
            return key
        }
        if (initialEventToPersonProperties.has(key)) {
            return key
        }
        return 'other'
    }

    // Minimize useless person updates by not overriding properties if it's not a person event and we added from the event
    // They will still show up for PoE as it's not removed from the event, we just don't update the person in PG anymore
    private shouldUpdatePersonIfOnlyChange(key: string): boolean {
        if (PERSON_EVENTS.has(this.event.event)) {
            // for person events always update everything
            return true
        }
        // These are properties we add from the event and some change often, it's useless to update person always
        if (eventToPersonProperties.has(key)) {
            return false
        }
        // same as above, coming from GeoIP plugin
        if (key.startsWith('$geoip_')) {
            return false
        }
        return true
    }

    /**
     * @param personProperties Properties of the person to be updated, these are updated in place.
     * @returns true if the properties were changed, false if they were not
     */
    private applyEventPropertyUpdates(personProperties: Properties): boolean {
        // this relies on making changes to the object instance, so...
        // if we should not update the person,
        // we return early before changing any values
        if (NO_PERSON_UPDATE_EVENTS.has(this.event.event)) {
            return false
        }

        const properties: Properties = this.eventProperties['$set'] || {}
        const propertiesOnce: Properties = this.eventProperties['$set_once'] || {}
        const unsetProps = this.eventProperties['$unset']
        const unsetProperties: Array<string> = Array.isArray(unsetProps)
            ? unsetProps
            : Object.keys(unsetProps || {}) || []

        let updated = false
        // tracking as set because we only care about if other or geoip was the cause of the update, not how many properties got updated
        const metricsKeys = new Set<string>()
        Object.entries(propertiesOnce).map(([key, value]) => {
            if (typeof personProperties[key] === 'undefined') {
                updated = true
                metricsKeys.add(this.getMetricKey(key))
                personProperties[key] = value
            }
        })
        Object.entries(properties).map(([key, value]) => {
            if (personProperties[key] !== value) {
                if (typeof personProperties[key] === 'undefined' || this.shouldUpdatePersonIfOnlyChange(key)) {
                    updated = true
                }
                metricsKeys.add(this.getMetricKey(key))
                personProperties[key] = value
            }
        })
        unsetProperties.forEach((propertyKey) => {
            if (propertyKey in personProperties) {
                if (typeof propertyKey !== 'string') {
                    logger.warn('🔔', 'unset_property_key_not_string', { propertyKey, unsetProperties })
                    return
                }
                updated = true
                metricsKeys.add(this.getMetricKey(propertyKey))
                delete personProperties[propertyKey]
            }
        })
        metricsKeys.forEach((key) => personPropertyKeyUpdateCounter.labels({ key: key }).inc())
        return updated
    }

    // Alias & merge

    async handleIdentifyOrAlias(): Promise<[InternalPerson | undefined, Promise<void>]> {
        /**
         * strategy:
         *   - if the two distinct ids passed don't match and aren't illegal, then mark `is_identified` to be true for the `distinct_id` person
         *   - if a person doesn't exist for either distinct id passed we create the person with both ids
         *   - if only one person exists we add the other distinct id
         *   - if the distinct ids belong to different already existing persons we try to merge them:
         *     - the merge is blocked if the other distinct id (`anon_distinct_id` or `alias` event property) person has `is_identified` true.
         *     - we merge into `distinct_id` person:
         *       - both distinct ids used in the future will map to the person id that was associated with `distinct_id` before
         *       - if person property was defined for both we'll use `distinct_id` person's property going forward
         */
        const timeout = timeoutGuard('Still running "handleIdentifyOrAlias". Timeout warning after 30 sec!')
        try {
            if (['$create_alias', '$merge_dangerously'].includes(this.event.event) && this.eventProperties['alias']) {
                return await this.merge(
                    String(this.eventProperties['alias']),
                    this.distinctId,
                    this.team.id,
                    this.timestamp
                )
            } else if (this.event.event === '$identify' && '$anon_distinct_id' in this.eventProperties) {
                return await this.merge(
                    String(this.eventProperties['$anon_distinct_id']),
                    this.distinctId,
                    this.team.id,
                    this.timestamp
                )
            }
        } catch (e) {
            captureException(e, {
                tags: { team_id: this.team.id, pipeline_step: 'processPersonsStep' },
                extra: {
                    location: 'handleIdentifyOrAlias',
                    distinctId: this.distinctId,
                    anonId: String(this.eventProperties['$anon_distinct_id']),
                    alias: String(this.eventProperties['alias']),
                },
            })
            mergeFinalFailuresCounter.inc()
            console.error('handleIdentifyOrAlias failed', e, this.event)
        } finally {
            clearTimeout(timeout)
        }
        return [undefined, Promise.resolve()]
    }

    public async merge(
        otherPersonDistinctId: string,
        mergeIntoDistinctId: string,
        teamId: number,
        timestamp: DateTime
    ): Promise<[InternalPerson | undefined, Promise<void>]> {
        // No reason to alias person against itself. Done by posthog-node when updating user properties
        if (mergeIntoDistinctId === otherPersonDistinctId) {
            return [undefined, Promise.resolve()]
        }
        if (isDistinctIdIllegal(mergeIntoDistinctId)) {
            await captureIngestionWarning(
                this.kafkaProducer,
                teamId,
                'cannot_merge_with_illegal_distinct_id',
                {
                    illegalDistinctId: mergeIntoDistinctId,
                    otherDistinctId: otherPersonDistinctId,
                    eventUuid: this.event.uuid,
                },
                { alwaysSend: true }
            )
            return [undefined, Promise.resolve()]
        }
        if (isDistinctIdIllegal(otherPersonDistinctId)) {
            await captureIngestionWarning(
                this.kafkaProducer,
                teamId,
                'cannot_merge_with_illegal_distinct_id',
                {
                    illegalDistinctId: otherPersonDistinctId,
                    otherDistinctId: mergeIntoDistinctId,
                    eventUuid: this.event.uuid,
                },
                { alwaysSend: true }
            )
            return [undefined, Promise.resolve()]
        }
        return promiseRetry(
            () => this.mergeDistinctIds(otherPersonDistinctId, mergeIntoDistinctId, teamId, timestamp),
            'merge_distinct_ids'
        )
    }

    private async mergeDistinctIds(
        otherPersonDistinctId: string,
        mergeIntoDistinctId: string,
        teamId: number,
        timestamp: DateTime
    ): Promise<[InternalPerson, Promise<void>]> {
        this.updateIsIdentified = true

<<<<<<< HEAD
        const otherPerson = await this.personStore.fetchForUpdate(teamId, otherPersonDistinctId)
        const mergeIntoPerson = await this.personStore.fetchForUpdate(teamId, mergeIntoDistinctId)
=======
        await this.capturePersonPropertiesSizeEstimate('mergeDistinctIds_other')
        const otherPerson = await this.db.fetchPerson(teamId, otherPersonDistinctId)

        await this.capturePersonPropertiesSizeEstimate('mergeDistinctIds_into')
        const mergeIntoPerson = await this.db.fetchPerson(teamId, mergeIntoDistinctId)
>>>>>>> 2f30521f

        // A note about the `distinctIdVersion` logic you'll find below:
        //
        // Historically, we always INSERT-ed new `posthog_persondistinctid` rows with `version=0`.
        // Overrides are only created when the version is > 0, see:
        //   https://github.com/PostHog/posthog/blob/92e17ce307a577c4233d4ab252eebc6c2207a5ee/posthog/models/person/sql.py#L269-L287
        //
        // With the addition of optional person profile processing, we are no longer creating
        // `posthog_persondistinctid` and `posthog_person` rows when $process_person_profile=false.
        // This means that at merge time, it's possible this `distinct_id` and its deterministically
        // generated `person.uuid` has already been used for events in ClickHouse, but they have no
        // corresponding rows in the `posthog_persondistinctid` or `posthog_person` tables.
        //
        // For this reason, $process_person_profile=false write to the `posthog_personlessdistinctid`
        // table just to note that a given Distinct ID was used for "personless" mode. Then, during
        // our merges transactions below, we do two things:
        //   1. We check whether a row exists in `posthog_personlessdistinctid` for that Distinct ID,
        //      if so, we need to write out `posthog_persondistinctid` rows with `version=1` so that
        //      an override is created in ClickHouse which will associate the old "personless" events
        //      with the Person UUID they were merged into.
        //   2. We insert and/or update the `posthog_personlessdistinctid` ourselves, to mark that
        //      the Distinct ID has been merged. This is important so that an event being processed
        //      concurrently for that Distinct ID doesn't emit an event and _miss_ that a different
        //      Person UUID needs to be used now. (See the `processPerson` code in `update` for more.)

        if ((otherPerson && !mergeIntoPerson) || (!otherPerson && mergeIntoPerson)) {
            // Only one of the two Distinct IDs points at an existing Person

            const [existingPerson, distinctIdToAdd] = (() => {
                if (otherPerson) {
                    return [otherPerson!, mergeIntoDistinctId]
                } else {
                    return [mergeIntoPerson!, otherPersonDistinctId]
                }
            })()

            return await this.personStore.inTransaction('mergeDistinctIds-OneExists', async (tx) => {
                // See comment above about `distinctIdVersion`
                const insertedDistinctId = await this.personStore.addPersonlessDistinctIdForMerge(
                    this.team.id,
                    distinctIdToAdd,
                    tx
                )
                const distinctIdVersion = insertedDistinctId ? 0 : 1

                const kafkaMessages = await this.personStore.addDistinctId(
                    existingPerson,
                    distinctIdToAdd,
                    distinctIdVersion,
                    tx
                )
                await this.kafkaProducer.queueMessages(kafkaMessages)
                return [existingPerson, Promise.resolve()]
            })
        } else if (otherPerson && mergeIntoPerson) {
            // Both Distinct IDs point at an existing Person

            if (otherPerson.id == mergeIntoPerson.id) {
                // Nothing to do, they are the same Person
                return [mergeIntoPerson, Promise.resolve()]
            }

            return await this.mergePeople({
                mergeInto: mergeIntoPerson,
                mergeIntoDistinctId: mergeIntoDistinctId,
                otherPerson: otherPerson,
                otherPersonDistinctId: otherPersonDistinctId,
            })
        } else {
            // Neither Distinct ID points at an existing Person

            let distinctId1 = mergeIntoDistinctId
            let distinctId2 = otherPersonDistinctId

            return await this.personStore.inTransaction('mergeDistinctIds-NeitherExist', async (tx) => {
                // See comment above about `distinctIdVersion`
                const insertedDistinctId1 = await this.personStore.addPersonlessDistinctIdForMerge(
                    this.team.id,
                    distinctId1,
                    tx
                )

                // See comment above about `distinctIdVersion`
                const insertedDistinctId2 = await this.personStore.addPersonlessDistinctIdForMerge(
                    this.team.id,
                    distinctId2,
                    tx
                )

                // `createPerson` uses the first Distinct ID provided to generate the Person
                // UUID. That means the first Distinct ID definitely doesn't need an override,
                // and can always use version 0. Below, we exhaust all of the options to decide
                // whether we can optimize away an override by doing a swap, or whether we
                // need to actually write an override. (But mostly we're being verbose for
                // documentation purposes)
                let distinctId2Version = 0
                if (insertedDistinctId1 && insertedDistinctId2) {
                    // We were the first to insert both (neither was used for Personless), so we
                    // can use either as the primary Person UUID and create no overrides.
                } else if (insertedDistinctId1 && !insertedDistinctId2) {
                    // We created 1, but 2 was already used for Personless. Let's swap so
                    // that 2 can be the primary Person UUID and no override is needed.
                    ;[distinctId1, distinctId2] = [distinctId2, distinctId1]
                } else if (!insertedDistinctId1 && insertedDistinctId2) {
                    // We created 2, but 1 was already used for Personless, so we want to
                    // use 1 as the primary Person UUID so that no override is needed.
                } else if (!insertedDistinctId1 && !insertedDistinctId2) {
                    // Both were used in Personless mode, so there is no more-correct choice of
                    // primary Person UUID to make here, and we need to drop an override by
                    // using version = 1 for Distinct ID 2.
                    distinctId2Version = 1
                }

                // The first Distinct ID is used to create the new Person's UUID, and so it
                // never needs an override.
                const distinctId1Version = 0

                return [
                    await this.createPerson(
                        // TODO: in this case we could skip the properties updates later
                        timestamp,
                        this.eventProperties['$set'] || {},
                        this.eventProperties['$set_once'] || {},
                        teamId,
                        null,
                        true,
                        this.event.uuid,
                        [
                            { distinctId: distinctId1, version: distinctId1Version },
                            { distinctId: distinctId2, version: distinctId2Version },
                        ],
                        tx
                    ),
                    Promise.resolve(),
                ]
            })
        }
    }

    public async mergePeople({
        mergeInto,
        mergeIntoDistinctId,
        otherPerson,
        otherPersonDistinctId,
    }: {
        mergeInto: InternalPerson
        mergeIntoDistinctId: string
        otherPerson: InternalPerson
        otherPersonDistinctId: string
    }): Promise<[InternalPerson, Promise<void>]> {
        const olderCreatedAt = DateTime.min(mergeInto.created_at, otherPerson.created_at)
        const mergeAllowed = this.isMergeAllowed(otherPerson)

        // If merge isn't allowed, we will ignore it, log an ingestion warning and exit
        if (!mergeAllowed) {
            await captureIngestionWarning(
                this.kafkaProducer,
                this.team.id,
                'cannot_merge_already_identified',
                {
                    sourcePersonDistinctId: otherPersonDistinctId,
                    targetPersonDistinctId: mergeIntoDistinctId,
                    eventUuid: this.event.uuid,
                },
                { alwaysSend: true }
            )
            logger.warn('🤔', 'refused to merge an already identified user via an $identify or $create_alias call')
            return [mergeInto, Promise.resolve()] // We're returning the original person tied to distinct_id used for the event
        }

        // How the merge works:
        // Merging properties:
        //   on key conflict we use the properties from the person provided as the first argument in identify or alias calls (mergeInto person),
        //   Note it's important for us to compute this before potentially swapping the persons for personID merging purposes in PoEEmbraceJoin mode
        // In case of PoE Embrace the join mode:
        //   we want to keep using the older person to reduce the number of partitions that need to be updated during squash
        //   to do that we'll swap otherPerson and mergeInto person (after properties merge computation!)
        //   additionally update person overrides table in postgres and clickhouse
        //   TODO: ^
        // If the merge fails:
        //   we'll roll back the transaction and then try from scratch in the origial order of persons provided for property merges
        //   that guarantees consistency of how properties are processed regardless of persons created_at timestamps and rollout state
        //   we're calling aliasDeprecated as we need to refresh the persons info completely first

        const properties: Properties = { ...otherPerson.properties, ...mergeInto.properties }
        this.applyEventPropertyUpdates(properties)

        const [mergedPerson, kafkaAcks] = await this.handleMergeTransaction(
            mergeInto,
            otherPerson,
            olderCreatedAt, // Keep the oldest created_at (i.e. the first time we've seen either person)
            properties
        )

        return [mergedPerson, kafkaAcks]
    }

    private isMergeAllowed(mergeFrom: InternalPerson): boolean {
        // $merge_dangerously has no restrictions
        // $create_alias and $identify will not merge a user who's already identified into anyone else
        return this.event.event === '$merge_dangerously' || !mergeFrom.is_identified
    }

    private async handleMergeTransaction(
        mergeInto: InternalPerson,
        otherPerson: InternalPerson,
        createdAt: DateTime,
        properties: Properties
    ): Promise<[InternalPerson, Promise<void>]> {
        mergeTxnAttemptCounter
            .labels({
                call: this.event.event, // $identify, $create_alias or $merge_dangerously
                oldPersonIdentified: String(otherPerson.is_identified),
                newPersonIdentified: String(mergeInto.is_identified),
            })
            .inc()

        const [mergedPerson, kafkaMessages] = await this.personStore.inTransaction('mergePeople', async (tx) => {
            const [person, updatePersonMessages] = await this.personStore.updatePersonDeprecated(
                mergeInto,
                {
                    created_at: createdAt,
                    properties: properties,
                    is_identified: true,

                    // By using the max version between the two Persons, we ensure that if
                    // this Person is later split, we can use `this_person.version + 1` for
                    // any split-off Persons and know that *that* version will be higher than
                    // any previously deleted Person, and so the new Person row will "win" and
                    // "undelete" the Person.
                    //
                    // For example:
                    //  - Merge Person_1(version:7) into Person_2(version:2)
                    //      - Person_1 is deleted
                    //      - Person_2 attains version 8 via this code below
                    //  - Person_2 is later split, which attempts to re-create Person_1 by using
                    //    its `distinct_id` to generate the deterministic Person UUID.
                    //    That new Person_1 will have a version _at least_ as high as 8, and
                    //    so any previously existing rows in CH or otherwise from
                    //    Person_1(version:7) will "lose" to this new Person_1.
                    version: Math.max(mergeInto.version, otherPerson.version) + 1,
                },
                tx
            )

            // Merge the distinct IDs
            // TODO: Doesn't this table need to add updates to CH too?
            await this.personStore.updateCohortsAndFeatureFlagsForMerge(
                otherPerson.team_id,
                otherPerson.id,
                mergeInto.id,
                tx
            )

            const distinctIdMessages = await this.personStore.moveDistinctIds(otherPerson, mergeInto, tx)

            const deletePersonMessages = await this.personStore.deletePerson(otherPerson, tx)

            return [person, [...updatePersonMessages, ...distinctIdMessages, ...deletePersonMessages]]
        })

        mergeTxnSuccessCounter
            .labels({
                call: this.event.event, // $identify, $create_alias or $merge_dangerously
                oldPersonIdentified: String(otherPerson.is_identified),
                newPersonIdentified: String(mergeInto.is_identified),
            })
            .inc()

        const kafkaAck = this.kafkaProducer.queueMessages(kafkaMessages)

        return [mergedPerson, kafkaAck]
    }

    public async addDistinctId(
        person: InternalPerson,
        distinctId: string,
        version: number,
        tx?: TransactionClient
    ): Promise<void> {
        const kafkaMessages = await this.personStore.addDistinctId(person, distinctId, version, tx)
        await this.kafkaProducer.queueMessages(kafkaMessages)
    }
}<|MERGE_RESOLUTION|>--- conflicted
+++ resolved
@@ -119,13 +119,9 @@
         private distinctId: string,
         private timestamp: DateTime,
         private processPerson: boolean, // $process_person_profile flag from the event
-<<<<<<< HEAD
         private kafkaProducer: KafkaProducerWrapper,
-        private personStore: PersonsStoreForDistinctIdBatch
-=======
-        private db: DB,
-        private measurePersonJsonbSize: number
->>>>>>> 2f30521f
+        private personStore: PersonsStoreForDistinctIdBatch,
+        private measurePersonJsonbSize: number = 0
     ) {
         this.eventProperties = event.properties!
 
@@ -141,7 +137,7 @@
             return
         }
 
-        const estimatedBytes: number = await this.db.personPropertiesSize(this.team.id, this.distinctId)
+        const estimatedBytes: number = await this.personStore.personPropertiesSize(this.team.id, this.distinctId)
         personPropertiesSize.labels({ at: at }).observe(estimatedBytes)
 
         // if larger than size threshold (start conservative, adjust as we observe)
@@ -261,13 +257,9 @@
      * @returns [Person, boolean that indicates if properties were already handled or not]
      */
     private async createOrGetPerson(): Promise<[InternalPerson, boolean]> {
-<<<<<<< HEAD
+        await this.capturePersonPropertiesSizeEstimate('createOrGetPerson')
+
         let person = await this.personStore.fetchForUpdate(this.team.id, this.distinctId)
-=======
-        await this.capturePersonPropertiesSizeEstimate('createOrGetPerson')
-
-        let person = await this.db.fetchPerson(this.team.id, this.distinctId)
->>>>>>> 2f30521f
         if (person) {
             return [person, false]
         }
@@ -545,16 +537,11 @@
     ): Promise<[InternalPerson, Promise<void>]> {
         this.updateIsIdentified = true
 
-<<<<<<< HEAD
+        await this.capturePersonPropertiesSizeEstimate('mergeDistinctIds_other')
         const otherPerson = await this.personStore.fetchForUpdate(teamId, otherPersonDistinctId)
+
+        await this.capturePersonPropertiesSizeEstimate('mergeDistinctIds_into')
         const mergeIntoPerson = await this.personStore.fetchForUpdate(teamId, mergeIntoDistinctId)
-=======
-        await this.capturePersonPropertiesSizeEstimate('mergeDistinctIds_other')
-        const otherPerson = await this.db.fetchPerson(teamId, otherPersonDistinctId)
-
-        await this.capturePersonPropertiesSizeEstimate('mergeDistinctIds_into')
-        const mergeIntoPerson = await this.db.fetchPerson(teamId, mergeIntoDistinctId)
->>>>>>> 2f30521f
 
         // A note about the `distinctIdVersion` logic you'll find below:
         //
