import { PluginEvent, Properties } from '@posthog/plugin-scaffold'
import * as Sentry from '@sentry/node'
import equal from 'fast-deep-equal'
import { StatsD } from 'hot-shots'
import { ProducerRecord } from 'kafkajs'
import { DateTime } from 'luxon'
import { PoolClient } from 'pg'

import { Person, PropertyUpdateOperation } from '../../types'
import { DB } from '../../utils/db/db'
import { timeoutGuard } from '../../utils/db/utils'
import { status } from '../../utils/status'
import { NoRowsUpdatedError, UUIDT } from '../../utils/utils'
import { LazyPersonContainer } from './lazy-person-container'
import { PersonManager } from './person-manager'
import { captureIngestionWarning } from './utils'

const MAX_FAILED_PERSON_MERGE_ATTEMPTS = 3
// used to prevent identify from being used with generic IDs
// that we can safely assume stem from a bug or mistake
const CASE_INSENSITIVE_ILLEGAL_IDS = new Set([
    'anonymous',
    'guest',
    'distinctid',
    'distinct_id',
    'id',
    'not_authenticated',
    'email',
    'undefined',
    'true',
    'false',
])

const CASE_SENSITIVE_ILLEGAL_IDS = new Set(['[object Object]', 'NaN', 'None', 'none', 'null', '0', 'undefined'])

const isDistinctIdIllegal = (id: string): boolean => {
    return id.trim() === '' || CASE_INSENSITIVE_ILLEGAL_IDS.has(id.toLowerCase()) || CASE_SENSITIVE_ILLEGAL_IDS.has(id)
}

// This class is responsible for creating/updating a single person through the process-event pipeline
export class PersonState {
    event: PluginEvent
    distinctId: string
    teamId: number
    eventProperties: Properties
    timestamp: DateTime
    newUuid: string

    personContainer: LazyPersonContainer

    private db: DB
    private statsd: StatsD | undefined
    private personManager: PersonManager
    private updateIsIdentified: boolean

    constructor(
        event: PluginEvent,
        teamId: number,
        distinctId: string,
        timestamp: DateTime,
        db: DB,
        statsd: StatsD | undefined,
        personManager: PersonManager,
        personContainer: LazyPersonContainer,
        uuid: UUIDT | undefined = undefined
    ) {
        this.event = event
        this.distinctId = distinctId
        this.teamId = teamId
        this.eventProperties = event.properties!
        this.timestamp = timestamp
        this.newUuid = (uuid || new UUIDT()).toString()

        this.db = db
        this.statsd = statsd
        this.personManager = personManager

        // Used to avoid unneeded person fetches and to respond with updated person details
        // :KLUDGE: May change through these flows.
        this.personContainer = personContainer

        // If set to true, we'll update `is_identified` at the end of `updateProperties`
        // :KLUDGE: This is an indirect communication channel between `handleIdentifyOrAlias` and `updateProperties`
        this.updateIsIdentified = false
    }

    async update(): Promise<LazyPersonContainer> {
        await this.handleIdentifyOrAlias()
        await this.updateProperties()
        return this.personContainer
    }

    async updateExceptProperties(): Promise<LazyPersonContainer> {
        // Update everything but the person properties. This is used such that
        // we can separate the person_id distinct_id associations from the
        // update of properties. This allows us to achieve:
        //
        //  1. time delayed denormalization of person_id onto events.
        //  2. point in time denormalization of person properties onto events.
        //
        // See https://github.com/PostHog/product-internal/pull/405 for details
        // of the implementation.
        //
        // TODO: when we have switched to only using the new implementation, we
        // can more safely refactor this to make the separaation less coupled.
        // For now we try to change as little as possible from the previous
        // behaviour.
        await this.handleIdentifyOrAlias({ excludeProperties: true })
        await this.createPersonIfDistinctIdIsNew({ excludeProperties: true })
        return this.personContainer
    }

    async updateProperties(): Promise<LazyPersonContainer> {
        const personCreated = await this.createPersonIfDistinctIdIsNew()
        if (
            !personCreated &&
            (this.eventProperties['$set'] ||
                this.eventProperties['$set_once'] ||
                this.eventProperties['$unset'] ||
                this.updateIsIdentified)
        ) {
            const person = await this.updatePersonProperties()
            if (person) {
                this.personContainer = this.personContainer.with(person)
            }
        }
        return this.personContainer
    }

    private async createPersonIfDistinctIdIsNew({
        excludeProperties,
    }: {
        excludeProperties?: boolean
    } = {}): Promise<boolean> {
        // :TRICKY: Short-circuit if person container already has loaded person and it exists
        if (this.personContainer.loaded) {
            return false
        }

        const isNewPerson = await this.personManager.isNewPerson(this.db, this.teamId, this.distinctId)
        if (isNewPerson) {
            const properties = excludeProperties ? {} : this.eventProperties['$set'] || {}
            const propertiesOnce = excludeProperties ? {} : this.eventProperties['$set_once'] || {}
            // Catch race condition where in between getting and creating, another request already created this user
            try {
                const person = await this.createPerson(
                    this.timestamp,
                    properties || {},
                    propertiesOnce || {},
                    this.teamId,
                    null,
                    // :NOTE: This should never be set in this branch, but adding this for logical consistency
                    this.updateIsIdentified,
                    this.newUuid,
                    this.event.uuid,
                    [this.distinctId]
                )
                // :TRICKY: Avoid subsequent queries re-fetching person
                this.personContainer = this.personContainer.with(person)
                return true
            } catch (error) {
                if (!error.message || !error.message.includes('duplicate key value violates unique constraint')) {
                    Sentry.captureException(error, {
                        extra: {
                            teamId: this.teamId,
                            distinctId: this.distinctId,
                            timestamp: this.timestamp,
                            personUuid: this.newUuid,
                        },
                    })
                }
            }
        }

        // Person was likely created in-between start-of-processing and now, so ensure that subsequent queries
        // to fetch person still return the right `person`
        this.personContainer = this.personContainer.reset()
        return false
    }

    private async createPerson(
        createdAt: DateTime,
        properties: Properties,
        propertiesOnce: Properties,
        teamId: number,
        isUserId: number | null,
        isIdentified: boolean,
        uuid: string,
        creatorEventUuid: string,
        distinctIds?: string[]
    ): Promise<Person> {
        const props = { ...propertiesOnce, ...properties, ...{ $creator_event_uuid: creatorEventUuid } }
        const propertiesLastOperation: Record<string, any> = {}
        const propertiesLastUpdatedAt: Record<string, any> = {}
        Object.keys(propertiesOnce).forEach((key) => {
            propertiesLastOperation[key] = PropertyUpdateOperation.SetOnce
            propertiesLastUpdatedAt[key] = createdAt
        })
        Object.keys(properties).forEach((key) => {
            propertiesLastOperation[key] = PropertyUpdateOperation.Set
            propertiesLastUpdatedAt[key] = createdAt
        })

        return await this.db.createPerson(
            createdAt,
            props,
            propertiesLastUpdatedAt,
            propertiesLastOperation,
            teamId,
            isUserId,
            isIdentified,
            uuid,
            distinctIds
        )
    }

    private async updatePersonProperties(): Promise<Person | null> {
        try {
            return await this.tryUpdatePerson()
        } catch (error) {
            // :TRICKY: Handle race where user might have been merged between start of processing and now
            //      As we only allow anonymous -> identified merges, only need to do this once.
            if (error instanceof NoRowsUpdatedError) {
                this.personContainer = this.personContainer.reset()
                return await this.tryUpdatePerson()
            } else {
                throw error
            }
        }
    }

    private async tryUpdatePerson(): Promise<Person | null> {
        // Note: In majority of cases person has been found already here!
        const personFound = await this.personContainer.get()
        if (!personFound) {
            this.statsd?.increment('person_not_found', { teamId: String(this.teamId), key: 'update' })
            throw new Error(
                `Could not find person with distinct id "${this.distinctId}" in team "${this.teamId}" to update properties`
            )
        }

        const update: Partial<Person> = {}
        const updatedProperties = this.applyEventPropertyUpdates(personFound.properties || {})

        if (!equal(personFound.properties, updatedProperties)) {
            update.properties = updatedProperties
        }
        if (this.updateIsIdentified && !personFound.is_identified) {
            update.is_identified = true
        }

        if (Object.keys(update).length > 0) {
            const [updatedPerson] = await this.db.updatePersonDeprecated(personFound, update)
            return updatedPerson
        } else {
            return null
        }
    }

    private applyEventPropertyUpdates(personProperties: Properties): Properties {
        const updatedProperties = { ...personProperties }

        const properties: Properties = this.eventProperties['$set'] || {}
        const propertiesOnce: Properties = this.eventProperties['$set_once'] || {}
        const unsetProperties: Array<string> = this.eventProperties['$unset'] || []

        // Figure out which properties we are actually setting
        Object.entries(propertiesOnce).map(([key, value]) => {
            if (typeof personProperties[key] === 'undefined') {
                updatedProperties[key] = value
            }
        })
        Object.entries(properties).map(([key, value]) => {
            if (personProperties[key] !== value) {
                updatedProperties[key] = value
            }
        })

        unsetProperties.forEach((propertyKey) => {
            delete updatedProperties[propertyKey]
        })

        return updatedProperties
    }

    // Alias & merge

    async handleIdentifyOrAlias({ excludeProperties }: { excludeProperties?: boolean } = {}): Promise<void> {
        /**
         * strategy:
         *   - if the two distinct ids passed don't match and aren't illegal, then mark `is_identified` to be true for the `distinct_id` person
         *   - if a person doesn't exist for either distinct id passed we create the person with both ids
         *   - if only one person exists we add the other distinct id
         *   - if the distinct ids belong to different already existing persons we try to merge them:
         *     - the merge is blocked if the other distinct id (`anon_distinct_id` or `alias` event property) person has `is_identified` true.
         *     - we merge into `distinct_id` person:
         *       - both distinct ids used in the future will map to the person id that was associated with `distinct_id` before
         *       - if person property was defined for both we'll use `distinct_id` person's property going forward
         */
        const timeout = timeoutGuard('Still running "handleIdentifyOrAlias". Timeout warning after 30 sec!')
        try {
            if (this.event.event === '$create_alias' && this.eventProperties['alias']) {
                await this.merge(
                    String(this.eventProperties['alias']),
                    this.distinctId,
                    this.teamId,
                    this.timestamp,
                    false,
                    excludeProperties
                )
            } else if (this.event.event === '$identify' && this.eventProperties['$anon_distinct_id']) {
                await this.merge(
                    String(this.eventProperties['$anon_distinct_id']),
                    this.distinctId,
                    this.teamId,
                    this.timestamp,
                    true,
                    excludeProperties
                )
            }
        } catch (e) {
            console.error('handleIdentifyOrAlias failed', e, this.event)
        } finally {
            clearTimeout(timeout)
        }
    }

    private async merge(
        previousDistinctId: string,
        distinctId: string,
        teamId: number,
        timestamp: DateTime,
        isIdentifyCall: boolean,
        excludeProperties = false
    ): Promise<void> {
        // No reason to alias person against itself. Done by posthog-node when updating user properties
        if (distinctId === previousDistinctId) {
            return
        }
        if (isDistinctIdIllegal(distinctId)) {
            this.statsd?.increment('illegal_distinct_ids.total', { distinctId: distinctId })
            captureIngestionWarning(this.db, teamId, 'cannot_merge_with_illegal_distinct_id', {
                illegalDistinctId: distinctId,
                otherDistinctId: previousDistinctId,
            })
            return
        }
        if (isDistinctIdIllegal(previousDistinctId)) {
            this.statsd?.increment('illegal_distinct_ids.total', { distinctId: previousDistinctId })
            captureIngestionWarning(this.db, teamId, 'cannot_merge_with_illegal_distinct_id', {
                illegalDistinctId: previousDistinctId,
                otherDistinctId: distinctId,
            })
            return
        }
        await this.aliasDeprecated(
            previousDistinctId,
            distinctId,
            teamId,
            timestamp,
            isIdentifyCall,
            true,
            0,
            excludeProperties
        )
    }

    public async aliasDeprecated(
        previousDistinctId: string,
        distinctId: string,
        teamId: number,
        timestamp: DateTime,
        isIdentifyCall = true,
        retryIfFailed = true,
        totalMergeAttempts = 0,
        excludeProperties = false
    ): Promise<void> {
        // No reason to alias person against itself. Done by posthog-node when updating user properties
        if (previousDistinctId === distinctId) {
            return
        }

        this.updateIsIdentified = true

        const oldPerson = await this.db.fetchPerson(teamId, previousDistinctId)
        // :TRICKY: Reduce needless lookups for person
        const newPerson = await this.personContainer.get()

        if (oldPerson && !newPerson) {
            try {
                await this.db.addDistinctId(oldPerson, distinctId)
                this.personContainer = this.personContainer.with(oldPerson)
                // Catch race case when somebody already added this distinct_id between .get and .addDistinctId
            } catch {
                // integrity error
                if (retryIfFailed) {
                    // run everything again to merge the users if needed
                    await this.aliasDeprecated(
                        previousDistinctId,
                        distinctId,
                        teamId,
                        timestamp,
                        isIdentifyCall,
                        false,
                        0,
                        excludeProperties
                    )
                }
            }
        } else if (!oldPerson && newPerson) {
            try {
                await this.db.addDistinctId(newPerson, previousDistinctId)
                // Catch race case when somebody already added this distinct_id between .get and .addDistinctId
            } catch {
                // integrity error
                if (retryIfFailed) {
                    // run everything again to merge the users if needed
                    await this.aliasDeprecated(
                        previousDistinctId,
                        distinctId,
                        teamId,
                        timestamp,
                        isIdentifyCall,
                        false,
                        0,
                        excludeProperties
                    )
                }
            }
        } else if (!oldPerson && !newPerson) {
            try {
                const person = await this.createPerson(
                    timestamp,
                    this.eventProperties['$set'] || {},
                    this.eventProperties['$set_once'] || {},
                    teamId,
                    null,
                    true,
                    this.newUuid,
                    this.event.uuid,
                    [distinctId, previousDistinctId]
                )
                // :KLUDGE: Avoid unneeded fetches in updateProperties()
                this.personContainer = this.personContainer.with(person)
            } catch {
                // Catch race condition where in between getting and creating,
                // another request already created this person
                if (retryIfFailed) {
                    // Try once more, probably one of the two persons exists now
                    await this.aliasDeprecated(
                        previousDistinctId,
                        distinctId,
                        teamId,
                        timestamp,
                        isIdentifyCall,
                        false,
                        0,
                        excludeProperties
                    )
                }
            }
        } else if (oldPerson && newPerson && oldPerson.id !== newPerson.id) {
<<<<<<< HEAD
            // $create_alias and $identify will not merge a user who's already identified into anyone else
            const isCallToMergeAnIdentifiedUser = oldPerson.is_identified

            // For analyzing impact of merges we need to know how old data would need to get updated
            // If we are smart we merge the newer person into the older one,
            // so we need to know the newer person's age
            const oldPersonAgeInMonths = Math.floor(Math.abs(oldPerson.created_at.diffNow('months').months))
            const newPersonAgeInMonths = Math.floor(Math.abs(newPerson.created_at.diffNow('months').months))
            // max for getting low cardinality for statsd metrics tags, which can cause issues in e.g. InfluxDB: https://docs.influxdata.com/influxdb/cloud/write-data/best-practices/resolve-high-cardinality/
            const newerPersonAge = Math.max(Math.min(oldPersonAgeInMonths, newPersonAgeInMonths), 36)

            this.statsd?.increment('merge_users', {
                call: isIdentifyCall ? 'identify' : 'alias',
                teamId: newPerson.team_id.toString(),
                oldPersonIdentified: String(oldPerson.is_identified),
                newPersonIdentified: String(newPerson.is_identified),
                newerPersonAge: String(newerPersonAge),
=======
            await this.mergePeople({
                totalMergeAttempts,
                shouldIdentifyPerson: isIdentifyCall,
                mergeInto: newPerson,
                mergeIntoDistinctId: distinctId,
                otherPerson: oldPerson,
                otherPersonDistinctId: previousDistinctId,
                timestamp: timestamp,
                excludeProperties,
>>>>>>> 25164f49
            })
        }
    }

    public async mergePeople({
        mergeInto,
        mergeIntoDistinctId,
        otherPerson,
        otherPersonDistinctId,
        timestamp,
        totalMergeAttempts = 0,
        shouldIdentifyPerson = true,
        excludeProperties = false,
    }: {
        mergeInto: Person
        mergeIntoDistinctId: string
        otherPerson: Person
        otherPersonDistinctId: string
        timestamp: DateTime
        totalMergeAttempts: number
        shouldIdentifyPerson?: boolean
        excludeProperties?: boolean
    }): Promise<void> {
        const olderCreatedAt = DateTime.min(mergeInto.created_at, otherPerson.created_at)
        const newerCreatedAt = DateTime.max(mergeInto.created_at, otherPerson.created_at)

        const mergeAllowed = this.isMergeAllowed(otherPerson)

        this.statsd?.increment('merge_users', {
            call: shouldIdentifyPerson ? 'identify' : 'alias',
            teamId: this.teamId.toString(),
            oldPersonIdentified: String(otherPerson.is_identified),
            newPersonIdentified: String(mergeInto.is_identified),
            // For analyzing impact of merges we need to know how old data would need to get updated
            // If we are smart we merge the newer person into the older one,
            // so we need to know the newer person's age
            newerPersonAgeInMonths: String(ageInMonthsLowCardinality(newerCreatedAt)),
        })

        // If merge isn't allowed, we will ignore it, log an ingestion warning and exit
        if (!mergeAllowed) {
            // TODO: add event UUID to the ingestion warning
            captureIngestionWarning(this.db, this.teamId, 'cannot_merge_already_identified', {
                sourcePersonDistinctId: otherPersonDistinctId,
                targetPersonDistinctId: mergeIntoDistinctId,
            })
            status.warn('🤔', 'refused to merge an already identified user via an $identify or $create_alias call')
            return
        }

        // How the merge works:
        // Merging properties:
        //   on key conflict we use the properties from the person provided as the first argument in identify or alias calls (mergeInto person),
        //   Note it's important for us to compute this before potentially swapping the persons for personID merging purposes in PoEEmbraceJoin mode
        // In case of PoE Embrace the join mode:
        //   we want to keep using the older person to reduce the number of partitions that need to be updated during squash
        //   to do that we'll swap otherPerson and mergeInto person (after properties merge computation!)
        //   additionally update person overrides table in postgres and clickhouse
        //   TODO: ^
        // If the merge fails:
        //   we'll roll back the transaction and then try from scratch in the origial order of persons provided for property merges
        //   that guarantees consistency of how properties are processed regardless of persons created_at timestamps and rollout state
        //   we're calling aliasDeprecated as we need to refresh the persons info completely first

        let properties: Properties = { ...otherPerson.properties, ...mergeInto.properties }
        properties = this.applyEventPropertyUpdates(properties)

        let kafkaMessages: ProducerRecord[] = []

        let failedAttempts = totalMergeAttempts

        // Retrying merging up to `MAX_FAILED_PERSON_MERGE_ATTEMPTS` times, in case race conditions occur.
        // An example is a distinct ID being aliased in another plugin server instance,
        // between `moveDistinctId` and `deletePerson` being called here
        // – in such a case a distinct ID may be assigned to the person in the database
        // AFTER `otherPersonDistinctIds` was fetched, so this function is not aware of it and doesn't merge it.
        // That then causes `deletePerson` to fail, because of foreign key constraints –
        // the dangling distinct ID added elsewhere prevents the person from being deleted!
        // This is low-probability so likely won't occur on second retry of this block.
        // In the rare case of the person changing VERY often however, it may happen even a few times,
        // in which case we'll bail and rethrow the error.
        try {
            let mergedPerson
                // Keep the oldest created_at (i.e. the first time we've seen this person)
            ;[kafkaMessages, mergedPerson] = await this.handleMergeTransaction(
                mergeInto,
                otherPerson,
                olderCreatedAt,
                properties
            )
            await this.db.kafkaProducer.queueMessages(kafkaMessages)

            // :KLUDGE: Avoid unneeded fetches in updateProperties()
            this.personContainer = this.personContainer.with(mergedPerson)
        } catch (error) {
            failedAttempts++
            if (failedAttempts >= MAX_FAILED_PERSON_MERGE_ATTEMPTS) {
                throw error // Very much not OK, failed repeatedly so rethrowing the error
            }

            // Note this is the persons in the original order (mergeIntoDistinctId and otherPersonDistinctId are never changed),
            // which is important for property overrides on conflicts consistency
            await this.aliasDeprecated(
                otherPersonDistinctId,
                mergeIntoDistinctId,
                this.teamId,
                timestamp,
                shouldIdentifyPerson,
                false,
                failedAttempts,
                excludeProperties
            )
        }
    }

    private isMergeAllowed(mergeFrom: Person): boolean {
        // $create_alias and $identify will not merge a user who's already identified into anyone else
        return !mergeFrom.is_identified
    }

    private async handleMergeTransaction(
        mergeInto: Person,
        otherPerson: Person,
        createdAt: DateTime,
        properties: Properties
    ): Promise<[ProducerRecord[], Person]> {
        return await this.db.postgresTransaction('mergePeople', async (client) => {
            const [person, updatePersonMessages] = await this.db.updatePersonDeprecated(
                mergeInto,
                {
                    created_at: createdAt,
                    properties: properties,
                    is_identified: true,
                },
                client
            )

            // Merge the distinct IDs
            // TODO: Doesn't this table need to add updates to CH too?
            await this.handleTablesDependingOnPersonID(otherPerson, mergeInto, client)

            const distinctIdMessages = await this.db.moveDistinctIds(otherPerson, mergeInto, client)

            const deletePersonMessages = await this.db.deletePerson(otherPerson, client)

            return [[...updatePersonMessages, ...distinctIdMessages, ...deletePersonMessages], person]
        })
    }

    private async handleTablesDependingOnPersonID(
        sourcePerson: Person,
        targetPerson: Person,
        client?: PoolClient
    ): Promise<void> {
        // When personIDs change, update places depending on a person_id foreign key

        // For Cohorts
        await this.db.postgresQuery(
            'UPDATE posthog_cohortpeople SET person_id = $1 WHERE person_id = $2',
            [targetPerson.id, sourcePerson.id],
            'updateCohortPeople',
            client
        )

        // For FeatureFlagHashKeyOverrides
        await this.db.addFeatureFlagHashKeysForMergedPerson(sourcePerson.team_id, sourcePerson.id, targetPerson.id)
    }
}

// Helper functions to ease mocking in tests
export function updatePersonState(...params: ConstructorParameters<typeof PersonState>): Promise<LazyPersonContainer> {
    return new PersonState(...params).update()
}

export function updatePersonStateExceptProperties(
    ...params: ConstructorParameters<typeof PersonState>
): Promise<LazyPersonContainer> {
    // To enable the timelapsed denormalization of person_id onto events, we
    // need a way to separate the person_id and distinct_id associations from
    // the `person_properties` operations, such that we can update associations
    // by some delay period before finally creating the event we will push into
    // ClickHouse.
    return new PersonState(...params).updateExceptProperties()
}

export function ageInMonthsLowCardinality(timestamp: DateTime): number {
    const ageInMonths = Math.max(-Math.floor(timestamp.diffNow('months').months), 0)
    // for getting low cardinality for statsd metrics tags, which can cause issues in e.g. InfluxDB: https://docs.influxdata.com/influxdb/cloud/write-data/best-practices/resolve-high-cardinality/
    const ageLowCardinality = Math.min(ageInMonths, 50)
    return ageLowCardinality
}<|MERGE_RESOLUTION|>--- conflicted
+++ resolved
@@ -460,25 +460,6 @@
                 }
             }
         } else if (oldPerson && newPerson && oldPerson.id !== newPerson.id) {
-<<<<<<< HEAD
-            // $create_alias and $identify will not merge a user who's already identified into anyone else
-            const isCallToMergeAnIdentifiedUser = oldPerson.is_identified
-
-            // For analyzing impact of merges we need to know how old data would need to get updated
-            // If we are smart we merge the newer person into the older one,
-            // so we need to know the newer person's age
-            const oldPersonAgeInMonths = Math.floor(Math.abs(oldPerson.created_at.diffNow('months').months))
-            const newPersonAgeInMonths = Math.floor(Math.abs(newPerson.created_at.diffNow('months').months))
-            // max for getting low cardinality for statsd metrics tags, which can cause issues in e.g. InfluxDB: https://docs.influxdata.com/influxdb/cloud/write-data/best-practices/resolve-high-cardinality/
-            const newerPersonAge = Math.max(Math.min(oldPersonAgeInMonths, newPersonAgeInMonths), 36)
-
-            this.statsd?.increment('merge_users', {
-                call: isIdentifyCall ? 'identify' : 'alias',
-                teamId: newPerson.team_id.toString(),
-                oldPersonIdentified: String(oldPerson.is_identified),
-                newPersonIdentified: String(newPerson.is_identified),
-                newerPersonAge: String(newerPersonAge),
-=======
             await this.mergePeople({
                 totalMergeAttempts,
                 shouldIdentifyPerson: isIdentifyCall,
@@ -488,7 +469,6 @@
                 otherPersonDistinctId: previousDistinctId,
                 timestamp: timestamp,
                 excludeProperties,
->>>>>>> 25164f49
             })
         }
     }
