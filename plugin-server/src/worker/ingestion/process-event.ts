import ClickHouse from '@posthog/clickhouse'
import { PluginEvent, Properties } from '@posthog/plugin-scaffold'
import * as Sentry from '@sentry/node'
import crypto from 'crypto'
import equal from 'fast-deep-equal'
import { ProducerRecord } from 'kafkajs'
import { DateTime, Duration } from 'luxon'
import { DatabaseError } from 'pg'

import { Event as EventProto, IEvent } from '../../config/idl/protos'
import { KAFKA_EVENTS, KAFKA_SESSION_RECORDING_EVENTS } from '../../config/kafka-topics'
import {
    Element,
    Event,
    Hub,
    Person,
    PostgresSessionRecordingEvent,
    PreIngestionEvent,
    PropertyUpdateOperation,
    SessionRecordingEvent,
    Team,
    TimestampFormat,
} from '../../types'
import { Client } from '../../utils/celery/client'
import { DB, GroupIdentifier } from '../../utils/db/db'
import { KafkaProducerWrapper } from '../../utils/db/kafka-producer-wrapper'
import {
    elementsToString,
    extractElements,
    personInitialAndUTMProperties,
    safeClickhouseString,
    sanitizeEventName,
    timeoutGuard,
} from '../../utils/db/utils'
import { status } from '../../utils/status'
import { castTimestampOrNow, UUID, UUIDT } from '../../utils/utils'
import { KAFKA_BUFFER } from './../../config/kafka-topics'
import { GroupTypeManager } from './group-type-manager'
import { addGroupProperties } from './groups'
import { PersonManager } from './person-manager'
import { upsertGroup } from './properties-updater'
import { TeamManager } from './team-manager'
import { parseDate } from './utils'

const MAX_FAILED_PERSON_MERGE_ATTEMPTS = 3

// for e.g. internal events we don't want to be available for users in the UI
const EVENTS_WITHOUT_EVENT_DEFINITION = ['$$plugin_metrics']

// used to prevent identify from being used with generic IDs
// that we can safely assume stem from a bug or mistake
const CASE_INSENSITIVE_ILLEGAL_IDS = new Set([
    'anonymous',
    'guest',
    'distinctid',
    'distinct_id',
    'id',
    'not_authenticated',
    'email',
    'undefined',
    'true',
    'false',
])

const CASE_SENSITIVE_ILLEGAL_IDS = new Set(['[object Object]', 'NaN', 'None', 'none', 'null', '0'])

const isDistinctIdIllegal = (id: string): boolean => {
    return id.trim() === '' || CASE_INSENSITIVE_ILLEGAL_IDS.has(id.toLowerCase()) || CASE_SENSITIVE_ILLEGAL_IDS.has(id)
}

export interface EventProcessingResult {
    event: IEvent | SessionRecordingEvent | PostgresSessionRecordingEvent
    eventId?: number
    elements?: Element[]
}

export class EventsProcessor {
    pluginsServer: Hub
    db: DB
    clickhouse: ClickHouse | undefined
    kafkaProducer: KafkaProducerWrapper | undefined
    celery: Client
    teamManager: TeamManager
    personManager: PersonManager
    groupTypeManager: GroupTypeManager
    clickhouseExternalSchemasDisabledTeams: Set<number>

    constructor(pluginsServer: Hub) {
        this.pluginsServer = pluginsServer
        this.db = pluginsServer.db
        this.clickhouse = pluginsServer.clickhouse
        this.kafkaProducer = pluginsServer.kafkaProducer
        this.celery = new Client(pluginsServer.db, pluginsServer.CELERY_DEFAULT_QUEUE)
        this.teamManager = pluginsServer.teamManager
        this.personManager = new PersonManager(pluginsServer)
        this.groupTypeManager = new GroupTypeManager(pluginsServer.db, this.teamManager, pluginsServer.SITE_URL)
        this.clickhouseExternalSchemasDisabledTeams = new Set(
            pluginsServer.CLICKHOUSE_DISABLE_EXTERNAL_SCHEMAS_TEAMS.split(',').filter(String).map(Number)
        )
    }

    public async processEvent(
        distinctId: string,
        ip: string | null,
        data: PluginEvent,
        teamId: number,
        now: DateTime,
        sentAt: DateTime | null,
        eventUuid: string
    ): Promise<PreIngestionEvent | null> {
        if (!UUID.validateString(eventUuid, false)) {
            throw new Error(`Not a valid UUID: "${eventUuid}"`)
        }
        const singleSaveTimer = new Date()
        const timeout = timeoutGuard('Still inside "EventsProcessor.processEvent". Timeout warning after 30 sec!', {
            event: JSON.stringify(data),
        })

        let result: PreIngestionEvent | null = null
        try {
            // Sanitize values, even though `sanitizeEvent` should have gotten to them
            const properties: Properties = data.properties ?? {}
            if (data['$set']) {
                properties['$set'] = { ...properties['$set'], ...data['$set'] }
            }
            if (data['$set_once']) {
                properties['$set_once'] = { ...properties['$set_once'], ...data['$set_once'] }
            }

            const personUuid = new UUIDT().toString()

            // TODO: we should just handle all person's related changes together not here and in capture separately
            const parsedTs = this.handleTimestamp(data, now, sentAt)
            const ts = parsedTs.isValid ? parsedTs : DateTime.now()
            if (!parsedTs.isValid) {
                this.pluginsServer.statsd?.increment('process_event_invalid_timestamp', { teamId: String(teamId) })
            }
            const timeout1 = timeoutGuard('Still running "handleIdentifyOrAlias". Timeout warning after 30 sec!', {
                eventUuid,
            })
            try {
                await this.handleIdentifyOrAlias(data['event'], properties, distinctId, teamId, ts)
            } catch (e) {
                console.error('handleIdentifyOrAlias failed', e, data)
            } finally {
                clearTimeout(timeout1)
            }

            const team = await this.teamManager.fetchTeam(teamId)
            if (!team) {
                throw new Error(`No team found with ID ${teamId}. Can't ingest event.`)
            }

            if (data['event'] === '$snapshot') {
                if (team.session_recording_opt_in) {
                    const timeout2 = timeoutGuard(
                        'Still running "createSessionRecordingEvent". Timeout warning after 30 sec!',
                        { eventUuid }
                    )
                    try {
                        await this.createSessionRecordingEvent(
                            eventUuid,
                            teamId,
                            distinctId,
                            properties['$session_id'],
                            properties['$window_id'],
                            ts,
                            properties['$snapshot_data'],
                            personUuid
                        )
                        this.pluginsServer.statsd?.timing('kafka_queue.single_save.snapshot', singleSaveTimer, {
                            team_id: teamId.toString(),
                        })
                        // No return value in case of snapshot events as we don't do action matching on them
                    } finally {
                        clearTimeout(timeout2)
                    }
                }
            } else {
                const timeout3 = timeoutGuard('Still running "capture". Timeout warning after 30 sec!', { eventUuid })
                try {
                    result = await this.capture(
                        eventUuid,
                        personUuid,
                        ip,
                        team,
                        data['event'],
                        distinctId,
                        properties,
                        ts
                    )
                    this.pluginsServer.statsd?.timing('kafka_queue.single_save.standard', singleSaveTimer, {
                        team_id: teamId.toString(),
                    })
                } finally {
                    clearTimeout(timeout3)
                }
            }
        } finally {
            clearTimeout(timeout)
        }
        return result
    }

    public handleTimestamp(data: PluginEvent, now: DateTime, sentAt: DateTime | null): DateTime {
        if (data['timestamp']) {
            if (sentAt) {
                // sent_at - timestamp == now - x
                // x = now + (timestamp - sent_at)
                try {
                    // timestamp and sent_at must both be in the same format: either both with or both without timezones
                    // otherwise we can't get a diff to add to now
                    return now.plus(parseDate(data['timestamp']).diff(sentAt))
                } catch (error) {
                    status.error('⚠️', 'Error when handling timestamp:', error)
                    Sentry.captureException(error, { extra: { data, now, sentAt } })
                }
            }
            return parseDate(data['timestamp'])
        }
        if (data['offset']) {
            return now.minus(Duration.fromMillis(data['offset']))
        }
        return now
    }

    public clickhouseExternalSchemasEnabled(teamId: number): boolean {
        if (this.pluginsServer.CLICKHOUSE_DISABLE_EXTERNAL_SCHEMAS) {
            return false
        }
        return !this.clickhouseExternalSchemasDisabledTeams.has(teamId)
    }

    private async updatePersonProperties(
        teamId: number,
        distinctId: string,
        properties: Properties,
        propertiesOnce: Properties,
        timestamp: DateTime
    ): Promise<void> {
        await this.updatePersonPropertiesDeprecated(teamId, distinctId, properties, propertiesOnce)
    }

    private async updatePersonPropertiesDeprecated(
        teamId: number,
        distinctId: string,
        properties: Properties,
        propertiesOnce: Properties
    ): Promise<void> {
        const personFound = await this.db.fetchPerson(teamId, distinctId)
        if (!personFound) {
            throw new Error(
                `Could not find person with distinct id "${distinctId}" in team "${teamId}" to update properties`
            )
        }

        // Figure out which properties we are actually setting
        const updatedProperties: Properties = { ...personFound.properties }
        Object.entries(propertiesOnce).map(([key, value]) => {
            if (typeof personFound?.properties[key] === 'undefined') {
                updatedProperties[key] = value
            }
        })
        Object.entries(properties).map(([key, value]) => {
            if (personFound?.properties[key] !== value) {
                updatedProperties[key] = value
            }
        })

        const arePersonsEqual = equal(personFound.properties, updatedProperties)

        if (arePersonsEqual) {
            return
        }

        await this.db.updatePersonDeprecated(personFound, { properties: updatedProperties })
    }

    private async setIsIdentified(teamId: number, distinctId: string, isIdentified = true): Promise<void> {
        const personFound = await this.db.fetchPerson(teamId, distinctId)
        if (!personFound) {
            throw new Error(`Could not find person with distinct id "${distinctId}" in team "${teamId}" to identify`)
        }
        if (personFound && !personFound.is_identified) {
            await this.db.updatePersonDeprecated(personFound, { is_identified: isIdentified })
        }
    }

    private async handleIdentifyOrAlias(
        event: string,
        properties: Properties,
        distinctId: string,
        teamId: number,
        timestamp: DateTime
    ): Promise<void> {
        if (isDistinctIdIllegal(distinctId)) {
            this.pluginsServer.statsd?.increment(`illegal_distinct_ids.total`, { distinctId })
            return
        }
        if (event === '$create_alias') {
            await this.merge(properties['alias'], distinctId, teamId, timestamp, false)
        } else if (event === '$identify' && properties['$anon_distinct_id']) {
            await this.merge(properties['$anon_distinct_id'], distinctId, teamId, timestamp, true)
        }
    }

    private async merge(
        previousDistinctId: string,
        distinctId: string,
        teamId: number,
        timestamp: DateTime,
        isIdentifyCall: boolean
    ): Promise<void> {
        // No reason to alias person against itself. Done by posthog-js-lite when updating user properties
        if (distinctId === previousDistinctId) {
            return
        }
        await this.aliasDeprecated(previousDistinctId, distinctId, teamId, timestamp, isIdentifyCall)
    }

    private async aliasDeprecated(
        previousDistinctId: string,
        distinctId: string,
        teamId: number,
        timestamp: DateTime,
        shouldIdentifyPerson = true,
        retryIfFailed = true,
        totalMergeAttempts = 0
    ): Promise<void> {
        // No reason to alias person against itself. Done by posthog-js-lite when updating user properties
        if (previousDistinctId === distinctId) {
            return
        }

        const oldPerson = await this.db.fetchPerson(teamId, previousDistinctId)
        const newPerson = await this.db.fetchPerson(teamId, distinctId)

        if (oldPerson && !newPerson) {
            try {
                await this.db.addDistinctId(oldPerson, distinctId)
                // Catch race case when somebody already added this distinct_id between .get and .addDistinctId
            } catch {
                // integrity error
                if (retryIfFailed) {
                    // run everything again to merge the users if needed
                    await this.aliasDeprecated(
                        previousDistinctId,
                        distinctId,
                        teamId,
                        timestamp,
                        shouldIdentifyPerson,
                        false
                    )
                }
            }
        } else if (!oldPerson && newPerson) {
            try {
                await this.db.addDistinctId(newPerson, previousDistinctId)
                // Catch race case when somebody already added this distinct_id between .get and .addDistinctId
            } catch {
                // integrity error
                if (retryIfFailed) {
                    // run everything again to merge the users if needed
                    await this.aliasDeprecated(
                        previousDistinctId,
                        distinctId,
                        teamId,
                        timestamp,
                        shouldIdentifyPerson,
                        false
                    )
                }
            }
        } else if (!oldPerson && !newPerson) {
            try {
                await this.createPerson(timestamp, {}, {}, teamId, null, shouldIdentifyPerson, new UUIDT().toString(), [
                    distinctId,
                    previousDistinctId,
                ])
            } catch {
                // Catch race condition where in between getting and creating,
                // another request already created this person
                if (retryIfFailed) {
                    // Try once more, probably one of the two persons exists now
                    await this.aliasDeprecated(
                        previousDistinctId,
                        distinctId,
                        teamId,
                        timestamp,
                        shouldIdentifyPerson,
                        false
                    )
                }
            }
        } else if (oldPerson && newPerson && oldPerson.id !== newPerson.id) {
            // $create_alias is an explicit call to merge 2 users, so we'll merge anything
            // for $identify, we'll not merge a user who's already identified into anyone else
            const isIdentifyCallToMergeAnIdentifiedUser = shouldIdentifyPerson && oldPerson.is_identified

            if (isIdentifyCallToMergeAnIdentifiedUser) {
                status.warn('🤔', 'refused to merge an already identified user via an $identify call')
            } else {
                await this.mergePeople({
                    totalMergeAttempts,
                    shouldIdentifyPerson,
                    mergeInto: newPerson,
                    mergeIntoDistinctId: distinctId,
                    otherPerson: oldPerson,
                    otherPersonDistinctId: previousDistinctId,
                    timestamp: timestamp,
                })
            }
        }

        if (shouldIdentifyPerson) {
            await this.setIsIdentified(teamId, distinctId)
        }
    }

    public async mergePeople({
        mergeInto,
        mergeIntoDistinctId,
        otherPerson,
        otherPersonDistinctId,
        timestamp,
        totalMergeAttempts = 0,
        shouldIdentifyPerson = true,
    }: {
        mergeInto: Person
        mergeIntoDistinctId: string
        otherPerson: Person
        otherPersonDistinctId: string
        timestamp: DateTime
        totalMergeAttempts: number
        shouldIdentifyPerson?: boolean
    }): Promise<void> {
        const teamId = mergeInto.team_id

        let firstSeen = mergeInto.created_at

        // Merge properties
        mergeInto.properties = { ...otherPerson.properties, ...mergeInto.properties }
        if (otherPerson.created_at < firstSeen) {
            // Keep the oldest created_at (i.e. the first time we've seen this person)
            firstSeen = otherPerson.created_at
        }

        let kafkaMessages: ProducerRecord[] = []

        let failedAttempts = totalMergeAttempts

        // Retrying merging up to `MAX_FAILED_PERSON_MERGE_ATTEMPTS` times, in case race conditions occur.
        // An example is a distinct ID being aliased in another plugin server instance,
        // between `moveDistinctId` and `deletePerson` being called here
        // – in such a case a distinct ID may be assigned to the person in the database
        // AFTER `otherPersonDistinctIds` was fetched, so this function is not aware of it and doesn't merge it.
        // That then causes `deletePerson` to fail, because of foreign key constraints –
        // the dangling distinct ID added elsewhere prevents the person from being deleted!
        // This is low-probability so likely won't occur on second retry of this block.
        // In the rare case of the person changing VERY often however, it may happen even a few times,
        // in which case we'll bail and rethrow the error.
        await this.db.postgresTransaction(async (client) => {
            try {
                const updatePersonMessages = await this.db.updatePersonDeprecated(
                    mergeInto,
                    {
                        created_at: firstSeen,
                        properties: mergeInto.properties,
                        is_identified: mergeInto.is_identified || otherPerson.is_identified,
                    },
                    client
                )

                // Merge the distinct IDs
                await this.db.postgresQuery(
                    'UPDATE posthog_cohortpeople SET person_id = $1 WHERE person_id = $2',
                    [mergeInto.id, otherPerson.id],
                    'updateCohortPeople',
                    client
                )

                const distinctIdMessages = await this.db.moveDistinctIds(otherPerson, mergeInto, client)

                const deletePersonMessages = await this.db.deletePerson(otherPerson, client)

                kafkaMessages = [...updatePersonMessages, ...distinctIdMessages, ...deletePersonMessages]
            } catch (error) {
                if (!(error instanceof DatabaseError)) {
                    throw error // Very much not OK, this is some completely unexpected error
                }

                failedAttempts++
                if (failedAttempts === MAX_FAILED_PERSON_MERGE_ATTEMPTS) {
                    throw error // Very much not OK, failed repeatedly so rethrowing the error
                }

                await this.aliasDeprecated(
                    otherPersonDistinctId,
                    mergeIntoDistinctId,
                    teamId,
                    timestamp,
                    shouldIdentifyPerson,
                    false,
                    failedAttempts
                )
            }
        })

        if (this.kafkaProducer) {
            await this.kafkaProducer.queueMessages(kafkaMessages)
        }
    }

    private async capture(
        eventUuid: string,
        personUuid: string,
        ip: string | null,
        team: Team,
        event: string,
        distinctId: string,
        properties: Properties,
        timestamp: DateTime
    ): Promise<PreIngestionEvent> {
        event = sanitizeEventName(event)
        const elements: Record<string, any>[] | undefined = properties['$elements']
        let elementsList: Element[] = []

        if (elements && elements.length) {
            delete properties['$elements']
            elementsList = extractElements(elements)
        }

        if (ip && !team.anonymize_ips && !('$ip' in properties)) {
            properties['$ip'] = ip
        }

        if (!EVENTS_WITHOUT_EVENT_DEFINITION.includes(event)) {
            await this.teamManager.updateEventNamesAndProperties(team.id, event, properties)
        }

        properties = personInitialAndUTMProperties(properties)
        properties = await addGroupProperties(team.id, properties, this.groupTypeManager)

        const createdNewPersonWithProperties = await this.createPersonIfDistinctIdIsNew(
            team.id,
            distinctId,
            timestamp,
            personUuid,
            properties['$set'],
            properties['$set_once']
        )

        if (event === '$groupidentify') {
            await this.upsertGroup(team.id, properties, timestamp)
        } else if (!createdNewPersonWithProperties && (properties['$set'] || properties['$set_once'])) {
            await this.updatePersonProperties(
                team.id,
                distinctId,
                properties['$set'] || {},
                properties['$set_once'] || {},
                timestamp
            )
        }

        return {
            eventUuid,
            event,
            distinctId,
            properties,
            timestamp,
            elementsList,
            teamId: team.id,
        }
    }

    getGroupIdentifiers(properties: Properties): GroupIdentifier[] {
        const res: GroupIdentifier[] = []
        for (let index = 0; index < this.db.MAX_GROUP_TYPES_PER_TEAM; index++) {
            const key = `$group_${index}`
            if (properties.hasOwnProperty(key)) {
                res.push({ index: index, key: properties[key] })
            }
        }
        return res
    }

    async createEvent(
        preIngestionEvent: PreIngestionEvent
    ): Promise<[IEvent, Event['id'] | undefined, Element[] | undefined]> {
        const {
            eventUuid: uuid,
            event,
            teamId,
            distinctId,
            properties,
            timestamp,
            elementsList: elements,
        } = preIngestionEvent

        const timestampFormat = this.kafkaProducer ? TimestampFormat.ClickHouse : TimestampFormat.ISO
        const timestampString = castTimestampOrNow(timestamp, timestampFormat)

        const elementsChain = elements && elements.length ? elementsToString(elements) : ''

        const personInfo = await this.db.getPersonData(teamId, distinctId)
        const groupProperties = await this.db.getGroupProperties(teamId, this.getGroupIdentifiers(properties))

        const updatedPersonProperties = personInfo ? JSON.stringify(personInfo?.properties) : {}

        let eventPersonProperties: Properties | null = null
        if (personInfo) {
            // For consistency, we'd like events to contain the properties that they set, even if those were changed
            // before the event is ingested. Thus we fetch the updated properties but override the values with the event's
            // $set properties if they exist.
            eventPersonProperties = { ...updatedPersonProperties, ...(properties.$set || {}) }
        }

        const eventPayload: IEvent = {
            uuid,
            event: safeClickhouseString(event),
            properties: JSON.stringify(properties ?? {}),
            timestamp: timestampString,
            team_id: teamId,
            distinct_id: safeClickhouseString(distinctId),
            elements_chain: safeClickhouseString(elementsChain),
            created_at: castTimestampOrNow(null, timestampFormat),
        }

        let eventId: Event['id'] | undefined

        if (this.kafkaProducer) {
            const useExternalSchemas = this.clickhouseExternalSchemasEnabled(teamId)
            // proto ingestion is deprecated and we won't support new additions to the schema
            const message = useExternalSchemas
                ? (EventProto.encodeDelimited(EventProto.create(eventPayload)).finish() as Buffer)
                : Buffer.from(
                      JSON.stringify({
                          ...eventPayload,
                          person_id: personInfo?.uuid,
<<<<<<< HEAD
                          person_properties: eventPersonProperties,
=======
                          person_properties: personInfo ? JSON.stringify(personInfo?.properties) : null,
                          ...groupProperties,
>>>>>>> 2f757312
                      })
                  )

            await this.kafkaProducer.queueMessage({
                topic: useExternalSchemas ? KAFKA_EVENTS : this.pluginsServer.CLICKHOUSE_JSON_EVENTS_KAFKA_TOPIC,
                messages: [
                    {
                        key: uuid,
                        value: message,
                    },
                ],
            })
        } else {
            let elementsHash = ''
            if (elements && elements.length > 0) {
                elementsHash = await this.db.createElementGroup(elements, teamId)
            }
            const {
                rows: [event],
            } = await this.db.postgresQuery(
                'INSERT INTO posthog_event (created_at, event, distinct_id, properties, team_id, timestamp, elements, elements_hash) VALUES ($1, $2, $3, $4, $5, $6, $7, $8) RETURNING *',
                [
                    eventPayload.created_at,
                    eventPayload.event,
                    distinctId,
                    eventPayload.properties,
                    eventPayload.team_id,
                    eventPayload.timestamp,
                    JSON.stringify(elements || []),
                    elementsHash,
                ],
                'createEventInsert'
            )
            eventId = event.id
        }

        return [eventPayload, eventId, elements]
    }

    async produceEventToBuffer(bufferEvent: PreIngestionEvent): Promise<void> {
        if (this.kafkaProducer) {
            const partitionKeyHash = crypto.createHash('sha256')
            partitionKeyHash.update(`${bufferEvent.teamId}:${bufferEvent.distinctId}`)
            const partitionKey = partitionKeyHash.digest('hex')

            await this.kafkaProducer.queueMessage({
                topic: KAFKA_BUFFER,
                messages: [
                    {
                        key: partitionKey,
                        value: Buffer.from(JSON.stringify(bufferEvent)),
                    },
                ],
            })
        }
    }

    private async createSessionRecordingEvent(
        uuid: string,
        team_id: number,
        distinct_id: string,
        session_id: string,
        window_id: string,
        timestamp: DateTime,
        snapshot_data: Record<any, any>,
        personUuid: string
    ): Promise<SessionRecordingEvent | PostgresSessionRecordingEvent> {
        const timestampString = castTimestampOrNow(
            timestamp,
            this.kafkaProducer ? TimestampFormat.ClickHouse : TimestampFormat.ISO
        )

        await this.createPersonIfDistinctIdIsNew(team_id, distinct_id, timestamp, personUuid.toString())

        const data: SessionRecordingEvent = {
            uuid,
            team_id: team_id,
            distinct_id: distinct_id,
            session_id: session_id,
            window_id: window_id,
            snapshot_data: JSON.stringify(snapshot_data),
            timestamp: timestampString,
            created_at: timestampString,
        }

        if (this.kafkaProducer) {
            await this.kafkaProducer.queueMessage({
                topic: KAFKA_SESSION_RECORDING_EVENTS,
                messages: [{ key: uuid, value: Buffer.from(JSON.stringify(data)) }],
            })
        } else {
            const {
                rows: [eventCreated],
            } = await this.db.postgresQuery(
                'INSERT INTO posthog_sessionrecordingevent (created_at, team_id, distinct_id, session_id, window_id, timestamp, snapshot_data) VALUES ($1, $2, $3, $4, $5, $6, $7) RETURNING *',
                [
                    data.created_at,
                    data.team_id,
                    data.distinct_id,
                    data.session_id,
                    data.window_id,
                    data.timestamp,
                    data.snapshot_data,
                ],
                'insertSessionRecording'
            )
            return eventCreated as PostgresSessionRecordingEvent
        }
        return data
    }

    private async createPersonIfDistinctIdIsNew(
        teamId: number,
        distinctId: string,
        timestamp: DateTime,
        personUuid: string,
        properties?: Properties,
        propertiesOnce?: Properties
    ): Promise<boolean> {
        const isNewPerson = await this.personManager.isNewPerson(this.db, teamId, distinctId)
        if (isNewPerson) {
            // Catch race condition where in between getting and creating, another request already created this user
            try {
                await this.createPerson(
                    timestamp,
                    properties || {},
                    propertiesOnce || {},
                    teamId,
                    null,
                    false,
                    personUuid.toString(),
                    [distinctId]
                )
                return true
            } catch (error) {
                if (!error.message || !error.message.includes('duplicate key value violates unique constraint')) {
                    Sentry.captureException(error, { extra: { teamId, distinctId, timestamp, personUuid } })
                }
            }
        }
        return false
    }

    private async createPerson(
        createdAt: DateTime,
        properties: Properties,
        propertiesOnce: Properties,
        teamId: number,
        isUserId: number | null,
        isIdentified: boolean,
        uuid: string,
        distinctIds?: string[]
    ): Promise<Person> {
        const props = { ...propertiesOnce, ...properties }
        const propertiesLastOperation: Record<string, any> = {}
        const propertiesLastUpdatedAt: Record<string, any> = {}
        Object.keys(propertiesOnce).forEach((key) => {
            propertiesLastOperation[key] = PropertyUpdateOperation.SetOnce
            propertiesLastUpdatedAt[key] = createdAt
        })
        Object.keys(properties).forEach((key) => {
            propertiesLastOperation[key] = PropertyUpdateOperation.Set
            propertiesLastUpdatedAt[key] = createdAt
        })

        return await this.db.createPerson(
            createdAt,
            props,
            propertiesLastUpdatedAt,
            propertiesLastOperation,
            teamId,
            isUserId,
            isIdentified,
            uuid,
            distinctIds
        )
    }

    private async upsertGroup(teamId: number, properties: Properties, timestamp: DateTime): Promise<void> {
        if (!properties['$group_type'] || !properties['$group_key']) {
            return
        }

        const { $group_type: groupType, $group_key: groupKey, $group_set: groupPropertiesToSet } = properties
        const groupTypeIndex = await this.groupTypeManager.fetchGroupTypeIndex(teamId, groupType)

        if (groupTypeIndex !== null) {
            await upsertGroup(
                this.db,
                teamId,
                groupTypeIndex,
                groupKey.toString(),
                groupPropertiesToSet || {},
                timestamp
            )
        }
    }
}<|MERGE_RESOLUTION|>--- conflicted
+++ resolved
@@ -637,12 +637,8 @@
                       JSON.stringify({
                           ...eventPayload,
                           person_id: personInfo?.uuid,
-<<<<<<< HEAD
                           person_properties: eventPersonProperties,
-=======
-                          person_properties: personInfo ? JSON.stringify(personInfo?.properties) : null,
                           ...groupProperties,
->>>>>>> 2f757312
                       })
                   )
 
