--- conflicted
+++ resolved
@@ -21,13 +21,9 @@
         String(event.distinct_id),
         timestamp,
         processPerson,
-<<<<<<< HEAD
         runner.hub.db.kafkaProducer,
-        distinctIdBatchStore
-=======
-        runner.hub.db,
+        distinctIdBatchStore,
         runner.hub.PERSON_JSONB_SIZE_ESTIMATE_ENABLE
->>>>>>> 2f30521f
     ).update()
 
     return [event, person, kafkaAck]
