import { PluginEvent } from '@posthog/plugin-scaffold'

<<<<<<< HEAD
import { IngestionPersonData } from '../../../types'
=======
import { IngestionEvent } from '../../../types'
import { LazyPersonContainer } from '../lazy-person-container'
>>>>>>> 17b1f30f
import { parseEventTimestamp } from '../timestamps'
import { EventPipelineRunner, StepResult } from './runner'

export async function prepareEventStep(
    runner: EventPipelineRunner,
    event: PluginEvent,
    personContainer: LazyPersonContainer
): Promise<StepResult> {
    const { ip, site_url, team_id, uuid } = event
    const preIngestionEvent = await runner.hub.eventsProcessor.processEvent(
        String(event.distinct_id),
        ip,
        event,
        team_id,
        parseEventTimestamp(event, runner.hub.statsd),
        uuid! // it will throw if it's undefined,
    )

    await runner.hub.siteUrlManager.updateIngestionSiteUrl(site_url)

    if (preIngestionEvent && preIngestionEvent.event !== '$snapshot') {
        return runner.nextStep('createEventStep', preIngestionEvent, personContainer)
    } else if (preIngestionEvent && preIngestionEvent.event === '$snapshot') {
<<<<<<< HEAD
        return runner.nextStep('runAsyncHandlersStep', preIngestionEvent)
=======
        return runner.nextStep('runAsyncHandlersStep', preIngestionEvent as IngestionEvent, personContainer)
>>>>>>> 17b1f30f
    } else {
        return null
    }
}<|MERGE_RESOLUTION|>--- conflicted
+++ resolved
@@ -1,11 +1,7 @@
 import { PluginEvent } from '@posthog/plugin-scaffold'
 
-<<<<<<< HEAD
-import { IngestionPersonData } from '../../../types'
-=======
-import { IngestionEvent } from '../../../types'
+import { PostIngestionEvent } from '../../../types'
 import { LazyPersonContainer } from '../lazy-person-container'
->>>>>>> 17b1f30f
 import { parseEventTimestamp } from '../timestamps'
 import { EventPipelineRunner, StepResult } from './runner'
 
@@ -29,11 +25,7 @@
     if (preIngestionEvent && preIngestionEvent.event !== '$snapshot') {
         return runner.nextStep('createEventStep', preIngestionEvent, personContainer)
     } else if (preIngestionEvent && preIngestionEvent.event === '$snapshot') {
-<<<<<<< HEAD
-        return runner.nextStep('runAsyncHandlersStep', preIngestionEvent)
-=======
-        return runner.nextStep('runAsyncHandlersStep', preIngestionEvent as IngestionEvent, personContainer)
->>>>>>> 17b1f30f
+        return runner.nextStep('runAsyncHandlersStep', preIngestionEvent as PostIngestionEvent, personContainer)
     } else {
         return null
     }
