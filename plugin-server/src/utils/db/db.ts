import ClickHouse from '@posthog/clickhouse'
import { CacheOptions, Properties } from '@posthog/plugin-scaffold'
import { captureException } from '@sentry/node'
import { Pool as GenericPool } from 'generic-pool'
import { StatsD } from 'hot-shots'
import Redis from 'ioredis'
import { ProducerRecord } from 'kafkajs'
import { DateTime } from 'luxon'
import { Pool, PoolClient, QueryResult, QueryResultRow } from 'pg'

import {
    KAFKA_GROUPS,
    KAFKA_PERSON_DISTINCT_ID,
    KAFKA_PERSON_UNIQUE_ID,
    KAFKA_PLUGIN_LOG_ENTRIES,
} from '../../config/kafka-topics'
import {
    Action,
    ActionEventPair,
    ActionStep,
    ClickHouseEvent,
    ClickhouseGroup,
    ClickHousePerson,
    ClickHousePersonDistinctId,
    ClickHousePersonDistinctId2,
    Cohort,
    CohortPeople,
    Database,
    DeadLetterQueueEvent,
    Element,
    ElementGroup,
    Event,
    EventDefinitionType,
    EventPropertyType,
    Group,
    GroupTypeIndex,
    GroupTypeToColumnIndex,
    Hook,
    OrganizationMembershipLevel,
    Person,
    PersonDistinctId,
    PluginConfig,
    PluginLogEntry,
    PluginLogEntrySource,
    PluginLogEntryType,
    PostgresSessionRecordingEvent,
    PropertiesLastOperation,
    PropertiesLastUpdatedAt,
    PropertyDefinitionType,
    RawAction,
    RawGroup,
    RawOrganization,
    RawPerson,
    SessionRecordingEvent,
    Team,
    TeamId,
    TimestampFormat,
} from '../../types'
import { instrumentQuery } from '../metrics'
import {
    castTimestampOrNow,
    clickHouseTimestampToISO,
    escapeClickHouseString,
    RaceConditionError,
    sanitizeSqlIdentifier,
    tryTwice,
    UUID,
    UUIDT,
} from '../utils'
import { OrganizationPluginsAccessLevel, PluginLogLevel } from './../../types'
import { KafkaProducerWrapper } from './kafka-producer-wrapper'
import { PostgresLogsWrapper } from './postgres-logs-wrapper'
import {
    chainToElements,
    generateKafkaPersonUpdateMessage,
    generatePostgresValuesString,
    getFinalPostgresQuery,
    hashElements,
    safeClickhouseString,
    shouldStoreLog,
    timeoutGuard,
    unparsePersonPartial,
} from './utils'

export interface LogEntryPayload {
    pluginConfig: PluginConfig
    source: PluginLogEntrySource
    type: PluginLogEntryType
    message: string
    instanceId: UUID
    timestamp?: string | null
}

export interface ParsedLogEntry {
    id: string
    team_id: number
    plugin_id: number
    plugin_config_id: number
    timestamp: string
    source: PluginLogEntrySource
    type: PluginLogEntryType
    message: string
    instance_id: string
}

export interface CreateUserPayload {
    uuid: UUIDT
    password: string
    first_name: string
    last_name: string
    email: string
    distinct_id: string
    is_staff: boolean
    is_active: boolean
    date_joined: Date
    events_column_config: Record<string, string> | null
    organization_id?: RawOrganization['id']
    organizationMembershipLevel?: number
}

export interface CreatePersonalApiKeyPayload {
    id: string
    user_id: number
    label: string
    value: string
    created_at: Date
}

export interface CachedPersonData {
    uuid: string
    createdAtIso: string
    properties: Properties
    team_id: TeamId
    id: Person['id']
}

export type GroupIdentifier = {
    index: number
    key: string
}

type GroupProperties = {
    identifier: GroupIdentifier
    properties: Properties | null
}

/** The recommended way of accessing the database. */
export class DB {
    /** Postgres connection pool for primary database access. */
    postgres: Pool
    /** Redis used for various caches. */
    redisPool: GenericPool<Redis.Redis>

    /** Kafka producer used for syncing Postgres and ClickHouse person data. */
    kafkaProducer?: KafkaProducerWrapper
    /** ClickHouse used for syncing Postgres and ClickHouse person data. */
    clickhouse?: ClickHouse

    /** StatsD instance used to do instrumentation */
    statsd: StatsD | undefined

    /** A buffer for Postgres logs to prevent too many log insert ueries */
    postgresLogsWrapper: PostgresLogsWrapper

    /** How many unique group types to allow per team */
    MAX_GROUP_TYPES_PER_TEAM = 5

    /** Whether to write to clickhouse_person_unique_id topic */
    writeToPersonUniqueId?: boolean

    /** How many seconds to keep person info in Redis cache */
    PERSONS_AND_GROUPS_CACHE_TTL: number

    /** Which teams is person info caching enabled on */
    personAndGroupsCachingEnabledTeams: Set<number>

    constructor(
        postgres: Pool,
        redisPool: GenericPool<Redis.Redis>,
        kafkaProducer: KafkaProducerWrapper | undefined,
        clickhouse: ClickHouse | undefined,
        statsd: StatsD | undefined,
        personAndGroupsCacheTtl = 1,
        personAndGroupsCachingEnabledTeams: Set<number> = new Set<number>()
    ) {
        this.postgres = postgres
        this.redisPool = redisPool
        this.kafkaProducer = kafkaProducer
        this.clickhouse = clickhouse
        this.statsd = statsd
        this.postgresLogsWrapper = new PostgresLogsWrapper(this)
        this.PERSONS_AND_GROUPS_CACHE_TTL = personAndGroupsCacheTtl
        this.personAndGroupsCachingEnabledTeams = personAndGroupsCachingEnabledTeams
    }

    // Postgres

    public postgresQuery<R extends QueryResultRow = any, I extends any[] = any[]>(
        queryString: string,
        values: I | undefined,
        tag: string,
        client?: PoolClient
    ): Promise<QueryResult<R>> {
        return instrumentQuery(this.statsd, 'query.postgres', tag, async () => {
            let fullQuery = ''
            try {
                fullQuery = getFinalPostgresQuery(queryString, values as any[])
            } catch {}
            const timeout = timeoutGuard('Postgres slow query warning after 30 sec', {
                queryString,
                values,
                fullQuery,
            })

            // Annotate query string to give context when looking at DB logs
            queryString = `/* plugin-server:${tag} */ ${queryString}`
            try {
                if (client) {
                    return await client.query(queryString, values)
                } else {
                    return await this.postgres.query(queryString, values)
                }
            } finally {
                clearTimeout(timeout)
            }
        })
    }

    public postgresTransaction<ReturnType extends any>(
        transaction: (client: PoolClient) => Promise<ReturnType>
    ): Promise<ReturnType> {
        return instrumentQuery(this.statsd, 'query.postgres_transation', undefined, async () => {
            const timeout = timeoutGuard(`Postgres slow transaction warning after 30 sec!`)
            const client = await this.postgres.connect()
            try {
                await client.query('BEGIN')
                const response = await transaction(client)
                await client.query('COMMIT')
                return response
            } catch (e) {
                await client.query('ROLLBACK')
                throw e
            } finally {
                client.release()
                clearTimeout(timeout)
            }
        })
    }

    // ClickHouse

    public clickhouseQuery(
        query: string,
        options?: ClickHouse.QueryOptions
    ): Promise<ClickHouse.QueryResult<Record<string, any>>> {
        return instrumentQuery(this.statsd, 'query.clickhouse', undefined, async () => {
            if (!this.clickhouse) {
                throw new Error('ClickHouse connection has not been provided to this DB instance!')
            }
            const timeout = timeoutGuard('ClickHouse slow query warning after 30 sec', { query })
            try {
                return await this.clickhouse.querying(query, options)
            } finally {
                clearTimeout(timeout)
            }
        })
    }

    // Redis

    public redisGet(key: string, defaultValue: unknown, options: CacheOptions = {}): Promise<unknown> {
        const { jsonSerialize = true } = options

        return instrumentQuery(this.statsd, 'query.regisGet', undefined, async () => {
            const client = await this.redisPool.acquire()
            const timeout = timeoutGuard('Getting redis key delayed. Waiting over 30 sec to get key.', { key })
            try {
                const value = await tryTwice(
                    async () => await client.get(key),
                    `Waited 5 sec to get redis key: ${key}, retrying once!`
                )
                if (typeof value === 'undefined') {
                    return defaultValue
                }
                return value ? (jsonSerialize ? JSON.parse(value) : value) : null
            } catch (error) {
                if (error instanceof SyntaxError) {
                    // invalid JSON
                    return null
                } else {
                    throw error
                }
            } finally {
                clearTimeout(timeout)
                await this.redisPool.release(client)
            }
        })
    }

    public redisSet(key: string, value: unknown, ttlSeconds?: number, options: CacheOptions = {}): Promise<void> {
        const { jsonSerialize = true } = options

        return instrumentQuery(this.statsd, 'query.redisSet', undefined, async () => {
            const client = await this.redisPool.acquire()
            const timeout = timeoutGuard('Setting redis key delayed. Waiting over 30 sec to set key', { key })
            try {
                const serializedValue = jsonSerialize ? JSON.stringify(value) : (value as string)
                if (ttlSeconds) {
                    await client.set(key, serializedValue, 'EX', ttlSeconds)
                } else {
                    await client.set(key, serializedValue)
                }
            } finally {
                clearTimeout(timeout)
                await this.redisPool.release(client)
            }
        })
    }

    public redisIncr(key: string): Promise<number> {
        return instrumentQuery(this.statsd, 'query.redisIncr', undefined, async () => {
            const client = await this.redisPool.acquire()
            const timeout = timeoutGuard('Incrementing redis key delayed. Waiting over 30 sec to incr key', { key })
            try {
                return await client.incr(key)
            } finally {
                clearTimeout(timeout)
                await this.redisPool.release(client)
            }
        })
    }

    public redisExpire(key: string, ttlSeconds: number): Promise<boolean> {
        return instrumentQuery(this.statsd, 'query.redisExpire', undefined, async () => {
            const client = await this.redisPool.acquire()
            const timeout = timeoutGuard('Expiring redis key delayed. Waiting over 30 sec to expire key', { key })
            try {
                return (await client.expire(key, ttlSeconds)) === 1
            } finally {
                clearTimeout(timeout)
                await this.redisPool.release(client)
            }
        })
    }

    public redisLPush(key: string, value: unknown, options: CacheOptions = {}): Promise<number> {
        const { jsonSerialize = true } = options

        return instrumentQuery(this.statsd, 'query.redisLPush', undefined, async () => {
            const client = await this.redisPool.acquire()
            const timeout = timeoutGuard('LPushing redis key delayed. Waiting over 30 sec to lpush key', { key })
            try {
                const serializedValue = jsonSerialize ? JSON.stringify(value) : (value as string | string[])
                return await client.lpush(key, serializedValue)
            } finally {
                clearTimeout(timeout)
                await this.redisPool.release(client)
            }
        })
    }

    public redisLRange(key: string, startIndex: number, endIndex: number): Promise<string[]> {
        return instrumentQuery(this.statsd, 'query.redisLRange', undefined, async () => {
            const client = await this.redisPool.acquire()
            const timeout = timeoutGuard('LRANGE delayed. Waiting over 30 sec to perform LRANGE', {
                key,
                startIndex,
                endIndex,
            })
            try {
                return await client.lrange(key, startIndex, endIndex)
            } finally {
                clearTimeout(timeout)
                await this.redisPool.release(client)
            }
        })
    }

    public redisLLen(key: string): Promise<number> {
        return instrumentQuery(this.statsd, 'query.redisLLen', undefined, async () => {
            const client = await this.redisPool.acquire()
            const timeout = timeoutGuard('LLEN delayed. Waiting over 30 sec to perform LLEN', {
                key,
            })
            try {
                return await client.llen(key)
            } finally {
                clearTimeout(timeout)
                await this.redisPool.release(client)
            }
        })
    }

    public redisBRPop(key1: string, key2: string): Promise<[string, string]> {
        return instrumentQuery(this.statsd, 'query.redisBRPop', undefined, async () => {
            const client = await this.redisPool.acquire()
            const timeout = timeoutGuard('BRPoping redis key delayed. Waiting over 30 sec to brpop keys', {
                key1,
                key2,
            })
            try {
                return await client.brpop(key1, key2)
            } finally {
                clearTimeout(timeout)
                await this.redisPool.release(client)
            }
        })
    }

    public redisLRem(key: string, count: number, elementKey: string): Promise<number> {
        return instrumentQuery(this.statsd, 'query.redisLRem', undefined, async () => {
            const client = await this.redisPool.acquire()
            const timeout = timeoutGuard('LREM delayed. Waiting over 30 sec to perform LREM', {
                key,
                count,
                elementKey,
            })
            try {
                return await client.lrem(key, count, elementKey)
            } finally {
                clearTimeout(timeout)
                await this.redisPool.release(client)
            }
        })
    }

    public redisLPop(key: string, count: number): Promise<string[]> {
        return instrumentQuery(this.statsd, 'query.redisLPop', undefined, async () => {
            const client = await this.redisPool.acquire()
            const timeout = timeoutGuard('LPOP delayed. Waiting over 30 sec to perform LPOP', {
                key,
                count,
            })
            try {
                return await client.lpop(key, count)
            } finally {
                clearTimeout(timeout)
                await this.redisPool.release(client)
            }
        })
    }

    REDIS_PERSON_ID_PREFIX = 'person_id'
    REDIS_PERSON_UUID_PREFIX = 'person_uuid'
    REDIS_PERSON_CREATED_AT_PREFIX = 'person_created_at'
    REDIS_PERSON_PROPERTIES_PREFIX = 'person_props'
    REDIS_GROUP_PROPERTIES_PREFIX = 'group_props'

    private getPersonIdCacheKey(teamId: number, distinctId: string): string {
        return `${this.REDIS_PERSON_ID_PREFIX}:${teamId}:${distinctId}`
    }

    private getPersonUuidCacheKey(teamId: number, personId: number): string {
        return `${this.REDIS_PERSON_UUID_PREFIX}:${teamId}:${personId}`
    }

    private getPersonCreatedAtCacheKey(teamId: number, personId: number): string {
        return `${this.REDIS_PERSON_CREATED_AT_PREFIX}:${teamId}:${personId}`
    }

    private getPersonPropertiesCacheKey(teamId: number, personId: number): string {
        return `${this.REDIS_PERSON_PROPERTIES_PREFIX}:${teamId}:${personId}`
    }

    private getGroupPropertiesCacheKey(teamId: number, groupTypeIndex: number, groupKey: string): string {
        return `${this.REDIS_GROUP_PROPERTIES_PREFIX}:${teamId}:${groupTypeIndex}:${groupKey}`
    }

    private async updatePersonIdCache(teamId: number, distinctId: string, personId: number): Promise<void> {
        if (this.personAndGroupsCachingEnabledTeams.has(teamId)) {
            await this.redisSet(
                this.getPersonIdCacheKey(teamId, distinctId),
                personId,
                this.PERSONS_AND_GROUPS_CACHE_TTL
            )
        }
    }

    private async updatePersonUuidCache(teamId: number, personId: number, uuid: string): Promise<void> {
        if (this.personAndGroupsCachingEnabledTeams.has(teamId)) {
            await this.redisSet(this.getPersonUuidCacheKey(teamId, personId), uuid, this.PERSONS_AND_GROUPS_CACHE_TTL)
        }
    }

    private async updatePersonCreatedAtIsoCache(teamId: number, personId: number, createdAtIso: string): Promise<void> {
        if (this.personAndGroupsCachingEnabledTeams.has(teamId)) {
            await this.redisSet(
                this.getPersonCreatedAtCacheKey(teamId, personId),
                createdAtIso,
                this.PERSONS_AND_GROUPS_CACHE_TTL
            )
        }
    }

    private async updatePersonCreatedAtCache(teamId: number, personId: number, createdAt: DateTime): Promise<void> {
        await this.updatePersonCreatedAtIsoCache(teamId, personId, createdAt.toISO())
    }

    private async updatePersonPropertiesCache(teamId: number, personId: number, properties: Properties): Promise<void> {
        if (this.personAndGroupsCachingEnabledTeams.has(teamId)) {
            await this.redisSet(
                this.getPersonPropertiesCacheKey(teamId, personId),
                properties,
                this.PERSONS_AND_GROUPS_CACHE_TTL
            )
        }
    }

    private async updateGroupPropertiesCache(
        teamId: number,
        groupTypeIndex: number,
        groupKey: string,
        properties: Properties
    ): Promise<void> {
        if (this.personAndGroupsCachingEnabledTeams.has(teamId)) {
            await this.redisSet(
                this.getGroupPropertiesCacheKey(teamId, groupTypeIndex, groupKey),
                properties,
                this.PERSONS_AND_GROUPS_CACHE_TTL
            )
        }
    }

    public async getPersonId(teamId: number, distinctId: string): Promise<number | null> {
        if (!this.personAndGroupsCachingEnabledTeams.has(teamId)) {
            return null
        }
        const personId = await this.redisGet(this.getPersonIdCacheKey(teamId, distinctId), null)
        if (personId) {
            this.statsd?.increment(`person_info_cache.hit`, { lookup: 'person_id', team_id: teamId.toString() })
            return Number(personId)
        }
        this.statsd?.increment(`person_info_cache.miss`, { lookup: 'person_id', team_id: teamId.toString() })
        // Query from postgres and update cache
        const result = await this.postgresQuery(
            'SELECT person_id FROM posthog_persondistinctid WHERE team_id=$1 AND distinct_id=$2 LIMIT 1',
            [teamId, distinctId],
            'fetchPersonId'
        )
        if (result.rows.length > 0) {
            const personId = Number(result.rows[0].person_id)
            await this.updatePersonIdCache(teamId, distinctId, personId)
            return personId
        }
        return null
    }

<<<<<<< HEAD
    public async getPersonDataByPersonId(teamId: number, personId: number): Promise<CachedPersonData | null> {
        if (!this.personInfoCachingEnabledTeams.has(teamId)) {
=======
    public async getPersonDataByPersonId(teamId: number, personId: number): Promise<PersonData | null> {
        if (!this.personAndGroupsCachingEnabledTeams.has(teamId)) {
>>>>>>> 2f757312
            return null
        }
        const [personUuid, personCreatedAtIso, personProperties] = await Promise.all([
            this.redisGet(this.getPersonUuidCacheKey(teamId, personId), null),
            this.redisGet(this.getPersonCreatedAtCacheKey(teamId, personId), null),
            this.redisGet(this.getPersonPropertiesCacheKey(teamId, personId), null),
        ])
        if (personUuid !== null && personCreatedAtIso !== null && personProperties !== null) {
            this.statsd?.increment(`person_info_cache.hit`, { lookup: 'person_properties', team_id: teamId.toString() })

            return {
                team_id: teamId,
                uuid: String(personUuid),
                createdAtIso: String(personCreatedAtIso),
                properties: personProperties as Properties, // redisGet does JSON.parse and we redisSet JSON.stringify(Properties)
                id: personId,
            }
        }
        this.statsd?.increment(`person_info_cache.miss`, { lookup: 'person_properties', team_id: teamId.toString() })
        // Query from postgres and update cache
        const result = await this.postgresQuery(
            'SELECT uuid, created_at, properties FROM posthog_person WHERE team_id=$1 AND id=$2 LIMIT 1',
            [teamId, personId],
            'fetchPersonProperties'
        )
        if (result.rows.length !== 0) {
            const personUuid = String(result.rows[0].uuid)
            const personCreatedAtIso = String(result.rows[0].created_at)
            const personProperties: Properties = result.rows[0].properties
            void this.updatePersonUuidCache(teamId, personId, personUuid)
            void this.updatePersonCreatedAtIsoCache(teamId, personId, personCreatedAtIso)
            void this.updatePersonPropertiesCache(teamId, personId, personProperties)
            return {
                team_id: teamId,
                uuid: personUuid,
                createdAtIso: personCreatedAtIso,
                properties: personProperties,
                id: personId,
            }
        }
        return null
    }

    public async getPersonData(teamId: number, distinctId: string): Promise<CachedPersonData | null> {
        const personId = await this.getPersonId(teamId, distinctId)
        if (personId) {
            return await this.getPersonDataByPersonId(teamId, personId)
        }
        return null
    }

    private async getGroupProperty(teamId: number, groupIdentifier: GroupIdentifier): Promise<GroupProperties> {
        const props = await this.redisGet(
            this.getGroupPropertiesCacheKey(teamId, groupIdentifier.index, groupIdentifier.key),
            null
        )
        return { identifier: groupIdentifier, properties: props ? (props as Properties) : null }
    }

    private async getGroupPropertiesFromDbAndUpdateCache(
        teamId: number,
        groupIdentifiers: GroupIdentifier[]
    ): Promise<Record<string, string>> {
        const query_options: string[] = []
        const args: any[] = [teamId]
        let index = args.length + 1
        for (const gi of groupIdentifiers) {
            this.statsd?.increment(`group_properties_cache.miss`, {
                team_id: teamId.toString(),
                group_type_index: gi.index.toString(),
            })
            query_options.push(`(group_type_index = $${index} AND group_key = $${index + 1})`)
            index += 2
            args.push(gi.index, gi.key)
        }
        const result = await this.postgresQuery(
            'SELECT group_type_index, group_key, group_properties FROM posthog_group WHERE team_id=$1 AND '.concat(
                query_options.join(' OR ')
            ),
            args,
            'fetchGroupProperties'
        )

        // Cache as empty dict if null so we don't query the DB at every request if there aren't any properties
        let notHandledIdentifiers = groupIdentifiers

        const res: Record<string, string> = {}
        for (const row of result.rows) {
            const index = Number(row.group_type_index)
            const key = String(row.group_key)
            const properties = row.group_properties as Properties
            notHandledIdentifiers = notHandledIdentifiers.filter((gi) => !(gi.index === index && gi.key === key))
            void this.updateGroupPropertiesCache(teamId, index, key, properties)
            res[`group${index}_properties`] = JSON.stringify(properties)
        }

        for (const gi of notHandledIdentifiers) {
            void this.updateGroupPropertiesCache(teamId, gi.index, gi.key, {})
            res[`group${gi.index}_properties`] = JSON.stringify({}) // also adding to event for consistency
        }
        return res
    }

    public async getGroupProperties(teamId: number, groups: GroupIdentifier[]): Promise<Record<string, string>> {
        if (!this.personAndGroupsCachingEnabledTeams.has(teamId) || !groups) {
            return {}
        }
        const promises = groups.map((groupIdentifier) => {
            return this.getGroupProperty(teamId, groupIdentifier)
        })
        const cachedRes = await Promise.all(promises)
        const useFromCache = cachedRes.filter((gp) => gp.properties !== null)
        let res: Record<string, string> = {}
        useFromCache.forEach((gp) => {
            res[`group${gp.identifier.index}_properties`] = JSON.stringify(gp.properties)
            this.statsd?.increment(`group_properties_cache.hit`, {
                team_id: teamId.toString(),
                group_type_index: gp.identifier.index.toString(),
            })
        })

        // Lookup the properties from DB if they weren't in cache and update the cache
        const lookupFromDb = cachedRes.filter((gp) => gp.properties === null).map((gp) => gp.identifier)
        if (lookupFromDb.length > 0) {
            const fromDb = await this.getGroupPropertiesFromDbAndUpdateCache(teamId, lookupFromDb)
            res = { ...res, ...fromDb }
        }
        return res
    }

    public async fetchPersons(database?: Database.Postgres): Promise<Person[]>
    public async fetchPersons(database: Database.ClickHouse): Promise<ClickHousePerson[]>
    public async fetchPersons(database: Database = Database.Postgres): Promise<Person[] | ClickHousePerson[]> {
        if (database === Database.ClickHouse) {
            const query = `
            SELECT id, team_id, is_identified, ts as _timestamp, properties, created_at, is_del as is_deleted, _offset
            FROM (
                SELECT id,
                    team_id,
                    max(is_identified) as is_identified,
                    max(_timestamp) as ts,
                    argMax(properties, _timestamp) as properties,
                    argMin(created_at, _timestamp) as created_at,
                    max(is_deleted) as is_del,
                    argMax(_offset, _timestamp) as _offset
                FROM person
                FINAL
                GROUP BY team_id, id
                HAVING max(is_deleted)=0
            )
            `
            return (await this.clickhouseQuery(query)).data.map((row) => {
                const { 'person_max._timestamp': _discard1, 'person_max.id': _discard2, ...rest } = row
                return rest
            }) as ClickHousePerson[]
        } else if (database === Database.Postgres) {
            return (
                (await this.postgresQuery('SELECT * FROM posthog_person', undefined, 'fetchPersons'))
                    .rows as RawPerson[]
            ).map(
                (rawPerson: RawPerson) =>
                    ({
                        ...rawPerson,
                        created_at: DateTime.fromISO(rawPerson.created_at).toUTC(),
                        version: Number(rawPerson.version || 0),
                    } as Person)
            )
        } else {
            throw new Error(`Can't fetch persons for database: ${database}`)
        }
    }

    public async fetchPerson(
        teamId: number,
        distinctId: string,
        client?: PoolClient,
        options: { forUpdate?: boolean } = {}
    ): Promise<Person | undefined> {
        let queryString = `SELECT
                posthog_person.id, posthog_person.created_at, posthog_person.team_id, posthog_person.properties,
                posthog_person.properties_last_updated_at, posthog_person.properties_last_operation, posthog_person.is_user_id, posthog_person.is_identified,
                posthog_person.uuid, posthog_persondistinctid.team_id AS persondistinctid__team_id,
                posthog_persondistinctid.distinct_id AS persondistinctid__distinct_id
            FROM posthog_person
            JOIN posthog_persondistinctid ON (posthog_persondistinctid.person_id = posthog_person.id)
            WHERE
                posthog_person.team_id = $1
                AND posthog_persondistinctid.team_id = $1
                AND posthog_persondistinctid.distinct_id = $2`
        if (options.forUpdate) {
            // Locks the teamId and distinctId tied to this personId + this person's info
            queryString = queryString.concat(` FOR UPDATE`)
        }
        const values = [teamId, distinctId]

        const selectResult: QueryResult = await this.postgresQuery(queryString, values, 'fetchPerson', client)

        if (selectResult.rows.length > 0) {
            const rawPerson: RawPerson = selectResult.rows[0]
            return {
                ...rawPerson,
                created_at: DateTime.fromISO(rawPerson.created_at).toUTC(),
                version: Number(rawPerson.version || 0),
            }
        }
    }

    public async createPerson(
        createdAt: DateTime,
        properties: Properties,
        propertiesLastUpdatedAt: PropertiesLastUpdatedAt,
        propertiesLastOperation: PropertiesLastOperation,
        teamId: number,
        isUserId: number | null,
        isIdentified: boolean,
        uuid: string,
        distinctIds?: string[]
    ): Promise<Person> {
        const kafkaMessages: ProducerRecord[] = []

        const person = await this.postgresTransaction(async (client) => {
            const insertResult = await this.postgresQuery(
                'INSERT INTO posthog_person (created_at, properties, properties_last_updated_at, properties_last_operation, team_id, is_user_id, is_identified, uuid, version) VALUES ($1, $2, $3, $4, $5, $6, $7, $8, $9) RETURNING *',
                [
                    createdAt.toISO(),
                    JSON.stringify(properties),
                    JSON.stringify(propertiesLastUpdatedAt),
                    JSON.stringify(propertiesLastOperation),
                    teamId,
                    isUserId,
                    isIdentified,
                    uuid,
                    0,
                ],
                'insertPerson',
                client
            )
            const personCreated = insertResult.rows[0] as RawPerson
            const person = {
                ...personCreated,
                created_at: DateTime.fromISO(personCreated.created_at).toUTC(),
                version: Number(personCreated.version || 0),
            } as Person

            if (this.kafkaProducer) {
                kafkaMessages.push(
                    generateKafkaPersonUpdateMessage(createdAt, properties, teamId, isIdentified, uuid, person.version)
                )
            }

            for (const distinctId of distinctIds || []) {
                const messages = await this.addDistinctIdPooled(person, distinctId, client)
                kafkaMessages.push(...messages)
            }

            return person
        })

        if (this.kafkaProducer) {
            await this.kafkaProducer.queueMessages(kafkaMessages)
        }

        // Update person info cache - we want to await to make sure the Event gets the right properties
        await Promise.all(
            (distinctIds || [])
                .map((distinctId) => this.updatePersonIdCache(teamId, distinctId, person.id))
                .concat([
                    this.updatePersonUuidCache(teamId, person.id, person.uuid),
                    this.updatePersonCreatedAtCache(teamId, person.id, person.created_at),
                    this.updatePersonPropertiesCache(teamId, person.id, properties),
                ])
        )

        return person
    }

    // Currently in use, but there are various problems with this function
    public async updatePersonDeprecated(
        person: Person,
        update: Partial<Person>,
        client: PoolClient
    ): Promise<ProducerRecord[]>
    public async updatePersonDeprecated(person: Person, update: Partial<Person>): Promise<Person>
    public async updatePersonDeprecated(
        person: Person,
        update: Partial<Person>,
        client?: PoolClient
    ): Promise<Person | ProducerRecord[]> {
        const updateValues = Object.values(unparsePersonPartial(update))

        // short circuit if there are no updates to be made
        if (updateValues.length === 0) {
            return client ? [] : person
        }

        const values = [...updateValues, person.id]

        const queryString = `UPDATE posthog_person SET version = COALESCE(version, 0)::numeric + 1, ${Object.keys(
            update
        ).map((field, index) => `"${sanitizeSqlIdentifier(field)}" = $${index + 1}`)} WHERE id = $${
            Object.values(update).length + 1
        }
        RETURNING version`

        const updateResult: QueryResult = await this.postgresQuery(queryString, values, 'updatePerson', client)
        if (updateResult.rows.length == 0) {
            throw new Error(`Person with team_id="${person.team_id}" and uuid="${person.uuid} couldn't be updated`)
        }
        const updatedPersonVersion: Person['version'] = Number(updateResult.rows[0].version)
        const updatedPerson: Person = { ...person, ...update, version: updatedPersonVersion }

        const kafkaMessages = []
        if (this.kafkaProducer) {
            const message = generateKafkaPersonUpdateMessage(
                updatedPerson.created_at,
                updatedPerson.properties,
                updatedPerson.team_id,
                updatedPerson.is_identified,
                updatedPerson.uuid,
                updatedPersonVersion
            )
            if (client) {
                kafkaMessages.push(message)
            } else {
                await this.kafkaProducer.queueMessage(message)
            }
        }

        // Update person info cache - we want to await to make sure the Event gets the right properties
        await this.updatePersonPropertiesCache(updatedPerson.team_id, updatedPerson.id, updatedPerson.properties)
        await this.updatePersonCreatedAtCache(updatedPerson.team_id, updatedPerson.id, updatedPerson.created_at)

        return client ? kafkaMessages : updatedPerson
    }

    public async deletePerson(person: Person, client: PoolClient): Promise<ProducerRecord[]> {
        await client.query('DELETE FROM posthog_person WHERE team_id = $1 AND id = $2', [person.team_id, person.id])
        const kafkaMessages = []
        if (this.kafkaProducer) {
            kafkaMessages.push(
                generateKafkaPersonUpdateMessage(
                    person.created_at,
                    person.properties,
                    person.team_id,
                    person.is_identified,
                    person.uuid,
                    null,
                    1
                )
            )
        }
        // TODO: remove from cache
        return kafkaMessages
    }

    // PersonDistinctId

    public async fetchDistinctIds(person: Person, database?: Database.Postgres): Promise<PersonDistinctId[]>
    public async fetchDistinctIds(person: Person, database: Database.ClickHouse): Promise<ClickHousePersonDistinctId[]>
    public async fetchDistinctIds(
        person: Person,
        database: Database.ClickHouse,
        clichouseTable: 'person_distinct_id2'
    ): Promise<ClickHousePersonDistinctId2[]>
    public async fetchDistinctIds(
        person: Person,
        database: Database = Database.Postgres,
        clickhouseTable = 'person_distinct_id'
    ): Promise<PersonDistinctId[] | ClickHousePersonDistinctId[] | ClickHousePersonDistinctId2[]> {
        if (database === Database.ClickHouse) {
            return (
                await this.clickhouseQuery(
                    `
                        SELECT *
                        FROM ${clickhouseTable}
                        FINAL
                        WHERE person_id='${escapeClickHouseString(person.uuid)}'
                          AND team_id='${person.team_id}'
                          AND is_deleted=0
                        ORDER BY _offset`
                )
            ).data as ClickHousePersonDistinctId[]
        } else if (database === Database.Postgres) {
            const result = await this.postgresQuery(
                'SELECT * FROM posthog_persondistinctid WHERE person_id=$1 AND team_id=$2 ORDER BY id',
                [person.id, person.team_id],
                'fetchDistinctIds'
            )
            return result.rows as PersonDistinctId[]
        } else {
            throw new Error(`Can't fetch persons for database: ${database}`)
        }
    }

    public async fetchDistinctIdValues(person: Person, database: Database = Database.Postgres): Promise<string[]> {
        const personDistinctIds = await this.fetchDistinctIds(person, database as any)
        return personDistinctIds.map((pdi) => pdi.distinct_id)
    }

    public async addDistinctId(person: Person, distinctId: string): Promise<void> {
        const kafkaMessages = await this.addDistinctIdPooled(person, distinctId)
        if (this.kafkaProducer && kafkaMessages.length) {
            await this.kafkaProducer.queueMessages(kafkaMessages)
        }
        // Update person info cache - we want to await to make sure the Event gets the right properties
        await this.updatePersonIdCache(person.team_id, distinctId, person.id)
    }

    public async addDistinctIdPooled(
        person: Person,
        distinctId: string,
        client?: PoolClient
    ): Promise<ProducerRecord[]> {
        const insertResult = await this.postgresQuery(
            'INSERT INTO posthog_persondistinctid (distinct_id, person_id, team_id, version) VALUES ($1, $2, $3, 0) RETURNING *',
            [distinctId, person.id, person.team_id],
            'addDistinctIdPooled',
            client
        )

        const { id, version: versionStr, ...personDistinctIdCreated } = insertResult.rows[0] as PersonDistinctId
        if (this.kafkaProducer) {
            const version = Number(versionStr || 0)
            const messages = [
                {
                    topic: KAFKA_PERSON_DISTINCT_ID,
                    messages: [
                        {
                            value: Buffer.from(
                                JSON.stringify({
                                    ...personDistinctIdCreated,
                                    version,
                                    person_id: person.uuid,
                                    is_deleted: 0,
                                })
                            ),
                        },
                    ],
                },
            ]

            if (await this.fetchWriteToPersonUniqueId()) {
                messages.push({
                    topic: KAFKA_PERSON_UNIQUE_ID,
                    messages: [
                        {
                            value: Buffer.from(
                                JSON.stringify({
                                    ...personDistinctIdCreated,
                                    person_id: person.uuid,
                                    is_deleted: 0,
                                })
                            ),
                        },
                    ],
                })
            }

            return messages
        } else {
            return []
        }
    }

    public async moveDistinctIds(source: Person, target: Person, client?: PoolClient): Promise<ProducerRecord[]> {
        let movedDistinctIdResult: QueryResult<any> | null = null
        try {
            movedDistinctIdResult = await this.postgresQuery(
                `
                    UPDATE posthog_persondistinctid
                    SET person_id = $1, version = COALESCE(version, 0)::numeric + 1
                    WHERE person_id = $2
                      AND team_id = $3
                    RETURNING *
                `,
                [target.id, source.id, target.team_id],
                'updateDistinctIdPerson',
                client
            )
        } catch (error) {
            if (
                (error as Error).message.includes(
                    'insert or update on table "posthog_persondistinctid" violates foreign key constraint'
                )
            ) {
                // this is caused by a race condition where the _target_ person was deleted after fetching but
                // before the update query ran and will trigger a retry with updated persons
                throw new RaceConditionError(
                    'Failed trying to move distinct IDs because target person no longer exists.'
                )
            }

            throw error
        }

        // this is caused by a race condition where the _source_ person was deleted after fetching but
        // before the update query ran and will trigger a retry with updated persons
        if (movedDistinctIdResult.rows.length === 0) {
            throw new RaceConditionError(
                `Failed trying to move distinct IDs because the source person no longer exists.`
            )
        }

        const kafkaMessages = []
        if (this.kafkaProducer) {
            for (const row of movedDistinctIdResult.rows) {
                const { id, version: versionStr, ...usefulColumns } = row as PersonDistinctId
                const version = Number(versionStr || 0)
                kafkaMessages.push({
                    topic: KAFKA_PERSON_DISTINCT_ID,
                    messages: [
                        {
                            value: Buffer.from(
                                JSON.stringify({ ...usefulColumns, version, person_id: target.uuid, is_deleted: 0 })
                            ),
                        },
                    ],
                })

                if (await this.fetchWriteToPersonUniqueId()) {
                    kafkaMessages.push({
                        topic: KAFKA_PERSON_UNIQUE_ID,
                        messages: [
                            {
                                value: Buffer.from(
                                    JSON.stringify({ ...usefulColumns, person_id: target.uuid, is_deleted: 0 })
                                ),
                            },
                            {
                                value: Buffer.from(
                                    JSON.stringify({ ...usefulColumns, person_id: source.uuid, is_deleted: 1 })
                                ),
                            },
                        ],
                    })
                }
                // Update person info cache - we want to await to make sure the Event gets the right properties
                await this.updatePersonIdCache(
                    usefulColumns.team_id,
                    usefulColumns.distinct_id,
                    usefulColumns.person_id
                )
            }
        }
        return kafkaMessages
    }

    // Cohort & CohortPeople
    // testutil
    public async createCohort(cohort: Partial<Cohort>): Promise<Cohort> {
        const insertResult = await this.postgresQuery(
            `INSERT INTO posthog_cohort (name, description, deleted, groups, team_id, created_at, created_by_id, is_calculating, last_calculation,errors_calculating, is_static, version, pending_version) VALUES ($1, $2, $3, $4, $5, $6, $7, $8, $9, $10, $11, $12, $13) RETURNING *;`,
            [
                cohort.name,
                cohort.description,
                cohort.deleted ?? false,
                cohort.groups ?? [],
                cohort.team_id,
                cohort.created_at ?? new Date().toISOString(),
                cohort.created_by_id,
                cohort.is_calculating ?? false,
                cohort.last_calculation ?? new Date().toISOString(),
                cohort.errors_calculating ?? 0,
                cohort.is_static ?? false,
                cohort.version ?? 0,
                cohort.pending_version ?? cohort.version ?? 0,
            ],
            'createCohort'
        )
        return insertResult.rows[0]
    }

    public async doesPersonBelongToCohort(
        cohortId: number,
        person: CachedPersonData | Person,
        teamId: Team['id']
    ): Promise<boolean> {
        if (this.kafkaProducer) {
            const chResult = await this.clickhouseQuery(
                `SELECT 1 FROM person_static_cohort
                WHERE
                    team_id = ${teamId}
                    AND cohort_id = ${cohortId}
                    AND person_id = '${escapeClickHouseString(person.uuid)}'
                LIMIT 1`
            )

            if (chResult.rows > 0) {
                // Cohort is static and our person belongs to it
                return true
            }
        }

        const psqlResult = await this.postgresQuery(
            `SELECT EXISTS (SELECT 1 FROM posthog_cohortpeople WHERE cohort_id = $1 AND person_id = $2)`,
            [cohortId, person.id],
            'doesPersonBelongToCohort'
        )
        return psqlResult.rows[0].exists
    }

    public async addPersonToCohort(cohortId: number, personId: Person['id'], version: number): Promise<CohortPeople> {
        const insertResult = await this.postgresQuery(
            `INSERT INTO posthog_cohortpeople (cohort_id, person_id, version) VALUES ($1, $2, $3) RETURNING *;`,
            [cohortId, personId, version],
            'addPersonToCohort'
        )
        return insertResult.rows[0]
    }

    // Event

    public async fetchEvents(): Promise<Event[] | ClickHouseEvent[]> {
        if (this.kafkaProducer) {
            const events = (await this.clickhouseQuery(`SELECT * FROM events ORDER BY timestamp ASC`))
                .data as ClickHouseEvent[]
            return (
                events?.map(
                    (event) =>
                        ({
                            ...event,
                            ...(typeof event['properties'] === 'string'
                                ? { properties: JSON.parse(event.properties) }
                                : {}),
                            timestamp: clickHouseTimestampToISO(event.timestamp),
                        } as ClickHouseEvent)
                ) || []
            )
        } else {
            const result = await this.postgresQuery(
                'SELECT * FROM posthog_event ORDER BY timestamp ASC',
                undefined,
                'fetchAllEvents'
            )
            return result.rows as Event[]
        }
    }

    public async fetchDeadLetterQueueEvents(): Promise<DeadLetterQueueEvent[]> {
        const result = await this.clickhouseQuery(`SELECT * FROM events_dead_letter_queue ORDER BY _timestamp ASC`)
        const events = result.data as DeadLetterQueueEvent[]
        return events
    }

    // SessionRecordingEvent

    public async fetchSessionRecordingEvents(): Promise<PostgresSessionRecordingEvent[] | SessionRecordingEvent[]> {
        if (this.kafkaProducer) {
            const events = (
                (await this.clickhouseQuery(`SELECT * FROM session_recording_events`)).data as SessionRecordingEvent[]
            ).map((event) => {
                return {
                    ...event,
                    snapshot_data: event.snapshot_data ? JSON.parse(event.snapshot_data) : null,
                }
            })
            return events
        } else {
            const result = await this.postgresQuery(
                'SELECT * FROM posthog_sessionrecordingevent',
                undefined,
                'fetchAllSessionRecordingEvents'
            )
            return result.rows as PostgresSessionRecordingEvent[]
        }
    }

    // Element

    public async fetchElements(event?: Event): Promise<Element[]> {
        if (this.kafkaProducer) {
            const events = (
                await this.clickhouseQuery(
                    `SELECT elements_chain FROM events WHERE uuid='${escapeClickHouseString((event as any).uuid)}'`
                )
            ).data as ClickHouseEvent[]
            const chain = events?.[0]?.elements_chain
            return chainToElements(chain)
        } else {
            return (await this.postgresQuery('SELECT * FROM posthog_element', undefined, 'fetchAllElements')).rows
        }
    }

    public async fetchPostgresElementsByHash(teamId: number, elementsHash: string): Promise<Record<string, any>[]> {
        const cachedResult = await this.redisGet(elementsHash, null)

        let result: Record<string, any>[]

        if (cachedResult) {
            result = JSON.parse(String(cachedResult))
        } else {
            result = (
                await this.postgresQuery(
                    `
                SELECT text, tag_name, href, attr_id, nth_child, nth_of_type, attributes, attr_class
                FROM posthog_element
                LEFT JOIN posthog_elementgroup on posthog_element.group_id = posthog_elementgroup.id
                WHERE
                    posthog_elementgroup.team_id=$1 AND
                    posthog_elementgroup.hash=$2
                ORDER BY posthog_element.order
                `,
                    [teamId, elementsHash],
                    'fetchPostgresElementsByHash'
                )
            ).rows

            await this.redisSet(elementsHash, JSON.stringify(result), 60 * 2) // 2 hour TTL
        }

        return result
    }

    public async createElementGroup(elements: Element[], teamId: number): Promise<string> {
        const cleanedElements = elements.map((element, index) => ({ ...element, order: index }))
        const hash = hashElements(cleanedElements)

        try {
            await this.postgresTransaction(async (client) => {
                const insertResult = await this.postgresQuery(
                    'INSERT INTO posthog_elementgroup (hash, team_id) VALUES ($1, $2) ON CONFLICT DO NOTHING RETURNING *',
                    [hash, teamId],
                    'createElementGroup',
                    client
                )

                if (insertResult.rows.length > 0) {
                    const ELEMENTS_TABLE_COLUMN_COUNT = 11
                    const elementGroup = insertResult.rows[0] as ElementGroup
                    const values = []
                    const rowStrings = []

                    for (let rowIndex = 0; rowIndex < cleanedElements.length; ++rowIndex) {
                        const {
                            text,
                            tag_name,
                            href,
                            attr_id,
                            nth_child,
                            nth_of_type,
                            attributes,
                            order,
                            event_id,
                            attr_class,
                        } = cleanedElements[rowIndex]

                        rowStrings.push(generatePostgresValuesString(ELEMENTS_TABLE_COLUMN_COUNT, rowIndex))

                        values.push(
                            text,
                            tag_name,
                            href,
                            attr_id,
                            nth_child,
                            nth_of_type,
                            attributes || {},
                            order,
                            event_id,
                            attr_class,
                            elementGroup.id
                        )
                    }

                    await this.postgresQuery(
                        `INSERT INTO posthog_element (text, tag_name, href, attr_id, nth_child, nth_of_type, attributes, "order", event_id, attr_class, group_id) VALUES ${rowStrings.join(
                            ', '
                        )}`,
                        values,
                        'insertElement',
                        client
                    )
                }
            })
        } catch (error) {
            // Throw further if not postgres error nr "23505" == "unique_violation"
            // https://www.postgresql.org/docs/12/errcodes-appendix.html
            if ((error as any).code !== '23505') {
                throw error
            }
        }

        return hash
    }

    // PluginLogEntry

    public async fetchPluginLogEntries(): Promise<PluginLogEntry[]> {
        if (this.kafkaProducer) {
            return (await this.clickhouseQuery(`SELECT * FROM plugin_log_entries`)).data as PluginLogEntry[]
        } else {
            return (await this.postgresQuery('SELECT * FROM posthog_pluginlogentry', undefined, 'fetchAllPluginLogs'))
                .rows as PluginLogEntry[]
        }
    }

    public async queuePluginLogEntry(entry: LogEntryPayload): Promise<void> {
        const { pluginConfig, source, message, type, timestamp, instanceId } = entry

        const logLevel = pluginConfig.plugin?.log_level

        if (!shouldStoreLog(logLevel || 0, source, type)) {
            return
        }

        const parsedEntry = {
            source,
            type,
            id: new UUIDT().toString(),
            team_id: pluginConfig.team_id,
            plugin_id: pluginConfig.plugin_id,
            plugin_config_id: pluginConfig.id,
            timestamp: (timestamp || new Date().toISOString()).replace('T', ' ').replace('Z', ''),
            message: safeClickhouseString(message),
            instance_id: instanceId.toString(),
        }

        this.statsd?.increment(`logs.entries_created`, {
            source,
            team_id: pluginConfig.team_id.toString(),
            plugin_id: pluginConfig.plugin_id.toString(),
        })

        if (this.kafkaProducer) {
            try {
                await this.kafkaProducer.queueMessage({
                    topic: KAFKA_PLUGIN_LOG_ENTRIES,
                    messages: [{ key: parsedEntry.id, value: Buffer.from(JSON.stringify(parsedEntry)) }],
                })
            } catch (e) {
                captureException(e)
                console.error(parsedEntry)
                console.error(e)
            }
        } else {
            await this.postgresLogsWrapper.addLog(parsedEntry)
        }
    }

    public async batchInsertPostgresLogs(entries: ParsedLogEntry[]): Promise<void> {
        const LOG_ENTRY_COLUMN_COUNT = 9

        const rowStrings: string[] = []
        const values: any[] = []

        for (let rowIndex = 0; rowIndex < entries.length; ++rowIndex) {
            const { id, team_id, plugin_id, plugin_config_id, timestamp, source, type, message, instance_id } =
                entries[rowIndex]

            rowStrings.push(generatePostgresValuesString(LOG_ENTRY_COLUMN_COUNT, rowIndex))

            values.push(id, team_id, plugin_id, plugin_config_id, timestamp, source, type, message, instance_id)
        }
        try {
            await this.postgresQuery(
                `INSERT INTO posthog_pluginlogentry
                (id, team_id, plugin_id, plugin_config_id, timestamp, source, type, message, instance_id)
                VALUES
                ${rowStrings.join(', ')}`,
                values,
                'insertPluginLogEntries'
            )
        } catch (e) {
            captureException(e)
            console.error(e)
        }
    }

    // EventDefinition

    public async fetchEventDefinitions(): Promise<EventDefinitionType[]> {
        return (await this.postgresQuery('SELECT * FROM posthog_eventdefinition', undefined, 'fetchEventDefinitions'))
            .rows as EventDefinitionType[]
    }

    // PropertyDefinition

    public async fetchPropertyDefinitions(): Promise<PropertyDefinitionType[]> {
        return (
            await this.postgresQuery('SELECT * FROM posthog_propertydefinition', undefined, 'fetchPropertyDefinitions')
        ).rows as PropertyDefinitionType[]
    }

    // EventProperty

    public async fetchEventProperties(): Promise<EventPropertyType[]> {
        return (await this.postgresQuery('SELECT * FROM posthog_eventproperty', undefined, 'fetchEventProperties'))
            .rows as EventPropertyType[]
    }

    // Action & ActionStep & Action<>Event

    public async fetchAllActionsGroupedByTeam(): Promise<Record<Team['id'], Record<Action['id'], Action>>> {
        const rawActions: RawAction[] = (
            await this.postgresQuery(`SELECT * FROM posthog_action WHERE deleted = FALSE`, undefined, 'fetchActions')
        ).rows
        const actionSteps: (ActionStep & { team_id: Team['id'] })[] = (
            await this.postgresQuery(
                `SELECT posthog_actionstep.*, posthog_action.team_id
                    FROM posthog_actionstep JOIN posthog_action ON (posthog_action.id = posthog_actionstep.action_id)
                    WHERE posthog_action.deleted = FALSE`,
                undefined,
                'fetchActionSteps'
            )
        ).rows
        const actions: Record<Team['id'], Record<Action['id'], Action>> = {}
        for (const rawAction of rawActions) {
            if (!actions[rawAction.team_id]) {
                actions[rawAction.team_id] = {}
            }
            actions[rawAction.team_id][rawAction.id] = { ...rawAction, steps: [] }
        }
        for (const actionStep of actionSteps) {
            if (actions[actionStep.team_id]?.[actionStep.action_id]) {
                actions[actionStep.team_id][actionStep.action_id].steps.push(actionStep)
            }
        }
        return actions
    }

    public async fetchAction(id: Action['id']): Promise<Action | null> {
        const rawActions: RawAction[] = (
            await this.postgresQuery(
                `SELECT * FROM posthog_action WHERE id = $1 AND deleted = FALSE`,
                [id],
                'fetchActions'
            )
        ).rows
        if (!rawActions.length) {
            return null
        }
        const steps: ActionStep[] = (
            await this.postgresQuery(`SELECT * FROM posthog_actionstep WHERE action_id = $1`, [id], 'fetchActionSteps')
        ).rows
        const action: Action = { ...rawActions[0], steps }
        return action
    }

    public async fetchActionMatches(): Promise<ActionEventPair[]> {
        const result = await this.postgresQuery<ActionEventPair>(
            'SELECT * FROM posthog_action_events',
            undefined,
            'fetchActionMatches'
        )
        return result.rows
    }

    public async registerActionMatch(eventId: Event['id'], actions: Action[]): Promise<void> {
        const valuesClause = actions.map((action, index) => `($1, $${index + 2})`).join(', ')
        await this.postgresQuery(
            `INSERT INTO posthog_action_events (event_id, action_id) VALUES ${valuesClause}`,
            [eventId, ...actions.map((action) => action.id)],
            'registerActionMatch'
        )
    }

    // Organization

    public async fetchOrganization(organizationId: string): Promise<RawOrganization | undefined> {
        const selectResult = await this.postgresQuery<RawOrganization>(
            `SELECT * FROM posthog_organization WHERE id = $1`,
            [organizationId],
            'fetchOrganization'
        )
        return selectResult.rows[0]
    }

    // Team

    public async fetchTeam(teamId: Team['id']): Promise<Team> {
        const selectResult = await this.postgresQuery<Team>(
            `SELECT * FROM posthog_team WHERE id = $1`,
            [teamId],
            'fetchTeam'
        )
        return selectResult.rows[0]
    }

    public async fetchAsyncMigrationComplete(migrationName: string): Promise<boolean> {
        const { rows } = await this.postgresQuery(
            `
            SELECT name
            FROM posthog_asyncmigration
            WHERE name = $1 AND status = 2
            `,
            [migrationName],
            'fetchAsyncMigrationComplete'
        )
        return rows.length > 0
    }

    public async fetchWriteToPersonUniqueId(): Promise<boolean> {
        if (this.writeToPersonUniqueId === undefined) {
            this.writeToPersonUniqueId = !(await this.fetchAsyncMigrationComplete('0003_fill_person_distinct_id2'))
        }
        return this.writeToPersonUniqueId as boolean
    }

    /** Return the ID of the team that is used exclusively internally by the instance for storing metrics data. */
    public async fetchInternalMetricsTeam(): Promise<Team['id'] | null> {
        const { rows } = await this.postgresQuery(
            `
            SELECT posthog_team.id AS team_id
            FROM posthog_team
            INNER JOIN posthog_organization ON posthog_organization.id = posthog_team.organization_id
            WHERE for_internal_metrics`,
            undefined,
            'fetchInternalMetricsTeam'
        )

        return rows[0]?.team_id || null
    }

    // Hook (EE)

    public async fetchRelevantRestHooks(
        teamId: Hook['team_id'],
        event: Hook['event'],
        resourceId: Hook['resource_id']
    ): Promise<Hook[]> {
        const filterByResource = resourceId !== null
        const { rows } = await this.postgresQuery<Hook>(
            `
            SELECT * FROM ee_hook
            WHERE team_id = $1 AND event = $2 ${filterByResource ? 'AND resource_id = $3' : ''}`,
            filterByResource ? [teamId, event, resourceId] : [teamId, event],
            'fetchRelevantRestHooks'
        )
        return rows
    }

    public async deleteRestHook(hookId: Hook['id']): Promise<void> {
        await this.postgresQuery(`DELETE FROM ee_hook WHERE id = $1`, [hookId], 'deleteRestHook')
    }

    public async createUser({
        uuid,
        password,
        first_name,
        last_name,
        email,
        distinct_id,
        is_staff,
        is_active,
        date_joined,
        events_column_config,
        organization_id,
        organizationMembershipLevel = OrganizationMembershipLevel.Member,
    }: CreateUserPayload): Promise<QueryResult> {
        const createUserResult = await this.postgresQuery(
            `INSERT INTO posthog_user (uuid, password, first_name, last_name, email, distinct_id, is_staff, is_active, date_joined, events_column_config, current_organization_id)
            VALUES ($1, $2, $3, $4, $5, $6, $7, $8, $9, $10, $11)
            RETURNING id`,
            [
                uuid.toString(),
                password,
                first_name,
                last_name,
                email,
                distinct_id,
                is_staff,
                is_active,
                date_joined.toISOString(),
                events_column_config,
                organization_id,
            ],
            'createUser'
        )

        if (organization_id) {
            const now = new Date().toISOString()
            await this.postgresQuery(
                `INSERT INTO posthog_organizationmembership (id, organization_id, user_id, level, joined_at, updated_at)
                VALUES ($1, $2, $3, $4, $5, $6)`,
                [
                    new UUIDT().toString(),
                    organization_id,
                    createUserResult.rows[0].id,
                    organizationMembershipLevel,
                    now,
                    now,
                ],
                'createOrganizationMembership'
            )
        }

        return createUserResult
    }

    public async createPersonalApiKey({
        id,
        user_id,
        label,
        value,
        created_at,
    }: CreatePersonalApiKeyPayload): Promise<QueryResult> {
        return await this.postgresQuery(
            `INSERT INTO posthog_personalapikey (id, user_id, label, value, created_at)
            VALUES ($1, $2, $3, $4, $5)
            RETURNING value`,
            [id, user_id, label, value, created_at.toISOString()],
            'createPersonalApiKey'
        )
    }

    public async fetchGroupTypes(teamId: TeamId): Promise<GroupTypeToColumnIndex> {
        const { rows } = await this.postgresQuery(
            `SELECT * FROM posthog_grouptypemapping WHERE team_id = $1`,
            [teamId],
            'fetchGroupTypes'
        )

        const result: GroupTypeToColumnIndex = {}

        for (const row of rows) {
            result[row.group_type] = row.group_type_index
        }

        return result
    }

    public async insertGroupType(
        teamId: TeamId,
        groupType: string,
        index: number
    ): Promise<[GroupTypeIndex | null, boolean]> {
        if (index >= this.MAX_GROUP_TYPES_PER_TEAM) {
            return [null, false]
        }

        const insertGroupTypeResult = await this.postgresQuery(
            `
            WITH insert_result AS (
                INSERT INTO posthog_grouptypemapping (team_id, group_type, group_type_index)
                VALUES ($1, $2, $3)
                ON CONFLICT DO NOTHING
                RETURNING group_type_index
            )
            SELECT group_type_index, 1 AS is_insert  FROM insert_result
            UNION
            SELECT group_type_index, 0 AS is_insert FROM posthog_grouptypemapping WHERE team_id = $1 AND group_type = $2;
            `,
            [teamId, groupType, index],
            'insertGroupType'
        )

        if (insertGroupTypeResult.rows.length == 0) {
            return await this.insertGroupType(teamId, groupType, index + 1)
        }

        const { group_type_index, is_insert } = insertGroupTypeResult.rows[0]

        return [group_type_index, is_insert === 1]
    }

    public async fetchGroup(
        teamId: TeamId,
        groupTypeIndex: GroupTypeIndex,
        groupKey: string,
        client?: PoolClient,
        options: { forUpdate?: boolean } = {}
    ): Promise<Group | undefined> {
        let queryString = `SELECT * FROM posthog_group WHERE team_id = $1 AND group_type_index = $2 AND group_key = $3`

        if (options.forUpdate) {
            queryString = queryString.concat(` FOR UPDATE`)
        }

        const selectResult: QueryResult = await this.postgresQuery(
            queryString,
            [teamId, groupTypeIndex, groupKey],
            'fetchGroup',
            client
        )

        if (selectResult.rows.length > 0) {
            const rawGroup: RawGroup = selectResult.rows[0]
            return {
                ...rawGroup,
                created_at: DateTime.fromISO(rawGroup.created_at).toUTC(),
                version: Number(rawGroup.version || 0),
            }
        }
    }

    public async insertGroup(
        teamId: TeamId,
        groupTypeIndex: GroupTypeIndex,
        groupKey: string,
        groupProperties: Properties,
        createdAt: DateTime,
        propertiesLastUpdatedAt: PropertiesLastUpdatedAt,
        propertiesLastOperation: PropertiesLastOperation,
        version: number,
        client?: PoolClient
    ): Promise<void> {
        const result = await this.postgresQuery(
            `
            INSERT INTO posthog_group (team_id, group_key, group_type_index, group_properties, created_at, properties_last_updated_at, properties_last_operation, version)
            VALUES ($1, $2, $3, $4, $5, $6, $7, $8)
            ON CONFLICT (team_id, group_key, group_type_index) DO NOTHING
            RETURNING version
            `,
            [
                teamId,
                groupKey,
                groupTypeIndex,
                JSON.stringify(groupProperties),
                createdAt.toISO(),
                JSON.stringify(propertiesLastUpdatedAt),
                JSON.stringify(propertiesLastOperation),
                version,
            ],
            'upsertGroup',
            client
        )

        if (result.rows.length === 0) {
            throw new RaceConditionError('Parallel posthog_group inserts, retry')
        }
        // group identify event doesn't need groups properties attached so we don't need to await
        void this.updateGroupPropertiesCache(teamId, groupTypeIndex, groupKey, groupProperties)
    }

    public async updateGroup(
        teamId: TeamId,
        groupTypeIndex: GroupTypeIndex,
        groupKey: string,
        groupProperties: Properties,
        createdAt: DateTime,
        propertiesLastUpdatedAt: PropertiesLastUpdatedAt,
        propertiesLastOperation: PropertiesLastOperation,
        version: number,
        client?: PoolClient
    ): Promise<void> {
        await this.postgresQuery(
            `
            UPDATE posthog_group SET
            created_at = $4,
            group_properties = $5,
            properties_last_updated_at = $6,
            properties_last_operation = $7,
            version = $8
            WHERE team_id = $1 AND group_key = $2 AND group_type_index = $3
            `,
            [
                teamId,
                groupKey,
                groupTypeIndex,
                createdAt.toISO(),
                JSON.stringify(groupProperties),
                JSON.stringify(propertiesLastUpdatedAt),
                JSON.stringify(propertiesLastOperation),
                version,
            ],
            'upsertGroup',
            client
        )
        // group identify event doesn't need groups properties attached so we don't need to await
        void this.updateGroupPropertiesCache(teamId, groupTypeIndex, groupKey, groupProperties)
    }

    public async upsertGroupClickhouse(
        teamId: TeamId,
        groupTypeIndex: GroupTypeIndex,
        groupKey: string,
        properties: Properties,
        createdAt: DateTime,
        version: number
    ): Promise<void> {
        if (this.kafkaProducer) {
            await this.kafkaProducer.queueMessage({
                topic: KAFKA_GROUPS,
                messages: [
                    {
                        value: Buffer.from(
                            JSON.stringify({
                                group_type_index: groupTypeIndex,
                                group_key: groupKey,
                                team_id: teamId,
                                group_properties: JSON.stringify(properties),
                                created_at: castTimestampOrNow(createdAt, TimestampFormat.ClickHouseSecondPrecision),
                                version,
                            })
                        ),
                    },
                ],
            })
        }
    }

    // Used in tests
    public async fetchClickhouseGroups(): Promise<ClickhouseGroup[]> {
        const query = `
        SELECT group_type_index, group_key, created_at, team_id, group_properties FROM groups FINAL
        `
        return (await this.clickhouseQuery(query)).data as ClickhouseGroup[]
    }

    public async getTeamsInOrganizationsWithRootPluginAccess(): Promise<Team[]> {
        return (
            await this.postgresQuery(
                'SELECT * from posthog_team WHERE organization_id = (SELECT id from posthog_organization WHERE plugins_access_level = $1)',
                [OrganizationPluginsAccessLevel.ROOT],
                'getTeamsInOrganizationsWithRootPluginAccess'
            )
        ).rows as Team[]
    }

    public async addOrUpdatePublicJob(
        pluginId: number,
        jobName: string,
        jobPayloadJson: Record<string, any>
    ): Promise<void> {
        await this.postgresTransaction(async (client) => {
            let publicJobs: Record<string, any> = (
                await this.postgresQuery(
                    'SELECT public_jobs FROM posthog_plugin WHERE id = $1 FOR UPDATE',
                    [pluginId],
                    'selectPluginPublicJobsForUpdate',
                    client
                )
            ).rows[0]?.public_jobs

            if (
                !publicJobs ||
                !(jobName in publicJobs) ||
                JSON.stringify(publicJobs[jobName]) !== JSON.stringify(jobPayloadJson)
            ) {
                publicJobs = { ...publicJobs, [jobName]: jobPayloadJson }

                await this.postgresQuery(
                    'UPDATE posthog_plugin SET public_jobs = $1 WHERE id = $2',
                    [JSON.stringify(publicJobs), pluginId],
                    'updatePublicJob',
                    client
                )
            }
        })
    }
}<|MERGE_RESOLUTION|>--- conflicted
+++ resolved
@@ -545,13 +545,8 @@
         return null
     }
 
-<<<<<<< HEAD
     public async getPersonDataByPersonId(teamId: number, personId: number): Promise<CachedPersonData | null> {
         if (!this.personInfoCachingEnabledTeams.has(teamId)) {
-=======
-    public async getPersonDataByPersonId(teamId: number, personId: number): Promise<PersonData | null> {
-        if (!this.personAndGroupsCachingEnabledTeams.has(teamId)) {
->>>>>>> 2f757312
             return null
         }
         const [personUuid, personCreatedAtIso, personProperties] = await Promise.all([
