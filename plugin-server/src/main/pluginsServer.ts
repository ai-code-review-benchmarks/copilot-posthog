--- conflicted
+++ resolved
@@ -328,15 +328,6 @@
         }
 
         if (capabilities.processAsyncWebhooksHandlers) {
-<<<<<<< HEAD
-            if (capabilities.processAsyncHandlers) {
-                throw Error('async and webhooks together are not allowed - would send twice')
-            }
-=======
-            ;[hub, closeHub] = hub ? [hub, closeHub] : await createHub(serverConfig, null, capabilities)
-            serverInstance = serverInstance ? serverInstance : { hub }
->>>>>>> cd19f13a
-
             // If we have a hub, then reuse some of it's attributes, otherwise
             // we need to create them. We only initialize the ones we need.
             const statsd = hub?.statsd ?? createStatsdClient(serverConfig, null)
@@ -374,33 +365,10 @@
                 'reset-available-features-cache': async (message) => {
                     await piscina?.broadcastTask({ task: 'resetAvailableFeaturesCache', args: JSON.parse(message) })
                 },
-<<<<<<< HEAD
-=======
-                ...(capabilities.processAsyncWebhooksHandlers
-                    ? {
-                          'reload-action': async (message) => {
-                              const { actionId, teamId } = JSON.parse(message)
-                              await hub?.actionManager.reloadAction(teamId, actionId)
-                          },
-                          'drop-action': (message) => {
-                              const { actionId, teamId } = JSON.parse(message)
-                              hub?.actionManager.dropAction(teamId, actionId)
-                          },
-                      }
-                    : {}),
->>>>>>> cd19f13a
             })
 
             await pubSub.start()
 
-<<<<<<< HEAD
-=======
-            // every 5 minutes all ActionManager caches are reloaded for eventual consistency
-            schedule.scheduleJob('*/5 * * * *', async () => {
-                await hub?.actionManager.reloadAllActions()
-            })
-
->>>>>>> cd19f13a
             startPreflightSchedules(hub)
 
             if (hub.statsd) {
