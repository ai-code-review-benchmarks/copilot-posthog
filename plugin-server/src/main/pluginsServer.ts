--- conflicted
+++ resolved
@@ -98,21 +98,14 @@
         lastActivityCheck && clearInterval(lastActivityCheck)
         cancelAllScheduledJobs()
         stopEventLoopMetrics?.()
-<<<<<<< HEAD
-        await queue?.stop()
-        await pubSub?.stop()
-        await hub?.graphileWorker.stop()
-        await bufferConsumer?.disconnect()
-        await jobsConsumer?.disconnect()
-=======
         await Promise.allSettled([
             queue?.stop(),
             pubSub?.stop(),
             hub?.graphileWorker.stop(),
             bufferConsumer?.disconnect(),
+            jobsConsumer?.disconnect(),
         ])
 
->>>>>>> 8cba1561
         await new Promise<void>((resolve, reject) =>
             !mmdbServer
                 ? resolve()
