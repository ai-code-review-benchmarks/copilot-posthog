--- conflicted
+++ resolved
@@ -160,11 +160,7 @@
         pubSub = new PubSub(hub, {
             [hub.PLUGINS_RELOAD_PUBSUB_CHANNEL]: async () => {
                 // wait for 30 seconds before reloading plugins to reduce joint load from "rage" config updates
-<<<<<<< HEAD
-                if (process.env.NODE_ENV === NodeEnv.Production) {
-=======
                 if (determineNodeEnv() === NodeEnv.Production) {
->>>>>>> d9ba887c
                     await delay(30 * 1000)
                 }
 
