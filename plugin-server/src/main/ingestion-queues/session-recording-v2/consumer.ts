--- conflicted
+++ resolved
@@ -11,10 +11,6 @@
 import { captureException } from '../../../utils/posthog'
 import { captureIngestionWarning } from '../../../worker/ingestion/utils'
 import { runInstrumentedFunction } from '../../utils'
-<<<<<<< HEAD
-import { BatchConsumerFactory } from './batch-consumer-factory'
-=======
->>>>>>> af373a10
 import {
     KAFKA_CONSUMER_GROUP_ID,
     KAFKA_CONSUMER_GROUP_ID_OVERFLOW,
@@ -155,13 +151,8 @@
 
         await runInstrumentedFunction({
             statsKey: `recordingingesterv2.handleEachBatch`,
-<<<<<<< HEAD
             sendException: false,
-            func: async () => this.processBatchMessages(messages, context),
-=======
-            sendTimeoutGuardToSentry: false,
             func: async () => this.processBatchMessages(messages),
->>>>>>> af373a10
         })
     }
 
@@ -255,11 +246,7 @@
 
         this.totalNumPartitions = (await this.kafkaConsumer.getPartitionsForTopic(this.topic)).length
 
-<<<<<<< HEAD
-        this.batchConsumer.consumer.on('rebalance', async (err, topicPartitions) => {
-=======
         this.kafkaConsumer.on('rebalance', async (err, topicPartitions) => {
->>>>>>> af373a10
             logger.info('🔁', 'blob_ingester_consumer_v2 - rebalancing', { err, topicPartitions })
             /**
              * see https://github.com/Blizzard/node-rdkafka#rebalancing
