--- conflicted
+++ resolved
@@ -251,28 +251,14 @@
             counterS3WriteErrored.inc()
         } finally {
             this.inProgressUpload = null
-<<<<<<< HEAD
             // We turn off real time as the file will now be in S3
             this.realtime = false
 
-            await this.deleteFile(this.flushBuffer.file, 'on s3 flush')
-
-            const offsets = this.flushBuffer.offsets
-            if (this.flushBuffer.newestKafkaTimestamp !== null) {
-                void this.realtimeManager.clearMessages(
-                    this.teamId,
-                    this.sessionId,
-                    this.flushBuffer.newestKafkaTimestamp
-                )
-            }
-
-=======
             const offsets = this.flushBuffer.offsets
             this.onFinish(offsets)
 
             await this.deleteFile(this.flushBuffer.file, 'on s3 flush')
 
->>>>>>> 756e2ed9
             this.flushBuffer = undefined
         }
     }
