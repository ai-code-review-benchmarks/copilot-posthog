--- conflicted
+++ resolved
@@ -32,7 +32,11 @@
     labelNames: ['team'],
 })
 
-<<<<<<< HEAD
+export const gaugeS3LinesWritten = new Gauge({
+    name: 'recording_s3_lines_written',
+    help: 'Number of lines flushed to S3, which will let us see the human size of blobs - a good way to see how effective bundling is',
+})
+
 export const gaugePendingChunksCompleted = new Gauge({
     name: 'recording_pending_chunks_completed',
     help: `Chunks can be duplicated or arrive as expected.
@@ -53,11 +57,6 @@
     help: `Chunks can be duplicated or arrive as expected.
         When flushing we need to check whether we have all chunks or should drop them.
         If we can't drop them then the write to S3 will be blocked until we have all chunks.`,
-=======
-export const gaugeS3LinesWritten = new Gauge({
-    name: 'recording_s3_lines_written',
-    help: 'Number of lines flushed to S3, which will let us see the human size of blobs - a good way to see how effective bundling is',
->>>>>>> bfae851b
 })
 
 const ESTIMATED_GZIP_COMPRESSION_RATIO = 0.1
