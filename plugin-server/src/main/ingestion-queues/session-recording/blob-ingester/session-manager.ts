import { Upload } from '@aws-sdk/lib-storage'
import { captureException, captureMessage } from '@sentry/node'
import { randomUUID } from 'crypto'
import { createReadStream, writeFileSync } from 'fs'
import { appendFile, unlink } from 'fs/promises'
import { DateTime } from 'luxon'
import path from 'path'
import { Counter, Gauge } from 'prom-client'
import * as zlib from 'zlib'

import { PluginsServerConfig } from '../../../../types'
import { status } from '../../../../utils/status'
import { ObjectStorage } from '../../../services/object_storage'
import { bufferFileDir } from '../session-recordings-blob-consumer'
import { PendingChunks } from './pending-chunks'
import { SessionOffsetHighWaterMark } from './session-offset-high-water-mark'
import { IncomingRecordingMessage } from './types'
import { convertToPersistedMessage } from './utils'

export const counterS3FilesWritten = new Counter({
    name: 'recording_s3_files_written',
    help: 'A single file flushed to S3',
    labelNames: ['flushReason'],
})

export const counterS3WriteErrored = new Counter({
    name: 'recording_s3_write_errored',
    help: 'Indicates that we failed to flush to S3 without recovering',
})

export const gaugeS3FilesBytesWritten = new Gauge({
    name: 'recording_s3_bytes_written',
    help: 'Number of bytes flushed to S3, not strictly accurate as we gzip while uploading',
    labelNames: ['team'],
})

export const gaugeS3LinesWritten = new Gauge({
    name: 'recording_s3_lines_written',
    help: 'Number of lines flushed to S3, which will let us see the human size of blobs - a good way to see how effective bundling is',
})

export const gaugePendingChunksDropped = new Gauge({
    name: 'recording_pending_chunks_dropped',
    help: `Chunks can be duplicated or arrive as expected.
        When flushing we need to check whether we have all chunks or should drop them.
        This metric indicates a set of pending chunks were incomplete for too long,
        were blocking ingestion, and were dropped`,
})

const ESTIMATED_GZIP_COMPRESSION_RATIO = 0.1

interface EventsRange {
    firstTimestamp: number
    lastTimestamp: number
}

// The buffer is a list of messages grouped
type SessionBuffer = {
    id: string
    oldestKafkaTimestamp: number | null
    count: number
    size: number
    file: string
    offsets: number[]
    eventsRange: EventsRange | null
}

export class SessionManager {
    chunks: Map<string, PendingChunks> = new Map()
    buffer: SessionBuffer
    flushBuffer?: SessionBuffer
    destroying = false
    inProgressUpload: Upload | null = null
    lastProcessedOffset: number | null = null

    constructor(
        public readonly serverConfig: PluginsServerConfig,
        public readonly s3Client: ObjectStorage['s3'],
        private readonly offsetHighWaterMark: SessionOffsetHighWaterMark,
        public readonly teamId: number,
        public readonly sessionId: string,
        public readonly partition: number,
        public readonly topic: string,
        private readonly onFinish: (offsetsToRemove: number[]) => void
    ) {
        this.buffer = this.createBuffer()
    }

    private logContext = (): Record<string, any> => {
        const chunkStates: Record<string, any> = {}
        for (const [key, chunk] of this.chunks.entries()) {
            chunkStates[key] = chunk.logContext
        }

        return {
            sessionId: this.sessionId,
            partition: this.partition,
            teamId: this.teamId,
            topic: this.topic,
            oldestKafkaTimestamp: this.buffer.oldestKafkaTimestamp,
            oldestKafkaTimestampHumanReadable: this.buffer.oldestKafkaTimestamp
                ? DateTime.fromMillis(this.buffer.oldestKafkaTimestamp).toISO()
                : undefined,
            chunkStates,
            bufferCount: this.buffer.count,
        }
    }

    private async deleteFile(file: string, context: string) {
        try {
            await unlink(file)
        } catch (err) {
            if (err && err.code === 'ENOENT') {
                // could not delete file because it doesn't exist, so what?!
                return
            }
            status.error('🧨', `blob_ingester_session_manager failed deleting file ${context}path: ${file}`, {
                err,
                file,
                context,
            })
            captureException(err)
            throw err
        }
    }

    public async add(message: IncomingRecordingMessage): Promise<void> {
        if (this.destroying) {
            return
        }

<<<<<<< HEAD
        this.buffer.oldestKafkaTimestamp = Math.min(
            this.buffer.oldestKafkaTimestamp ?? message.metadata.timestamp,
            message.metadata.timestamp
        )

        if (this.lastProcessedOffset === null) {
            this.lastProcessedOffset = (await this.offsetHighWaterMark.get(this.sessionId)) ?? -Infinity
        }

        if (message.metadata.offset <= this.lastProcessedOffset) {
            this.buffer.offsets.push(message.metadata.offset)
            return
        }

=======
        // TODO: Check that the offset is higher than the lastProcessed
        // If not - ignore it
        // If it is - update lastProcessed and process it
>>>>>>> 8caad1b6
        if (message.chunk_count === 1) {
            await this.addToBuffer(message)
        } else {
            await this.addToChunks(message)
        }

        await this.flushIfBufferExceedsCapacity()
    }

    public get isEmpty(): boolean {
        return this.buffer.count === 0 && this.chunks.size === 0
    }

    public async flushIfBufferExceedsCapacity(): Promise<void> {
        if (this.destroying) {
            return
        }

        const bufferSizeKb = this.buffer.size / 1024
        const gzipSizeKb = bufferSizeKb * ESTIMATED_GZIP_COMPRESSION_RATIO
        const gzippedCapacity = gzipSizeKb / this.serverConfig.SESSION_RECORDING_MAX_BUFFER_SIZE_KB

        if (gzippedCapacity > 1) {
            status.info('🚽', `blob_ingester_session_manager flushing buffer due to size`, {
                gzippedCapacity,
                gzipSizeKb,
                ...this.logContext(),
            })
            // return the promise and let the caller decide whether to await
            return this.flush('buffer_size')
        }
    }

    public async flushIfSessionBufferIsOld(referenceNow: number, flushThresholdMillis: number): Promise<void> {
        if (this.destroying) {
            return
        }

        const logContext: Record<string, any> = {
            ...this.logContext(),
            referenceTime: referenceNow,
            referenceTimeHumanReadable: DateTime.fromMillis(referenceNow).toISO(),
            flushThresholdMillis,
        }

        if (this.buffer.oldestKafkaTimestamp === null) {
            // We have no messages yet, so we can't flush
            if (this.buffer.count > 0) {
                throw new Error('Session buffer has messages but oldest timestamp is null. A paradox!')
            }
            status.warn('🚽', `blob_ingester_session_manager buffer has no oldestKafkaTimestamp yet`, { logContext })
            return
        }

        const bufferAge = referenceNow - this.buffer.oldestKafkaTimestamp
        logContext['bufferAge'] = bufferAge

        this.chunks = this.handleIdleChunks(this.chunks, referenceNow, flushThresholdMillis, logContext)

        if (bufferAge >= flushThresholdMillis) {
            status.info('🚽', `blob_ingester_session_manager flushing buffer due to age`, {
                ...logContext,
            })
            // return the promise and let the caller decide whether to await
            return this.flush('buffer_age')
        } else {
            status.info('🚽', `blob_ingester_session_manager not flushing buffer due to age`, {
                ...logContext,
            })
        }
    }

    handleIdleChunks(
        chunks: Map<string, PendingChunks>,
        referenceNow: number,
        flushThresholdMillis: number,
        logContext: Record<string, any>
    ): Map<string, PendingChunks> {
        const updatedChunks = new Map<string, PendingChunks>()

        for (const [key, pendingChunks] of chunks) {
            if (pendingChunks.isIdle(referenceNow, flushThresholdMillis)) {
                // dropping these chunks, don't lose their offsets
                pendingChunks.chunks.forEach((x) => {
                    // we want to make sure that the offsets for these messages we're ignoring
                    // are cleared from the offsetManager so, we add then to the buffer
                    // even though we're dropping the data
                    this.buffer.offsets.push(x.metadata.offset)
                })
                gaugePendingChunksDropped.inc()
                status.warn('🚽', `blob_ingester_session_manager dropping pending chunks due to age`, {
                    ...logContext,
                    chunkId: key,
                })
                continue
            }

            updatedChunks.set(key, pendingChunks)
        }

        return updatedChunks
    }

    /**
     * Flushing takes the current buffered file and moves it to the flush buffer
     * We then attempt to write the events to S3 and if successful, we clear the flush buffer
     */
    public async flush(reason: 'buffer_size' | 'buffer_age'): Promise<void> {
        if (this.flushBuffer) {
            return
        }

        if (this.destroying) {
            return
        }

        // We move the buffer to the flush buffer and create a new buffer so that we can safely write the buffer to disk
        this.flushBuffer = this.buffer
        this.buffer = this.createBuffer()

        try {
            if (this.flushBuffer.count === 0) {
                throw new Error("Can't flush empty buffer")
            }

            const eventsRange = this.flushBuffer.eventsRange
            if (!eventsRange) {
                throw new Error("Can't flush buffer due to missing eventRange")
            }

            const { firstTimestamp, lastTimestamp } = eventsRange
            const baseKey = `${this.serverConfig.SESSION_RECORDING_REMOTE_FOLDER}/team_id/${this.teamId}/session_id/${this.sessionId}`
            const timeRange = `${firstTimestamp}-${lastTimestamp}`
            const dataKey = `${baseKey}/data/${timeRange}`

            const fileStream = createReadStream(this.flushBuffer.file).pipe(zlib.createGzip())

            this.inProgressUpload = new Upload({
                client: this.s3Client,
                params: {
                    Bucket: this.serverConfig.OBJECT_STORAGE_BUCKET,
                    Key: dataKey,
                    Body: fileStream,
                },
            })

            await this.inProgressUpload.done()

            await this.offsetHighWaterMark.set(
                this.sessionId,
                this.flushBuffer.offsets.sort((a, b) => a - b)[this.flushBuffer.offsets.length - 1]
            )

            fileStream.close()

            counterS3FilesWritten.labels(reason).inc(1)
            gaugeS3FilesBytesWritten.labels({ team: this.teamId }).set(this.flushBuffer.size)
            gaugeS3LinesWritten.set(this.flushBuffer.count)
        } catch (error) {
            if (error.name === 'AbortError' && this.destroying) {
                // abort of inProgressUpload while destroying is expected
                return
            }
            // TODO: If we fail to write to S3 we should be do something about it
            status.error('🧨', 'blob_ingester_session_manager failed writing session recording blob to S3', {
                error,
                ...this.logContext(),
                reason,
            })
            captureException(error)
            counterS3WriteErrored.inc()
        } finally {
            this.inProgressUpload = null
            await this.deleteFile(this.flushBuffer.file, 'on s3 flush')

            const offsets = this.flushBuffer.offsets
            this.flushBuffer = undefined

            // TODO: Sync the last processed offset to redis
            this.onFinish(offsets)
        }
    }

    private createBuffer(): SessionBuffer {
        try {
            const id = randomUUID()
            const buffer: SessionBuffer = {
                id,
                count: 0,
                size: 0,
                oldestKafkaTimestamp: null,
                file: path.join(
                    bufferFileDir(this.serverConfig.SESSION_RECORDING_LOCAL_DIRECTORY),
                    `${this.teamId}.${this.sessionId}.${id}.jsonl`
                ),
                offsets: [],
                eventsRange: null,
            }

            // NOTE: We can't do this easily async as we would need to handle the race condition of multiple events coming in at once.
            writeFileSync(buffer.file, '', 'utf-8')

            return buffer
        } catch (error) {
            captureException(error, { tags: { team_id: this.teamId, session_id: this.sessionId } })
            throw error
        }
    }

    /**
     * Full messages (all chunks) are added to the buffer directly
     */
    private async addToBuffer(message: IncomingRecordingMessage): Promise<void> {
        try {
            this.buffer.oldestKafkaTimestamp = Math.min(
                this.buffer.oldestKafkaTimestamp ?? message.metadata.timestamp,
                message.metadata.timestamp
            )

            const messageData = convertToPersistedMessage(message)
            this.setEventsRangeFrom(message)

            const content = JSON.stringify(messageData) + '\n'
            this.buffer.count += 1
            this.buffer.size += Buffer.byteLength(content)
            this.buffer.offsets.push(message.metadata.offset)

            await appendFile(this.buffer.file, content, 'utf-8')
        } catch (error) {
            captureException(error, { extra: { message }, tags: { team_id: this.teamId, session_id: this.sessionId } })
            throw error
        }
    }

    /**
     * Chunked messages arrive over time or as duplicates
     * and are stored until there is a complete set
     * Once all chunks are received, the message is added to the buffer
     */
    private async addToChunks(message: IncomingRecordingMessage): Promise<void> {
        // If it is a chunked message we add to the collected chunks

        if (!this.chunks.has(message.chunk_id)) {
            this.chunks.set(message.chunk_id, new PendingChunks(message))
        } else {
            this.chunks.get(message.chunk_id)?.add(message)
        }
        const pendingChunks = this.chunks.get(message.chunk_id)

        if (!pendingChunks) {
            const { data, events_summary, ...messageToLog } = message
            captureMessage('No pending chunks when that is impossible', {
                extra: { ...messageToLog },
                tags: { team_id: this.teamId, session_id: this.sessionId, partition: this.partition },
            })
            throw new Error('It is impossible to have no pending chunks here')
        }

        if (pendingChunks.isComplete) {
            // If we have all the chunks, we can add the message to the buffer
            // We want to add all the chunk offsets as well so that they are tracked correctly
            await this.processChunksToBuffer(pendingChunks)
            this.chunks.delete(message.chunk_id)
        }
    }

    private async processChunksToBuffer(pendingChunks: PendingChunks): Promise<void> {
        pendingChunks.allChunkOffsets.forEach((offset) => this.buffer.offsets.push(offset))

        const completedChunks = pendingChunks.completedChunks

        await this.addToBuffer({
            ...completedChunks[0],
            data: completedChunks
                .sort((a, b) => a.chunk_index - b.chunk_index)
                .map((c) => c.data)
                .join(''),
        })
    }

    public async destroy(): Promise<void> {
        this.destroying = true
        if (this.inProgressUpload !== null) {
            await this.inProgressUpload.abort()
            this.inProgressUpload = null
        }

        const filePromises: Promise<void>[] = [this.flushBuffer?.file, this.buffer.file]
            .filter((x): x is string => x !== undefined)
            .map((x) =>
                this.deleteFile(x, 'on destroy').catch((error) => {
                    captureException(error, { tags: { team_id: this.teamId, session_id: this.sessionId } })
                    throw error
                })
            )
        await Promise.allSettled(filePromises)
    }

    private getEventRangeForMessage(message: IncomingRecordingMessage): [number | null, number | null] {
        try {
            if (!message.events_summary || !message.events_summary.length) {
                return [null, null]
            }

            return [
                message.events_summary[0].timestamp,
                message.events_summary[message.events_summary.length - 1].timestamp,
            ]
        } catch (e) {
            captureException(e, { tags: { team_id: this.teamId, session_id: this.sessionId }, extra: { message } })
            return [null, null]
        }
    }

    private setEventsRangeFrom(message: IncomingRecordingMessage) {
        const [start, end] = this.getEventRangeForMessage(message)

        if (start === null) {
            // if we don't have a start, then we can't have an end,
            // and we can't set new values for range
            captureMessage(
                "blob_ingester_session_manager: can't set events range from message without events summary",
                {
                    extra: { message },
                    tags: {
                        team_id: this.teamId,
                        session_id: this.sessionId,
                    },
                }
            )
            return
        }

        const firstTimestamp = Math.min(start, this.buffer.eventsRange?.firstTimestamp || Infinity)
        const lastTimestamp = Math.max(end || start, this.buffer.eventsRange?.lastTimestamp || -Infinity)

        this.buffer.eventsRange = { firstTimestamp, lastTimestamp }
    }
}<|MERGE_RESOLUTION|>--- conflicted
+++ resolved
@@ -129,12 +129,6 @@
             return
         }
 
-<<<<<<< HEAD
-        this.buffer.oldestKafkaTimestamp = Math.min(
-            this.buffer.oldestKafkaTimestamp ?? message.metadata.timestamp,
-            message.metadata.timestamp
-        )
-
         if (this.lastProcessedOffset === null) {
             this.lastProcessedOffset = (await this.offsetHighWaterMark.get(this.sessionId)) ?? -Infinity
         }
@@ -144,11 +138,6 @@
             return
         }
 
-=======
-        // TODO: Check that the offset is higher than the lastProcessed
-        // If not - ignore it
-        // If it is - update lastProcessed and process it
->>>>>>> 8caad1b6
         if (message.chunk_count === 1) {
             await this.addToBuffer(message)
         } else {
