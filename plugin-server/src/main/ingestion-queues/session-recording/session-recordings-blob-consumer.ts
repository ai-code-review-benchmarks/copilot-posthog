--- conflicted
+++ resolved
@@ -15,11 +15,7 @@
 import { TeamManager } from '../../../worker/ingestion/team-manager'
 import { ObjectStorage } from '../../services/object_storage'
 import { eventDroppedCounter } from '../metrics'
-<<<<<<< HEAD
-=======
-import { OffsetManager } from './blob-ingester/offset-manager'
 import { RealtimeManager } from './blob-ingester/realtime-manager'
->>>>>>> ffdda1d3
 import { SessionManager } from './blob-ingester/session-manager'
 import { SessionOffsetHighWaterMark } from './blob-ingester/session-offset-high-water-mark'
 import { IncomingRecordingMessage } from './blob-ingester/types'
@@ -75,11 +71,7 @@
 export class SessionRecordingBlobIngester {
     sessions: Map<string, SessionManager> = new Map()
     private sessionOffsetHighWaterMark: SessionOffsetHighWaterMark
-<<<<<<< HEAD
-=======
-    offsetManager?: OffsetManager
     realtimeManager: RealtimeManager
->>>>>>> ffdda1d3
     batchConsumer?: BatchConsumer
     producer?: RdKafkaProducer
     flushInterval: NodeJS.Timer | null = null
