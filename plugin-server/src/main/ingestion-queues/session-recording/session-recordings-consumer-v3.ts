--- conflicted
+++ resolved
@@ -85,8 +85,6 @@
     private debugPartition: number | undefined = undefined
     private sharedClusterProducerWrapper: KafkaProducerWrapper | undefined
 
-    private mainKafkaClusterProducer?: KafkaProducerWrapper
-
     constructor(
         private globalServerConfig: PluginsServerConfig,
         private postgres: PostgresRouter,
@@ -282,13 +280,6 @@
         // Load teams into memory
         await this.teamsRefresher.refresh()
 
-        // this producer uses the default plugin server config to connect to the main kafka cluster
-        const mainClusterConnectionConfig = createRdConnectionConfigFromEnvVars(this.globalServerConfig)
-        const producerConfig = createRdProducerConfigFromEnvVars(this.globalServerConfig)
-        const producer = await createKafkaProducer(mainClusterConnectionConfig, producerConfig)
-        producer.connect()
-        this.mainKafkaClusterProducer = new KafkaProducerWrapper(producer)
-
         // NOTE: This is the only place where we need to use the shared server config
         const globalConnectionConfig = createRdConnectionConfigFromEnvVars(this.globalServerConfig)
         const globalProducerConfig = createRdProducerConfigFromEnvVars(this.globalServerConfig)
@@ -300,19 +291,11 @@
 
         // NOTE: This is the only place where we need to use the shared server config
         if (this.config.SESSION_RECORDING_CONSOLE_LOGS_INGESTION_ENABLED) {
-<<<<<<< HEAD
-            this.consoleLogsIngester = new ConsoleLogsIngester(producer)
-        }
-
-        if (this.config.SESSION_RECORDING_REPLAY_EVENTS_INGESTION_ENABLED) {
-            this.replayEventsIngester = new ReplayEventsIngester(producer)
-=======
             this.consoleLogsIngester = new ConsoleLogsIngester(this.sharedClusterProducerWrapper.producer)
         }
 
         if (this.config.SESSION_RECORDING_REPLAY_EVENTS_INGESTION_ENABLED) {
             this.replayEventsIngester = new ReplayEventsIngester(this.sharedClusterProducerWrapper.producer)
->>>>>>> ead1438f
         }
 
         // Create a node-rdkafka consumer that fetches batches of messages, runs
@@ -372,13 +355,9 @@
 
         const promiseResults = await Promise.allSettled(this.promises)
 
-<<<<<<< HEAD
-        await this.mainKafkaClusterProducer?.disconnect()
-=======
         if (this.sharedClusterProducerWrapper) {
             await this.sharedClusterProducerWrapper.disconnect()
         }
->>>>>>> ead1438f
 
         status.info('👍', 'session-replay-ingestion - stopped!')
 
