import { EachBatchPayload, KafkaMessage } from 'kafkajs'
import { QueryResult } from 'pg'
import { Counter } from 'prom-client'
import { ActionMatcher } from 'worker/ingestion/action-matcher'
import { GroupTypeManager } from 'worker/ingestion/group-type-manager'

import { GroupTypeToColumnIndex, PostIngestionEvent, RawKafkaEvent } from '../../../types'
import { DependencyUnavailableError } from '../../../utils/db/error'
import { PostgresRouter, PostgresUse } from '../../../utils/db/postgres'
import { convertToPostIngestionEvent } from '../../../utils/event'
import { parseJSON } from '../../../utils/json-parse'
import { logger } from '../../../utils/logger'
import { TeamManager } from '../../../utils/team-manager'
import { pipelineStepErrorCounter, pipelineStepMsSummary } from '../../../worker/ingestion/event-pipeline/metrics'
import { processWebhooksStep } from '../../../worker/ingestion/event-pipeline/runAsyncHandlersStep'
import { HookCommander } from '../../../worker/ingestion/hooks'
import { runInstrumentedFunction } from '../../utils'
import { eventDroppedCounter, latestOffsetTimestampGauge } from '../metrics'
import { ingestEventBatchingBatchCountSummary, ingestEventBatchingInputLengthSummary } from './metrics'

export const silentFailuresAsyncHandlers = new Counter({
    name: 'async_handlers_silent_failure',
    help: 'Number silent failures from async handlers.',
})
// exporting only for testing
export function groupIntoBatchesByUsage(
    array: KafkaMessage[],
    batchSize: number,
    shouldProcess: (teamId: number) => boolean
): { eventBatch: RawKafkaEvent[]; lastOffset: string; lastTimestamp: string }[] {
    // Most events will not trigger a webhook call, so we want to filter them out as soon as possible
    // to achieve the highest effective concurrency when executing the actual HTTP calls.
    // actionMatcher holds an in-memory set of all teams with enabled webhooks, that we use to
    // drop events based on that signal. To use it we must parse the message, as there aren't that many
    // webhooks, we can keep batches of the parsed messages in memory with the offsets of the last message
    const result: { eventBatch: RawKafkaEvent[]; lastOffset: string; lastTimestamp: string }[] = []
    let currentBatch: RawKafkaEvent[] = []
    let currentCount = 0
    array.forEach((message, index) => {
        const clickHouseEvent = parseJSON(message.value!.toString()) as RawKafkaEvent
        if (shouldProcess(clickHouseEvent.team_id)) {
            currentBatch.push(clickHouseEvent)
            currentCount++
        } else {
            eventDroppedCounter
                .labels({
                    event_type: 'analytics-webhook',
                    drop_cause: 'no_matching_action',
                })
                .inc()
        }
        if (currentCount === batchSize || index === array.length - 1) {
            result.push({ eventBatch: currentBatch, lastOffset: message.offset, lastTimestamp: message.timestamp })
            currentBatch = []
            currentCount = 0
        }
    })
    return result
}

export async function eachBatchWebhooksHandlers(
    payload: EachBatchPayload,
    actionMatcher: ActionMatcher,
    hookCannon: HookCommander,
    concurrency: number,
    groupTypeManager: GroupTypeManager,
    teamManager: TeamManager,
    postgres: PostgresRouter
): Promise<void> {
    await eachBatchHandlerHelper(
        payload,
        (teamId) => actionMatcher.hasWebhooks(teamId),
        (event) =>
            eachMessageWebhooksHandlers(event, actionMatcher, hookCannon, groupTypeManager, teamManager, postgres),
        concurrency,
        'webhooks'
    )
}

export async function eachBatchHandlerHelper(
    payload: EachBatchPayload,
    shouldProcess: (teamId: number) => boolean,
    eachMessageHandler: (event: RawKafkaEvent) => Promise<void>,
    concurrency: number,
    stats_key: string
): Promise<void> {
    // similar to eachBatch function in each-batch.ts, but without the dependency on the KafkaJSIngestionConsumer
    // & handling the different batching return type
    const key = `async_handlers_${stats_key}`
    const batchStartTimer = new Date()
    const loggingKey = `each_batch_${key}`
    const { batch, resolveOffset, heartbeat, commitOffsetsIfNecessary, isRunning, isStale }: EachBatchPayload = payload

<<<<<<< HEAD
    try {
        const batchesWithOffsets = groupIntoBatchesByUsage(batch.messages, concurrency, shouldProcess)

        ingestEventBatchingInputLengthSummary.observe(batch.messages.length)
        ingestEventBatchingBatchCountSummary.observe(batchesWithOffsets.length)

        for (const { eventBatch, lastOffset, lastTimestamp } of batchesWithOffsets) {
            if (!isRunning() || isStale()) {
                logger.info('🚪', `Bailing out of a batch of ${batch.messages.length} events (${loggingKey})`, {
                    isRunning: isRunning(),
                    isStale: isStale(),
                    msFromBatchStart: new Date().valueOf() - batchStartTimer.valueOf(),
                })
                await heartbeat()
                return
            }

            await Promise.all(
                eventBatch.map((event: RawKafkaEvent) => eachMessageHandler(event).finally(() => heartbeat()))
            )

            resolveOffset(lastOffset)
            await commitOffsetsIfNecessary()
=======
    const batchesWithOffsets = groupIntoBatchesByUsage(batch.messages, concurrency, shouldProcess)
>>>>>>> 7187d639

    ingestEventBatchingInputLengthSummary.observe(batch.messages.length)
    ingestEventBatchingBatchCountSummary.observe(batchesWithOffsets.length)

    for (const { eventBatch, lastOffset, lastTimestamp } of batchesWithOffsets) {
        if (!isRunning() || isStale()) {
            logger.info('🚪', `Bailing out of a batch of ${batch.messages.length} events (${loggingKey})`, {
                isRunning: isRunning(),
                isStale: isStale(),
                msFromBatchStart: new Date().valueOf() - batchStartTimer.valueOf(),
            })
            await heartbeat()
<<<<<<< HEAD
=======
            return
>>>>>>> 7187d639
        }

        await Promise.all(
            eventBatch.map((event: RawKafkaEvent) => eachMessageHandler(event).finally(() => heartbeat()))
        )

        resolveOffset(lastOffset)
        await commitOffsetsIfNecessary()

        // Record that latest messages timestamp, such that we can then, for
        // instance, alert on if this value is too old.
        latestOffsetTimestampGauge
            .labels({ partition: batch.partition, topic: batch.topic, groupId: key })
            .set(Number.parseInt(lastTimestamp))

        await heartbeat()
    }

    logger.debug(
        '🧩',
        `Kafka batch of ${batch.messages.length} events completed in ${
            new Date().valueOf() - batchStartTimer.valueOf()
        }ms (${loggingKey})`
    )
}

async function addGroupPropertiesToPostIngestionEvent(
    event: PostIngestionEvent,
    groupTypeManager: GroupTypeManager,
    teamManager: TeamManager,
    postgres: PostgresRouter
): Promise<PostIngestionEvent> {
    let groupTypes: GroupTypeToColumnIndex | null = null
    if (await teamManager.hasAvailableFeature(event.teamId, 'group_analytics')) {
        // If the organization has group analytics enabled then we enrich the event with group data
        groupTypes = await groupTypeManager.fetchGroupTypes(event.projectId)
    }

    let groups: PostIngestionEvent['groups'] = undefined
    if (groupTypes) {
        groups = {}

        for (const [groupType, columnIndex] of Object.entries(groupTypes)) {
            const groupKey = (event.properties[`$groups`] || {})[groupType]
            if (!groupKey) {
                continue
            }

            const queryString = `SELECT group_properties FROM posthog_group WHERE team_id = $1 AND group_type_index = $2 AND group_key = $3`

            const selectResult: QueryResult = await postgres.query(
                PostgresUse.COMMON_READ,
                queryString,
                [event.teamId, columnIndex, groupKey],
                'fetchGroup'
            )

            const groupProperties = selectResult.rows.length > 0 ? selectResult.rows[0].group_properties : {}

            if (groupKey && groupProperties) {
                groups[groupType] = {
                    index: columnIndex,
                    key: groupKey,
                    type: groupType,
                    properties: groupProperties,
                }
            }
        }
    }

    return {
        ...event,
        groups,
    }
}

export async function eachMessageWebhooksHandlers(
    kafkaEvent: RawKafkaEvent,
    actionMatcher: ActionMatcher,
    hookCannon: HookCommander,
    groupTypeManager: GroupTypeManager,
    teamManager: TeamManager,
    postgres: PostgresRouter
): Promise<void> {
    if (!actionMatcher.hasWebhooks(kafkaEvent.team_id)) {
        // exit early if no webhooks nor resthooks
        return
    }

    const eventWithoutGroups = convertToPostIngestionEvent(kafkaEvent)
    // This is very inefficient, we always pull group properties for all groups (up to 5) for this event
    // from PG if a webhook is defined for this team.
    // Instead we should be lazily loading group properties only when needed, but this is the fastest way to fix this consumer
    // that will be deprecated in the near future by CDP/Hog
    const event = await addGroupPropertiesToPostIngestionEvent(
        eventWithoutGroups,
        groupTypeManager,
        teamManager,
        postgres
    )

    await runInstrumentedFunction({
        func: () => runWebhooks(actionMatcher, hookCannon, event),
        statsKey: `kafka_queue.process_async_handlers_webhooks`,
        timeoutMessage: 'After 30 seconds still running runWebhooksHandlersEventPipeline',
        timeoutContext: () => ({
            event: JSON.stringify(event),
        }),
        teamId: event.teamId,
    })
}

async function runWebhooks(actionMatcher: ActionMatcher, hookCannon: HookCommander, event: PostIngestionEvent) {
    const timer = new Date()

    try {
        await processWebhooksStep(event, actionMatcher, hookCannon)
        pipelineStepMsSummary.labels('processWebhooksStep').observe(Date.now() - timer.getTime())
    } catch (error) {
        pipelineStepErrorCounter.labels('processWebhooksStep').inc()

        if (error instanceof DependencyUnavailableError) {
            // If this is an error with a dependency that we control, we want to
            // ensure that the caller knows that the event was not processed,
            // for a reason that we control and that is transient.
            logger.error('Error processing webhooks', {
                stack: error.stack,
                eventUuid: event.eventUuid,
                teamId: event.teamId,
                error: error,
            })
            throw error
        }

        logger.warn(`⚠️`, 'Error processing webhooks, silently moving on', {
            stack: error.stack,
            eventUuid: event.eventUuid,
            teamId: event.teamId,
            error: error,
        })
        silentFailuresAsyncHandlers.inc()
    }
}<|MERGE_RESOLUTION|>--- conflicted
+++ resolved
@@ -91,33 +91,7 @@
     const loggingKey = `each_batch_${key}`
     const { batch, resolveOffset, heartbeat, commitOffsetsIfNecessary, isRunning, isStale }: EachBatchPayload = payload
 
-<<<<<<< HEAD
-    try {
-        const batchesWithOffsets = groupIntoBatchesByUsage(batch.messages, concurrency, shouldProcess)
-
-        ingestEventBatchingInputLengthSummary.observe(batch.messages.length)
-        ingestEventBatchingBatchCountSummary.observe(batchesWithOffsets.length)
-
-        for (const { eventBatch, lastOffset, lastTimestamp } of batchesWithOffsets) {
-            if (!isRunning() || isStale()) {
-                logger.info('🚪', `Bailing out of a batch of ${batch.messages.length} events (${loggingKey})`, {
-                    isRunning: isRunning(),
-                    isStale: isStale(),
-                    msFromBatchStart: new Date().valueOf() - batchStartTimer.valueOf(),
-                })
-                await heartbeat()
-                return
-            }
-
-            await Promise.all(
-                eventBatch.map((event: RawKafkaEvent) => eachMessageHandler(event).finally(() => heartbeat()))
-            )
-
-            resolveOffset(lastOffset)
-            await commitOffsetsIfNecessary()
-=======
     const batchesWithOffsets = groupIntoBatchesByUsage(batch.messages, concurrency, shouldProcess)
->>>>>>> 7187d639
 
     ingestEventBatchingInputLengthSummary.observe(batch.messages.length)
     ingestEventBatchingBatchCountSummary.observe(batchesWithOffsets.length)
@@ -130,10 +104,7 @@
                 msFromBatchStart: new Date().valueOf() - batchStartTimer.valueOf(),
             })
             await heartbeat()
-<<<<<<< HEAD
-=======
             return
->>>>>>> 7187d639
         }
 
         await Promise.all(
