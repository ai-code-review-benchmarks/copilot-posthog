--- conflicted
+++ resolved
@@ -243,7 +243,6 @@
             })
         })
 
-<<<<<<< HEAD
         it('includes enriched values in the request', async () => {
             mockFetch.mockImplementationOnce(() => {
                 return Promise.resolve({
@@ -349,14 +348,9 @@
             })
         })
 
-        it('call exported sendEmail for email provider functions', async () => {
-            hogFunction = await insertHogFunction({
-                ...HOG_EXAMPLES.export_send_email,
-=======
         it('handles mappings', async () => {
             const hogFunction = await insertHogFunction({
                 ...HOG_EXAMPLES.simple_fetch,
->>>>>>> a638ef39
                 ...HOG_INPUTS_EXAMPLES.simple_fetch,
                 ...HOG_FILTERS_EXAMPLES.no_filters,
                 mappings: [
@@ -418,5 +412,118 @@
                 },
             ])
         })
+
+        it('doesnt include enriched values in the mock response', async () => {
+            hogFunction = await insertHogFunction({
+                ...HOG_EXAMPLES.simple_fetch,
+                ...HOG_INPUTS_EXAMPLES.simple_google_fetch,
+                ...HOG_FILTERS_EXAMPLES.no_filters,
+            })
+
+            const res = await supertest(app)
+                .post(`/api/projects/${hogFunction.team_id}/hog_functions/${hogFunction.id}/invocations`)
+                .send({ globals, mock_async_functions: true })
+
+            expect(res.status).toEqual(200)
+            expect(res.body).toMatchObject({
+                status: 'success',
+                error: null,
+                logs: [
+                    {
+                        level: 'debug',
+                        message: 'Executing function',
+                    },
+                    {
+                        level: 'debug',
+                        message: "Suspending function due to async function call 'fetch'. Payload: 2108 bytes",
+                    },
+                    {
+                        level: 'info',
+                        message: "Async function 'fetch' was mocked with arguments:",
+                    },
+                    {
+                        level: 'info',
+                        message: expect.not.stringContaining('developer-token'),
+                    },
+                    {
+                        level: 'debug',
+                        message: 'Resuming function',
+                    },
+                    {
+                        level: 'info',
+                        message: 'Fetch response:, {"status":200,"body":{}}',
+                    },
+                    {
+                        level: 'debug',
+                        message: expect.stringContaining('Function completed in '),
+                    },
+                ],
+            })
+        })
+
+        it('handles mappings', async () => {
+            const hogFunction = await insertHogFunction({
+                ...HOG_EXAMPLES.simple_fetch,
+                ...HOG_INPUTS_EXAMPLES.simple_fetch,
+                ...HOG_FILTERS_EXAMPLES.no_filters,
+                mappings: [
+                    {
+                        // Filters for pageview or autocapture
+                        ...HOG_FILTERS_EXAMPLES.pageview_or_autocapture_filter,
+                    },
+                    {
+                        // No filters so should match all events
+                        ...HOG_FILTERS_EXAMPLES.no_filters,
+                    },
+                    {
+                        // Broken filters so shouldn't match
+                        ...HOG_FILTERS_EXAMPLES.broken_filters,
+                    },
+                ],
+            })
+
+            const res = await supertest(app)
+                .post(`/api/projects/${hogFunction.team_id}/hog_functions/${hogFunction.id}/invocations`)
+                .send({ globals, mock_async_functions: true })
+
+            expect(res.status).toEqual(200)
+
+            const minimalLogs = res.body.logs.map((log) => ({
+                level: log.level,
+                message: log.message,
+            }))
+
+            expect(minimalLogs).toMatchObject([
+                { level: 'info', message: 'Mapping trigger not matching filters was ignored.' },
+                {
+                    level: 'error',
+                    message:
+                        'Error filtering event b3a1fe86-b10c-43cc-acaf-d208977608d0: Invalid HogQL bytecode, stack is empty, can not pop',
+                },
+                { level: 'debug', message: 'Executing function' },
+                {
+                    level: 'debug',
+                    message:
+                        "Suspending function due to async function call 'fetch'. Payload: 2110 bytes. Event: b3a1fe86-b10c-43cc-acaf-d208977608d0",
+                },
+                {
+                    level: 'info',
+                    message: "Async function 'fetch' was mocked with arguments:",
+                },
+                {
+                    level: 'info',
+                    message: expect.stringContaining('fetch({'),
+                },
+                { level: 'debug', message: 'Resuming function' },
+                {
+                    level: 'info',
+                    message: 'Fetch response:, {"status":200,"body":{}}',
+                },
+                {
+                    level: 'debug',
+                    message: expect.stringContaining('Function completed in '),
+                },
+            ])
+        })
     })
 })