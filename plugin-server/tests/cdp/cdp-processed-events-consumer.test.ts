import { CdpProcessedEventsConsumer } from '../../src/cdp/cdp-processed-events-consumer'
import { HogFunctionType } from '../../src/cdp/types'
import { defaultConfig } from '../../src/config/config'
import { Hub, PluginsServerConfig, Team } from '../../src/types'
import { createHub } from '../../src/utils/db/hub'
import { getFirstTeam, resetTestDatabase } from '../helpers/sql'
import { HOG_EXAMPLES, HOG_FILTERS_EXAMPLES, HOG_INPUTS_EXAMPLES } from './examples'
import { createIncomingEvent, createMessage, insertHogFunction as _insertHogFunction } from './fixtures'

const config: PluginsServerConfig = {
    ...defaultConfig,
}

const mockConsumer = {
    on: jest.fn(),
    commitSync: jest.fn(),
    commit: jest.fn(),
    queryWatermarkOffsets: jest.fn(),
    committed: jest.fn(),
    assignments: jest.fn(),
    isConnected: jest.fn(() => true),
    getMetadata: jest.fn(),
}

jest.mock('../../src/kafka/batch-consumer', () => {
    return {
        startBatchConsumer: jest.fn(() =>
            Promise.resolve({
                join: () => ({
                    finally: jest.fn(),
                }),
                stop: jest.fn(),
                consumer: mockConsumer,
            })
        ),
    }
})

jest.mock('../../src/utils/fetch', () => {
    return {
        trackedFetch: jest.fn(() => Promise.resolve({ status: 200, text: () => Promise.resolve({}) })),
    }
})

jest.mock('../../src/utils/db/kafka-producer-wrapper', () => {
    const mockKafkaProducer = {
        producer: {
            connect: jest.fn(),
        },
        disconnect: jest.fn(),
        produce: jest.fn(),
    }
    return {
        KafkaProducerWrapper: jest.fn(() => mockKafkaProducer),
    }
})

const mockFetch: jest.Mock = require('../../src/utils/fetch').trackedFetch

const mockProducer = require('../../src/utils/db/kafka-producer-wrapper').KafkaProducerWrapper()

jest.setTimeout(1000)

const noop = () => {}

const decodeKafkaMessage = (message: any): any => {
    return {
        ...message,
        value: JSON.parse(message.value.toString()),
    }
}

describe('CDP Processed Events Consuner', () => {
    let processor: CdpProcessedEventsConsumer
    let hub: Hub
    let closeHub: () => Promise<void>
    let team: Team

<<<<<<< HEAD
    const insertHogFunction = async (hogFunction) => {
        const item = await _insertHogFunction(hub.postgres, team.id, hogFunction)
=======
    const insertHogFunction = async (hogFunction: Partial<HogFunctionType>) => {
        const item = await _insertHogFunction(hub.postgres, team, hogFunction)
>>>>>>> f324ec6f
        // Trigger the reload that django would do
        await processor.hogFunctionManager.reloadAllHogFunctions()
        return item
    }

    beforeEach(async () => {
        await resetTestDatabase()
        ;[hub, closeHub] = await createHub()
        team = await getFirstTeam(hub)

        processor = new CdpProcessedEventsConsumer(config, hub)
        await processor.start()

        mockFetch.mockClear()
    })

    afterEach(async () => {
        jest.setTimeout(10000)
        await processor.stop()
        await closeHub()
    })

    afterAll(() => {
        jest.useRealTimers()
    })

    describe('general event processing', () => {
        /**
         * Tests here are somewhat expensive so should mostly simulate happy paths and the more e2e scenarios
         */
        it('can parse incoming messages correctly', async () => {
            await insertHogFunction({
                ...HOG_EXAMPLES.simple_fetch,
                ...HOG_INPUTS_EXAMPLES.simple_fetch,
                ...HOG_FILTERS_EXAMPLES.no_filters,
            })
            // Create a message that should be processed by this function
            // Run the function and check that it was executed
            await processor.handleEachBatch(
                [
                    createMessage(
                        createIncomingEvent(team.id, {
                            uuid: 'b3a1fe86-b10c-43cc-acaf-d208977608d0',
                            event: '$pageview',
                            properties: JSON.stringify({
                                $lib_version: '1.0.0',
                            }),
                        })
                    ),
                ],
                noop
            )

            expect(mockFetch).toHaveBeenCalledTimes(1)
            expect(mockFetch.mock.calls[0]).toMatchInlineSnapshot(`
                Array [
                  "https://example.com/posthog-webhook",
                  Object {
                    "body": "{
                    \\"event\\": {
                        \\"uuid\\": \\"b3a1fe86-b10c-43cc-acaf-d208977608d0\\",
                        \\"name\\": \\"$pageview\\",
                        \\"distinct_id\\": \\"distinct_id_1\\",
                        \\"properties\\": {
                            \\"$lib_version\\": \\"1.0.0\\",
                            \\"$elements_chain\\": \\"[]\\"
                        },
                        \\"timestamp\\": null,
                        \\"url\\": \\"http://localhost:8000/project/2/events/b3a1fe86-b10c-43cc-acaf-d208977608d0/null\\"
                    },
                    \\"groups\\": null,
                    \\"nested\\": {
                        \\"foo\\": \\"http://localhost:8000/project/2/events/b3a1fe86-b10c-43cc-acaf-d208977608d0/null\\"
                    },
                    \\"person\\": null,
                    \\"event_url\\": \\"http://localhost:8000/project/2/events/b3a1fe86-b10c-43cc-acaf-d208977608d0/null-test\\"
                }",
                    "headers": Object {
                      "version": "v=1.0.0",
                    },
                    "method": "POST",
                    "timeout": 10000,
                  },
                ]
            `)
        })

        it('generates logs and produces them to kafka', async () => {
            await insertHogFunction({
                ...HOG_EXAMPLES.simple_fetch,
                ...HOG_INPUTS_EXAMPLES.simple_fetch,
                ...HOG_FILTERS_EXAMPLES.no_filters,
            })

            // Create a message that should be processed by this function
            // Run the function and check that it was executed
            await processor.handleEachBatch(
                [
                    createMessage(
                        createIncomingEvent(team.id, {
                            uuid: 'b3a1fe86-b10c-43cc-acaf-d208977608d0',
                            event: '$pageview',
                            properties: JSON.stringify({
                                $lib_version: '1.0.0',
                            }),
                        })
                    ),
                ],
                noop
            )

            expect(mockFetch).toHaveBeenCalledTimes(1)
            expect(mockProducer.produce).toHaveBeenCalledTimes(2)

            expect(decodeKafkaMessage(mockProducer.produce.mock.calls[0][0])).toMatchObject({
                key: expect.any(String),
                topic: 'log_entries_test',
                value: {
                    instance_id: expect.any(String),
                    level: 'debug',
                    log_source: 'hog_function',
                    log_source_id: expect.any(String),
                    message: 'Executing function',
                    team_id: 2,
                    timestamp: expect.any(String),
                },
                waitForAck: true,
            })

            expect(decodeKafkaMessage(mockProducer.produce.mock.calls[1][0])).toMatchObject({
                topic: 'log_entries_test',
                value: {
                    log_source: 'hog_function',
                    message: "Suspending function due to async function call 'fetch'",
                    team_id: 2,
                },
            })
        })
    })
})<|MERGE_RESOLUTION|>--- conflicted
+++ resolved
@@ -76,13 +76,8 @@
     let closeHub: () => Promise<void>
     let team: Team
 
-<<<<<<< HEAD
-    const insertHogFunction = async (hogFunction) => {
+    const insertHogFunction = async (hogFunction: Partial<HogFunctionType>) => {
         const item = await _insertHogFunction(hub.postgres, team.id, hogFunction)
-=======
-    const insertHogFunction = async (hogFunction: Partial<HogFunctionType>) => {
-        const item = await _insertHogFunction(hub.postgres, team, hogFunction)
->>>>>>> f324ec6f
         // Trigger the reload that django would do
         await processor.hogFunctionManager.reloadAllHogFunctions()
         return item
