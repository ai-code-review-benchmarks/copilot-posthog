import http from 'http'

import { DEFAULT_HTTP_SERVER_PORT } from '../src/config/config'
import { startPluginsServer } from '../src/main/pluginsServer'
import { resetTestDatabase } from './helpers/sql'

jest.mock('../src/utils/status')
jest.mock('../src/main/utils', () => {
    const actual = jest.requireActual('../src/main/utils')
    return {
        ...actual,
        kafkaHealthcheck: async () => {
            await Promise.resolve()
            return [true, null]
        },
    }
})

jest.setTimeout(60000) // 60 sec timeout

describe('http server', () => {
    // these should simply pass under normal conditions
    describe('health and readiness checks', () => {
        test('_health', async () => {
            const testCode = `
                async function processEvent (event) {
                    return event
                }
            `

            await resetTestDatabase(testCode)

            const pluginsServer = await startPluginsServer({}, { http: true })

            await new Promise((resolve) =>
                http.get(`http://localhost:${DEFAULT_HTTP_SERVER_PORT}/_health`, (res) => {
                    const { statusCode } = res
                    expect(statusCode).toEqual(200)
                    resolve(null)
                })
            )

            await pluginsServer.stop()
        })

        test('_ready', async () => {
            const testCode = `
                async function processEvent (event) {
                    return event
                }
            `

            await resetTestDatabase(testCode)

<<<<<<< HEAD
            const pluginsServer = await startPluginsServer({}, makePiscina, { http: true, ingestionV2: true })
=======
            const pluginsServer = await startPluginsServer({}, { http: true, ingestion: true })
>>>>>>> dc77ad8b

            await new Promise((resolve) =>
                http.get(`http://localhost:${DEFAULT_HTTP_SERVER_PORT}/_ready`, (res) => {
                    const { statusCode } = res
                    expect(statusCode).toEqual(200)
                    resolve(null)
                })
            )

            await pluginsServer.stop()
        })
    })
})<|MERGE_RESOLUTION|>--- conflicted
+++ resolved
@@ -52,11 +52,7 @@
 
             await resetTestDatabase(testCode)
 
-<<<<<<< HEAD
-            const pluginsServer = await startPluginsServer({}, makePiscina, { http: true, ingestionV2: true })
-=======
-            const pluginsServer = await startPluginsServer({}, { http: true, ingestion: true })
->>>>>>> dc77ad8b
+            const pluginsServer = await startPluginsServer({}, { http: true, ingestionV2: true })
 
             await new Promise((resolve) =>
                 http.get(`http://localhost:${DEFAULT_HTTP_SERVER_PORT}/_ready`, (res) => {
