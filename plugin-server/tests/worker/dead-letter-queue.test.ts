--- conflicted
+++ resolved
@@ -3,12 +3,8 @@
 
 import { PluginEvent } from '@posthog/plugin-scaffold/src/types'
 
-<<<<<<< HEAD
-=======
-import { MeasuringPersonsStoreForBatch } from '~/worker/ingestion/persons/measuring-person-store'
 import { PostgresPersonRepository } from '../../src/worker/ingestion/persons/repositories/postgres-person-repository'
 
->>>>>>> 64943e82
 import { Hub, LogLevel, Team } from '../../src/types'
 import { closeHub, createHub } from '../../src/utils/db/hub'
 import { UUIDT } from '../../src/utils/utils'
@@ -72,14 +68,7 @@
         const teamId = await createTeam(hub.postgres, orgId)
         const team = (await getTeam(hub, teamId))!
         const event = createEvent(team)
-<<<<<<< HEAD
-        const personsStoreForBatch = new BatchWritingPersonsStoreForBatch(hub.db)
-=======
-        const personsStoreForBatch = new MeasuringPersonsStoreForBatch(new PostgresPersonRepository(hub.db.postgres), {
-            personCacheEnabledForUpdates: true,
-            personCacheEnabledForChecks: true,
-        })
->>>>>>> 64943e82
+        const personsStoreForBatch = new BatchWritingPersonsStoreForBatch(new PostgresPersonRepository(hub.db.postgres), hub.kafkaProducer)
         const groupStoreForBatch = new BatchWritingGroupStoreForBatch(hub.db)
         const ingestResponse1 = await new EventPipelineRunner(
             hub,
