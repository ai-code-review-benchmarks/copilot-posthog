import { Properties } from '@posthog/plugin-scaffold'
import { DateTime } from 'luxon'

import { Group, Hub, Person, Team } from '../../../src/types'
import { DB } from '../../../src/utils/db/db'
import { createHub } from '../../../src/utils/db/hub'
import { UUIDT } from '../../../src/utils/utils'
import {
    updatePersonProperties as originalUpdatePersonProperties,
    upsertGroup,
} from '../../../src/worker/ingestion/properties-updater'
<<<<<<< HEAD
=======
import { createPromise } from '../../helpers/promises'
>>>>>>> 31b60406
import { getFirstTeam, resetTestDatabase } from '../../helpers/sql'

jest.mock('../../../src/utils/status')

let hub: Hub
let closeServer: () => Promise<void>
let db: DB

let team: Team
let person: Person
const uuid = new UUIDT().toString()
const distinctId = 'distinct_id_update_person_properties'

const FUTURE_TIMESTAMP = DateTime.fromISO('2050-10-14T11:42:06.502Z')
const PAST_TIMESTAMP = DateTime.fromISO('2000-10-14T11:42:06.502Z')

beforeEach(async () => {
    ;[hub, closeServer] = await createHub()
    await resetTestDatabase()
    db = hub.db

    team = await getFirstTeam(hub)
    person = await db.createPerson(PAST_TIMESTAMP, {}, {}, team.id, null, false, uuid, [distinctId])
})

afterEach(async () => {
    await closeServer()
})

describe('updatePersonProperties()', () => {
    //  How we expect this query to behave:
    //    | value exists | method   | previous method | previous TS is ___ call TS | write/override
    //  1 | no           | N/A      | N/A             | N/A                        | yes
    //  2 | yes          | set      | set             | before                     | yes
    //  3 | yes          | set_once | set             | before                     | no
    //  4 | yes          | set      | set_once        | before                     | yes
    //  5 | yes          | set_once | set_once        | before                     | no
    //  6 | yes          | set      | set             | equal                      | no
    //  7 | yes          | set_once | set             | equal                      | no
    //  8 | yes          | set      | set_once        | equal                      | yes
    //  9 | yes          | set_once | set_once        | equal                      | no
    // 10 | yes          | set      | set             | after                      | no
    // 11 | yes          | set_once | set             | after                      | no
    // 12 | yes          | set      | set_once        | after                      | yes
    // 13 | yes          | set_once | set_once        | after                      | yes

    // util to get the new props after an update
    async function updatePersonProperties(
        properties: Properties,
        propertiesOnce: Properties,
        timestamp: DateTime
    ): Promise<Person['properties'] | undefined> {
        await originalUpdatePersonProperties(db, team.id, distinctId, properties, propertiesOnce, timestamp)
        return (await fetchPersonByPersonId(team.id, person.id)).properties
    }

    async function fetchPersonByPersonId(teamId: number, personId: number): Promise<Person> {
        const selectResult = await db.postgresQuery(
            `SELECT * FROM posthog_person WHERE team_id = $1 AND id = $2`,
            [teamId, personId],
            'fetchPersonByPersonId'
        )

        return selectResult.rows[0]
    }

    it('handles empty properties', async () => {
        const props = await updatePersonProperties({}, {}, PAST_TIMESTAMP)
        expect(props).toEqual({})
    })

    it('handles non-existent single property', async () => {
        const props = await updatePersonProperties({ a: 'a' }, {}, PAST_TIMESTAMP)
        expect(props).toEqual({ a: 'a' })
    })

    it('handles non-existent property', async () => {
        const props = await updatePersonProperties({ a: 'a' }, { b: 'b' }, PAST_TIMESTAMP)
        expect(props).toEqual({ a: 'a', b: 'b' })
    })

    it('handles set and set once same key', async () => {
        const props = await updatePersonProperties({ a: 'a set' }, { a: 'a set_once' }, PAST_TIMESTAMP)
        expect(props).toEqual({ a: 'a set' })
    })

    it('handles prop with newer timestamp - rows [2-5]', async () => {
        // setup initially lower case letters
        let props = await updatePersonProperties({ r2: 'a', r3: 'b' }, { r4: 'c', r5: 'd' }, PAST_TIMESTAMP)
        expect(props).toEqual({ r2: 'a', r3: 'b', r4: 'c', r5: 'd' })
        // update to upper case letters
        props = await updatePersonProperties({ r2: 'A', r4: 'C' }, { r3: 'B', r5: 'D' }, FUTURE_TIMESTAMP)
        expect(props).toEqual({ r2: 'A', r3: 'b', r4: 'C', r5: 'd' })
    })

    it('handles prop with equal timestamp - rows [6-9] ', async () => {
        // setup initially lower case letters
        let props = await updatePersonProperties({ r6: 'a', r7: 'b' }, { r8: 'c', r9: 'd' }, PAST_TIMESTAMP)
        expect(props).toEqual({ r6: 'a', r7: 'b', r8: 'c', r9: 'd' })
        // update to upper case letters
        props = await updatePersonProperties({ r6: 'A', r8: 'C' }, { r7: 'B', r9: 'D' }, PAST_TIMESTAMP)
        expect(props).toEqual({ r6: 'a', r7: 'b', r8: 'C', r9: 'd' })
    })

    it('handles prop with older timestamp - rows [10-13] ', async () => {
        // setup initially lower case letters
        let props = await updatePersonProperties({ r10: 'a', r11: 'b' }, { r12: 'c', r13: 'd' }, FUTURE_TIMESTAMP)
        expect(props).toEqual({ r10: 'a', r11: 'b', r12: 'c', r13: 'd' })
        // update to upper case letters
        props = await updatePersonProperties({ r10: 'A', r12: 'C' }, { r11: 'B', r13: 'D' }, PAST_TIMESTAMP)
        expect(props).toEqual({ r10: 'a', r11: 'b', r12: 'C', r13: 'D' })
    })

    // TODO test that we can't change the person in the middle of the update
})

describe('upsertGroup()', () => {
    async function upsert(properties: Properties, timestamp: DateTime) {
        await upsertGroup(hub.db, team.id, 0, 'group_key', properties, timestamp)
    }

    async function fetchGroup(): Promise<Group> {
        return (await hub.db.fetchGroup(team.id, 0, 'group_key'))!
    }

    it('creates a row if one does not yet exist with empty properties', async () => {
        await upsert({}, PAST_TIMESTAMP)

        const group = await fetchGroup()

<<<<<<< HEAD
        expect(group.group_properties).toEqual({})
        expect(group.properties_last_operation).toEqual({})
        expect(group.properties_last_updated_at).toEqual({})
        expect(group.version).toEqual(1)
=======
        expect(group.version).toEqual(1)
        expect(group.group_properties).toEqual({})
        expect(group.properties_last_operation).toEqual({})
        expect(group.properties_last_updated_at).toEqual({})
>>>>>>> 31b60406
    })

    it('handles initial properties', async () => {
        await upsert({ foo: 'bar' }, PAST_TIMESTAMP)

        const group = await fetchGroup()

<<<<<<< HEAD
        expect(group.group_properties).toEqual({ foo: 'bar' })
        expect(group.properties_last_operation).toEqual({ foo: 'set' })
        expect(group.properties_last_updated_at).toEqual({ foo: PAST_TIMESTAMP.toISO() })
        expect(group.version).toEqual(1)
=======
        expect(group.version).toEqual(1)
        expect(group.group_properties).toEqual({ foo: 'bar' })
        expect(group.properties_last_operation).toEqual({ foo: 'set' })
        expect(group.properties_last_updated_at).toEqual({ foo: PAST_TIMESTAMP.toISO() })
>>>>>>> 31b60406
    })

    it('handles updating properties as new ones come in', async () => {
        await upsert({ foo: 'bar', a: 1 }, PAST_TIMESTAMP)
        await upsert({ foo: 'zeta', b: 2 }, FUTURE_TIMESTAMP)

        const group = await fetchGroup()

<<<<<<< HEAD
=======
        expect(group.version).toEqual(2)
>>>>>>> 31b60406
        expect(group.group_properties).toEqual({ foo: 'zeta', a: 1, b: 2 })
        expect(group.properties_last_operation).toEqual({ foo: 'set', a: 'set', b: 'set' })
        expect(group.properties_last_updated_at).toEqual({
            foo: FUTURE_TIMESTAMP.toISO(),
            a: PAST_TIMESTAMP.toISO(),
            b: FUTURE_TIMESTAMP.toISO(),
        })
<<<<<<< HEAD
        expect(group.version).toEqual(2)
=======
>>>>>>> 31b60406
    })

    it('handles updating when processing old events', async () => {
        await upsert({ foo: 'bar', a: 1 }, FUTURE_TIMESTAMP)
        await upsert({ foo: 'zeta', b: 2 }, PAST_TIMESTAMP)

        const group = await fetchGroup()

<<<<<<< HEAD
=======
        expect(group.version).toEqual(2)
>>>>>>> 31b60406
        expect(group.group_properties).toEqual({ foo: 'bar', a: 1, b: 2 })
        expect(group.properties_last_operation).toEqual({ foo: 'set', a: 'set', b: 'set' })
        expect(group.properties_last_updated_at).toEqual({
            foo: FUTURE_TIMESTAMP.toISO(),
            a: FUTURE_TIMESTAMP.toISO(),
            b: PAST_TIMESTAMP.toISO(),
        })
<<<<<<< HEAD
        expect(group.version).toEqual(2)
=======
>>>>>>> 31b60406
    })

    it('updates timestamp even if properties do not change', async () => {
        await upsert({ foo: 'bar' }, PAST_TIMESTAMP)
        await upsert({ foo: 'bar' }, FUTURE_TIMESTAMP)

        const group = await fetchGroup()

<<<<<<< HEAD
        expect(group.group_properties).toEqual({ foo: 'bar' })
        expect(group.properties_last_operation).toEqual({ foo: 'set' })
        expect(group.properties_last_updated_at).toEqual({ foo: FUTURE_TIMESTAMP.toISO() })
        expect(group.version).toEqual(2)
=======
        expect(group.version).toEqual(2)
        expect(group.group_properties).toEqual({ foo: 'bar' })
        expect(group.properties_last_operation).toEqual({ foo: 'set' })
        expect(group.properties_last_updated_at).toEqual({ foo: FUTURE_TIMESTAMP.toISO() })
>>>>>>> 31b60406
    })

    it('does nothing if handling equal timestamps', async () => {
        await upsert({ foo: '1' }, PAST_TIMESTAMP)
        await upsert({ foo: '2' }, PAST_TIMESTAMP)

        const group = await fetchGroup()

<<<<<<< HEAD
        expect(group.group_properties).toEqual({ foo: '1' })
        expect(group.properties_last_operation).toEqual({ foo: 'set' })
        expect(group.properties_last_updated_at).toEqual({ foo: PAST_TIMESTAMP.toISO() })
        expect(group.version).toEqual(1)
=======
        expect(group.version).toEqual(1)
        expect(group.group_properties).toEqual({ foo: '1' })
        expect(group.properties_last_operation).toEqual({ foo: 'set' })
        expect(group.properties_last_updated_at).toEqual({ foo: PAST_TIMESTAMP.toISO() })
>>>>>>> 31b60406
    })

    it('does nothing if nothing gets updated due to timestamps', async () => {
        await upsert({ foo: 'new' }, FUTURE_TIMESTAMP)
        await upsert({ foo: 'old' }, PAST_TIMESTAMP)

        const group = await fetchGroup()

<<<<<<< HEAD
        expect(group.group_properties).toEqual({ foo: 'new' })
        expect(group.properties_last_operation).toEqual({ foo: 'set' })
        expect(group.properties_last_updated_at).toEqual({ foo: FUTURE_TIMESTAMP.toISO() })
        expect(group.version).toEqual(1)
=======
        expect(group.version).toEqual(1)
        expect(group.group_properties).toEqual({ foo: 'new' })
        expect(group.properties_last_operation).toEqual({ foo: 'set' })
        expect(group.properties_last_updated_at).toEqual({ foo: FUTURE_TIMESTAMP.toISO() })
    })

    it('handles race conditions as inserts happen in parallel', async () => {
        // :TRICKY: This test is closely coupled with the method under test and we
        //  control the timing of functions called precisely to emulate a race condition

        const firstFetchIsDonePromise = createPromise()
        const firstInsertShouldStartPromise = createPromise()

        jest.spyOn(db, 'insertGroup').mockImplementationOnce(async (...args) => {
            firstFetchIsDonePromise.resolve()
            await firstInsertShouldStartPromise.promise
            return await db.insertGroup(...args)
        })

        // First, we start first update, and wait until first fetch is done (and returns that group does not exist)
        const firstUpsertPromise = upsert({ a: 1, b: 2 }, PAST_TIMESTAMP)
        await firstFetchIsDonePromise.promise

        // Second, we do a another (complete) upsert in-between which creates a row in groups table
        await upsert({ a: 3 }, FUTURE_TIMESTAMP)

        // Third, we continue with the original upsert, and wait for the end
        firstInsertShouldStartPromise.resolve()
        await firstUpsertPromise

        // Verify the results
        const group = await fetchGroup()
        expect(group.version).toEqual(2)
        expect(group.group_properties).toEqual({ a: 3, b: 2 })
        expect(group.properties_last_operation).toEqual({ a: 'set', b: 'set' })
        expect(group.properties_last_updated_at).toEqual({ a: FUTURE_TIMESTAMP.toISO(), b: PAST_TIMESTAMP.toISO() })
>>>>>>> 31b60406
    })
})<|MERGE_RESOLUTION|>--- conflicted
+++ resolved
@@ -9,10 +9,7 @@
     updatePersonProperties as originalUpdatePersonProperties,
     upsertGroup,
 } from '../../../src/worker/ingestion/properties-updater'
-<<<<<<< HEAD
-=======
 import { createPromise } from '../../helpers/promises'
->>>>>>> 31b60406
 import { getFirstTeam, resetTestDatabase } from '../../helpers/sql'
 
 jest.mock('../../../src/utils/status')
@@ -143,17 +140,10 @@
 
         const group = await fetchGroup()
 
-<<<<<<< HEAD
+        expect(group.version).toEqual(1)
         expect(group.group_properties).toEqual({})
         expect(group.properties_last_operation).toEqual({})
         expect(group.properties_last_updated_at).toEqual({})
-        expect(group.version).toEqual(1)
-=======
-        expect(group.version).toEqual(1)
-        expect(group.group_properties).toEqual({})
-        expect(group.properties_last_operation).toEqual({})
-        expect(group.properties_last_updated_at).toEqual({})
->>>>>>> 31b60406
     })
 
     it('handles initial properties', async () => {
@@ -161,17 +151,10 @@
 
         const group = await fetchGroup()
 
-<<<<<<< HEAD
+        expect(group.version).toEqual(1)
         expect(group.group_properties).toEqual({ foo: 'bar' })
         expect(group.properties_last_operation).toEqual({ foo: 'set' })
         expect(group.properties_last_updated_at).toEqual({ foo: PAST_TIMESTAMP.toISO() })
-        expect(group.version).toEqual(1)
-=======
-        expect(group.version).toEqual(1)
-        expect(group.group_properties).toEqual({ foo: 'bar' })
-        expect(group.properties_last_operation).toEqual({ foo: 'set' })
-        expect(group.properties_last_updated_at).toEqual({ foo: PAST_TIMESTAMP.toISO() })
->>>>>>> 31b60406
     })
 
     it('handles updating properties as new ones come in', async () => {
@@ -180,10 +163,7 @@
 
         const group = await fetchGroup()
 
-<<<<<<< HEAD
-=======
-        expect(group.version).toEqual(2)
->>>>>>> 31b60406
+        expect(group.version).toEqual(2)
         expect(group.group_properties).toEqual({ foo: 'zeta', a: 1, b: 2 })
         expect(group.properties_last_operation).toEqual({ foo: 'set', a: 'set', b: 'set' })
         expect(group.properties_last_updated_at).toEqual({
@@ -191,10 +171,6 @@
             a: PAST_TIMESTAMP.toISO(),
             b: FUTURE_TIMESTAMP.toISO(),
         })
-<<<<<<< HEAD
-        expect(group.version).toEqual(2)
-=======
->>>>>>> 31b60406
     })
 
     it('handles updating when processing old events', async () => {
@@ -203,10 +179,7 @@
 
         const group = await fetchGroup()
 
-<<<<<<< HEAD
-=======
-        expect(group.version).toEqual(2)
->>>>>>> 31b60406
+        expect(group.version).toEqual(2)
         expect(group.group_properties).toEqual({ foo: 'bar', a: 1, b: 2 })
         expect(group.properties_last_operation).toEqual({ foo: 'set', a: 'set', b: 'set' })
         expect(group.properties_last_updated_at).toEqual({
@@ -214,10 +187,6 @@
             a: FUTURE_TIMESTAMP.toISO(),
             b: PAST_TIMESTAMP.toISO(),
         })
-<<<<<<< HEAD
-        expect(group.version).toEqual(2)
-=======
->>>>>>> 31b60406
     })
 
     it('updates timestamp even if properties do not change', async () => {
@@ -226,17 +195,10 @@
 
         const group = await fetchGroup()
 
-<<<<<<< HEAD
+        expect(group.version).toEqual(2)
         expect(group.group_properties).toEqual({ foo: 'bar' })
         expect(group.properties_last_operation).toEqual({ foo: 'set' })
         expect(group.properties_last_updated_at).toEqual({ foo: FUTURE_TIMESTAMP.toISO() })
-        expect(group.version).toEqual(2)
-=======
-        expect(group.version).toEqual(2)
-        expect(group.group_properties).toEqual({ foo: 'bar' })
-        expect(group.properties_last_operation).toEqual({ foo: 'set' })
-        expect(group.properties_last_updated_at).toEqual({ foo: FUTURE_TIMESTAMP.toISO() })
->>>>>>> 31b60406
     })
 
     it('does nothing if handling equal timestamps', async () => {
@@ -245,17 +207,10 @@
 
         const group = await fetchGroup()
 
-<<<<<<< HEAD
+        expect(group.version).toEqual(1)
         expect(group.group_properties).toEqual({ foo: '1' })
         expect(group.properties_last_operation).toEqual({ foo: 'set' })
         expect(group.properties_last_updated_at).toEqual({ foo: PAST_TIMESTAMP.toISO() })
-        expect(group.version).toEqual(1)
-=======
-        expect(group.version).toEqual(1)
-        expect(group.group_properties).toEqual({ foo: '1' })
-        expect(group.properties_last_operation).toEqual({ foo: 'set' })
-        expect(group.properties_last_updated_at).toEqual({ foo: PAST_TIMESTAMP.toISO() })
->>>>>>> 31b60406
     })
 
     it('does nothing if nothing gets updated due to timestamps', async () => {
@@ -264,12 +219,6 @@
 
         const group = await fetchGroup()
 
-<<<<<<< HEAD
-        expect(group.group_properties).toEqual({ foo: 'new' })
-        expect(group.properties_last_operation).toEqual({ foo: 'set' })
-        expect(group.properties_last_updated_at).toEqual({ foo: FUTURE_TIMESTAMP.toISO() })
-        expect(group.version).toEqual(1)
-=======
         expect(group.version).toEqual(1)
         expect(group.group_properties).toEqual({ foo: 'new' })
         expect(group.properties_last_operation).toEqual({ foo: 'set' })
@@ -306,6 +255,5 @@
         expect(group.group_properties).toEqual({ a: 3, b: 2 })
         expect(group.properties_last_operation).toEqual({ a: 'set', b: 'set' })
         expect(group.properties_last_updated_at).toEqual({ a: FUTURE_TIMESTAMP.toISO(), b: PAST_TIMESTAMP.toISO() })
->>>>>>> 31b60406
     })
 })