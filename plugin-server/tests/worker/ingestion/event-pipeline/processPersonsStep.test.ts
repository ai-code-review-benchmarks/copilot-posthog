--- conflicted
+++ resolved
@@ -9,11 +9,7 @@
 import { normalizeEventStep } from '../../../../src/worker/ingestion/event-pipeline/normalizeEventStep'
 import { processPersonsStep } from '../../../../src/worker/ingestion/event-pipeline/processPersonsStep'
 import { EventPipelineRunner } from '../../../../src/worker/ingestion/event-pipeline/runner'
-<<<<<<< HEAD
-=======
-import { MeasuringPersonsStoreForBatch } from '../../../../src/worker/ingestion/persons/measuring-person-store'
 import { PostgresPersonRepository } from '../../../../src/worker/ingestion/persons/repositories/postgres-person-repository'
->>>>>>> 64943e82
 import { EventsProcessor } from '../../../../src/worker/ingestion/process-event'
 import { createOrganization, createTeam, fetchPostgresPersons, getTeam, resetTestDatabase } from '../../../helpers/sql'
 
@@ -68,11 +64,7 @@
             team,
             timestamp,
             processPerson,
-<<<<<<< HEAD
-            new BatchWritingPersonsStoreForBatch(runner.hub.db)
-=======
-            new MeasuringPersonsStoreForBatch(new PostgresPersonRepository(runner.hub.db.postgres))
->>>>>>> 64943e82
+            new BatchWritingPersonsStoreForBatch(new PostgresPersonRepository(runner.hub.db.postgres), runner.hub.kafkaProducer)
         )
 
         expect(resEvent).toEqual(pluginEvent)
@@ -111,11 +103,7 @@
             team,
             timestamp,
             processPerson,
-<<<<<<< HEAD
-            new BatchWritingPersonsStoreForBatch(runner.hub.db)
-=======
-            new MeasuringPersonsStoreForBatch(new PostgresPersonRepository(runner.hub.db.postgres))
->>>>>>> 64943e82
+            new BatchWritingPersonsStoreForBatch(new PostgresPersonRepository(runner.hub.db.postgres), runner.hub.kafkaProducer)
         )
 
         expect(resEvent).toEqual({
