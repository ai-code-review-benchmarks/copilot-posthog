// Jest Snapshot v1, https://goo.gl/fbAQLP

<<<<<<< HEAD
exports[`EventPipelineRunner runAsyncHandlersEventPipeline() runs remaining steps 1`] = `
Array [
  Array [
    "runAsyncHandlersStep",
    Array [
      Object {
        "distinctId": "my_id",
        "elementsList": Array [],
        "event": "$pageview",
        "eventUuid": "uuid1",
        "ip": "127.0.0.1",
        "person": "testPerson",
        "properties": Object {},
        "teamId": 2,
        "timestamp": "2020-02-23T02:15:00.000Z",
      },
    ],
  ],
]
`;

exports[`EventPipelineRunner runBufferEventPipeline() runs remaining steps 1`] = `
Array [
  Array [
    "pluginsProcessEventStep",
    Array [
      Object {
        "distinct_id": "my_id",
        "event": "default event",
        "ip": "127.0.0.1",
        "now": "2020-02-23T02:15:00.000Z",
        "properties": Object {},
        "site_url": "http://localhost",
        "team_id": 2,
        "timestamp": "2020-02-23T02:15:00.000Z",
        "uuid": "uuid1",
      },
      "testPerson",
    ],
  ],
  Array [
    "processPersonsStep",
    Array [
      Object {
        "distinct_id": "my_id",
        "event": "default event",
        "ip": "127.0.0.1",
        "now": "2020-02-23T02:15:00.000Z",
        "properties": Object {},
        "site_url": "http://localhost",
        "team_id": 2,
        "timestamp": "2020-02-23T02:15:00.000Z",
        "uuid": "uuid1",
      },
      Object {
        "person": Object {
          "created_at": "2020-02-23T02:15:00.000Z",
          "id": 123,
          "is_identified": true,
          "is_user_id": 0,
          "properties": Object {},
          "properties_last_operation": Object {},
          "properties_last_updated_at": Object {},
          "team_id": 2,
          "uuid": "uuid",
          "version": 0,
        },
        "personUpdateProperties": Object {},
      },
    ],
  ],
  Array [
    "prepareEventStep",
    Array [
      Object {
        "distinct_id": "my_id",
        "event": "default event",
        "ip": "127.0.0.1",
        "now": "2020-02-23T02:15:00.000Z",
        "properties": Object {},
        "site_url": "http://localhost",
        "team_id": 2,
        "timestamp": "2020-02-23T02:15:00.000Z",
        "uuid": "uuid1",
      },
      Object {
        "person": Object {
          "created_at": "2020-02-23T02:15:00.000Z",
          "id": 123,
          "is_identified": true,
          "is_user_id": 0,
          "properties": Object {},
          "properties_last_operation": Object {},
          "properties_last_updated_at": Object {},
          "team_id": 2,
          "uuid": "uuid",
          "version": 0,
        },
        "personUpdateProperties": Object {},
      },
    ],
  ],
  Array [
    "createEventStep",
    Array [
      Object {
        "distinctId": "my_id",
        "elementsList": Array [],
        "event": "$pageview",
        "eventUuid": "uuid1",
        "ip": "127.0.0.1",
        "properties": Object {},
        "teamId": 2,
        "timestamp": "2020-02-23T02:15:00.000Z",
      },
    ],
  ],
  Array [
    "runAsyncHandlersStep",
    Array [
      Object {
        "distinctId": "my_id",
        "elementsList": Array [],
        "event": "$pageview",
        "eventUuid": "uuid1",
        "ip": "127.0.0.1",
        "properties": Object {},
        "teamId": 2,
        "timestamp": "2020-02-23T02:15:00.000Z",
      },
    ],
  ],
]
`;

=======
>>>>>>> 17b1f30f
exports[`EventPipelineRunner runEventPipeline() runs all steps 1`] = `
Array [
  Array [
    "emitToBufferStep",
    Array [
      Object {
        "distinct_id": "my_id",
        "event": "default event",
        "ip": "127.0.0.1",
        "now": "2020-02-23T02:15:00.000Z",
        "properties": Object {},
        "site_url": "http://localhost",
        "team_id": 2,
        "timestamp": "2020-02-23T02:15:00.000Z",
        "uuid": "uuid1",
      },
    ],
  ],
  Array [
    "pluginsProcessEventStep",
    Array [
      Object {
        "distinct_id": "my_id",
        "event": "default event",
        "ip": "127.0.0.1",
        "now": "2020-02-23T02:15:00.000Z",
        "properties": Object {},
        "site_url": "http://localhost",
        "team_id": 2,
        "timestamp": "2020-02-23T02:15:00.000Z",
        "uuid": "uuid1",
      },
      Object {
        "created_at": "2020-02-23T02:15:00.000Z",
        "id": 123,
        "is_identified": true,
        "is_user_id": 0,
        "properties": Object {},
        "properties_last_operation": Object {},
        "properties_last_updated_at": Object {},
        "team_id": 2,
        "uuid": "uuid",
        "version": 0,
      },
    ],
  ],
  Array [
    "processPersonsStep",
    Array [
      Object {
        "distinct_id": "my_id",
        "event": "default event",
        "ip": "127.0.0.1",
        "now": "2020-02-23T02:15:00.000Z",
        "properties": Object {},
        "site_url": "http://localhost",
        "team_id": 2,
        "timestamp": "2020-02-23T02:15:00.000Z",
        "uuid": "uuid1",
      },
      Object {
        "person": Object {
          "created_at": "2020-02-23T02:15:00.000Z",
          "id": 123,
          "is_identified": true,
          "is_user_id": 0,
          "properties": Object {},
          "properties_last_operation": Object {},
          "properties_last_updated_at": Object {},
          "team_id": 2,
          "uuid": "uuid",
          "version": 0,
        },
        "personUpdateProperties": Object {},
      },
    ],
  ],
  Array [
    "prepareEventStep",
    Array [
      Object {
        "distinct_id": "my_id",
        "event": "default event",
        "ip": "127.0.0.1",
        "now": "2020-02-23T02:15:00.000Z",
        "properties": Object {},
        "site_url": "http://localhost",
        "team_id": 2,
        "timestamp": "2020-02-23T02:15:00.000Z",
        "uuid": "uuid1",
      },
      Object {
        "person": Object {
          "created_at": "2020-02-23T02:15:00.000Z",
          "id": 123,
          "is_identified": true,
          "is_user_id": 0,
          "properties": Object {},
          "properties_last_operation": Object {},
          "properties_last_updated_at": Object {},
          "team_id": 2,
          "uuid": "uuid",
          "version": 0,
        },
        "personUpdateProperties": Object {},
      },
    ],
  ],
  Array [
    "createEventStep",
    Array [
      Object {
        "distinctId": "my_id",
        "elementsList": Array [],
        "event": "$pageview",
        "eventUuid": "uuid1",
        "ip": "127.0.0.1",
        "properties": Object {},
        "teamId": 2,
        "timestamp": "2020-02-23T02:15:00.000Z",
      },
    ],
  ],
  Array [
    "runAsyncHandlersStep",
    Array [
      Object {
        "distinctId": "my_id",
        "elementsList": Array [],
        "event": "$pageview",
        "eventUuid": "uuid1",
        "ip": "127.0.0.1",
        "properties": Object {},
        "teamId": 2,
        "timestamp": "2020-02-23T02:15:00.000Z",
      },
    ],
  ],
]
`;<|MERGE_RESOLUTION|>--- conflicted
+++ resolved
@@ -1,143 +1,5 @@
 // Jest Snapshot v1, https://goo.gl/fbAQLP
 
-<<<<<<< HEAD
-exports[`EventPipelineRunner runAsyncHandlersEventPipeline() runs remaining steps 1`] = `
-Array [
-  Array [
-    "runAsyncHandlersStep",
-    Array [
-      Object {
-        "distinctId": "my_id",
-        "elementsList": Array [],
-        "event": "$pageview",
-        "eventUuid": "uuid1",
-        "ip": "127.0.0.1",
-        "person": "testPerson",
-        "properties": Object {},
-        "teamId": 2,
-        "timestamp": "2020-02-23T02:15:00.000Z",
-      },
-    ],
-  ],
-]
-`;
-
-exports[`EventPipelineRunner runBufferEventPipeline() runs remaining steps 1`] = `
-Array [
-  Array [
-    "pluginsProcessEventStep",
-    Array [
-      Object {
-        "distinct_id": "my_id",
-        "event": "default event",
-        "ip": "127.0.0.1",
-        "now": "2020-02-23T02:15:00.000Z",
-        "properties": Object {},
-        "site_url": "http://localhost",
-        "team_id": 2,
-        "timestamp": "2020-02-23T02:15:00.000Z",
-        "uuid": "uuid1",
-      },
-      "testPerson",
-    ],
-  ],
-  Array [
-    "processPersonsStep",
-    Array [
-      Object {
-        "distinct_id": "my_id",
-        "event": "default event",
-        "ip": "127.0.0.1",
-        "now": "2020-02-23T02:15:00.000Z",
-        "properties": Object {},
-        "site_url": "http://localhost",
-        "team_id": 2,
-        "timestamp": "2020-02-23T02:15:00.000Z",
-        "uuid": "uuid1",
-      },
-      Object {
-        "person": Object {
-          "created_at": "2020-02-23T02:15:00.000Z",
-          "id": 123,
-          "is_identified": true,
-          "is_user_id": 0,
-          "properties": Object {},
-          "properties_last_operation": Object {},
-          "properties_last_updated_at": Object {},
-          "team_id": 2,
-          "uuid": "uuid",
-          "version": 0,
-        },
-        "personUpdateProperties": Object {},
-      },
-    ],
-  ],
-  Array [
-    "prepareEventStep",
-    Array [
-      Object {
-        "distinct_id": "my_id",
-        "event": "default event",
-        "ip": "127.0.0.1",
-        "now": "2020-02-23T02:15:00.000Z",
-        "properties": Object {},
-        "site_url": "http://localhost",
-        "team_id": 2,
-        "timestamp": "2020-02-23T02:15:00.000Z",
-        "uuid": "uuid1",
-      },
-      Object {
-        "person": Object {
-          "created_at": "2020-02-23T02:15:00.000Z",
-          "id": 123,
-          "is_identified": true,
-          "is_user_id": 0,
-          "properties": Object {},
-          "properties_last_operation": Object {},
-          "properties_last_updated_at": Object {},
-          "team_id": 2,
-          "uuid": "uuid",
-          "version": 0,
-        },
-        "personUpdateProperties": Object {},
-      },
-    ],
-  ],
-  Array [
-    "createEventStep",
-    Array [
-      Object {
-        "distinctId": "my_id",
-        "elementsList": Array [],
-        "event": "$pageview",
-        "eventUuid": "uuid1",
-        "ip": "127.0.0.1",
-        "properties": Object {},
-        "teamId": 2,
-        "timestamp": "2020-02-23T02:15:00.000Z",
-      },
-    ],
-  ],
-  Array [
-    "runAsyncHandlersStep",
-    Array [
-      Object {
-        "distinctId": "my_id",
-        "elementsList": Array [],
-        "event": "$pageview",
-        "eventUuid": "uuid1",
-        "ip": "127.0.0.1",
-        "properties": Object {},
-        "teamId": 2,
-        "timestamp": "2020-02-23T02:15:00.000Z",
-      },
-    ],
-  ],
-]
-`;
-
-=======
->>>>>>> 17b1f30f
 exports[`EventPipelineRunner runEventPipeline() runs all steps 1`] = `
 Array [
   Array [
