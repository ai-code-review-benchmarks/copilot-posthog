--- conflicted
+++ resolved
@@ -304,91 +304,7 @@
             expect(publicJobs[jobName]).toEqual(jobPayload)
         })
     })
-
-<<<<<<< HEAD
-    describe('getPersonData', () => {
-        let cache: Record<string, string> = {}
-
-        beforeEach(() => {
-            db.statsd = {
-                timing: jest.fn(),
-                increment: jest.fn(),
-                gauge: jest.fn(),
-            } as any
-
-            // mock redis
-            cache = {}
-
-            // eslint-disable-next-line
-            db.redisSet = jest.fn(async (key, value, _, __) => {
-                cache[key] = JSON.stringify(value as any)
-            })
-
-            // eslint-disable-next-line
-            db.redisGet = jest.fn(async (key, defaultValue, options = {}) => {
-                const { jsonSerialize = true } = options
-                const value = cache[key]
-                if (typeof value === 'undefined') {
-                    return defaultValue
-                }
-                return value ? (jsonSerialize ? JSON.parse(value) : value) : null
-            })
-        })
-
-        test('getPersonData returns the right data with and without cache', async () => {
-            const distinctId = 'some_distinct_id'
-            const team = await getFirstTeam(hub)
-
-            await createPerson(hub, team, [distinctId], { foo: 'bar' })
-            db.personInfoCachingEnabledTeams = new Set([2])
-
-            const nonCachedPersonData = await db.getPersonData(team.id, distinctId)
-
-            expect(nonCachedPersonData).not.toBeNull()
-
-            const { uuid, createdAtIso, properties, team_id } = nonCachedPersonData as CachedPersonData
-
-            expect(uuid).toEqual(expect.any(String))
-            expect(createdAtIso).toEqual(expect.any(String))
-            expect(properties).toEqual({ foo: 'bar' })
-            expect(team_id).toEqual(team.id)
-
-            expect((db.statsd?.increment as any).mock.calls.map((call: any[]) => call[0])).toContain(
-                'person_info_cache.miss'
-            )
-            expect((db.statsd?.increment as any).mock.calls.map((call: any[]) => call[0])).not.toContain(
-                'person_info_cache.hit'
-            )
-
-            const cachedPersonData = (await db.getPersonData(team.id, distinctId)) as CachedPersonData
-
-            expect(cachedPersonData.uuid).toEqual(uuid)
-            expect(cachedPersonData.createdAtIso).toEqual(createdAtIso)
-            expect(cachedPersonData.properties).toEqual(properties)
-            expect(cachedPersonData.team_id).toEqual(team_id)
-
-            expect((db.statsd?.increment as any).mock.calls.map((call: any[]) => call[0])).toContain(
-                'person_info_cache.hit'
-            )
-        })
-
-        test('expect cache to be set when person is created', async () => {
-            const distinctId = 'some_distinct_id'
-            const team = await getFirstTeam(hub)
-
-            // enable the cache before creating person
-            db.personInfoCachingEnabledTeams = new Set([2])
-            await createPerson(hub, team, [distinctId], { foo: 'bar' })
-
-            const personData = (await db.getPersonData(team.id, distinctId)) as CachedPersonData
-
-            expect(personData.properties).toEqual({ foo: 'bar' })
-
-            // cache was hit
-            expect((db.statsd?.increment as any).mock.calls.map((call: any[]) => call[0])).toContain(
-                'person_info_cache.hit'
-            )
-=======
+  
     describe('person and group properties on events', () => {
         beforeEach(async () => {
             const redis = await hub.redisPool.acquire()
@@ -542,7 +458,6 @@
             expect(res).toEqual({
                 group0_properties: '{"prop":"val","num":1234567}',
             })
->>>>>>> 2f757312
         })
     })
 })