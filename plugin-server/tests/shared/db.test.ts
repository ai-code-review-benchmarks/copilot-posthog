--- conflicted
+++ resolved
@@ -1,12 +1,4 @@
-<<<<<<< HEAD
 import { Properties } from '@posthog/plugin-scaffold'
-import { DateTime } from 'luxon'
-
-import { Hub, Person, PropertyOperator, Team } from '../../src/types'
-import { DB } from '../../src/utils/db/db'
-import { createHub } from '../../src/utils/db/hub'
-import { UUIDT } from '../../src/utils/utils'
-=======
 import { DateTime } from 'luxon'
 
 import { Hub, Person, PersonPropertyUpdateOperation, PropertyOperator, Team } from '../../src/types'
@@ -14,7 +6,6 @@
 import { createHub } from '../../src/utils/db/hub'
 import { UUIDT } from '../../src/utils/utils'
 import { ActionManager } from '../../src/worker/ingestion/action-manager'
->>>>>>> de15fcda
 import { getFirstTeam, resetTestDatabase } from '../helpers/sql'
 
 jest.mock('../../src/utils/status')
@@ -82,8 +73,7 @@
         return selectResult.rows[0]
     }
 
-<<<<<<< HEAD
-=======
+
     describe('createPerson', () => {
         let team: Team
         let person: Person
@@ -160,39 +150,7 @@
             expect(fetched_person.team_id).toEqual(team.id)
         })
     })
-
->>>>>>> de15fcda
-    describe('fetchGroupTypes() and insertGroupType()', () => {
-        it('fetches group types that have been inserted', async () => {
-            expect(await db.fetchGroupTypes(2)).toEqual({})
-            expect(await db.insertGroupType(2, 'g0', 0)).toEqual(0)
-            expect(await db.insertGroupType(2, 'g1', 1)).toEqual(1)
-            expect(await db.fetchGroupTypes(2)).toEqual({ g0: 0, g1: 1 })
-        })
-
-        it('handles conflicting by index when inserting and limits', async () => {
-            expect(await db.insertGroupType(2, 'g0', 0)).toEqual(0)
-            expect(await db.insertGroupType(2, 'g1', 0)).toEqual(1)
-            expect(await db.insertGroupType(2, 'g2', 0)).toEqual(2)
-            expect(await db.insertGroupType(2, 'g3', 1)).toEqual(3)
-            expect(await db.insertGroupType(2, 'g4', 0)).toEqual(4)
-            expect(await db.insertGroupType(2, 'g5', 0)).toEqual(null)
-            expect(await db.insertGroupType(2, 'g6', 0)).toEqual(null)
-
-            expect(await db.fetchGroupTypes(2)).toEqual({ g0: 0, g1: 1, g2: 2, g3: 3, g4: 4 })
-        })
-
-        it('handles conflict by name when inserting', async () => {
-            expect(await db.insertGroupType(2, 'group_name', 0)).toEqual(0)
-            expect(await db.insertGroupType(2, 'group_name', 0)).toEqual(0)
-            expect(await db.insertGroupType(2, 'group_name', 0)).toEqual(0)
-            expect(await db.insertGroupType(2, 'foo', 0)).toEqual(1)
-            expect(await db.insertGroupType(2, 'foo', 0)).toEqual(1)
-
-            expect(await db.fetchGroupTypes(2)).toEqual({ group_name: 0, foo: 1 })
-        })
-    })
-
+  
     describe('updatePersonProperties', () => {
         //  How we expect this query to behave:
         //    | value exists | method   | previous method | previous TS is ___ call TS | write/override
@@ -282,4 +240,35 @@
 
         // TODO test that we can't change the person in the middle of the update
     })
+
+    describe('fetchGroupTypes() and insertGroupType()', () => {
+        it('fetches group types that have been inserted', async () => {
+            expect(await db.fetchGroupTypes(2)).toEqual({})
+            expect(await db.insertGroupType(2, 'g0', 0)).toEqual(0)
+            expect(await db.insertGroupType(2, 'g1', 1)).toEqual(1)
+            expect(await db.fetchGroupTypes(2)).toEqual({ g0: 0, g1: 1 })
+        })
+
+        it('handles conflicting by index when inserting and limits', async () => {
+            expect(await db.insertGroupType(2, 'g0', 0)).toEqual(0)
+            expect(await db.insertGroupType(2, 'g1', 0)).toEqual(1)
+            expect(await db.insertGroupType(2, 'g2', 0)).toEqual(2)
+            expect(await db.insertGroupType(2, 'g3', 1)).toEqual(3)
+            expect(await db.insertGroupType(2, 'g4', 0)).toEqual(4)
+            expect(await db.insertGroupType(2, 'g5', 0)).toEqual(null)
+            expect(await db.insertGroupType(2, 'g6', 0)).toEqual(null)
+
+            expect(await db.fetchGroupTypes(2)).toEqual({ g0: 0, g1: 1, g2: 2, g3: 3, g4: 4 })
+        })
+
+        it('handles conflict by name when inserting', async () => {
+            expect(await db.insertGroupType(2, 'group_name', 0)).toEqual(0)
+            expect(await db.insertGroupType(2, 'group_name', 0)).toEqual(0)
+            expect(await db.insertGroupType(2, 'group_name', 0)).toEqual(0)
+            expect(await db.insertGroupType(2, 'foo', 0)).toEqual(1)
+            expect(await db.insertGroupType(2, 'foo', 0)).toEqual(1)
+
+            expect(await db.fetchGroupTypes(2)).toEqual({ group_name: 0, foo: 1 })
+        })
+    })
 })