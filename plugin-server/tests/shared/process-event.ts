import { Properties } from '@posthog/plugin-scaffold'
import { PluginEvent } from '@posthog/plugin-scaffold/src/types'
import * as IORedis from 'ioredis'
import { DateTime } from 'luxon'
import { performance } from 'perf_hooks'

import {
    Database,
    Event,
    Hub,
    LogLevel,
    Person,
    PluginsServerConfig,
    PreIngestionEvent,
    PropertyType,
    PropertyUpdateOperation,
    Team,
} from '../../src/types'
import { createHub } from '../../src/utils/db/hub'
import { hashElements } from '../../src/utils/db/utils'
import { posthog } from '../../src/utils/posthog'
import { delay, UUIDT } from '../../src/utils/utils'
import { ingestEvent } from '../../src/worker/ingestion/ingest-event'
import { EventProcessingResult, EventsProcessor } from '../../src/worker/ingestion/process-event'
import { createUserTeamAndOrganization, getFirstTeam, getTeams, resetTestDatabase } from '../helpers/sql'

jest.mock('../../src/utils/status')
jest.setTimeout(600000) // 600 sec timeout.

export async function delayUntilEventIngested(
    fetchEvents: () => Promise<any[] | any>,
    minCount = 1,
    delayMs = 500,
    maxDelayCount = 30,
    debug = false
): Promise<void> {
    const timer = performance.now()
    for (let i = 0; i < maxDelayCount; i++) {
        const events = await fetchEvents()
        if (debug) {
            console.log(
                `Waiting. ${Math.round((performance.now() - timer) / 100) / 10}s since the start. ${
                    typeof events === 'number' ? events : events.length
                } events.`
            )
        }
        if ((typeof events === 'number' ? events : events.length) >= minCount) {
            return
        }
        await delay(delayMs)
    }
}

export async function createPerson(
    server: Hub,
    team: Team,
    distinctIds: string[],
    properties: Record<string, any> = {}
): Promise<Person> {
    return server.db.createPerson(
        DateTime.utc(),
        properties,
        {},
        {},
        team.id,
        null,
        false,
        new UUIDT().toString(),
        distinctIds
    )
}

export type ReturnWithHub = { hub?: Hub; closeHub?: () => Promise<void> }

type EventsByPerson = [string[], string[]]

export const getEventsByPerson = async (hub: Hub): Promise<EventsByPerson[]> => {
    // Helper function to retrieve events paired with their associated distinct
    // ids
    const persons = await hub.db.fetchPersons()
    const events = await hub.db.fetchEvents()

    return await Promise.all(
        persons.map(async (person) => {
            const distinctIds = await hub.db.fetchDistinctIdValues(person)

            return [
                distinctIds,
                (events as Event[])
                    .filter((event) => distinctIds.includes(event.distinct_id))
                    .sort((e1, e2) => new Date(e1.timestamp).getTime() - new Date(e2.timestamp).getTime())
                    .map((event) => event.event),
            ] as EventsByPerson
        })
    )
}

export const createProcessEventTests = (
    database: 'postgresql' | 'clickhouse',
    includeNewPropertiesUpdatesTests: boolean,
    extraServerConfig?: Partial<PluginsServerConfig>,
    createTests?: (response: ReturnWithHub) => void
): ReturnWithHub => {
    let processEventCounter = 0
    let mockClientEventCounter = 0
    let team: Team
    let hub: Hub
    let closeHub: () => Promise<void>
    let redis: IORedis.Redis
    let eventsProcessor: EventsProcessor
    let now = DateTime.utc()
    const returned: ReturnWithHub = {}

    async function createTestHub(additionalProps?: Record<string, any>): Promise<[Hub, () => Promise<void>]> {
        const [hub, closeHub] = await createHub({
            PLUGINS_CELERY_QUEUE: 'test-plugins-celery-queue',
            CELERY_DEFAULT_QUEUE: 'test-celery-default-queue',
            LOG_LEVEL: LogLevel.Log,
            ...(extraServerConfig ?? {}),
            ...(additionalProps ?? {}),
        })

        redis = await hub.redisPool.acquire()

        await redis.del(hub.PLUGINS_CELERY_QUEUE)
        await redis.del(hub.CELERY_DEFAULT_QUEUE)

        return [hub, closeHub]
    }

    async function processEvent(
        distinctId: string,
        ip: string | null,
        _siteUrl: string,
        data: PluginEvent,
        teamId: number,
        now: DateTime,
        sentAt: DateTime | null,
        eventUuid: string
    ): Promise<PreIngestionEvent | null> {
        const response = await eventsProcessor.processEvent(distinctId, ip, data, teamId, now, sentAt, eventUuid)
<<<<<<< HEAD
        if (database === 'clickhouse') {
            await delayUntilEventIngested(() => hub.db.fetchEvents(), ++processEventCounter)
        }

=======
>>>>>>> d5ad8069
        if (response) {
            await eventsProcessor.createEvent(response)
        }
        if (database === 'clickhouse') {
            await delayUntilEventIngested(() => hub.db.fetchEvents(), ++processEventCounter)
        }

        return response
    }

    beforeEach(async () => {
        const testCode = `
            function processEvent (event, meta) {
                event.properties["somewhere"] = "over the rainbow";
                return event
            }
        `
        await resetTestDatabase(testCode, extraServerConfig)
        ;[hub, closeHub] = await createTestHub()
        returned.hub = hub
        returned.closeHub = closeHub
        eventsProcessor = new EventsProcessor(hub)
        processEventCounter = 0
        mockClientEventCounter = 0
        team = await getFirstTeam(hub)
        now = DateTime.utc()

        // clear the webhook redis cache
        const hooksCacheKey = `@posthog/plugin-server/hooks/${team.id}`
        await redis.del(hooksCacheKey)
    })

    afterEach(async () => {
        await hub.redisPool.release(redis)
        await closeHub?.()
    })

    // Simple client used to simulate sending events
    // Use state object to simulate stateful clients that keep track of old
    // distinct id, starting with an anonymous one. I've taken posthog-js as
    // the reference implementation.
    let state = { currentDistinctId: 'anonymous_id' }

    // Always start with an anonymous state
    beforeEach(() => {
        state = { currentDistinctId: 'anonymous_id' }
    })

    const capture = async (hub: Hub, eventName: string, properties: any = {}) => {
        await ingestEvent(hub, {
            event: eventName,
            distinct_id: properties.distinct_id ?? state.currentDistinctId,
            properties: properties,
            now: new Date().toISOString(),
            sent_at: new Date().toISOString(),
            ip: '127.0.0.1',
            site_url: 'https://posthog.com',
            team_id: team.id,
            uuid: new UUIDT().toString(),
        })
        if (database === 'clickhouse') {
            await delayUntilEventIngested(() => hub.db.fetchEvents(), ++mockClientEventCounter)
        }
    }

    const identify = async (hub: Hub, distinctId: string) => {
        // Update currentDistinctId state immediately, as the event will be
        // dispatch asynchronously
        const currentDistinctId = state.currentDistinctId
        state.currentDistinctId = distinctId
        await capture(hub, '$identify', {
            // posthog-js will send the previous distinct id as
            // $anon_distinct_id
            $anon_distinct_id: currentDistinctId,
            distinct_id: distinctId,
        })
    }

    const alias = async (hub: Hub, alias: string, distinctId: string) => {
        await capture(hub, '$create_alias', { alias, disinct_id: distinctId })
    }

    createTests?.(returned)

    test('merge people', async () => {
        const p0 = await createPerson(hub, team, ['person_0'], { $os: 'Microsoft' })
        if (database === 'clickhouse') {
            await delayUntilEventIngested(() => hub.db.fetchPersons(Database.ClickHouse), 1)
        }

        await hub.db.updatePersonDeprecated(p0, { created_at: DateTime.fromISO('2020-01-01T00:00:00Z') })

        const p1 = await createPerson(hub, team, ['person_1'], { $os: 'Chrome', $browser: 'Chrome' })
        if (database === 'clickhouse') {
            await delayUntilEventIngested(() => hub.db.fetchPersons(Database.ClickHouse), 2)
        }
        await hub.db.updatePersonDeprecated(p1, { created_at: DateTime.fromISO('2019-07-01T00:00:00Z') })

        await processEvent(
            'person_1',
            '',
            '',
            {
                event: 'user signed up',
                properties: {},
            } as any as PluginEvent,
            team.id,
            now,
            now,
            new UUIDT().toString()
        )

        expect((await hub.db.fetchPersons()).length).toEqual(2)
        const [person0, person1] = await hub.db.fetchPersons()

        if (database === 'clickhouse') {
            await delayUntilEventIngested(() => hub.db.fetchPersons(Database.ClickHouse), 2)
            const chPeople = await hub.db.fetchPersons(Database.ClickHouse)
            expect(chPeople.length).toEqual(2)

            // try to merge and see if we queue any messages
            jest.spyOn(hub!.db.kafkaProducer!, 'queueMessage')

            jest.spyOn(hub!.db, 'updatePersonDeprecated').mockImplementationOnce(() => {
                throw new Error('updatePersonDeprecated error')
            })

            await expect(async () => {
                await hub!.eventsProcessor!.mergePeople({
                    mergeInto: person0,
                    mergeIntoDistinctId: 'person_0',
                    otherPerson: person1,
                    otherPersonDistinctId: 'person_1',
                    totalMergeAttempts: 0,
                    timestamp: DateTime.now(),
                })
            }).rejects.toThrow()

            expect(hub!.db.kafkaProducer!.queueMessage).not.toHaveBeenCalled()
        }

        await eventsProcessor.mergePeople({
            mergeInto: person0,
            mergeIntoDistinctId: 'person_0',
            otherPerson: person1,
            otherPersonDistinctId: 'person_1',
            totalMergeAttempts: 0,
            timestamp: DateTime.now(),
        })

        if (database === 'clickhouse') {
            await delayUntilEventIngested(async () =>
                (await hub.db.fetchPersons(Database.ClickHouse)).length === 1 ? [1] : []
            )
            expect((await hub.db.fetchPersons(Database.ClickHouse)).length).toEqual(1)

            // moveDistinctIds 3x, deletePerson 1x
            expect(hub!.db.kafkaProducer!.queueMessage).toHaveBeenCalledTimes(4)
        }

        expect((await hub.db.fetchPersons()).length).toEqual(1)

        const [person] = await hub.db.fetchPersons()

        expect(person.properties).toEqual({ $os: 'Microsoft', $browser: 'Chrome' })
        expect(await hub.db.fetchDistinctIdValues(person)).toEqual(['person_0', 'person_1'])
        expect(person.created_at.toISO()).toEqual(DateTime.fromISO('2019-07-01T00:00:00Z').setZone('UTC').toISO())
    })

    test('capture new person', async () => {
        await hub.db.postgresQuery(
            `UPDATE posthog_team
             SET ingested_event = $1
             WHERE id = $2`,
            [true, team.id],
            'testTag'
        )
        team = await getFirstTeam(hub)

        expect(await hub.db.fetchEventDefinitions()).toEqual([])
        expect(await hub.db.fetchPropertyDefinitions()).toEqual([])

        await processEvent(
            '2',
            '127.0.0.1',
            '',
            {
                event: '$autocapture',
                properties: {
                    distinct_id: 2,
                    token: team.api_token,
                    $browser: 'Chrome',
                    $current_url: 'https://test.com',
                    $os: 'Mac OS X',
                    $browser_version: '95',
                    $initial_referring_domain: 'https://google.com',
                    $initial_referrer_url: 'https://google.com/?q=posthog',
                    utm_medium: 'twitter',
                    gclid: 'GOOGLE ADS ID',
                    $elements: [
                        { tag_name: 'a', nth_child: 1, nth_of_type: 2, attr__class: 'btn btn-sm' },
                        { tag_name: 'div', nth_child: 1, nth_of_type: 2, $el_text: '💻' },
                    ],
                },
            } as any as PluginEvent,
            team.id,
            now,
            now,
            new UUIDT().toString()
        )

        let persons = await hub.db.fetchPersons()
        let events = await hub.db.fetchEvents()
        expect(persons[0].version).toEqual(0)
        expect(persons[0].created_at).toEqual(now)
        let expectedProps = {
            $initial_browser: 'Chrome',
            $initial_browser_version: '95',
            $initial_utm_medium: 'twitter',
            $initial_current_url: 'https://test.com',
            $initial_os: 'Mac OS X',
            utm_medium: 'twitter',
            $initial_gclid: 'GOOGLE ADS ID',
            gclid: 'GOOGLE ADS ID',
        }
        expect(persons[0].properties).toEqual(expectedProps)
        if (database === 'clickhouse') {
            await delayUntilEventIngested(() => hub.db.fetchPersons(Database.ClickHouse), 1)
            const chPeople = await hub.db.fetchPersons(Database.ClickHouse)
            expect(chPeople.length).toEqual(1)
            expect(JSON.parse(chPeople[0].properties)).toEqual(expectedProps)
            expect(chPeople[0].created_at).toEqual(now.toFormat('yyyy-MM-dd HH:mm:ss.000'))
        }
        expect(events[0].properties).toEqual({
            $ip: '127.0.0.1',
            $os: 'Mac OS X',
            $set: { utm_medium: 'twitter', gclid: 'GOOGLE ADS ID' },
            token: 'THIS IS NOT A TOKEN FOR TEAM 2',
            $browser: 'Chrome',
            $set_once: {
                $initial_os: 'Mac OS X',
                $initial_browser: 'Chrome',
                $initial_utm_medium: 'twitter',
                $initial_current_url: 'https://test.com',
                $initial_browser_version: '95',
                $initial_gclid: 'GOOGLE ADS ID',
            },
            utm_medium: 'twitter',
            distinct_id: 2,
            $current_url: 'https://test.com',
            $browser_version: '95',
            gclid: 'GOOGLE ADS ID',
            $initial_referrer_url: 'https://google.com/?q=posthog',
            $initial_referring_domain: 'https://google.com',
        })

        // capture a second time to verify e.g. event_names is not ['$autocapture', '$autocapture']
        // Also pass new utm params in to override
        await processEvent(
            '2',
            '127.0.0.1',
            '',
            {
                event: '$autocapture',
                properties: {
                    distinct_id: 2,
                    token: team.api_token,
                    utm_medium: 'instagram',
                    $current_url: 'https://test.com/pricing',
                    $browser_version: 80,
                    $browser: 'Firefox',
                    $elements: [
                        { tag_name: 'a', nth_child: 1, nth_of_type: 2, attr__class: 'btn btn-sm' },
                        { tag_name: 'div', nth_child: 1, nth_of_type: 2, $el_text: '💻' },
                    ],
                },
            } as any as PluginEvent,
            team.id,
            DateTime.now(),
            DateTime.now(),
            new UUIDT().toString()
        )

        events = await hub.db.fetchEvents()
        persons = await hub.db.fetchPersons()
        expect(events.length).toEqual(2)
        expect(persons.length).toEqual(1)
        expect(persons[0].version).toEqual(1)
        expectedProps = {
            $initial_browser: 'Chrome',
            $initial_browser_version: '95',
            $initial_utm_medium: 'twitter',
            $initial_current_url: 'https://test.com',
            $initial_os: 'Mac OS X',
            utm_medium: 'instagram',
            $initial_gclid: 'GOOGLE ADS ID',
            gclid: 'GOOGLE ADS ID',
        }
        expect(persons[0].properties).toEqual(expectedProps)
        if (database === 'clickhouse') {
            await delayUntilEventIngested(() => hub.db.fetchPersons(Database.ClickHouse), 2)
            const chPeople = await hub.db.fetchPersons(Database.ClickHouse)
            expect(chPeople.length).toEqual(1)
            expect(JSON.parse(chPeople[0].properties)).toEqual(expectedProps)
        }
        expect(events[1].properties.$set).toEqual({
            utm_medium: 'instagram',
        })
        expect(events[1].properties.$set_once).toEqual({
            $initial_browser: 'Firefox',
            $initial_browser_version: 80,
            $initial_utm_medium: 'instagram',
            $initial_current_url: 'https://test.com/pricing',
        })

        const [person] = persons
        const distinctIds = await hub.db.fetchDistinctIdValues(person)

        const [event] = events as Event[]
        expect(event.distinct_id).toEqual('2')
        expect(distinctIds).toEqual(['2'])
        expect(event.event).toEqual('$autocapture')

        const elements = await hub.db.fetchElements(event)
        expect(elements[0].tag_name).toEqual('a')
        expect(elements[0].attr_class).toEqual(['btn', 'btn-sm'])
        expect(elements[1].order).toEqual(1)
        expect(elements[1].text).toEqual('💻')

        if (database === 'clickhouse') {
            expect(hashElements(elements)).toEqual('0679137c0cd2408a2906839143e7a71f')
        } else if (database === 'postgresql') {
            expect(event.elements_hash).toEqual('0679137c0cd2408a2906839143e7a71f')
        }

        // Don't update any props, set and set_once should be what was sent
        await processEvent(
            '2',
            '127.0.0.1',
            '',
            {
                event: '$autocapture',
                properties: {
                    distinct_id: 2,
                    token: team.api_token,
                    utm_medium: 'instagram',
                    $current_url: 'https://test.com/pricing',
                    $browser: 'Firefox',

                    $elements: [
                        { tag_name: 'a', nth_child: 1, nth_of_type: 2, attr__class: 'btn btn-sm' },
                        { tag_name: 'div', nth_child: 1, nth_of_type: 2, $el_text: '💻' },
                    ],
                },
            } as any as PluginEvent,
            team.id,
            DateTime.now(),
            DateTime.now(),
            new UUIDT().toString()
        )

        events = await hub.db.fetchEvents()
        persons = await hub.db.fetchPersons()
        expect(events.length).toEqual(3)
        expect(persons.length).toEqual(1)

        // no new props, person wasn't updated with old fn, was because of timestamps update with new fn
        if (includeNewPropertiesUpdatesTests) {
            expect(persons[0].version).toEqual(2)
        } else {
            expect(persons[0].version).toEqual(1)
        }

        expect(events[2].properties.$set).toEqual({
            utm_medium: 'instagram',
        })
        expect(events[2].properties.$set_once).toEqual({
            $initial_browser: 'Firefox',
            $initial_utm_medium: 'instagram',
            $initial_current_url: 'https://test.com/pricing',
        })
        // check that person properties didn't change
        expect(persons[0].properties).toEqual(expectedProps)
        if (database === 'clickhouse') {
            const chPeople = await hub.db.fetchPersons(Database.ClickHouse)
            expect(chPeople.length).toEqual(1)
            expect(JSON.parse(chPeople[0].properties)).toEqual(expectedProps)
        }

        team = await getFirstTeam(hub)

        expect(await hub.db.fetchEventDefinitions()).toEqual([
            {
                id: expect.any(String),
                name: '$autocapture',
                query_usage_30_day: null,
                team_id: 2,
                volume_30_day: null,
                created_at: expect.any(String),
                last_seen_at: expect.any(String),
            },
        ])
        expect(await hub.db.fetchPropertyDefinitions()).toEqual([
            {
                id: expect.any(String),
                is_numerical: true,
                name: 'distinct_id',
                property_type: 'Numeric',
                property_type_format: null,
                query_usage_30_day: null,
                team_id: 2,
                volume_30_day: null,
            },
            {
                id: expect.any(String),
                is_numerical: false,
                name: 'token',
                property_type: 'String',
                property_type_format: null,
                query_usage_30_day: null,
                team_id: 2,
                volume_30_day: null,
            },
            {
                id: expect.any(String),
                is_numerical: false,
                name: '$browser',
                property_type: 'String',
                property_type_format: null,
                query_usage_30_day: null,
                team_id: 2,
                volume_30_day: null,
            },
            {
                id: expect.any(String),
                is_numerical: false,
                name: '$current_url',
                property_type: 'String',
                property_type_format: null,
                query_usage_30_day: null,
                team_id: 2,
                volume_30_day: null,
            },
            {
                id: expect.any(String),
                is_numerical: false,
                name: '$os',
                property_type: 'String',
                property_type_format: null,
                query_usage_30_day: null,
                team_id: 2,
                volume_30_day: null,
            },
            {
                id: expect.any(String),
                is_numerical: true,
                name: '$browser_version',
                property_type: PropertyType.Numeric,
                property_type_format: null,
                query_usage_30_day: null,
                team_id: 2,
                volume_30_day: null,
            },
            {
                id: expect.any(String),
                is_numerical: false,
                name: '$initial_referring_domain',
                property_type: 'String',
                property_type_format: null,
                query_usage_30_day: null,
                team_id: 2,
                volume_30_day: null,
            },
            {
                id: expect.any(String),
                is_numerical: false,
                name: '$initial_referrer_url',
                property_type: 'String',
                property_type_format: null,
                query_usage_30_day: null,
                team_id: 2,
                volume_30_day: null,
            },
            {
                id: expect.any(String),
                is_numerical: false,
                name: 'utm_medium',
                property_type: 'String',
                property_type_format: null,
                query_usage_30_day: null,
                team_id: 2,
                volume_30_day: null,
            },
            {
                id: expect.any(String),
                is_numerical: false,
                name: 'gclid',
                property_type: 'String',
                property_type_format: null,
                query_usage_30_day: null,
                team_id: 2,
                volume_30_day: null,
            },
            {
                id: expect.any(String),
                is_numerical: false,
                name: '$ip',
                property_type: 'String',
                property_type_format: null,
                query_usage_30_day: null,
                team_id: 2,
                volume_30_day: null,
            },
        ])
    })

    test('initial current domain regression test', async () => {
        // we weren't capturing $initial_current_url if no utm tags were set
        await processEvent(
            '2',
            '127.0.0.1',
            '',
            {
                event: '$pageview',
                properties: {
                    distinct_id: 2,
                    token: team.api_token,
                    $current_url: 'https://test.com',
                },
            } as any as PluginEvent,
            team.id,
            now,
            now,
            new UUIDT().toString()
        )

        const persons = await hub.db.fetchPersons()
        expect(persons[0].properties).toEqual({
            $initial_current_url: 'https://test.com',
        })
    })

    test('capture bad team', async () => {
        await expect(async () => {
            await processEvent(
                'asdfasdfasdf',
                '',
                '',
                {
                    event: '$pageview',
                    properties: { distinct_id: 'asdfasdfasdf', token: team.api_token },
                } as any as PluginEvent,
                1337,
                now,
                now,
                new UUIDT().toString()
            )
        }).rejects.toThrowError("No team found with ID 1337. Can't ingest event.")
    })

    test('capture no element', async () => {
        await createPerson(hub, team, ['asdfasdfasdf'])

        await processEvent(
            'asdfasdfasdf',
            '',
            '',
            {
                event: '$pageview',
                properties: { distinct_id: 'asdfasdfasdf', token: team.api_token },
            } as any as PluginEvent,
            team.id,
            now,
            now,
            new UUIDT().toString()
        )

        expect(await hub.db.fetchDistinctIdValues((await hub.db.fetchPersons())[0])).toEqual(['asdfasdfasdf'])
        const [event] = await hub.db.fetchEvents()
        expect(event.event).toBe('$pageview')
    })

    test('capture sent_at', async () => {
        await createPerson(hub, team, ['asdfasdfasdf'])

        const rightNow = DateTime.utc()
        const tomorrow = rightNow.plus({ days: 1, hours: 2 })
        const tomorrowSentAt = rightNow.plus({ days: 1, hours: 2, minutes: 10 })

        await processEvent(
            'movie played',
            '',
            '',
            {
                event: '$pageview',
                timestamp: tomorrow.toISO(),
                properties: { distinct_id: 'asdfasdfasdf', token: team.api_token },
            } as any as PluginEvent,
            team.id,
            rightNow,
            tomorrowSentAt,
            new UUIDT().toString()
        )

        const [event] = await hub.db.fetchEvents()
        const eventSecondsBeforeNow = rightNow.diff(DateTime.fromISO(event.timestamp), 'seconds').seconds

        expect(eventSecondsBeforeNow).toBeGreaterThan(590)
        expect(eventSecondsBeforeNow).toBeLessThan(610)
    })

    test('capture sent_at no timezones', async () => {
        await createPerson(hub, team, ['asdfasdfasdf'])

        const rightNow = DateTime.utc()
        const tomorrow = rightNow.plus({ days: 1, hours: 2 }).setZone('UTC+4')
        const tomorrowSentAt = rightNow.plus({ days: 1, hours: 2, minutes: 10 }).setZone('UTC+4')

        // TODO: not sure if this is correct?
        // tomorrow = tomorrow.replace(tzinfo=None)
        // tomorrow_sent_at = tomorrow_sent_at.replace(tzinfo=None)

        await processEvent(
            'movie played',
            '',
            '',
            {
                event: '$pageview',
                timestamp: tomorrow,
                properties: { distinct_id: 'asdfasdfasdf', token: team.api_token },
            } as any as PluginEvent,
            team.id,
            rightNow,
            tomorrowSentAt,
            new UUIDT().toString()
        )

        const [event] = await hub.db.fetchEvents()
        const eventSecondsBeforeNow = rightNow.diff(DateTime.fromISO(event.timestamp), 'seconds').seconds

        expect(eventSecondsBeforeNow).toBeGreaterThan(590)
        expect(eventSecondsBeforeNow).toBeLessThan(610)
    })

    test('capture no sent_at', async () => {
        await createPerson(hub, team, ['asdfasdfasdf'])

        const rightNow = DateTime.utc()
        const tomorrow = rightNow.plus({ days: 1, hours: 2 })

        await processEvent(
            'movie played',
            '',
            '',
            {
                event: '$pageview',
                timestamp: tomorrow.toISO(),
                properties: { distinct_id: 'asdfasdfasdf', token: team.api_token },
            } as any as PluginEvent,
            team.id,
            rightNow,
            null,
            new UUIDT().toString()
        )

        const [event] = await hub.db.fetchEvents()
        const difference = tomorrow.diff(DateTime.fromISO(event.timestamp), 'seconds').seconds
        expect(difference).toBeLessThan(1)
    })

    test('ip none', async () => {
        await createPerson(hub, team, ['asdfasdfasdf'])

        await processEvent(
            'asdfasdfasdf',
            null,
            '',
            {
                event: '$pageview',
                properties: { distinct_id: 'asdfasdfasdf', token: team.api_token },
            } as any as PluginEvent,
            team.id,
            now,
            now,
            new UUIDT().toString()
        )
        const [event] = await hub.db.fetchEvents()
        expect(Object.keys(event.properties)).not.toContain('$ip')
    })

    test('ip capture', async () => {
        await createPerson(hub, team, ['asdfasdfasdf'])

        await processEvent(
            'asdfasdfasdf',
            '11.12.13.14',
            '',
            {
                event: '$pageview',
                properties: { distinct_id: 'asdfasdfasdf', token: team.api_token },
            } as any as PluginEvent,
            team.id,
            now,
            now,
            new UUIDT().toString()
        )
        const [event] = await hub.db.fetchEvents()
        expect(event.properties['$ip']).toBe('11.12.13.14')
    })

    test('ip override', async () => {
        await createPerson(hub, team, ['asdfasdfasdf'])

        await processEvent(
            'asdfasdfasdf',
            '11.12.13.14',
            '',
            {
                event: '$pageview',
                properties: { $ip: '1.0.0.1', distinct_id: 'asdfasdfasdf', token: team.api_token },
            } as any as PluginEvent,
            team.id,
            now,
            now,
            new UUIDT().toString()
        )

        const [event] = await hub.db.fetchEvents()
        expect(event.properties['$ip']).toBe('1.0.0.1')
    })

    test('anonymized ip capture', async () => {
        await hub.db.postgresQuery('update posthog_team set anonymize_ips = $1', [true], 'testTag')
        await createPerson(hub, team, ['asdfasdfasdf'])

        await processEvent(
            'asdfasdfasdf',
            '11.12.13.14',
            '',
            {
                event: '$pageview',
                properties: { distinct_id: 'asdfasdfasdf', token: team.api_token },
            } as any as PluginEvent,
            team.id,
            now,
            now,
            new UUIDT().toString()
        )

        const [event] = await hub.db.fetchEvents()
        expect(event.properties['$ip']).not.toBeDefined()
    })

    test('alias', async () => {
        await createPerson(hub, team, ['old_distinct_id'])

        await processEvent(
            'new_distinct_id',
            '',
            '',
            {
                event: '$create_alias',
                properties: { distinct_id: 'new_distinct_id', token: team.api_token, alias: 'old_distinct_id' },
            } as any as PluginEvent,
            team.id,
            now,
            now,
            new UUIDT().toString()
        )

        expect((await hub.db.fetchEvents()).length).toBe(1)
        expect(await hub.db.fetchDistinctIdValues((await hub.db.fetchPersons())[0])).toEqual([
            'old_distinct_id',
            'new_distinct_id',
        ])
    })

    test('alias reverse', async () => {
        await createPerson(hub, team, ['old_distinct_id'])

        await processEvent(
            'old_distinct_id',
            '',
            '',
            {
                event: '$create_alias',
                properties: { distinct_id: 'old_distinct_id', token: team.api_token, alias: 'new_distinct_id' },
            } as any as PluginEvent,
            team.id,
            now,
            now,
            new UUIDT().toString()
        )

        expect((await hub.db.fetchEvents()).length).toBe(1)
        expect(await hub.db.fetchDistinctIdValues((await hub.db.fetchPersons())[0])).toEqual([
            'old_distinct_id',
            'new_distinct_id',
        ])
    })

    test('alias twice', async () => {
        await createPerson(hub, team, ['old_distinct_id'])

        await processEvent(
            'new_distinct_id',
            '',
            '',
            {
                event: '$create_alias',
                properties: { distinct_id: 'new_distinct_id', token: team.api_token, alias: 'old_distinct_id' },
            } as any as PluginEvent,
            team.id,
            now,
            now,
            new UUIDT().toString()
        )

        expect((await hub.db.fetchPersons()).length).toBe(1)
        expect((await hub.db.fetchEvents()).length).toBe(1)
        expect(await hub.db.fetchDistinctIdValues((await hub.db.fetchPersons())[0])).toEqual([
            'old_distinct_id',
            'new_distinct_id',
        ])

        await createPerson(hub, team, ['old_distinct_id_2'])
        expect((await hub.db.fetchPersons()).length).toBe(2)

        await processEvent(
            'new_distinct_id',
            '',
            '',
            {
                event: '$create_alias',
                properties: { distinct_id: 'new_distinct_id', token: team.api_token, alias: 'old_distinct_id_2' },
            } as any as PluginEvent,
            team.id,
            now,
            now,
            new UUIDT().toString()
        )
        expect((await hub.db.fetchEvents()).length).toBe(2)
        expect((await hub.db.fetchPersons()).length).toBe(1)
        expect(await hub.db.fetchDistinctIdValues((await hub.db.fetchPersons())[0])).toEqual([
            'old_distinct_id',
            'new_distinct_id',
            'old_distinct_id_2',
        ])
    })

    test('alias before person', async () => {
        await processEvent(
            'new_distinct_id',
            '',
            '',
            {
                event: '$create_alias',
                properties: { distinct_id: 'new_distinct_id', token: team.api_token, alias: 'old_distinct_id' },
            } as any as PluginEvent,
            team.id,
            now,
            now,
            new UUIDT().toString()
        )

        expect((await hub.db.fetchEvents()).length).toBe(1)
        expect((await hub.db.fetchPersons()).length).toBe(1)
        expect(await hub.db.fetchDistinctIdValues((await hub.db.fetchPersons())[0])).toEqual([
            'new_distinct_id',
            'old_distinct_id',
        ])
    })

    test('alias both existing', async () => {
        await createPerson(hub, team, ['old_distinct_id'])
        await createPerson(hub, team, ['new_distinct_id'])

        await processEvent(
            'new_distinct_id',
            '',
            '',
            {
                event: '$create_alias',
                properties: { distinct_id: 'new_distinct_id', token: team.api_token, alias: 'old_distinct_id' },
            } as any as PluginEvent,
            team.id,
            now,
            now,
            new UUIDT().toString()
        )

        expect((await hub.db.fetchEvents()).length).toBe(1)
        expect(await hub.db.fetchDistinctIdValues((await hub.db.fetchPersons())[0])).toEqual([
            'old_distinct_id',
            'new_distinct_id',
        ])
    })

    test('offset timestamp', async () => {
        now = DateTime.fromISO('2020-01-01T12:00:05.200Z')

        await processEvent(
            'distinct_id1',
            '',
            '',
            { offset: 150, event: '$autocapture', distinct_id: 'distinct_id1' } as any as PluginEvent,
            team.id,
            now,
            now,
            new UUIDT().toString()
        )
        expect((await hub.db.fetchEvents()).length).toBe(1)

        const [event] = await hub.db.fetchEvents()
        expect(event.timestamp).toEqual('2020-01-01T12:00:05.050Z')
    })

    test('offset timestamp no sent_at', async () => {
        now = DateTime.fromISO('2020-01-01T12:00:05.200Z')

        await processEvent(
            'distinct_id1',
            '',
            '',
            { offset: 150, event: '$autocapture', distinct_id: 'distinct_id1' } as any as PluginEvent,
            team.id,
            now,
            null,
            new UUIDT().toString()
        )
        expect((await hub.db.fetchEvents()).length).toBe(1)

        const [event] = await hub.db.fetchEvents()
        expect(event.timestamp).toEqual('2020-01-01T12:00:05.050Z')
    })

    test('alias merge properties', async () => {
        await createPerson(hub, team, ['new_distinct_id'], {
            key_on_both: 'new value both',
            key_on_new: 'new value',
        })
        await createPerson(hub, team, ['old_distinct_id'], {
            key_on_both: 'old value both',
            key_on_old: 'old value',
        })

        await processEvent(
            'new_distinct_id',
            '',
            '',
            {
                event: '$create_alias',
                properties: { distinct_id: 'new_distinct_id', token: team.api_token, alias: 'old_distinct_id' },
            } as any as PluginEvent,
            team.id,
            now,
            now,
            new UUIDT().toString()
        )

        expect((await hub.db.fetchEvents()).length).toBe(1)
        expect((await hub.db.fetchPersons()).length).toBe(1)
        const [person] = await hub.db.fetchPersons()
        expect((await hub.db.fetchDistinctIdValues(person)).sort()).toEqual(['new_distinct_id', 'old_distinct_id'])
        expect(person.properties).toEqual({
            key_on_both: 'new value both',
            key_on_new: 'new value',
            key_on_old: 'old value',
        })
    })

    test('long htext', async () => {
        await processEvent(
            'new_distinct_id',
            '',
            '',
            {
                event: '$autocapture',
                properties: {
                    distinct_id: 'new_distinct_id',
                    token: team.api_token,
                    $elements: [
                        {
                            tag_name: 'a',
                            $el_text: 'a'.repeat(2050),
                            attr__href: 'a'.repeat(2050),
                            nth_child: 1,
                            nth_of_type: 2,
                            attr__class: 'btn btn-sm',
                        },
                    ],
                },
            } as any as PluginEvent,
            team.id,
            now,
            now,
            new UUIDT().toString()
        )

        const [event] = (await hub.db.fetchEvents()) as Event[]
        const [element] = await hub.db.fetchElements(event)
        expect(element.href?.length).toEqual(2048)
        expect(element.text?.length).toEqual(400)
        if (database === 'postgresql') {
            expect(event.elements_hash).toEqual('c2659b28e72835706835764cf7f63c2a')
        } else if (database === 'clickhouse') {
            expect(hashElements([element])).toEqual('c2659b28e72835706835764cf7f63c2a')
        }
    })

    test('capture first team event', async () => {
        await hub.db.postgresQuery(
            `UPDATE posthog_team SET ingested_event = $1 WHERE id = $2`,
            [false, team.id],
            'testTag'
        )

        posthog.capture = jest.fn() as any
        posthog.identify = jest.fn() as any

        await processEvent(
            '2',
            '',
            '',
            {
                event: '$autocapture',
                properties: {
                    distinct_id: 1,
                    token: team.api_token,
                    $elements: [{ tag_name: 'a', nth_child: 1, nth_of_type: 2, attr__class: 'btn btn-sm' }],
                },
            } as any as PluginEvent,
            team.id,
            now,
            now,
            new UUIDT().toString()
        )

        expect(posthog.identify).toHaveBeenCalledWith('plugin_test_user_distinct_id_1001')
        expect(posthog.capture).toHaveBeenCalledWith('first team event ingested', {
            team: team.uuid,
            $groups: {
                project: team.uuid,
                organization: team.organization_id,
                instance: 'unknown',
            },
        })

        team = await getFirstTeam(hub)
        expect(team.ingested_event).toEqual(true)

        const [event] = (await hub.db.fetchEvents()) as Event[]
        if (database === 'postgresql') {
            expect(event.elements_hash).toEqual('a89021a60b3497d24e93ae181fba01aa')
        } else if (database === 'clickhouse') {
            const elements = await hub.db.fetchElements(event)
            expect(hashElements(elements)).toEqual('a89021a60b3497d24e93ae181fba01aa')
        }
    })

    test('snapshot event stored as session_recording_event', async () => {
        await eventsProcessor.processEvent(
            'some-id',
            '',
            {
                event: '$snapshot',
                properties: { $session_id: 'abcf-efg', $snapshot_data: { timestamp: 123 } },
            } as any as PluginEvent,
            team.id,
            now,
            now,
            new UUIDT().toString()
        )
        await delayUntilEventIngested(() => hub.db.fetchSessionRecordingEvents())

        const events = await hub.db.fetchEvents()
        expect(events.length).toEqual(0)

        const sessionRecordingEvents = await hub.db.fetchSessionRecordingEvents()
        expect(sessionRecordingEvents.length).toBe(1)

        const [event] = sessionRecordingEvents
        expect(event.session_id).toEqual('abcf-efg')
        expect(event.distinct_id).toEqual('some-id')
        expect(event.snapshot_data).toEqual({ timestamp: 123 })
    })

    test('$snapshot event creates new person if needed', async () => {
        await eventsProcessor.processEvent(
            'some_new_id',
            '',
            {
                event: '$snapshot',
                properties: { $session_id: 'abcf-efg', $snapshot_data: { timestamp: 123 } },
            } as any as PluginEvent,
            team.id,
            now,
            now,
            new UUIDT().toString()
        )
        await delayUntilEventIngested(() => hub.db.fetchPersons())

        const persons = await hub.db.fetchPersons()

        expect(persons.length).toEqual(1)
    })

    test('identify set', async () => {
        await createPerson(hub, team, ['distinct_id1'])
        const ts_before = now
        const ts_after = now.plus({ hours: 1 })

        await processEvent(
            'distinct_id1',
            '',
            '',
            {
                event: '$identify',
                properties: {
                    token: team.api_token,
                    distinct_id: 'distinct_id1',
                    $set: { a_prop: 'test-1', c_prop: 'test-1' },
                },
            } as any as PluginEvent,
            team.id,
            ts_before,
            ts_before,
            new UUIDT().toString()
        )

        expect((await hub.db.fetchEvents()).length).toBe(1)

        const [event] = await hub.db.fetchEvents()
        expect(event.properties['$set']).toEqual({ a_prop: 'test-1', c_prop: 'test-1' })

        const [person] = await hub.db.fetchPersons()
        expect(await hub.db.fetchDistinctIdValues(person)).toEqual(['distinct_id1'])
        expect(person.properties).toEqual({ a_prop: 'test-1', c_prop: 'test-1' })
        expect(person.is_identified).toEqual(false)

        await processEvent(
            'distinct_id1',
            '',
            '',
            {
                event: '$identify',
                properties: {
                    token: team.api_token,
                    distinct_id: 'distinct_id1',
                    $set: { a_prop: 'test-2', b_prop: 'test-2b' },
                },
            } as any as PluginEvent,
            team.id,
            ts_after,
            ts_after,
            new UUIDT().toString()
        )
        expect((await hub.db.fetchEvents()).length).toBe(2)
        const [person2] = await hub.db.fetchPersons()
        expect(person2.properties).toEqual({ a_prop: 'test-2', b_prop: 'test-2b', c_prop: 'test-1' })
    })

    test('identify set_once', async () => {
        await createPerson(hub, team, ['distinct_id1'])

        await processEvent(
            'distinct_id1',
            '',
            '',
            {
                event: '$identify',
                properties: {
                    token: team.api_token,
                    distinct_id: 'distinct_id1',
                    $set_once: { a_prop: 'test-1', c_prop: 'test-1' },
                },
            } as any as PluginEvent,
            team.id,
            now,
            now,
            new UUIDT().toString()
        )

        expect((await hub.db.fetchEvents()).length).toBe(1)

        const [event] = await hub.db.fetchEvents()
        expect(event.properties['$set_once']).toEqual({ a_prop: 'test-1', c_prop: 'test-1' })

        const [person] = await hub.db.fetchPersons()
        expect(await hub.db.fetchDistinctIdValues(person)).toEqual(['distinct_id1'])
        expect(person.properties).toEqual({ a_prop: 'test-1', c_prop: 'test-1' })
        expect(person.is_identified).toEqual(false)

        await processEvent(
            'distinct_id1',
            '',
            '',
            {
                event: '$identify',
                properties: {
                    token: team.api_token,
                    distinct_id: 'distinct_id1',
                    $set_once: { a_prop: 'test-2', b_prop: 'test-2b' },
                },
            } as any as PluginEvent,
            team.id,
            now,
            now,
            new UUIDT().toString()
        )
        expect((await hub.db.fetchEvents()).length).toBe(2)
        const [person2] = await hub.db.fetchPersons()
        expect(person2.properties).toEqual({ a_prop: 'test-1', b_prop: 'test-2b', c_prop: 'test-1' })
        expect(person2.is_identified).toEqual(false)
    })

    test('identify with illegal (generic) id', async () => {
        await createPerson(hub, team, ['im an anonymous id'])
        expect((await hub.db.fetchPersons()).length).toBe(1)

        const createPersonAndSendIdentify = async (distinctId: string): Promise<void> => {
            await createPerson(hub, team, [distinctId])

            await processEvent(
                distinctId,
                '',
                '',
                {
                    event: '$identify',
                    properties: {
                        token: team.api_token,
                        distinct_id: distinctId,
                        $anon_distinct_id: 'im an anonymous id',
                    },
                } as any as PluginEvent,
                team.id,
                now,
                now,
                new UUIDT().toString()
            )
        }

        // try to merge, the merge should fail
        await createPersonAndSendIdentify('distinctId')
        expect((await hub.db.fetchPersons()).length).toBe(2)

        await createPersonAndSendIdentify('  ')
        expect((await hub.db.fetchPersons()).length).toBe(3)

        await createPersonAndSendIdentify('NaN')
        expect((await hub.db.fetchPersons()).length).toBe(4)

        await createPersonAndSendIdentify('undefined')
        expect((await hub.db.fetchPersons()).length).toBe(5)

        await createPersonAndSendIdentify('None')
        expect((await hub.db.fetchPersons()).length).toBe(6)

        await createPersonAndSendIdentify('0')
        expect((await hub.db.fetchPersons()).length).toBe(7)

        // 'Nan' is an allowed id, so the merge should work
        // as such, no extra person is created
        await createPersonAndSendIdentify('Nan')
        expect((await hub.db.fetchPersons()).length).toBe(7)
    })

    test('Alias with illegal (generic) id', async () => {
        const legal_id = 'user123'
        const illegal_id = 'null'
        await createPerson(hub, team, [legal_id])
        expect((await hub.db.fetchPersons()).length).toBe(1)

        await processEvent(
            illegal_id,
            '',
            '',
            {
                event: '$create_alias',
                properties: {
                    token: team.api_token,
                    distinct_id: legal_id,
                    alias: illegal_id,
                },
            } as any as PluginEvent,
            team.id,
            now,
            now,
            new UUIDT().toString()
        )
        // person with illegal id got created but not merged
        expect((await hub.db.fetchPersons()).length).toBe(2)
    })

    test('distinct with anonymous_id', async () => {
        await createPerson(hub, team, ['anonymous_id'])

        await processEvent(
            'new_distinct_id',
            '',
            '',
            {
                event: '$identify',
                properties: {
                    $anon_distinct_id: 'anonymous_id',
                    token: team.api_token,
                    distinct_id: 'new_distinct_id',
                    $set: { a_prop: 'test' },
                },
            } as any as PluginEvent,
            team.id,
            now,
            now,
            new UUIDT().toString()
        )

        expect((await hub.db.fetchEvents()).length).toBe(1)
        const [event] = await hub.db.fetchEvents()
        expect(event.properties['$set']).toEqual({ a_prop: 'test' })
        const [person] = await hub.db.fetchPersons()
        expect(await hub.db.fetchDistinctIdValues(person)).toEqual(['anonymous_id', 'new_distinct_id'])
        expect(person.properties).toEqual({ a_prop: 'test' })
        if (!includeNewPropertiesUpdatesTests) {
            expect(person.is_identified).toEqual(true)
        }

        // check no errors as this call can happen multiple times
        await processEvent(
            'new_distinct_id',
            '',
            '',
            {
                event: '$identify',
                properties: {
                    $anon_distinct_id: 'anonymous_id',
                    token: team.api_token,
                    distinct_id: 'new_distinct_id',
                    $set: { a_prop: 'test' },
                },
            } as any as PluginEvent,
            team.id,
            now,
            now,
            new UUIDT().toString()
        )
    })

    // This case is likely to happen after signup, for example:
    // 1. User browses website with anonymous_id
    // 2. User signs up, triggers event with their new_distinct_id (creating a new Person)
    // 3. In the frontend, try to alias anonymous_id with new_distinct_id
    // Result should be that we end up with one Person with both ID's
    test('distinct with anonymous_id which was already created', async () => {
        await createPerson(hub, team, ['anonymous_id'])
        await createPerson(hub, team, ['new_distinct_id'], { email: 'someone@gmail.com' })

        await processEvent(
            'new_distinct_id',
            '',
            '',
            {
                event: '$identify',
                properties: {
                    $anon_distinct_id: 'anonymous_id',
                    token: team.api_token,
                    distinct_id: 'new_distinct_id',
                },
            } as any as PluginEvent,
            team.id,
            now,
            now,
            new UUIDT().toString()
        )

        const [person] = await hub.db.fetchPersons()
        expect(await hub.db.fetchDistinctIdValues(person)).toEqual(['anonymous_id', 'new_distinct_id'])
        expect(person.properties['email']).toEqual('someone@gmail.com')
        if (!includeNewPropertiesUpdatesTests) {
            expect(person.is_identified).toEqual(true)
        }
    })

    test('identify with the same distinct_id as anon_distinct_id', async () => {
        await createPerson(hub, team, ['anonymous_id'])

        await processEvent(
            'anonymous_id',
            '',
            '',
            {
                event: '$identify',
                properties: {
                    $anon_distinct_id: 'anonymous_id',
                    token: team.api_token,
                    distinct_id: 'anonymous_id',
                },
            } as any as PluginEvent,
            team.id,
            now,
            now,
            new UUIDT().toString()
        )

        const [person] = await hub.db.fetchPersons()
        expect(await hub.db.fetchDistinctIdValues(person)).toEqual(['anonymous_id'])
        expect(person.is_identified).toEqual(false)
    })

    test('distinct with multiple anonymous_ids which were already created', async () => {
        await createPerson(hub, team, ['anonymous_id'])
        await createPerson(hub, team, ['new_distinct_id'], { email: 'someone@gmail.com' })

        await processEvent(
            'new_distinct_id',
            '',
            '',
            {
                event: '$identify',
                properties: {
                    $anon_distinct_id: 'anonymous_id',
                    token: team.api_token,
                    distinct_id: 'new_distinct_id',
                },
            } as any as PluginEvent,
            team.id,
            now,
            now,
            new UUIDT().toString()
        )

        const persons1 = await hub.db.fetchPersons()
        expect(persons1.length).toBe(1)
        expect(await hub.db.fetchDistinctIdValues(persons1[0])).toEqual(['anonymous_id', 'new_distinct_id'])
        expect(persons1[0].properties['email']).toEqual('someone@gmail.com')
        if (!includeNewPropertiesUpdatesTests) {
            expect(persons1[0].is_identified).toEqual(true)
        }

        await createPerson(hub, team, ['anonymous_id_2'])

        await processEvent(
            'new_distinct_id',
            '',
            '',
            {
                event: '$identify',
                properties: {
                    $anon_distinct_id: 'anonymous_id_2',
                    token: team.api_token,
                    distinct_id: 'new_distinct_id',
                },
            } as any as PluginEvent,
            team.id,
            now,
            now,
            new UUIDT().toString()
        )

        const persons2 = await hub.db.fetchPersons()
        expect(persons2.length).toBe(1)
        expect(await hub.db.fetchDistinctIdValues(persons2[0])).toEqual([
            'anonymous_id',
            'new_distinct_id',
            'anonymous_id_2',
        ])
        expect(persons2[0].properties['email']).toEqual('someone@gmail.com')
        if (!includeNewPropertiesUpdatesTests) {
            expect(persons2[0].is_identified).toEqual(true)
        }
    })

    test('distinct team leakage', async () => {
        await createUserTeamAndOrganization(
            hub.postgres,
            3,
            1002,
            'a73fc995-a63f-4e4e-bf65-2a5e9f93b2b1',
            '01774e2f-0d01-0000-ee94-9a238640c6ee',
            '0174f81e-36f5-0000-7ef8-cc26c1fbab1c'
        )
        const team2 = (await getTeams(hub))[1]
        await createPerson(hub, team2, ['2'], { email: 'team2@gmail.com' })
        await createPerson(hub, team, ['1', '2'])

        await processEvent(
            '2',
            '',
            '',
            {
                event: '$identify',
                properties: {
                    $anon_distinct_id: '1',
                    token: team.api_token,
                    distinct_id: '2',
                },
            } as any as PluginEvent,
            team.id,
            now,
            now,
            new UUIDT().toString()
        )

        const people = (await hub.db.fetchPersons()).sort((p1, p2) => p2.team_id - p1.team_id)
        expect(people.length).toEqual(2)
        expect(people[1].team_id).toEqual(team.id)
        expect(people[1].properties).toEqual({})
        expect(await hub.db.fetchDistinctIdValues(people[1])).toEqual(['1', '2'])
        expect(people[0].team_id).toEqual(team2.id)
        expect(await hub.db.fetchDistinctIdValues(people[0])).toEqual(['2'])
    })

    describe('when handling $identify', () => {
        if (!includeNewPropertiesUpdatesTests) {
            test('we do not alias users if distinct id changes but we are already identified', async () => {
                // This test is in reference to
                // https://github.com/PostHog/posthog/issues/5527 , where we were
                // correctly identifying that an anonymous user before login should be
                // aliased to the user they subsequently login as, but incorrectly
                // aliasing on subsequent $identify events. The anonymous case is
                // special as we want to alias to a known user, but otherwise we
                // shouldn't be doing so.

                const anonymousId = 'anonymous_id'
                const initialDistinctId = 'initial_distinct_id'

                const p2DistinctId = 'p2_distinct_id'
                const p2NewDistinctId = 'new_distinct_id'

                // Play out a sequence of events that should result in two users being
                // identified, with the first to events associated with one user, and
                // the third with another.
                await capture(hub, 'event 1')
                await identify(hub, initialDistinctId)
                await capture(hub, 'event 2')

                state.currentDistinctId = p2DistinctId
                await capture(hub, 'event 3')
                await identify(hub, p2NewDistinctId)
                await capture(hub, 'event 4')

                // Let's also make sure that we do not alias when switching back to
                // initialDistictId
                await identify(hub, initialDistinctId)

                // Get pairins of person distinctIds and the events associated with them
                const eventsByPerson = await getEventsByPerson(hub)

                expect(eventsByPerson).toEqual([
                    [
                        [anonymousId, initialDistinctId],
                        ['event 1', '$identify', 'event 2', '$identify'],
                    ],
                    [
                        [p2DistinctId, p2NewDistinctId],
                        ['event 3', '$identify', 'event 4'],
                    ],
                ])

                // Make sure the persons are identified
                const persons = await hub.db.fetchPersons()
                expect(persons.map((person) => person.is_identified)).toEqual([true, true])
            })

            test('we do not alias users if distinct id changes but we are already identified, with no anonymous event', async () => {
                // This test is in reference to
                // https://github.com/PostHog/posthog/issues/5527 , where we were
                // correctly identifying that an anonymous user before login should be
                // aliased to the user they subsequently login as, but incorrectly
                // aliasing on subsequent $identify events. The anonymous case is
                // special as we want to alias to a known user, but otherwise we
                // shouldn't be doing so. This test is similar to the previous one,
                // except it does not include an initial anonymous event.

                const anonymousId = 'anonymous_id'
                const initialDistinctId = 'initial_distinct_id'

                const p2DistinctId = 'p2_distinct_id'
                const p2NewDistinctId = 'new_distinct_id'

                // Play out a sequence of events that should result in two users being
                // identified, with the first to events associated with one user, and
                // the third with another.
                await identify(hub, initialDistinctId)
                await capture(hub, 'event 2')

                state.currentDistinctId = p2DistinctId
                await capture(hub, 'event 3')
                await identify(hub, p2NewDistinctId)
                await capture(hub, 'event 4')

                // Let's also make sure that we do not alias when switching back to
                // initialDistictId
                await identify(hub, initialDistinctId)

                // Get pairins of person distinctIds and the events associated with them
                const eventsByPerson = await getEventsByPerson(hub)

                expect(eventsByPerson).toEqual([
                    [
                        [initialDistinctId, anonymousId],
                        ['$identify', 'event 2', '$identify'],
                    ],
                    [
                        [p2DistinctId, p2NewDistinctId],
                        ['event 3', '$identify', 'event 4'],
                    ],
                ])

                // Make sure the persons are identified
                const persons = await hub.db.fetchPersons()
                expect(persons.map((person) => person.is_identified)).toEqual([true, true])
            })

            test('we do not leave things in inconsistent state if $identify is run concurrently', async () => {
                // There are a few places where we have the pattern of:
                //
                //  1. fetch from postgres
                //  2. check rows match condition
                //  3. perform update
                //
                // This test is designed to check the specific case where, in
                // handling we are creating an unidentified user, then updating this
                // user to have is_identified = true. Since we are using the
                // is_identified to decide on if we will merge persons, we want to
                // make sure we guard against this race condition. The scenario is:
                //
                //  1. initiate identify for 'distinct-id'
                //  2. once person for distinct-id has been created, initiate
                //     identify for 'new-distinct-id'
                //  3. check that the persons remain distinct

                // Check the db is empty to start with
                expect(await hub.db.fetchPersons()).toEqual([])

                const anonymousId = 'anonymous_id'
                const initialDistinctId = 'initial-distinct-id'
                const newDistinctId = 'new-distinct-id'

                state.currentDistinctId = newDistinctId
                await capture(hub, 'some event')
                state.currentDistinctId = anonymousId

                // Hook into createPerson, which is as of writing called from
                // alias. Here we simply call identify again and wait on it
                // completing before continuing with the first identify.
                const originalCreatePerson = hub.db.createPerson.bind(hub.db)
                const createPersonMock = jest.fn(async (...args) => {
                    // eslint-disable-next-line
                    // @ts-ignore
                    const result = await originalCreatePerson(...args)

                    if (createPersonMock.mock.calls.length === 1) {
                        // On second invocation, make another identify call
                        await identify(hub, newDistinctId)
                    }

                    return result
                })
                hub.db.createPerson = createPersonMock

                // set the first identify going
                await identify(hub, initialDistinctId)

                // Let's first just make sure `updatePerson` was called, as a way of
                // checking that our mocking was actually invoked
                expect(hub.db.createPerson).toHaveBeenCalled()

                // Now make sure that we have one person in the db that has been
                // identified
                const persons = await hub.db.fetchPersons()
                expect(persons.length).toEqual(2)
                expect(persons.map((person) => person.is_identified)).toEqual([true, true])
            })
        }
    })

    describe('when handling $create_alias', () => {
        test('we can alias an identified person to an identified person', async () => {
            const anonymousId = 'anonymous_id'
            const identifiedId1 = 'identified_id1'
            const identifiedId2 = 'identified_id2'

            // anonymous_id -> identified_id1
            await identify(hub, identifiedId1)

            state.currentDistinctId = identifiedId1
            await capture(hub, 'some event')

            await identify(hub, identifiedId2)

            await alias(hub, identifiedId1, identifiedId2)

            // Get pairings of person distinctIds and the events associated with them
            const eventsByPerson = await getEventsByPerson(hub)

            // There should just be one person, to which all events are associated
            expect(eventsByPerson).toEqual([
                [
                    expect.arrayContaining([anonymousId, identifiedId1, identifiedId2]),
                    ['$identify', 'some event', '$identify', '$create_alias'],
                ],
            ])

            // Make sure there is one identified person
            const persons = await hub.db.fetchPersons()
            if (!includeNewPropertiesUpdatesTests) {
                expect(persons.map((person) => person.is_identified)).toEqual([true])
            }
        })

        test('we can alias an anonymous person to an identified person', async () => {
            const anonymousId = 'anonymous_id'
            const initialDistinctId = 'initial_distinct_id'

            // Identify one person, then become anonymous
            await identify(hub, initialDistinctId)
            state.currentDistinctId = anonymousId
            await capture(hub, 'anonymous event')

            // Then try to alias them
            await alias(hub, anonymousId, initialDistinctId)

            // Get pairings of person distinctIds and the events associated with them
            const eventsByPerson = await getEventsByPerson(hub)

            // There should just be one person, to which all events are associated
            expect(eventsByPerson).toEqual([
                [
                    [initialDistinctId, anonymousId],
                    ['$identify', 'anonymous event', '$create_alias'],
                ],
            ])

            // Make sure there is one identified person
            const persons = await hub.db.fetchPersons()
            if (!includeNewPropertiesUpdatesTests) {
                expect(persons.map((person) => person.is_identified)).toEqual([true])
            }
        })

        test('we can alias an identified person to an anonymous person', async () => {
            const anonymousId = 'anonymous_id'
            const initialDistinctId = 'initial_distinct_id'

            // Identify one person, then become anonymous
            await identify(hub, initialDistinctId)
            state.currentDistinctId = anonymousId
            await capture(hub, 'anonymous event')

            // Then try to alias them
            await alias(hub, initialDistinctId, anonymousId)

            // Get pairings of person distinctIds and the events associated with them
            const eventsByPerson = await getEventsByPerson(hub)

            // There should just be one person, to which all events are associated
            expect(eventsByPerson).toEqual([
                [
                    [initialDistinctId, anonymousId],
                    ['$identify', 'anonymous event', '$create_alias'],
                ],
            ])

            // Make sure there is one identified person
            const persons = await hub.db.fetchPersons()
            if (!includeNewPropertiesUpdatesTests) {
                expect(persons.map((person) => person.is_identified)).toEqual([true])
            }
        })

        test('we can alias an anonymous person to an anonymous person', async () => {
            const anonymous1 = 'anonymous-1'
            const anonymous2 = 'anonymous-2'

            // Identify one person, then become anonymous
            state.currentDistinctId = anonymous1
            await capture(hub, 'anonymous event 1')
            state.currentDistinctId = anonymous2
            await capture(hub, 'anonymous event 2')

            // Then try to alias them
            await alias(hub, anonymous1, anonymous2)

            // Get pairings of person distinctIds and the events associated with them
            const eventsByPerson = await getEventsByPerson(hub)

            // There should just be one person, to which all events are associated
            expect(eventsByPerson).toEqual([
                [
                    [anonymous1, anonymous2],
                    ['anonymous event 1', 'anonymous event 2', '$create_alias'],
                ],
            ])

            // Make sure there is one identified person
            const persons = await hub.db.fetchPersons()
            expect(persons.map((person) => person.is_identified)).toEqual([false])
        })

        test('we can alias two non-existent persons', async () => {
            const anonymous1 = 'anonymous-1'
            const anonymous2 = 'anonymous-2'

            // Then try to alias them
            state.currentDistinctId = anonymous1
            await alias(hub, anonymous2, anonymous1)

            // Get pairings of person distinctIds and the events associated with them
            const eventsByPerson = await getEventsByPerson(hub)

            // There should just be one person, to which all events are associated
            expect(eventsByPerson).toEqual([[[anonymous1, anonymous2], ['$create_alias']]])

            // Make sure there is one non-identified person
            const persons = await hub.db.fetchPersons()
            expect(persons.map((person) => person.is_identified)).toEqual([false])
        })
    })

    test('team event_properties', async () => {
        expect(await hub.db.fetchEventDefinitions()).toEqual([])
        expect(await hub.db.fetchEventProperties()).toEqual([])
        expect(await hub.db.fetchPropertyDefinitions()).toEqual([])

        await processEvent(
            'xxx',
            '127.0.0.1',
            '',
            { event: 'purchase', properties: { price: 299.99, name: 'AirPods Pro' } } as any as PluginEvent,
            team.id,
            now,
            now,
            new UUIDT().toString()
        )

        team = await getFirstTeam(hub)

        expect(await hub.db.fetchEventDefinitions()).toEqual([
            {
                id: expect.any(String),
                name: 'purchase',
                query_usage_30_day: null,
                team_id: 2,
                volume_30_day: null,
                created_at: expect.any(String),
                last_seen_at: expect.any(String),
            },
        ])
        expect(await hub.db.fetchPropertyDefinitions()).toEqual([
            {
                id: expect.any(String),
                is_numerical: true,
                name: 'price',
                property_type: 'Numeric',
                property_type_format: null,
                query_usage_30_day: null,
                team_id: 2,
                volume_30_day: null,
            },
            {
                id: expect.any(String),
                is_numerical: false,
                name: 'name',
                property_type: 'String',
                property_type_format: null,
                query_usage_30_day: null,
                team_id: 2,
                volume_30_day: null,
            },
            {
                id: expect.any(String),
                is_numerical: false,
                name: '$ip',
                property_type: 'String',
                property_type_format: null,
                query_usage_30_day: null,
                team_id: 2,
                volume_30_day: null,
            },
        ])

        // flushed every minute normally, triggering flush now, it's tested elsewhere
        expect(await hub.db.fetchEventProperties()).toEqual([
            {
                id: expect.any(Number),
                event: 'purchase',
                property: 'price',
                team_id: 2,
            },
            {
                id: expect.any(Number),
                event: 'purchase',
                property: 'name',
                team_id: 2,
            },
            {
                id: expect.any(Number),
                event: 'purchase',
                property: '$ip',
                team_id: 2,
            },
        ])
    })

    test('event name object json', async () => {
        await processEvent(
            'xxx',
            '',
            '',
            { event: { 'event name': 'as object' }, properties: {} } as any as PluginEvent,
            team.id,
            now,
            now,
            new UUIDT().toString()
        )
        const [event] = await hub.db.fetchEvents()
        expect(event.event).toEqual('{"event name":"as object"}')
    })

    test('event name array json', async () => {
        await processEvent(
            'xxx',
            '',
            '',
            { event: ['event name', 'a list'], properties: {} } as any as PluginEvent,
            team.id,
            now,
            now,
            new UUIDT().toString()
        )
        const [event] = await hub.db.fetchEvents()
        expect(event.event).toEqual('["event name","a list"]')
    })

    test('long event name substr', async () => {
        await processEvent(
            'xxx',
            '',
            '',
            { event: 'E'.repeat(300), properties: { price: 299.99, name: 'AirPods Pro' } } as any as PluginEvent,
            team.id,
            DateTime.utc(),
            DateTime.utc(),
            new UUIDT().toString()
        )

        const [event] = await hub.db.fetchEvents()
        expect(event.event?.length).toBe(200)
    })

    test('throws with bad uuid', async () => {
        await expect(
            processEvent(
                'xxx',
                '',
                '',
                { event: 'E', properties: { price: 299.99, name: 'AirPods Pro' } } as any as PluginEvent,
                team.id,
                DateTime.utc(),
                DateTime.utc(),
                'this is not an uuid'
            )
        ).rejects.toEqual(new Error('Not a valid UUID: "this is not an uuid"'))

        await expect(
            processEvent(
                'xxx',
                '',
                '',
                { event: 'E', properties: { price: 299.99, name: 'AirPods Pro' } } as any as PluginEvent,
                team.id,
                DateTime.utc(),
                DateTime.utc(),
                null as any
            )
        ).rejects.toEqual(new Error('Not a valid UUID: "null"'))
    })

    test('any event can do $set on props (user exists)', async () => {
        await createPerson(hub, team, ['distinct_id1'])

        await processEvent(
            'distinct_id1',
            '',
            '',
            {
                event: 'some_event',
                properties: {
                    token: team.api_token,
                    distinct_id: 'distinct_id1',
                    $set: { a_prop: 'test-1', c_prop: 'test-1' },
                },
            } as any as PluginEvent,
            team.id,
            now,
            now,
            new UUIDT().toString()
        )

        expect((await hub.db.fetchEvents()).length).toBe(1)

        const [event] = await hub.db.fetchEvents()
        expect(event.properties['$set']).toEqual({ a_prop: 'test-1', c_prop: 'test-1' })

        const [person] = await hub.db.fetchPersons()
        expect(await hub.db.fetchDistinctIdValues(person)).toEqual(['distinct_id1'])
        expect(person.properties).toEqual({ a_prop: 'test-1', c_prop: 'test-1' })
    })

    test('any event can do $set on props (new user)', async () => {
        await processEvent(
            'distinct_id1',
            '',
            '',
            {
                event: 'some_event',
                properties: {
                    token: team.api_token,
                    distinct_id: 'distinct_id1',
                    $set: { a_prop: 'test-1', c_prop: 'test-1' },
                },
            } as any as PluginEvent,
            team.id,
            now,
            now,
            new UUIDT().toString()
        )

        expect((await hub.db.fetchEvents()).length).toBe(1)

        const [event] = await hub.db.fetchEvents()
        expect(event.properties['$set']).toEqual({ a_prop: 'test-1', c_prop: 'test-1' })

        const [person] = await hub.db.fetchPersons()
        expect(await hub.db.fetchDistinctIdValues(person)).toEqual(['distinct_id1'])
        expect(person.properties).toEqual({ a_prop: 'test-1', c_prop: 'test-1' })
    })

    test('any event can do $set_once on props', async () => {
        await createPerson(hub, team, ['distinct_id1'])

        await processEvent(
            'distinct_id1',
            '',
            '',
            {
                event: 'some_event',
                properties: {
                    token: team.api_token,
                    distinct_id: 'distinct_id1',
                    $set_once: { a_prop: 'test-1', c_prop: 'test-1' },
                },
            } as any as PluginEvent,
            team.id,
            now,
            now,
            new UUIDT().toString()
        )

        expect((await hub.db.fetchEvents()).length).toBe(1)

        const [event] = await hub.db.fetchEvents()
        expect(event.properties['$set_once']).toEqual({ a_prop: 'test-1', c_prop: 'test-1' })

        const [person] = await hub.db.fetchPersons()
        expect(await hub.db.fetchDistinctIdValues(person)).toEqual(['distinct_id1'])
        expect(person.properties).toEqual({ a_prop: 'test-1', c_prop: 'test-1' })

        await processEvent(
            'distinct_id1',
            '',
            '',
            {
                event: 'some_other_event',
                properties: {
                    token: team.api_token,
                    distinct_id: 'distinct_id1',
                    $set_once: { a_prop: 'test-2', b_prop: 'test-2b' },
                },
            } as any as PluginEvent,
            team.id,
            now,
            now,
            new UUIDT().toString()
        )
        expect((await hub.db.fetchEvents()).length).toBe(2)
        const [person2] = await hub.db.fetchPersons()
        expect(person2.properties).toEqual({ a_prop: 'test-1', b_prop: 'test-2b', c_prop: 'test-1' })
    })

    test('$set and $set_once merge with properties', async () => {
        await processEvent(
            'distinct_id1',
            '',
            '',
            {
                event: 'some_event',
                $set: { key1: 'value1', key2: 'value2' },
                $set_once: { key1_once: 'value1', key2_once: 'value2' },
                properties: {
                    token: team.api_token,
                    distinct_id: 'distinct_id1',
                    $set: { key2: 'value3', key3: 'value4' },
                    $set_once: { key2_once: 'value3', key3_once: 'value4' },
                },
            } as any as PluginEvent,
            team.id,
            now,
            now,
            new UUIDT().toString()
        )

        expect((await hub.db.fetchEvents()).length).toBe(1)

        const [event] = await hub.db.fetchEvents()
        expect(event.properties['$set']).toEqual({ key1: 'value1', key2: 'value2', key3: 'value4' })
        expect(event.properties['$set_once']).toEqual({ key1_once: 'value1', key2_once: 'value2', key3_once: 'value4' })

        const [person] = await hub.db.fetchPersons()
        expect(await hub.db.fetchDistinctIdValues(person)).toEqual(['distinct_id1'])
        expect(person.properties).toEqual({
            key1: 'value1',
            key2: 'value2',
            key3: 'value4',
            key1_once: 'value1',
            key2_once: 'value2',
            key3_once: 'value4',
        })
    })

    if (database == 'clickhouse') {
        test('groupidentify', async () => {
            await createPerson(hub, team, ['distinct_id1'])

            await processEvent(
                'distinct_id1',
                '',
                '',
                {
                    event: '$groupidentify',
                    properties: {
                        token: team.api_token,
                        distinct_id: 'distinct_id1',
                        $group_type: 'organization',
                        $group_key: 'org::5',
                        $group_set: {
                            foo: 'bar',
                        },
                    },
                } as any as PluginEvent,
                team.id,
                now,
                now,
                new UUIDT().toString()
            )

            expect((await hub.db.fetchEvents()).length).toBe(1)
            await delayUntilEventIngested(() => hub.db.fetchClickhouseGroups(), 1)

            const [clickhouseGroup] = await hub.db.fetchClickhouseGroups()
            expect(clickhouseGroup).toEqual({
                group_key: 'org::5',
                group_properties: JSON.stringify({ foo: 'bar' }),
                group_type_index: 0,
                team_id: team.id,
                created_at: expect.any(String),
            })

            const group = await hub.db.fetchGroup(team.id, 0, 'org::5')
            expect(group).toEqual({
                id: expect.any(Number),
                team_id: team.id,
                group_type_index: 0,
                group_key: 'org::5',
                group_properties: { foo: 'bar' },
                created_at: now,
                properties_last_updated_at: { foo: now.toISO() },
                properties_last_operation: { foo: PropertyUpdateOperation.Set },
                version: 1,
            })
        })

        test('$groupidentify updating properties', async () => {
            const next: DateTime = now.plus({ minutes: 1 })

            await createPerson(hub, team, ['distinct_id1'])
            await hub.db.insertGroup(
                team.id,
                0,
                'org::5',
                { a: 1, b: 2 },
                now,
                { a: now.toISO(), b: now.toISO() },
                { a: PropertyUpdateOperation.Set, b: PropertyUpdateOperation.Set },
                1
            )

            await processEvent(
                'distinct_id1',
                '',
                '',
                {
                    event: '$groupidentify',
                    properties: {
                        token: team.api_token,
                        distinct_id: 'distinct_id1',
                        $group_type: 'organization',
                        $group_key: 'org::5',
                        $group_set: {
                            foo: 'bar',
                            a: 3,
                        },
                    },
                } as any as PluginEvent,
                team.id,
                next,
                next,
                new UUIDT().toString()
            )

            expect((await hub.db.fetchEvents()).length).toBe(1)
            await delayUntilEventIngested(() => hub.db.fetchClickhouseGroups(), 1)

            const [clickhouseGroup] = await hub.db.fetchClickhouseGroups()
            expect(clickhouseGroup).toEqual({
                group_key: 'org::5',
                group_properties: JSON.stringify({ a: 3, b: 2, foo: 'bar' }),
                group_type_index: 0,
                team_id: team.id,
                created_at: expect.any(String),
            })

            const group = await hub.db.fetchGroup(team.id, 0, 'org::5')
            expect(group).toEqual({
                id: expect.any(Number),
                team_id: team.id,
                group_type_index: 0,
                group_key: 'org::5',
                group_properties: { a: 3, b: 2, foo: 'bar' },
                created_at: now,
                properties_last_updated_at: { a: next.toISO(), b: now.toISO(), foo: next.toISO() },
                properties_last_operation: {
                    a: PropertyUpdateOperation.Set,
                    b: PropertyUpdateOperation.Set,
                    foo: PropertyUpdateOperation.Set,
                },
                version: 2,
            })
        })
    }

    test('set and set_once on the same key', async () => {
        await createPerson(hub, team, ['distinct_id1'])

        await processEvent(
            'distinct_id1',
            '',
            '',
            {
                event: 'some_event',
                properties: {
                    token: team.api_token,
                    distinct_id: 'distinct_id1',
                    $set: { a_prop: 'test-set' },
                    $set_once: { a_prop: 'test-set_once' },
                },
            } as any as PluginEvent,
            team.id,
            now,
            now,
            new UUIDT().toString()
        )
        expect((await hub.db.fetchEvents()).length).toBe(1)

        const [event] = await hub.db.fetchEvents()
        expect(event.properties['$set']).toEqual({ a_prop: 'test-set' })
        expect(event.properties['$set_once']).toEqual({ a_prop: 'test-set_once' })

        const [person] = await hub.db.fetchPersons()
        expect(await hub.db.fetchDistinctIdValues(person)).toEqual(['distinct_id1'])
        expect(person.properties).toEqual({ a_prop: 'test-set' })
    })

    describe('ingestion in any order', () => {
        const ts0: DateTime = now
        const ts1: DateTime = now.plus({ minutes: 1 })
        const ts2: DateTime = now.plus({ minutes: 2 })
        const ts3: DateTime = now.plus({ minutes: 3 })
        // key encodes when the value is updated, e.g. s0 means only set call for the 0th event
        // s03o23 means via a set in events number 0 and 3 plus via set_once on 2nd and 3rd event
        // the value corresponds to which call updated it + random letter (same letter for the same key)
        // the letter is for verifying we update the right key only
        const set0: Properties = { s0123o0123: 's0a', s02o13: 's0b', s013: 's0e' }
        const setOnce0: Properties = { s0123o0123: 'o0a', s13o02: 'o0g', o023: 'o0f' }
        const set1: Properties = { s0123o0123: 's1a', s13o02: 's1g', s1: 's1c', s013: 's1e' }
        const setOnce1: Properties = { s0123o0123: 'o1a', s02o13: 'o1b', o1: 'o1d' }
        const set2: Properties = { s0123o0123: 's2a', s02o13: 's2b' }
        const setOnce2: Properties = { s0123o0123: 'o2a', s13o02: 'o2g', o023: 'o2f' }
        const set3: Properties = { s0123o0123: 's3a', s13o02: 's3g', s013: 's3e' }
        const setOnce3: Properties = { s0123o0123: 'o3a', s02o13: 'o3b', o023: 'o3f' }

        beforeEach(async () => {
            await createPerson(hub, team, ['distinct_id1'])
        })

        async function verifyPersonPropertiesSetCorrectly() {
            expect((await hub.db.fetchEvents()).length).toBe(4)

            const [person] = await hub.db.fetchPersons()
            expect(await hub.db.fetchDistinctIdValues(person)).toEqual(['distinct_id1'])
            expect(person.properties).toEqual({
                s0123o0123: 's3a',
                s02o13: 's2b',
                s1: 's1c',
                o1: 'o1d',
                s013: 's3e',
                o023: 'o0f',
                s13o02: 's3g',
            })
        }

        async function runProcessEvent(set: Properties, setOnce: Properties, ts: DateTime) {
            await processEvent(
                'distinct_id1',
                '',
                '',
                {
                    event: 'some_event',
                    $set: set,
                    $set_once: setOnce,
                } as any as PluginEvent,
                team.id,
                ts,
                ts,
                new UUIDT().toString()
            )
        }

        async function ingest0() {
            await runProcessEvent(set0, setOnce0, ts0)
        }
        async function ingest1() {
            await runProcessEvent(set1, setOnce1, ts1)
        }
        async function ingest2() {
            await runProcessEvent(set2, setOnce2, ts2)
        }
        async function ingest3() {
            await runProcessEvent(set3, setOnce3, ts3)
        }

        test('ingestion in order', async () => {
            await ingest0()
            await ingest1()
            await ingest2()
            await ingest3()
            await verifyPersonPropertiesSetCorrectly()
        })

        if (includeNewPropertiesUpdatesTests) {
            test('ingestion in reverse', async () => {
                await ingest3()
                await ingest2()
                await ingest1()
                await ingest0()
                await verifyPersonPropertiesSetCorrectly()
            })

            test('ingestion mixed order', async () => {
                await ingest2()
                await ingest0()
                await ingest1()
                await ingest3()
                await verifyPersonPropertiesSetCorrectly()
            })
        }
    })

    return returned
}<|MERGE_RESOLUTION|>--- conflicted
+++ resolved
@@ -139,13 +139,6 @@
         eventUuid: string
     ): Promise<PreIngestionEvent | null> {
         const response = await eventsProcessor.processEvent(distinctId, ip, data, teamId, now, sentAt, eventUuid)
-<<<<<<< HEAD
-        if (database === 'clickhouse') {
-            await delayUntilEventIngested(() => hub.db.fetchEvents(), ++processEventCounter)
-        }
-
-=======
->>>>>>> d5ad8069
         if (response) {
             await eventsProcessor.createEvent(response)
         }
