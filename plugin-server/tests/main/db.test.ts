--- conflicted
+++ resolved
@@ -811,26 +811,15 @@
         })
     })
 
-<<<<<<< HEAD
-    describe('feature flag hash key overrides', () => {
-=======
     describe('addFeatureFlagHashKeysForMergedPerson()', () => {
->>>>>>> 9712fd9b
         let team: Team
         let sourcePersonID: Person['id']
         let targetPersonID: Person['id']
 
-<<<<<<< HEAD
-        async function getAllHashKeyOverrides(teamID: number, personID: Person['id']): Promise<any> {
-            const result = await db.postgresQuery(
-                'SELECT feature_flag_key, hash_key FROM posthog_featureflaghashkeyoverride WHERE team_id=$1 AND person_id=$2',
-                [teamID, personID],
-=======
         async function getAllHashKeyOverrides(): Promise<any> {
             const result = await db.postgresQuery(
                 'SELECT feature_flag_key, hash_key, person_id FROM posthog_featureflaghashkeyoverride',
                 [],
->>>>>>> 9712fd9b
                 ''
             )
             return result.rows
@@ -869,93 +858,6 @@
         })
 
         it('updates all valid keys when target person had no overrides', async () => {
-<<<<<<< HEAD
-            await db.postgresQuery(
-                `INSERT INTO posthog_featureflaghashkeyoverride (team_id, person_id, feature_flag_key, hash_key) VALUES
-                ($1, $2, 'aloha', 'override_value_for_aloha'),
-                ($1, $2, 'beta-feature', 'override_value_for_beta_feature')
-                `,
-                [team.id, sourcePersonID],
-                ''
-            )
-
-            await db.addFeatureFlagHashKeysForMergedPerson(team.id, sourcePersonID, targetPersonID)
-
-            let result = await getAllHashKeyOverrides(team.id, sourcePersonID)
-            expect(result.length).toEqual(0)
-
-            result = await getAllHashKeyOverrides(team.id, targetPersonID)
-            expect(result.length).toEqual(2)
-            expect(result.sort()).toEqual([
-                {
-                    feature_flag_key: 'aloha',
-                    hash_key: 'override_value_for_aloha',
-                },
-                {
-                    feature_flag_key: 'beta-feature',
-                    hash_key: 'override_value_for_beta_feature',
-                },
-            ])
-        })
-
-        it('updates all valid keys when conflicts with target person', async () => {
-            await db.postgresQuery(
-                `INSERT INTO posthog_featureflaghashkeyoverride (team_id, person_id, feature_flag_key, hash_key) VALUES
-                ($1, $2, 'aloha', 'override_value_for_aloha'),
-                ($1, $2, 'beta-feature', 'override_value_for_beta_feature'),
-                ($1, $3, 'beta-feature', 'existing_override_value_for_beta_feature')  -- targetPerson override already exists
-                `,
-                [team.id, sourcePersonID, targetPersonID],
-                ''
-            )
-
-            await db.addFeatureFlagHashKeysForMergedPerson(team.id, sourcePersonID, targetPersonID)
-
-            let result = await getAllHashKeyOverrides(team.id, sourcePersonID)
-            expect(result.length).toEqual(0)
-
-            result = await getAllHashKeyOverrides(team.id, targetPersonID)
-            expect(result.length).toEqual(2)
-            expect(result.sort()).toEqual([
-                {
-                    feature_flag_key: 'beta-feature',
-                    hash_key: 'existing_override_value_for_beta_feature',
-                },
-                {
-                    feature_flag_key: 'aloha',
-                    hash_key: 'override_value_for_aloha',
-                },
-            ])
-        })
-
-        it('updates nothing when target person overrides exist', async () => {
-            await db.postgresQuery(
-                `INSERT INTO posthog_featureflaghashkeyoverride (team_id, person_id, feature_flag_key, hash_key) VALUES
-                ($1, $2, 'aloha', 'override_value_for_aloha'),
-                ($1, $2, 'beta-feature', 'override_value_for_beta_feature')
-                `,
-                [team.id, targetPersonID],
-                ''
-            )
-
-            await db.addFeatureFlagHashKeysForMergedPerson(team.id, sourcePersonID, targetPersonID)
-
-            let result = await getAllHashKeyOverrides(team.id, sourcePersonID)
-            expect(result.length).toEqual(0)
-
-            result = await getAllHashKeyOverrides(team.id, targetPersonID)
-            expect(result.length).toEqual(2)
-            expect(result.sort()).toEqual([
-                {
-                    feature_flag_key: 'aloha',
-                    hash_key: 'override_value_for_aloha',
-                },
-                {
-                    feature_flag_key: 'beta-feature',
-                    hash_key: 'override_value_for_beta_feature',
-                },
-            ])
-=======
             await insertRow(db.postgres, 'posthog_featureflaghashkeyoverride', {
                 team_id: team.id,
                 person_id: sourcePersonID,
@@ -1064,7 +966,6 @@
                     },
                 ])
             )
->>>>>>> 9712fd9b
         })
     })
 })