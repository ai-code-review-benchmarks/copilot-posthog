/*
This file contains a bunch of legacy E2E tests mixed with unit tests.

Rather than add tests here, consider improving event-pipeline-integration test suite or adding
unit tests to appropriate classes/functions.
*/

// eslint-disable-next-line simple-import-sort/imports
import { KafkaProducerObserver } from '~/tests/helpers/mocks/producer.spy'

import { Properties } from '@posthog/plugin-scaffold'
import { PluginEvent } from '@posthog/plugin-scaffold/src/types'
import * as IORedis from 'ioredis'
import { DateTime } from 'luxon'

import { captureTeamEvent } from '~/utils/posthog'
import { BatchWritingGroupStoreForBatch } from '~/worker/ingestion/groups/batch-writing-group-store'
<<<<<<< HEAD
import { BatchWritingPersonsStoreForBatch } from '~/worker/ingestion/persons/batch-writing-person-store'

import { ClickHouseEvent, Hub, LogLevel, Person, PluginsServerConfig, Team } from '../../src/types'
import { closeHub, createHub } from '../../src/utils/db/hub'
import { PostgresUse } from '../../src/utils/db/postgres'
=======
import { MeasuringPersonsStoreForBatch } from '~/worker/ingestion/persons/measuring-person-store'

import { ClickHouseEvent, Hub, InternalPerson, LogLevel, Person, PluginsServerConfig, Team } from '../../src/types'
import { closeHub, createHub } from '../../src/utils/db/hub'
import { PostgresUse } from '../../src/utils/db/postgres'
import { personInitialAndUTMProperties } from '../../src/utils/db/utils'
>>>>>>> 5c04fb4e
import { UUIDT } from '../../src/utils/utils'
import { EventPipelineRunner } from '../../src/worker/ingestion/event-pipeline/runner'
import { PostgresPersonRepository } from '../../src/worker/ingestion/persons/repositories/postgres-person-repository'
import { EventsProcessor } from '../../src/worker/ingestion/process-event'
import { resetKafka } from '../helpers/kafka'
import { createUserTeamAndOrganization, getFirstTeam, getTeams, resetTestDatabase } from '../helpers/sql'
import { KAFKA_GROUPS } from '~/config/kafka-topics'
import { parseRawClickHouseEvent } from '~/utils/event'

jest.mock('../../src/utils/logger')
jest.setTimeout(600000) // 600 sec timeout.
jest.mock('../../src/utils/posthog', () => ({
    ...jest.requireActual('../../src/utils/posthog'),
    captureTeamEvent: jest.fn(),
}))

export async function createPerson(
    server: Hub,
    team: Team,
    distinctIds: string[],
    properties: Record<string, any> = {}
): Promise<Person> {
    const personRepository = new PostgresPersonRepository(server.db.postgres)
    const result = await personRepository.createPerson(
        DateTime.utc(),
        properties,
        {},
        {},
        team.id,
        null,
        false,
        new UUIDT().toString(),
        distinctIds.map((distinctId) => ({ distinctId }))
    )
    if (!result.success) {
        throw new Error('Failed to create person')
    }
    await server.db.kafkaProducer.queueMessages(result.messages)
    return result.person
}

const TEST_CONFIG: Partial<PluginsServerConfig> = {
    LOG_LEVEL: LogLevel.Info,
}

<<<<<<< HEAD
let processEventCounter = 0
let mockClientEventCounter = 0
let team: Team
let hub: Hub
let personRepository: PostgresPersonRepository
let redis: IORedis.Redis
let eventsProcessor: EventsProcessor
let now = DateTime.utc()

async function processEvent(
    distinctId: string,
    ip: string | null,
    _siteUrl: string,
    data: Partial<PluginEvent>,
    teamId: number,
    timestamp: DateTime,
    eventUuid: string
): Promise<void> {
    const pluginEvent: PluginEvent = {
        distinct_id: distinctId,
        site_url: _siteUrl,
        team_id: teamId,
        timestamp: timestamp.toUTC().toISO(),
        now: timestamp.toUTC().toISO(),
        ip: ip,
        uuid: eventUuid,
        ...data,
    } as any as PluginEvent

    const personsStoreForBatch = new BatchWritingPersonsStoreForBatch(
        new PostgresPersonRepository(hub.db.postgres),
        hub.kafkaProducer
    )
    const groupStoreForBatch = new BatchWritingGroupStoreForBatch(hub.db)
    const runner = new EventPipelineRunner(hub, pluginEvent, null, [], personsStoreForBatch, groupStoreForBatch)
    const result = await runner.runEventPipeline(pluginEvent, team)

    const personMessages = (await personsStoreForBatch.flush()).map((m) => m.topicMessage)
    const groupMessages = (await groupStoreForBatch.flush()).map((m) => m.topicMessage)
    await hub.db.kafkaProducer.queueMessages([...personMessages, ...groupMessages])
    await hub.db.kafkaProducer.flush()
    await Promise.all(result.ackPromises ?? [])

    await delayUntilEventIngested(async () => {
        return await hub.db.fetchEvents()
    }, ++processEventCounter)
}

// Simple client used to simulate sending events
// Use state object to simulate stateful clients that keep track of old
// distinct id, starting with an anonymous one. I've taken posthog-js as
// the reference implementation.
let state = { currentDistinctId: 'anonymous_id' }

beforeAll(async () => {
    await resetKafka(TEST_CONFIG)
})

beforeEach(async () => {
    const testCode = `
            function processEvent (event, meta) {
                event.properties["somewhere"] = "over the rainbow";
                return event
            }
        `
    await resetTestDatabase(testCode, TEST_CONFIG)
    await resetTestDatabaseClickhouse(TEST_CONFIG)

    hub = await createHub({ ...TEST_CONFIG })
    redis = await hub.redisPool.acquire()
    personRepository = new PostgresPersonRepository(hub.db.postgres)

    eventsProcessor = new EventsProcessor(hub)
    processEventCounter = 0
    mockClientEventCounter = 0
    team = await getFirstTeam(hub)
    now = DateTime.utc()

    // clear the webhook redis cache
    const hooksCacheKey = `@posthog/plugin-server/hooks/${team.id}`
    await redis.del(hooksCacheKey)

    // Always start with an anonymous state
    state = { currentDistinctId: 'anonymous_id' }
})

afterEach(async () => {
    await hub.redisPool.release(redis)
    await closeHub(hub)
})

const capture = async (
    hub: Hub,
    eventName: string,
    properties: any = {},
    personRepository?: PostgresPersonRepository
) => {
    const event = {
        event: eventName,
        distinct_id: properties.distinct_id ?? state.currentDistinctId,
        properties: properties,
        now: new Date().toISOString(),
        sent_at: new Date().toISOString(),
        ip: '127.0.0.1',
        site_url: 'https://posthog.com',
        team_id: team.id,
        uuid: new UUIDT().toString(),
    }
    const personsStoreForBatch = new BatchWritingPersonsStoreForBatch(
        personRepository || new PostgresPersonRepository(hub.db.postgres),
        hub.kafkaProducer
    )
    const groupStoreForBatch = new BatchWritingGroupStoreForBatch(hub.db)
    const runner = new EventPipelineRunner(hub, event, null, [], personsStoreForBatch, groupStoreForBatch)
    const result = await runner.runEventPipeline(event, team)
    const personMessages = (await personsStoreForBatch.flush()).map((m) => m.topicMessage)
    const groupMessages = (await groupStoreForBatch.flush()).map((m) => m.topicMessage)
    await hub.db.kafkaProducer.queueMessages([...personMessages, ...groupMessages])
    await hub.db.kafkaProducer.flush()
    await Promise.all(result.ackPromises ?? [])
    await delayUntilEventIngested(() => hub.db.fetchEvents(), ++mockClientEventCounter)
}
=======
describe('processEvent', () => {
    let team: Team
    let hub: Hub
    let personRepository: PostgresPersonRepository
    let redis: IORedis.Redis
    let eventsProcessor: EventsProcessor
    let now = DateTime.utc()

    async function processEvent(
        distinctId: string,
        ip: string | null,
        _siteUrl: string,
        data: Partial<PluginEvent>,
        teamId: number,
        timestamp: DateTime,
        eventUuid: string
    ): Promise<void> {
        const pluginEvent: PluginEvent = {
            distinct_id: distinctId,
            site_url: _siteUrl,
            team_id: teamId,
            timestamp: timestamp.toUTC().toISO(),
            now: timestamp.toUTC().toISO(),
            ip: ip,
            uuid: eventUuid,
            ...data,
        } as any as PluginEvent

        const personsStoreForBatch = new MeasuringPersonsStoreForBatch(new PostgresPersonRepository(hub.db.postgres))
        const groupStoreForBatch = new BatchWritingGroupStoreForBatch(hub.db)
        const runner = new EventPipelineRunner(hub, pluginEvent, null, [], personsStoreForBatch, groupStoreForBatch)
        const res = await runner.runEventPipeline(pluginEvent, team)
        await Promise.all(res.ackPromises ?? [])

        await groupStoreForBatch.flush()
    }
>>>>>>> 5c04fb4e

    // Simple client used to simulate sending events
    // Use state object to simulate stateful clients that keep track of old
    // distinct id, starting with an anonymous one. I've taken posthog-js as
    // the reference implementation.
    let state = { currentDistinctId: 'anonymous_id' }

<<<<<<< HEAD
const alias = async (hub: Hub, alias: string, distinctId: string) => {
    await capture(hub, '$create_alias', { alias, distinct_id: distinctId })
}

test('capture bad team', async () => {
    const groupStoreForBatch = new BatchWritingGroupStoreForBatch(hub.db)
    await expect(
        eventsProcessor.processEvent(
=======
    let mockProducerObserver: KafkaProducerObserver

    beforeAll(async () => {
        await resetKafka(TEST_CONFIG)
    })

    beforeEach(async () => {
        const testCode = `
                function processEvent (event, meta) {
                    event.properties["somewhere"] = "over the rainbow";
                    return event
                }
            `
        await resetTestDatabase(testCode, TEST_CONFIG)
        // await resetTestDatabaseClickhouse(TEST_CONFIG)

        hub = await createHub({ ...TEST_CONFIG })
        mockProducerObserver = new KafkaProducerObserver(hub.kafkaProducer)
        mockProducerObserver.resetKafkaProducer()

        redis = await hub.redisPool.acquire()
        personRepository = new PostgresPersonRepository(hub.db.postgres)

        eventsProcessor = new EventsProcessor(hub)
        team = await getFirstTeam(hub)
        now = DateTime.utc()

        // clear the webhook redis cache
        const hooksCacheKey = `@posthog/plugin-server/hooks/${team.id}`
        await redis.del(hooksCacheKey)

        // Always start with an anonymous state
        state = { currentDistinctId: 'anonymous_id' }
    })

    afterEach(async () => {
        await hub.redisPool.release(redis)
        await closeHub(hub)
    })

    const getEventsFromKafka = (): Record<string, any>[] => {
        const events = mockProducerObserver
            .getProducedKafkaMessagesForTopic(hub.CLICKHOUSE_JSON_EVENTS_KAFKA_TOPIC)
            .map((x) => parseRawClickHouseEvent(x.value as any))

        return events
    }

    type EventsByPerson = [string[], string[]]

    const getEventsByPerson = async (hub: Hub): Promise<EventsByPerson[]> => {
        // Helper function to retrieve events paired with their associated distinct
        // ids
        const persons = await hub.db.fetchPersons()
        const events = getEventsFromKafka()

        return await Promise.all(
            persons
                .sort((p1, p2) => p1.created_at.diff(p2.created_at).toMillis())
                .map(async (person) => {
                    const distinctIds = await hub.db.fetchDistinctIdValues(person)

                    return [
                        distinctIds,
                        (events as ClickHouseEvent[])
                            .filter((event) => distinctIds.includes(event.distinct_id))
                            .sort((e1, e2) => e1.timestamp.diff(e2.timestamp).toMillis())
                            .map((event) => event.event),
                    ] as EventsByPerson
                })
        )
    }

    const capture = async (
        hub: Hub,
        eventName: string,
        properties: any = {},
        personRepository?: PostgresPersonRepository
    ) => {
        const event = {
            event: eventName,
            distinct_id: properties.distinct_id ?? state.currentDistinctId,
            properties: properties,
            now: new Date().toISOString(),
            sent_at: new Date().toISOString(),
            ip: '127.0.0.1',
            site_url: 'https://posthog.com',
            team_id: team.id,
            uuid: new UUIDT().toString(),
        }
        const personsStoreForBatch = new MeasuringPersonsStoreForBatch(
            personRepository || new PostgresPersonRepository(hub.db.postgres)
        )
        const groupStoreForBatch = new BatchWritingGroupStoreForBatch(hub.db)
        const runner = new EventPipelineRunner(hub, event, null, [], personsStoreForBatch, groupStoreForBatch)
        await runner.runEventPipeline(event, team)
    }

    const identify = async (hub: Hub, distinctId: string, personRepository?: PostgresPersonRepository) => {
        // Update currentDistinctId state immediately, as the event will be
        // dispatch asynchronously
        const currentDistinctId = state.currentDistinctId
        state.currentDistinctId = distinctId
        await capture(
            hub,
            '$identify',
            {
                // posthog-js will send the previous distinct id as
                // $anon_distinct_id
                $anon_distinct_id: currentDistinctId,
                distinct_id: distinctId,
            },
            personRepository
        )
    }

    const alias = async (hub: Hub, alias: string, distinctId: string) => {
        await capture(hub, '$create_alias', { alias, disinct_id: distinctId })
    }

    test('merge people', async () => {
        const p0 = (await createPerson(hub, team, ['person_0'], { $os: 'Microsoft' })) as InternalPerson

        const [_person0, kafkaMessages0, _versionDisparity0] = await personRepository.updatePerson(p0, {
            created_at: DateTime.fromISO('2020-01-01T00:00:00Z'),
        })

        const p1 = (await createPerson(hub, team, ['person_1'], {
            $os: 'Chrome',
            $browser: 'Chrome',
        })) as InternalPerson
        const [_person1, kafkaMessages1, _versionDisparity1] = await personRepository.updatePerson(p1, {
            created_at: DateTime.fromISO('2019-07-01T00:00:00Z'),
        })

        await hub.db.kafkaProducer.queueMessages([...kafkaMessages0, ...kafkaMessages1])

        await processEvent(
            'person_1',
            '',
            '',
            {
                event: 'user signed up',
                properties: {},
            } as any as PluginEvent,
            team.id,
            now,
            new UUIDT().toString()
        )

        expect((await hub.db.fetchPersons()).length).toEqual(2)

        await processEvent(
            'person_0',
            '',
            '',
            {
                event: '$identify',
                properties: { $anon_distinct_id: 'person_1' },
            } as any as PluginEvent,
            team.id,
            now,
            new UUIDT().toString()
        )

        const [person] = await hub.db.fetchPersons()

        expect(person.properties).toEqual({ $os: 'Microsoft', $browser: 'Chrome' })
        expect(await hub.db.fetchDistinctIdValues(person)).toEqual(['person_0', 'person_1'])
        expect(person.created_at.toISO()).toEqual(DateTime.fromISO('2019-07-01T00:00:00Z').setZone('UTC').toISO())
    })

    test('capture new person', async () => {
        await hub.db.postgres.query(
            PostgresUse.COMMON_WRITE,
            `UPDATE posthog_team
            SET ingested_event = $1
            WHERE id = $2`,
            [true, team.id],
            'testTag'
        )
        team = await getFirstTeam(hub)

        const properties = personInitialAndUTMProperties({
            distinct_id: 2,
            token: team.api_token,
            $browser: 'Chrome',
            $current_url: 'https://test.com',
            $os: 'Mac OS X',
            $browser_version: '95',
            $referring_domain: 'https://google.com',
            $referrer: 'https://google.com/?q=posthog',
            utm_medium: 'twitter',
            gclid: 'GOOGLE ADS ID',
            msclkid: 'BING ADS ID',
            $elements: [
                { tag_name: 'a', nth_child: 1, nth_of_type: 2, attr__class: 'btn btn-sm' },
                { tag_name: 'div', nth_child: 1, nth_of_type: 2, $el_text: '💻' },
            ],
        })

        const uuid = new UUIDT().toString()
        await processEvent(
            '2',
            '127.0.0.1',
            '',
            {
                event: '$autocapture',
                properties,
            } as any as PluginEvent,
            team.id,
            now,
            uuid
        )

        let persons = await hub.db.fetchPersons()
        expect(persons[0].version).toEqual(0)
        expect(persons[0].created_at).toEqual(now)
        let expectedProps: Record<string, any> = {
            $creator_event_uuid: uuid,
            $initial_browser: 'Chrome',
            $initial_browser_version: '95',
            $initial_utm_medium: 'twitter',
            $initial_current_url: 'https://test.com',
            $initial_os: 'Mac OS X',
            utm_medium: 'twitter',
            $initial_gclid: 'GOOGLE ADS ID',
            $initial_msclkid: 'BING ADS ID',
            gclid: 'GOOGLE ADS ID',
            msclkid: 'BING ADS ID',
            $initial_referrer: 'https://google.com/?q=posthog',
            $initial_referring_domain: 'https://google.com',
            $browser: 'Chrome',
            $browser_version: '95',
            $current_url: 'https://test.com',
            $os: 'Mac OS X',
            $referrer: 'https://google.com/?q=posthog',
            $referring_domain: 'https://google.com',
        }
        expect(persons[0].properties).toEqual(expectedProps)

        let events = getEventsFromKafka()

        expect(events[0].properties).toEqual({
            $ip: '127.0.0.1',
            $os: 'Mac OS X',
            $set: {
                utm_medium: 'twitter',
                gclid: 'GOOGLE ADS ID',
                msclkid: 'BING ADS ID',
                $browser: 'Chrome',
                $browser_version: '95',
                $current_url: 'https://test.com',
                $os: 'Mac OS X',
                $referrer: 'https://google.com/?q=posthog',
                $referring_domain: 'https://google.com',
            },
            token: 'THIS IS NOT A TOKEN FOR TEAM 2',
            $browser: 'Chrome',
            $set_once: {
                $initial_os: 'Mac OS X',
                $initial_browser: 'Chrome',
                $initial_utm_medium: 'twitter',
                $initial_current_url: 'https://test.com',
                $initial_browser_version: '95',
                $initial_gclid: 'GOOGLE ADS ID',
                $initial_msclkid: 'BING ADS ID',
                $initial_referrer: 'https://google.com/?q=posthog',
                $initial_referring_domain: 'https://google.com',
            },
            utm_medium: 'twitter',
            distinct_id: 2,
            $current_url: 'https://test.com',
            $browser_version: '95',
            gclid: 'GOOGLE ADS ID',
            msclkid: 'BING ADS ID',
            $referrer: 'https://google.com/?q=posthog',
            $referring_domain: 'https://google.com',
        })

        // capture a second time to verify e.g. event_names is not ['$autocapture', '$autocapture']
        // Also pass new utm params in to override
        await processEvent(
            '2',
            '127.0.0.1',
            '',
            {
                event: '$autocapture',
                properties: personInitialAndUTMProperties({
                    distinct_id: 2,
                    token: team.api_token,
                    x: 123,
                    utm_medium: 'instagram',
                    $current_url: 'https://test.com/pricing',
                    $browser_version: 80,
                    $browser: 'Firefox',
                    $elements: [
                        { tag_name: 'a', nth_child: 1, nth_of_type: 2, attr__class: 'btn btn-sm' },
                        { tag_name: 'div', nth_child: 1, nth_of_type: 2, $el_text: '💻' },
                    ],
                    $set: {
                        x: 123, // to make sure update happens
                    },
                }),
            } as any as PluginEvent,
            team.id,
            DateTime.now(),
            new UUIDT().toString()
        )

        events = getEventsFromKafka()
        persons = await hub.db.fetchPersons()
        expect(events.length).toEqual(2)
        expect(persons.length).toEqual(1)
        expect(persons[0].version).toEqual(1)
        expectedProps = {
            x: 123,
            $creator_event_uuid: uuid,
            $initial_browser: 'Chrome',
            $initial_browser_version: '95',
            $initial_utm_medium: 'twitter',
            $initial_current_url: 'https://test.com',
            $initial_os: 'Mac OS X',
            utm_medium: 'instagram',
            $initial_gclid: 'GOOGLE ADS ID',
            $initial_msclkid: 'BING ADS ID',
            gclid: 'GOOGLE ADS ID',
            msclkid: 'BING ADS ID',
            $initial_referrer: 'https://google.com/?q=posthog',
            $initial_referring_domain: 'https://google.com',
            $browser: 'Firefox',
            $browser_version: 80,
            $current_url: 'https://test.com/pricing',
            $os: 'Mac OS X',
            $referrer: 'https://google.com/?q=posthog',
            $referring_domain: 'https://google.com',
        }
        expect(persons[0].properties).toEqual(expectedProps)

        expect(events[1].properties.$set).toEqual({
            x: 123,
            utm_medium: 'instagram',
            $browser: 'Firefox',
            $browser_version: 80,
            $current_url: 'https://test.com/pricing',
        })
        expect(events[1].properties.$set_once).toEqual({
            $initial_browser: 'Firefox',
            $initial_browser_version: 80,
            $initial_utm_medium: 'instagram',
            $initial_current_url: 'https://test.com/pricing',
        })

        const [person] = persons
        const distinctIds = await hub.db.fetchDistinctIdValues(person)

        const [event] = events as ClickHouseEvent[]
        expect(event.distinct_id).toEqual('2')
        expect(distinctIds).toEqual(['2'])
        expect(event.event).toEqual('$autocapture')

        const elements = event.elements_chain!
        expect(elements[0].tag_name).toEqual('a')
        expect(elements[0].attr_class).toEqual(['btn', 'btn-sm'])
        expect(elements[1].order).toEqual(1)
        expect(elements[1].text).toEqual('💻')

        // Don't update any props, set and set_once should be what was sent
        await processEvent(
            '2',
            '127.0.0.1',
            '',
            {
                event: '$autocapture',
                properties: personInitialAndUTMProperties({
                    distinct_id: 2,
                    token: team.api_token,
                    utm_medium: 'instagram',
                    $current_url: 'https://test.com/pricing',
                    $browser: 'Firefox',

                    $elements: [
                        { tag_name: 'a', nth_child: 1, nth_of_type: 2, attr__class: 'btn btn-sm' },
                        { tag_name: 'div', nth_child: 1, nth_of_type: 2, $el_text: '💻' },
                    ],
                    $set: {
                        x: 123, // to make sure update happens
                    },
                }),
            } as any as PluginEvent,
            team.id,
            DateTime.now(),
            new UUIDT().toString()
        )

        events = getEventsFromKafka()
        persons = await hub.db.fetchPersons()
        expect(events.length).toEqual(3)
        expect(persons.length).toEqual(1)

        // no new props, person wasn't updated with old fn, was because of timestamps update with new fn
        expect(persons[0].version).toEqual(1)

        expect(events[2].properties.$set).toEqual({
            x: 123,
            $browser: 'Firefox',
            $current_url: 'https://test.com/pricing',

            utm_medium: 'instagram',
        })
        expect(events[2].properties.$set_once).toEqual({
            $initial_browser: 'Firefox',
            $initial_utm_medium: 'instagram',
            $initial_current_url: 'https://test.com/pricing',
        })
        // check that person properties didn't change
        expect(persons[0].properties).toEqual(expectedProps)

        team = await getFirstTeam(hub)
    })

    test('capture bad team', async () => {
        const groupStoreForBatch = new BatchWritingGroupStoreForBatch(hub.db)
        await expect(
            eventsProcessor.processEvent(
                'asdfasdfasdf',
                {
                    event: '$pageview',
                    properties: { distinct_id: 'asdfasdfasdf', token: team.api_token },
                } as any as PluginEvent,
                1337,
                now,
                new UUIDT().toString(),
                false,
                groupStoreForBatch
            )
        ).rejects.toThrowError("No team found with ID 1337. Can't ingest event.")
    })

    test('capture no element', async () => {
        await createPerson(hub, team, ['asdfasdfasdf'])

        await processEvent(
>>>>>>> 5c04fb4e
            'asdfasdfasdf',
            '',
            '',
            {
                event: '$pageview',
                properties: { distinct_id: 'asdfasdfasdf', token: team.api_token },
            } as any as PluginEvent,
            team.id,
            now,
            new UUIDT().toString()
        )
<<<<<<< HEAD
    ).rejects.toThrowError("No team found with ID 1337. Can't ingest event.")
})

test('ip none', async () => {
    await createPerson(hub, team, ['asdfasdfasdf'])

    await processEvent(
        'asdfasdfasdf',
        null,
        '',
        {
            event: '$pageview',
            properties: { distinct_id: 'asdfasdfasdf', token: team.api_token },
        } as any as PluginEvent,
        team.id,
        now,
        new UUIDT().toString()
    )
    const [event] = await hub.db.fetchEvents()
    expect(Object.keys(event.properties)).not.toContain('$ip')
})

test('ip capture', async () => {
    await createPerson(hub, team, ['asdfasdfasdf'])

    await processEvent(
        'asdfasdfasdf',
        '11.12.13.14',
        '',
        {
            event: '$pageview',
            properties: { distinct_id: 'asdfasdfasdf', token: team.api_token },
        } as any as PluginEvent,
        team.id,
        now,
        new UUIDT().toString()
    )
    const [event] = await hub.db.fetchEvents()
    expect(event.properties['$ip']).toBe('11.12.13.14')
})

test('ip override', async () => {
    await createPerson(hub, team, ['asdfasdfasdf'])

    await processEvent(
        'asdfasdfasdf',
        '11.12.13.14',
        '',
        {
            event: '$pageview',
            properties: { $ip: '1.0.0.1', distinct_id: 'asdfasdfasdf', token: team.api_token },
        } as any as PluginEvent,
        team.id,
        now,
        new UUIDT().toString()
    )

    const [event] = await hub.db.fetchEvents()
    expect(event.properties['$ip']).toBe('1.0.0.1')
})

test('anonymized ip capture', async () => {
    await hub.db.postgres.query(
        PostgresUse.COMMON_WRITE,
        'update posthog_team set anonymize_ips = $1',
        [true],
        'testTag'
    )
    await createPerson(hub, team, ['asdfasdfasdf'])

    await processEvent(
        'asdfasdfasdf',
        '11.12.13.14',
        '',
        {
            event: '$pageview',
            properties: { distinct_id: 'asdfasdfasdf', token: team.api_token },
        } as any as PluginEvent,
        team.id,
        now,
        new UUIDT().toString()
    )

    const [event] = await hub.db.fetchEvents()
    expect(event.properties['$ip']).not.toBeTruthy()
})

test('merge_dangerously', async () => {
    await createPerson(hub, team, ['old_distinct_id'])

    await processEvent(
        'new_distinct_id',
        '',
        '',
        {
            event: '$merge_dangerously',
            properties: { distinct_id: 'new_distinct_id', token: team.api_token, alias: 'old_distinct_id' },
        } as any as PluginEvent,
        team.id,
        now,
        new UUIDT().toString()
    )

    expect((await hub.db.fetchEvents()).length).toBe(1)
    expect(await hub.db.fetchDistinctIdValues((await hub.db.fetchPersons())[0])).toEqual([
        'old_distinct_id',
        'new_distinct_id',
    ])
})

test('alias', async () => {
    await createPerson(hub, team, ['old_distinct_id'])

    await processEvent(
        'new_distinct_id',
        '',
        '',
        {
            event: '$create_alias',
            properties: { distinct_id: 'new_distinct_id', token: team.api_token, alias: 'old_distinct_id' },
        } as any as PluginEvent,
        team.id,
        now,
        new UUIDT().toString()
    )

    expect((await hub.db.fetchEvents()).length).toBe(1)
    expect(await hub.db.fetchDistinctIdValues((await hub.db.fetchPersons())[0])).toEqual([
        'old_distinct_id',
        'new_distinct_id',
    ])
})

test('alias reverse', async () => {
    await createPerson(hub, team, ['old_distinct_id'])

    await processEvent(
        'old_distinct_id',
        '',
        '',
        {
            event: '$create_alias',
            properties: { distinct_id: 'old_distinct_id', token: team.api_token, alias: 'new_distinct_id' },
        } as any as PluginEvent,
        team.id,
        now,
        new UUIDT().toString()
    )

    expect((await hub.db.fetchEvents()).length).toBe(1)
    expect(await hub.db.fetchDistinctIdValues((await hub.db.fetchPersons())[0])).toEqual([
        'old_distinct_id',
        'new_distinct_id',
    ])
})

test('alias twice', async () => {
    await createPerson(hub, team, ['old_distinct_id'])

    await processEvent(
        'new_distinct_id',
        '',
        '',
        {
            event: '$create_alias',
            properties: { distinct_id: 'new_distinct_id', token: team.api_token, alias: 'old_distinct_id' },
        } as any as PluginEvent,
        team.id,
        now,
        new UUIDT().toString()
    )

    expect((await hub.db.fetchPersons()).length).toBe(1)
    expect((await hub.db.fetchEvents()).length).toBe(1)
    expect(await hub.db.fetchDistinctIdValues((await hub.db.fetchPersons())[0])).toEqual([
        'old_distinct_id',
        'new_distinct_id',
    ])

    await createPerson(hub, team, ['old_distinct_id_2'])
    expect((await hub.db.fetchPersons()).length).toBe(2)

    await processEvent(
        'new_distinct_id',
        '',
        '',
        {
            event: '$create_alias',
            properties: { distinct_id: 'new_distinct_id', token: team.api_token, alias: 'old_distinct_id_2' },
        } as any as PluginEvent,
        team.id,
        now,
        new UUIDT().toString()
    )
    expect((await hub.db.fetchEvents()).length).toBe(2)
    expect((await hub.db.fetchPersons()).length).toBe(1)
    expect(await hub.db.fetchDistinctIdValues((await hub.db.fetchPersons())[0])).toEqual([
        'old_distinct_id',
        'new_distinct_id',
        'old_distinct_id_2',
    ])
})

test('alias before person', async () => {
    await processEvent(
        'new_distinct_id',
        '',
        '',
        {
            event: '$create_alias',
            properties: { distinct_id: 'new_distinct_id', token: team.api_token, alias: 'old_distinct_id' },
        } as any as PluginEvent,
        team.id,
        now,
        new UUIDT().toString()
    )

    expect((await hub.db.fetchEvents()).length).toBe(1)
    expect((await hub.db.fetchPersons()).length).toBe(1)
    expect(await hub.db.fetchDistinctIdValues((await hub.db.fetchPersons())[0])).toEqual([
        'new_distinct_id',
        'old_distinct_id',
    ])
})

test('alias both existing', async () => {
    await createPerson(hub, team, ['old_distinct_id'])
    await createPerson(hub, team, ['new_distinct_id'])

    await processEvent(
        'new_distinct_id',
        '',
        '',
        {
            event: '$create_alias',
            properties: { distinct_id: 'new_distinct_id', token: team.api_token, alias: 'old_distinct_id' },
        } as any as PluginEvent,
        team.id,
        now,
        new UUIDT().toString()
    )
=======
>>>>>>> 5c04fb4e

        expect(await hub.db.fetchDistinctIdValues((await hub.db.fetchPersons())[0])).toEqual(['asdfasdfasdf'])
        const [event] = getEventsFromKafka()
        expect(event.event).toBe('$pageview')
    })

    test('ip none', async () => {
        await createPerson(hub, team, ['asdfasdfasdf'])

        await processEvent(
            'asdfasdfasdf',
            null,
            '',
            {
                event: '$pageview',
                properties: { distinct_id: 'asdfasdfasdf', token: team.api_token },
            } as any as PluginEvent,
            team.id,
            now,
            new UUIDT().toString()
        )
        const [event] = getEventsFromKafka()
        expect(Object.keys(event.properties)).not.toContain('$ip')
    })
<<<<<<< HEAD
})

test('long htext', async () => {
    await processEvent(
        'new_distinct_id',
        '',
        '',
        {
            event: '$autocapture',
            properties: {
                distinct_id: 'new_distinct_id',
                token: team.api_token,
                $elements: [
                    {
                        tag_name: 'a',
                        $el_text: 'a'.repeat(2050),
                        attr__href: 'a'.repeat(2050),
                        nth_child: 1,
                        nth_of_type: 2,
                        attr__class: 'btn btn-sm',
                    },
                ],
            },
        } as any as PluginEvent,
        team.id,
        now,
        new UUIDT().toString()
    )

    const [event] = await hub.db.fetchEvents()
    const [element] = event.elements_chain!
    expect(element.href?.length).toEqual(2048)
    expect(element.text?.length).toEqual(400)
})

test('capture first team event', async () => {
    await hub.db.postgres.query(
        PostgresUse.COMMON_WRITE,
        `UPDATE posthog_team
         SET ingested_event = $1
         WHERE id = $2`,
        [false, team.id],
        'testTag'
    )

    await processEvent(
        '2',
        '',
        '',
        {
            event: '$autocapture',
            properties: {
                distinct_id: 1,
                token: team.api_token,
                $elements: [{ tag_name: 'a', nth_child: 1, nth_of_type: 2, attr__class: 'btn btn-sm' }],
            },
        } as any as PluginEvent,
        team.id,
        now,
        new UUIDT().toString()
    )

    expect(captureTeamEvent).toHaveBeenCalledWith(
        expect.objectContaining({ uuid: team.uuid, organization_id: team.organization_id }),
        'first team event ingested',
        { host: undefined, realm: undefined, sdk: undefined },
        'plugin_test_user_distinct_id_1001'
    )

    team = await getFirstTeam(hub)
    expect(team.ingested_event).toEqual(true)

    const [event] = await hub.db.fetchEvents()

    const elements = event.elements_chain!
    expect(elements.length).toEqual(1)
})

test('identify with illegal (generic) id', async () => {
    await createPerson(hub, team, ['im an anonymous id'])
    expect((await hub.db.fetchPersons()).length).toBe(1)

    const createPersonAndSendIdentify = async (distinctId: string): Promise<void> => {
        await createPerson(hub, team, [distinctId])
=======

    test('ip capture', async () => {
        await createPerson(hub, team, ['asdfasdfasdf'])
>>>>>>> 5c04fb4e

        await processEvent(
            'asdfasdfasdf',
            '11.12.13.14',
            '',
            {
                event: '$pageview',
                properties: { distinct_id: 'asdfasdfasdf', token: team.api_token },
            } as any as PluginEvent,
            team.id,
            now,
            new UUIDT().toString()
        )
<<<<<<< HEAD
    }

    // try to merge, the merge should fail
    await createPersonAndSendIdentify('distinctId')
    expect((await hub.db.fetchPersons()).length).toBe(2)

    await createPersonAndSendIdentify('  ')
    expect((await hub.db.fetchPersons()).length).toBe(3)

    await createPersonAndSendIdentify('NaN')
    expect((await hub.db.fetchPersons()).length).toBe(4)

    await createPersonAndSendIdentify('undefined')
    expect((await hub.db.fetchPersons()).length).toBe(5)

    await createPersonAndSendIdentify('None')
    expect((await hub.db.fetchPersons()).length).toBe(6)

    await createPersonAndSendIdentify('0')
    expect((await hub.db.fetchPersons()).length).toBe(7)

    // 'Nan' is an allowed id, so the merge should work
    // as such, no extra person is created
    await createPersonAndSendIdentify('Nan')
    expect((await hub.db.fetchPersons()).length).toBe(7)
})

test('Alias with illegal (generic) id', async () => {
    const legal_id = 'user123'
    const illegal_id = 'null'
    await createPerson(hub, team, [legal_id])
    expect((await hub.db.fetchPersons()).length).toBe(1)

    await processEvent(
        illegal_id,
        '',
        '',
        {
            event: '$create_alias',
            properties: {
                token: team.api_token,
                distinct_id: legal_id,
                alias: illegal_id,
            },
        } as any as PluginEvent,
        team.id,
        now,
        new UUIDT().toString()
    )
    // person with illegal id got created but not merged
    expect((await hub.db.fetchPersons()).length).toBe(2)
})

// This case is likely to happen after signup, for example:
// 1. User browses website with anonymous_id
// 2. User signs up, triggers event with their new_distinct_id (creating a new Person)
// 3. In the frontend, try to alias anonymous_id with new_distinct_id
// Result should be that we end up with one Person with both ID's
test('distinct with anonymous_id which was already created', async () => {
    await createPerson(hub, team, ['anonymous_id'])
    await createPerson(hub, team, ['new_distinct_id'], { email: 'someone@gmail.com' })

    await processEvent(
        'new_distinct_id',
        '',
        '',
        {
            event: '$identify',
            properties: {
                $anon_distinct_id: 'anonymous_id',
                token: team.api_token,
                distinct_id: 'new_distinct_id',
            },
        } as any as PluginEvent,
        team.id,
        now,
        new UUIDT().toString()
    )

    const [person] = await hub.db.fetchPersons()
    expect(await hub.db.fetchDistinctIdValues(person)).toEqual(['anonymous_id', 'new_distinct_id'])
    expect(person.properties['email']).toEqual('someone@gmail.com')
    expect(person.is_identified).toEqual(true)
})

test('identify with the same distinct_id as anon_distinct_id', async () => {
    await createPerson(hub, team, ['anonymous_id'])

    await processEvent(
        'anonymous_id',
        '',
        '',
        {
            event: '$identify',
            properties: {
                $anon_distinct_id: 'anonymous_id',
                token: team.api_token,
                distinct_id: 'anonymous_id',
            },
        } as any as PluginEvent,
        team.id,
        now,
        new UUIDT().toString()
    )

    const [person] = await hub.db.fetchPersons()
    expect(await hub.db.fetchDistinctIdValues(person)).toEqual(['anonymous_id'])
    expect(person.is_identified).toEqual(false)
})

test('distinct with multiple anonymous_ids which were already created', async () => {
    await createPerson(hub, team, ['anonymous_id'])
    await createPerson(hub, team, ['new_distinct_id'], { email: 'someone@gmail.com' })

    await processEvent(
        'new_distinct_id',
        '',
        '',
        {
            event: '$identify',
            properties: {
                $anon_distinct_id: 'anonymous_id',
                token: team.api_token,
                distinct_id: 'new_distinct_id',
            },
        } as any as PluginEvent,
        team.id,
        now,
        new UUIDT().toString()
    )

    const persons1 = await hub.db.fetchPersons()
    expect(persons1.length).toBe(1)
    expect(await hub.db.fetchDistinctIdValues(persons1[0])).toEqual(['anonymous_id', 'new_distinct_id'])
    expect(persons1[0].properties['email']).toEqual('someone@gmail.com')
    expect(persons1[0].is_identified).toEqual(true)

    await createPerson(hub, team, ['anonymous_id_2'])

    await processEvent(
        'new_distinct_id',
        '',
        '',
        {
            event: '$identify',
            properties: {
                $anon_distinct_id: 'anonymous_id_2',
                token: team.api_token,
                distinct_id: 'new_distinct_id',
            },
        } as any as PluginEvent,
        team.id,
        now,
        new UUIDT().toString()
    )

    const persons2 = await hub.db.fetchPersons()
    expect(persons2.length).toBe(1)
    expect(await hub.db.fetchDistinctIdValues(persons2[0])).toEqual([
        'anonymous_id',
        'new_distinct_id',
        'anonymous_id_2',
    ])
    expect(persons2[0].properties['email']).toEqual('someone@gmail.com')
    expect(persons2[0].is_identified).toEqual(true)
})

test('distinct team leakage', async () => {
    await createUserTeamAndOrganization(
        hub.postgres,
        3,
        1002,
        'a73fc995-a63f-4e4e-bf65-2a5e9f93b2b1',
        '01774e2f-0d01-0000-ee94-9a238640c6ee',
        '0174f81e-36f5-0000-7ef8-cc26c1fbab1c'
    )
    const team2 = (await getTeams(hub))[1]
    await createPerson(hub, team2, ['2'], { email: 'team2@gmail.com' })
    await createPerson(hub, team, ['1', '2'])

    await processEvent(
        '2',
        '',
        '',
        {
            event: '$identify',
            properties: {
                $anon_distinct_id: '1',
                token: team.api_token,
                distinct_id: '2',
            },
        } as any as PluginEvent,
        team.id,
        now,
        new UUIDT().toString()
    )

    const people = (await hub.db.fetchPersons()).sort((p1, p2) => p2.team_id - p1.team_id)
    expect(people.length).toEqual(2)
    expect(people[1].team_id).toEqual(team.id)
    expect(people[1].properties).toEqual({})
    expect(await hub.db.fetchDistinctIdValues(people[1])).toEqual(['1', '2'])
    expect(people[0].team_id).toEqual(team2.id)
    expect(await hub.db.fetchDistinctIdValues(people[0])).toEqual(['2'])
})

describe('when handling $identify', () => {
    test('we do not alias users if distinct id changes but we are already identified', async () => {
        // This test is in reference to
        // https://github.com/PostHog/posthog/issues/5527 , where we were
        // correctly identifying that an anonymous user before login should be
        // aliased to the user they subsequently login as, but incorrectly
        // aliasing on subsequent $identify events. The anonymous case is
        // special as we want to alias to a known user, but otherwise we
        // shouldn't be doing so.

        const anonymousId = 'anonymous_id'
        const initialDistinctId = 'initial_distinct_id'

        const p2DistinctId = 'p2_distinct_id'
        const p2NewDistinctId = 'new_distinct_id'

        // Play out a sequence of events that should result in two users being
        // identified, with the first to events associated with one user, and
        // the third with another.
        await capture(hub, 'event 1')
        await identify(hub, initialDistinctId)
        await capture(hub, 'event 2')

        state.currentDistinctId = p2DistinctId
        await capture(hub, 'event 3')
        await identify(hub, p2NewDistinctId)
        await capture(hub, 'event 4')

        // Let's also make sure that we do not alias when switching back to
        // initialDistictId
        await identify(hub, initialDistinctId)

        // Get pairins of person distinctIds and the events associated with them
        const eventsByPerson = await getEventsByPerson(hub)

        expect(eventsByPerson).toEqual([
            [
                [anonymousId, initialDistinctId],
                ['event 1', '$identify', 'event 2', '$identify'],
            ],
            [
                [p2DistinctId, p2NewDistinctId],
                ['event 3', '$identify', 'event 4'],
            ],
        ])

        // Make sure the persons are identified
        const persons = await hub.db.fetchPersons()
        expect(persons.map((person) => person.is_identified)).toEqual([true, true])
    })

    test('we do not alias users if distinct id changes but we are already identified, with no anonymous event', async () => {
        // This test is in reference to
        // https://github.com/PostHog/posthog/issues/5527 , where we were
        // correctly identifying that an anonymous user before login should be
        // aliased to the user they subsequently login as, but incorrectly
        // aliasing on subsequent $identify events. The anonymous case is
        // special as we want to alias to a known user, but otherwise we
        // shouldn't be doing so. This test is similar to the previous one,
        // except it does not include an initial anonymous event.

        const anonymousId = 'anonymous_id'
        const initialDistinctId = 'initial_distinct_id'

        const p2DistinctId = 'p2_distinct_id'
        const p2NewDistinctId = 'new_distinct_id'

        // Play out a sequence of events that should result in two users being
        // identified, with the first to events associated with one user, and
        // the third with another.
        await identify(hub, initialDistinctId)
        await capture(hub, 'event 2')

        state.currentDistinctId = p2DistinctId
        await capture(hub, 'event 3')
        await identify(hub, p2NewDistinctId)
        await capture(hub, 'event 4')

        // Let's also make sure that we do not alias when switching back to
        // initialDistictId
        await identify(hub, initialDistinctId)

        // Get pairins of person distinctIds and the events associated with them
        const eventsByPerson = await getEventsByPerson(hub)

        expect(eventsByPerson).toEqual([
            [
                [initialDistinctId, anonymousId],
                ['$identify', 'event 2', '$identify'],
            ],
            [
                [p2DistinctId, p2NewDistinctId],
                ['event 3', '$identify', 'event 4'],
            ],
        ])

        // Make sure the persons are identified
        const persons = await hub.db.fetchPersons()
        expect(persons.map((person) => person.is_identified)).toEqual([true, true])
=======
        const [event] = getEventsFromKafka()
        expect(event.properties['$ip']).toBe('11.12.13.14')
>>>>>>> 5c04fb4e
    })

    test('ip override', async () => {
        await createPerson(hub, team, ['asdfasdfasdf'])

        await processEvent(
            'asdfasdfasdf',
            '11.12.13.14',
            '',
            {
                event: '$pageview',
                properties: { $ip: '1.0.0.1', distinct_id: 'asdfasdfasdf', token: team.api_token },
            } as any as PluginEvent,
            team.id,
            now,
            new UUIDT().toString()
        )

        const [event] = getEventsFromKafka()
        expect(event.properties['$ip']).toBe('1.0.0.1')
    })

    test('anonymized ip capture', async () => {
        await hub.db.postgres.query(
            PostgresUse.COMMON_WRITE,
            'update posthog_team set anonymize_ips = $1',
            [true],
            'testTag'
        )
        await createPerson(hub, team, ['asdfasdfasdf'])

        await processEvent(
            'asdfasdfasdf',
            '11.12.13.14',
            '',
            {
                event: '$pageview',
                properties: { distinct_id: 'asdfasdfasdf', token: team.api_token },
            } as any as PluginEvent,
            team.id,
            now,
            new UUIDT().toString()
        )

        const [event] = getEventsFromKafka()
        expect(event.properties['$ip']).not.toBeTruthy()
    })

    test('merge_dangerously', async () => {
        await createPerson(hub, team, ['old_distinct_id'])

        await processEvent(
            'new_distinct_id',
            '',
            '',
            {
                event: '$merge_dangerously',
                properties: { distinct_id: 'new_distinct_id', token: team.api_token, alias: 'old_distinct_id' },
            } as any as PluginEvent,
            team.id,
            now,
            new UUIDT().toString()
        )

        expect(await hub.db.fetchDistinctIdValues((await hub.db.fetchPersons())[0])).toEqual([
            'old_distinct_id',
            'new_distinct_id',
        ])
    })

    test('alias', async () => {
        await createPerson(hub, team, ['old_distinct_id'])

        await processEvent(
            'new_distinct_id',
            '',
            '',
            {
                event: '$create_alias',
                properties: { distinct_id: 'new_distinct_id', token: team.api_token, alias: 'old_distinct_id' },
            } as any as PluginEvent,
            team.id,
            now,
            new UUIDT().toString()
        )

        expect(await hub.db.fetchDistinctIdValues((await hub.db.fetchPersons())[0])).toEqual([
            'old_distinct_id',
            'new_distinct_id',
        ])
    })

    test('alias reverse', async () => {
        await createPerson(hub, team, ['old_distinct_id'])

        await processEvent(
            'old_distinct_id',
            '',
            '',
            {
                event: '$create_alias',
                properties: { distinct_id: 'old_distinct_id', token: team.api_token, alias: 'new_distinct_id' },
            } as any as PluginEvent,
            team.id,
            now,
            new UUIDT().toString()
        )

        expect(await hub.db.fetchDistinctIdValues((await hub.db.fetchPersons())[0])).toEqual([
            'old_distinct_id',
            'new_distinct_id',
        ])
    })

<<<<<<< HEAD
    const [event] = await hub.db.fetchEvents()
    expect(event.event?.length).toBe(200)
})

test('groupidentify without group_type ingests event', async () => {
    await createPerson(hub, team, ['distinct_id1'])

    await processEvent(
        'distinct_id1',
        '',
        '',
        {
            event: '$groupidentify',
            properties: {
                token: team.api_token,
                distinct_id: 'distinct_id1',
                $group_key: 'org::5',
                $group_set: {
                    foo: 'bar',
                },
            },
        } as any as PluginEvent,
        team.id,
        now,
        new UUIDT().toString()
    )

    expect((await hub.db.fetchEvents()).length).toBe(1)
})

test('$groupidentify updating properties', async () => {
    const next: DateTime = now.plus({ minutes: 1 })

    await createPerson(hub, team, ['distinct_id1'])
    await hub.db.insertGroup(team.id, 0, 'org::5', { a: 1, b: 2 }, now, {}, {})

    await processEvent(
        'distinct_id1',
        '',
        '',
        {
            event: '$groupidentify',
            properties: {
                token: team.api_token,
                distinct_id: 'distinct_id1',
                $group_type: 'organization',
                $group_key: 'org::5',
                $group_set: {
                    foo: 'bar',
                    a: 3,
                },
            },
        } as any as PluginEvent,
        team.id,
        next,
        new UUIDT().toString()
    )
=======
    test('alias twice', async () => {
        await createPerson(hub, team, ['old_distinct_id'])

        await processEvent(
            'new_distinct_id',
            '',
            '',
            {
                event: '$create_alias',
                properties: { distinct_id: 'new_distinct_id', token: team.api_token, alias: 'old_distinct_id' },
            } as any as PluginEvent,
            team.id,
            now,
            new UUIDT().toString()
        )

        expect((await hub.db.fetchPersons()).length).toBe(1)
        expect(await hub.db.fetchDistinctIdValues((await hub.db.fetchPersons())[0])).toEqual([
            'old_distinct_id',
            'new_distinct_id',
        ])

        await createPerson(hub, team, ['old_distinct_id_2'])
        expect((await hub.db.fetchPersons()).length).toBe(2)

        await processEvent(
            'new_distinct_id',
            '',
            '',
            {
                event: '$create_alias',
                properties: { distinct_id: 'new_distinct_id', token: team.api_token, alias: 'old_distinct_id_2' },
            } as any as PluginEvent,
            team.id,
            now,
            new UUIDT().toString()
        )
        expect((await hub.db.fetchPersons()).length).toBe(1)
        expect(await hub.db.fetchDistinctIdValues((await hub.db.fetchPersons())[0])).toEqual([
            'old_distinct_id',
            'new_distinct_id',
            'old_distinct_id_2',
        ])
    })

    test('alias before person', async () => {
        await processEvent(
            'new_distinct_id',
            '',
            '',
            {
                event: '$create_alias',
                properties: { distinct_id: 'new_distinct_id', token: team.api_token, alias: 'old_distinct_id' },
            } as any as PluginEvent,
            team.id,
            now,
            new UUIDT().toString()
        )

        expect((await hub.db.fetchPersons()).length).toBe(1)
        expect(await hub.db.fetchDistinctIdValues((await hub.db.fetchPersons())[0])).toEqual([
            'new_distinct_id',
            'old_distinct_id',
        ])
    })
>>>>>>> 5c04fb4e

    test('alias both existing', async () => {
        await createPerson(hub, team, ['old_distinct_id'])
        await createPerson(hub, team, ['new_distinct_id'])

        await processEvent(
            'new_distinct_id',
            '',
            '',
            {
                event: '$create_alias',
                properties: { distinct_id: 'new_distinct_id', token: team.api_token, alias: 'old_distinct_id' },
            } as any as PluginEvent,
            team.id,
            now,
            new UUIDT().toString()
        )

        expect(await hub.db.fetchDistinctIdValues((await hub.db.fetchPersons())[0])).toEqual([
            'old_distinct_id',
            'new_distinct_id',
        ])
    })

    test('alias merge properties', async () => {
        await createPerson(hub, team, ['new_distinct_id'], {
            key_on_both: 'new value both',
            key_on_new: 'new value',
        })
        await createPerson(hub, team, ['old_distinct_id'], {
            key_on_both: 'old value both',
            key_on_old: 'old value',
        })

        await processEvent(
            'new_distinct_id',
            '',
            '',
            {
                event: '$create_alias',
                properties: { distinct_id: 'new_distinct_id', token: team.api_token, alias: 'old_distinct_id' },
            } as any as PluginEvent,
            team.id,
            now,
            new UUIDT().toString()
        )

        expect((await hub.db.fetchPersons()).length).toBe(1)
        const [person] = await hub.db.fetchPersons()
        expect((await hub.db.fetchDistinctIdValues(person)).sort()).toEqual(['new_distinct_id', 'old_distinct_id'])
        expect(person.properties).toEqual({
            key_on_both: 'new value both',
            key_on_new: 'new value',
            key_on_old: 'old value',
        })
    })

    test('long htext', async () => {
        await processEvent(
            'new_distinct_id',
            '',
            '',
            {
                event: '$autocapture',
                properties: {
                    distinct_id: 'new_distinct_id',
                    token: team.api_token,
                    $elements: [
                        {
                            tag_name: 'a',
                            $el_text: 'a'.repeat(2050),
                            attr__href: 'a'.repeat(2050),
                            nth_child: 1,
                            nth_of_type: 2,
                            attr__class: 'btn btn-sm',
                        },
                    ],
                },
            } as any as PluginEvent,
            team.id,
            now,
            new UUIDT().toString()
        )

        const [event] = getEventsFromKafka()
        const [element] = event.elements_chain!
        expect(element.href?.length).toEqual(2048)
        expect(element.text?.length).toEqual(400)
    })

    test('capture first team event', async () => {
        await hub.db.postgres.query(
            PostgresUse.COMMON_WRITE,
            `UPDATE posthog_team
            SET ingested_event = $1
            WHERE id = $2`,
            [false, team.id],
            'testTag'
        )

        await processEvent(
            '2',
            '',
            '',
            {
                event: '$autocapture',
                properties: {
                    distinct_id: 1,
                    token: team.api_token,
                    $elements: [{ tag_name: 'a', nth_child: 1, nth_of_type: 2, attr__class: 'btn btn-sm' }],
                },
            } as any as PluginEvent,
            team.id,
            now,
            new UUIDT().toString()
        )

        expect(captureTeamEvent).toHaveBeenCalledWith(
            expect.objectContaining({ uuid: team.uuid, organization_id: team.organization_id }),
            'first team event ingested',
            { host: undefined, realm: undefined, sdk: undefined },
            'plugin_test_user_distinct_id_1001'
        )

        team = await getFirstTeam(hub)
        expect(team.ingested_event).toEqual(true)

        const [event] = getEventsFromKafka()

        const elements = event.elements_chain!
        expect(elements.length).toEqual(1)
    })

    test('identify set', async () => {
        await createPerson(hub, team, ['distinct_id1'])
        const ts_before = now
        const ts_after = now.plus({ hours: 1 })

        await processEvent(
            'distinct_id1',
            '',
            '',
            {
                event: '$identify',
                properties: {
                    token: team.api_token,
                    distinct_id: 'distinct_id1',
                    $set: { a_prop: 'test-1', c_prop: 'test-1' },
                },
            } as any as PluginEvent,
            team.id,
            ts_before,
            new UUIDT().toString()
        )

        const [event] = getEventsFromKafka()
        expect(event.properties['$set']).toEqual({ a_prop: 'test-1', c_prop: 'test-1' })

        const [person] = await hub.db.fetchPersons()
        expect(await hub.db.fetchDistinctIdValues(person)).toEqual(['distinct_id1'])
        expect(person.properties).toEqual({ a_prop: 'test-1', c_prop: 'test-1' })
        expect(person.is_identified).toEqual(false)

        await processEvent(
            'distinct_id1',
            '',
            '',
            {
                event: '$identify',
                properties: {
                    token: team.api_token,
                    distinct_id: 'distinct_id1',
                    $set: { a_prop: 'test-2', b_prop: 'test-2b' },
                },
            } as any as PluginEvent,
            team.id,
            ts_after,
            new UUIDT().toString()
        )
        const [person2] = await hub.db.fetchPersons()
        expect(person2.properties).toEqual({ a_prop: 'test-2', b_prop: 'test-2b', c_prop: 'test-1' })
    })

    test('identify set_once', async () => {
        await createPerson(hub, team, ['distinct_id1'])

        await processEvent(
            'distinct_id1',
            '',
            '',
            {
                event: '$identify',
                properties: {
                    token: team.api_token,
                    distinct_id: 'distinct_id1',
                    $set_once: { a_prop: 'test-1', c_prop: 'test-1' },
                },
            } as any as PluginEvent,
            team.id,
            now,
            new UUIDT().toString()
        )

        const [event] = getEventsFromKafka()
        expect(event.properties['$set_once']).toEqual({ a_prop: 'test-1', c_prop: 'test-1' })

        const [person] = await hub.db.fetchPersons()
        expect(await hub.db.fetchDistinctIdValues(person)).toEqual(['distinct_id1'])
        expect(person.properties).toEqual({ a_prop: 'test-1', c_prop: 'test-1' })
        expect(person.is_identified).toEqual(false)

        await processEvent(
            'distinct_id1',
            '',
            '',
            {
                event: '$identify',
                properties: {
                    token: team.api_token,
                    distinct_id: 'distinct_id1',
                    $set_once: { a_prop: 'test-2', b_prop: 'test-2b' },
                },
            } as any as PluginEvent,
            team.id,
            now,
            new UUIDT().toString()
        )
        const [person2] = await hub.db.fetchPersons()
        expect(person2.properties).toEqual({ a_prop: 'test-1', b_prop: 'test-2b', c_prop: 'test-1' })
        expect(person2.is_identified).toEqual(false)
    })

    test('identify with illegal (generic) id', async () => {
        await createPerson(hub, team, ['im an anonymous id'])
        expect((await hub.db.fetchPersons()).length).toBe(1)

        const createPersonAndSendIdentify = async (distinctId: string): Promise<void> => {
            await createPerson(hub, team, [distinctId])

            await processEvent(
                distinctId,
                '',
                '',
                {
                    event: '$identify',
                    properties: {
                        token: team.api_token,
                        distinct_id: distinctId,
                        $anon_distinct_id: 'im an anonymous id',
                    },
                } as any as PluginEvent,
                team.id,
                now,
                new UUIDT().toString()
            )
        }

        // try to merge, the merge should fail
        await createPersonAndSendIdentify('distinctId')
        expect((await hub.db.fetchPersons()).length).toBe(2)

        await createPersonAndSendIdentify('  ')
        expect((await hub.db.fetchPersons()).length).toBe(3)

        await createPersonAndSendIdentify('NaN')
        expect((await hub.db.fetchPersons()).length).toBe(4)

        await createPersonAndSendIdentify('undefined')
        expect((await hub.db.fetchPersons()).length).toBe(5)

        await createPersonAndSendIdentify('None')
        expect((await hub.db.fetchPersons()).length).toBe(6)

        await createPersonAndSendIdentify('0')
        expect((await hub.db.fetchPersons()).length).toBe(7)

        // 'Nan' is an allowed id, so the merge should work
        // as such, no extra person is created
        await createPersonAndSendIdentify('Nan')
        expect((await hub.db.fetchPersons()).length).toBe(7)
    })

    test('Alias with illegal (generic) id', async () => {
        const legal_id = 'user123'
        const illegal_id = 'null'
        await createPerson(hub, team, [legal_id])
        expect((await hub.db.fetchPersons()).length).toBe(1)

        await processEvent(
            illegal_id,
            '',
            '',
            {
                event: '$create_alias',
                properties: {
                    token: team.api_token,
                    distinct_id: legal_id,
                    alias: illegal_id,
                },
            } as any as PluginEvent,
            team.id,
            now,
            new UUIDT().toString()
        )
        // person with illegal id got created but not merged
        expect((await hub.db.fetchPersons()).length).toBe(2)
    })

    test('distinct with anonymous_id', async () => {
        await createPerson(hub, team, ['anonymous_id'])

        await processEvent(
            'new_distinct_id',
            '',
            '',
            {
                event: '$identify',
                properties: {
                    $anon_distinct_id: 'anonymous_id',
                    token: team.api_token,
                    distinct_id: 'new_distinct_id',
                    $set: { a_prop: 'test' },
                },
            } as any as PluginEvent,
            team.id,
            now,
            new UUIDT().toString()
        )

        const [event] = getEventsFromKafka()
        expect(event.properties['$set']).toEqual({ a_prop: 'test' })
        const [person] = await hub.db.fetchPersons()
        expect(await hub.db.fetchDistinctIdValues(person)).toEqual(['anonymous_id', 'new_distinct_id'])
        expect(person.properties).toEqual({ a_prop: 'test' })
        expect(person.is_identified).toEqual(true)

        // check no errors as this call can happen multiple times
        await processEvent(
            'new_distinct_id',
            '',
            '',
            {
                event: '$identify',
                properties: {
                    $anon_distinct_id: 'anonymous_id',
                    token: team.api_token,
                    distinct_id: 'new_distinct_id',
                    $set: { a_prop: 'test' },
                },
            } as any as PluginEvent,
            team.id,
            now,
            new UUIDT().toString()
        )
    })

    // This case is likely to happen after signup, for example:
    // 1. User browses website with anonymous_id
    // 2. User signs up, triggers event with their new_distinct_id (creating a new Person)
    // 3. In the frontend, try to alias anonymous_id with new_distinct_id
    // Result should be that we end up with one Person with both ID's
    test('distinct with anonymous_id which was already created', async () => {
        await createPerson(hub, team, ['anonymous_id'])
        await createPerson(hub, team, ['new_distinct_id'], { email: 'someone@gmail.com' })

        await processEvent(
            'new_distinct_id',
            '',
            '',
            {
                event: '$identify',
                properties: {
                    $anon_distinct_id: 'anonymous_id',
                    token: team.api_token,
                    distinct_id: 'new_distinct_id',
                },
            } as any as PluginEvent,
            team.id,
            now,
            new UUIDT().toString()
        )

        const [person] = await hub.db.fetchPersons()
        expect(await hub.db.fetchDistinctIdValues(person)).toEqual(['anonymous_id', 'new_distinct_id'])
        expect(person.properties['email']).toEqual('someone@gmail.com')
        expect(person.is_identified).toEqual(true)
    })

    test('identify with the same distinct_id as anon_distinct_id', async () => {
        await createPerson(hub, team, ['anonymous_id'])

        await processEvent(
            'anonymous_id',
            '',
            '',
            {
                event: '$identify',
                properties: {
                    $anon_distinct_id: 'anonymous_id',
                    token: team.api_token,
                    distinct_id: 'anonymous_id',
                },
            } as any as PluginEvent,
            team.id,
            now,
            new UUIDT().toString()
        )

        const [person] = await hub.db.fetchPersons()
        expect(await hub.db.fetchDistinctIdValues(person)).toEqual(['anonymous_id'])
        expect(person.is_identified).toEqual(false)
    })

    test('distinct with multiple anonymous_ids which were already created', async () => {
        await createPerson(hub, team, ['anonymous_id'])
        await createPerson(hub, team, ['new_distinct_id'], { email: 'someone@gmail.com' })

        await processEvent(
            'new_distinct_id',
            '',
            '',
            {
                event: '$identify',
                properties: {
                    $anon_distinct_id: 'anonymous_id',
                    token: team.api_token,
                    distinct_id: 'new_distinct_id',
                },
            } as any as PluginEvent,
            team.id,
            now,
            new UUIDT().toString()
        )

        const persons1 = await hub.db.fetchPersons()
        expect(persons1.length).toBe(1)
        expect(await hub.db.fetchDistinctIdValues(persons1[0])).toEqual(['anonymous_id', 'new_distinct_id'])
        expect(persons1[0].properties['email']).toEqual('someone@gmail.com')
        expect(persons1[0].is_identified).toEqual(true)

        await createPerson(hub, team, ['anonymous_id_2'])

        await processEvent(
            'new_distinct_id',
            '',
            '',
            {
                event: '$identify',
                properties: {
                    $anon_distinct_id: 'anonymous_id_2',
                    token: team.api_token,
                    distinct_id: 'new_distinct_id',
                },
            } as any as PluginEvent,
            team.id,
            now,
            new UUIDT().toString()
        )

        const persons2 = await hub.db.fetchPersons()
        expect(persons2.length).toBe(1)
        expect(await hub.db.fetchDistinctIdValues(persons2[0])).toEqual([
            'anonymous_id',
            'new_distinct_id',
            'anonymous_id_2',
        ])
        expect(persons2[0].properties['email']).toEqual('someone@gmail.com')
        expect(persons2[0].is_identified).toEqual(true)
    })

    test('distinct team leakage', async () => {
        await createUserTeamAndOrganization(
            hub.postgres,
            3,
            1002,
            'a73fc995-a63f-4e4e-bf65-2a5e9f93b2b1',
            '01774e2f-0d01-0000-ee94-9a238640c6ee',
            '0174f81e-36f5-0000-7ef8-cc26c1fbab1c'
        )
        const team2 = (await getTeams(hub))[1]
        await createPerson(hub, team2, ['2'], { email: 'team2@gmail.com' })
        await createPerson(hub, team, ['1', '2'])

        await processEvent(
            '2',
            '',
            '',
            {
                event: '$identify',
                properties: {
                    $anon_distinct_id: '1',
                    token: team.api_token,
                    distinct_id: '2',
                },
            } as any as PluginEvent,
            team.id,
            now,
            new UUIDT().toString()
        )

        const people = (await hub.db.fetchPersons()).sort((p1, p2) => p2.team_id - p1.team_id)
        expect(people.length).toEqual(2)
        expect(people[1].team_id).toEqual(team.id)
        expect(people[1].properties).toEqual({})
        expect(await hub.db.fetchDistinctIdValues(people[1])).toEqual(['1', '2'])
        expect(people[0].team_id).toEqual(team2.id)
        expect(await hub.db.fetchDistinctIdValues(people[0])).toEqual(['2'])
    })

    describe('when handling $identify', () => {
        test('we do not alias users if distinct id changes but we are already identified', async () => {
            // This test is in reference to
            // https://github.com/PostHog/posthog/issues/5527 , where we were
            // correctly identifying that an anonymous user before login should be
            // aliased to the user they subsequently login as, but incorrectly
            // aliasing on subsequent $identify events. The anonymous case is
            // special as we want to alias to a known user, but otherwise we
            // shouldn't be doing so.

            const anonymousId = 'anonymous_id'
            const initialDistinctId = 'initial_distinct_id'

            const p2DistinctId = 'p2_distinct_id'
            const p2NewDistinctId = 'new_distinct_id'

            // Play out a sequence of events that should result in two users being
            // identified, with the first to events associated with one user, and
            // the third with another.
            await capture(hub, 'event 1')
            await identify(hub, initialDistinctId)
            await capture(hub, 'event 2')

            state.currentDistinctId = p2DistinctId
            await capture(hub, 'event 3')
            await identify(hub, p2NewDistinctId)
            await capture(hub, 'event 4')

            // Let's also make sure that we do not alias when switching back to
            // initialDistictId
            await identify(hub, initialDistinctId)

            // Get pairins of person distinctIds and the events associated with them
            const eventsByPerson = await getEventsByPerson(hub)

            expect(eventsByPerson).toEqual([
                [
                    [anonymousId, initialDistinctId],
                    ['event 1', '$identify', 'event 2', '$identify'],
                ],
                [
                    [p2DistinctId, p2NewDistinctId],
                    ['event 3', '$identify', 'event 4'],
                ],
            ])

            // Make sure the persons are identified
            const persons = await hub.db.fetchPersons()
            expect(persons.map((person) => person.is_identified)).toEqual([true, true])
        })

        test('we do not alias users if distinct id changes but we are already identified, with no anonymous event', async () => {
            // This test is in reference to
            // https://github.com/PostHog/posthog/issues/5527 , where we were
            // correctly identifying that an anonymous user before login should be
            // aliased to the user they subsequently login as, but incorrectly
            // aliasing on subsequent $identify events. The anonymous case is
            // special as we want to alias to a known user, but otherwise we
            // shouldn't be doing so. This test is similar to the previous one,
            // except it does not include an initial anonymous event.

            const anonymousId = 'anonymous_id'
            const initialDistinctId = 'initial_distinct_id'

            const p2DistinctId = 'p2_distinct_id'
            const p2NewDistinctId = 'new_distinct_id'

            // Play out a sequence of events that should result in two users being
            // identified, with the first to events associated with one user, and
            // the third with another.
            await identify(hub, initialDistinctId)
            await capture(hub, 'event 2')

            state.currentDistinctId = p2DistinctId
            await capture(hub, 'event 3')
            await identify(hub, p2NewDistinctId)
            await capture(hub, 'event 4')

            // Let's also make sure that we do not alias when switching back to
            // initialDistictId
            await identify(hub, initialDistinctId)

            // Get pairins of person distinctIds and the events associated with them
            const eventsByPerson = await getEventsByPerson(hub)

            expect(eventsByPerson).toEqual([
                [
                    [initialDistinctId, anonymousId],
                    ['$identify', 'event 2', '$identify'],
                ],
                [
                    [p2DistinctId, p2NewDistinctId],
                    ['event 3', '$identify', 'event 4'],
                ],
            ])

            // Make sure the persons are identified
            const persons = await hub.db.fetchPersons()
            expect(persons.map((person) => person.is_identified)).toEqual([true, true])
        })

        test('we do not leave things in inconsistent state if $identify is run concurrently', async () => {
            // There are a few places where we have the pattern of:
            //
            //  1. fetch from postgres
            //  2. check rows match condition
            //  3. perform update
            //
            // This test is designed to check the specific case where, in
            // handling we are creating an unidentified user, then updating this
            // user to have is_identified = true. Since we are using the
            // is_identified to decide on if we will merge persons, we want to
            // make sure we guard against this race condition. The scenario is:
            //
            //  1. initiate identify for 'distinct-id'
            //  2. once person for distinct-id has been created, initiate
            //     identify for 'new-distinct-id'
            //  3. check that the persons remain distinct

            // Check the db is empty to start with
            expect(await hub.db.fetchPersons()).toEqual([])

            const anonymousId = 'anonymous_id'
            const initialDistinctId = 'initial-distinct-id'
            const newDistinctId = 'new-distinct-id'

            state.currentDistinctId = newDistinctId
            await capture(hub, 'some event')
            state.currentDistinctId = anonymousId

            // Hook into createPerson, which is as of writing called from
            // alias. Here we simply call identify again and wait on it
            // completing before continuing with the first identify.
            const originalCreatePerson = personRepository.createPerson.bind(personRepository)
            const createPersonMock = jest.fn(async (...args) => {
                // We need to slice off the txn arg, or else we conflict with the `identify` below.
                // @ts-expect-error because TS is crazy, this is valid
                const result = await originalCreatePerson(...args.slice(0, -1))

                if (createPersonMock.mock.calls.length === 1) {
                    // On second invocation, make another identify call
                    await identify(hub, newDistinctId, personRepository)
                }

                return result
            })
            personRepository.createPerson = createPersonMock

            // set the first identify going
            await identify(hub, initialDistinctId, personRepository)

            // Let's first just make sure `updatePerson` was called, as a way of
            // checking that our mocking was actually invoked
            expect(personRepository.createPerson).toHaveBeenCalled()

            // Now make sure that we have one person in the db that has been
            // identified
            const persons = await hub.db.fetchPersons()
            expect(persons.length).toEqual(2)
            expect(persons.map((person) => person.is_identified)).toEqual([true, true])
        })
    })

    describe('when handling $create_alias', () => {
        test('we can alias an identified person to an identified person', async () => {
            const anonymousId = 'anonymous_id'
            const identifiedId1 = 'identified_id1'
            const identifiedId2 = 'identified_id2'

            // anonymous_id -> identified_id1
            await identify(hub, identifiedId1)

            state.currentDistinctId = identifiedId1
            await capture(hub, 'some event')

            await identify(hub, identifiedId2)

            await alias(hub, identifiedId1, identifiedId2)

            // Get pairings of person distinctIds and the events associated with them
            const eventsByPerson = await getEventsByPerson(hub)

            // There should just be one person, to which all events are associated
            expect(eventsByPerson).toEqual([
                [
                    expect.arrayContaining([anonymousId, identifiedId1, identifiedId2]),
                    ['$identify', 'some event', '$identify', '$create_alias'],
                ],
            ])

            // Make sure there is one identified person
            const persons = await hub.db.fetchPersons()
            expect(persons.map((person) => person.is_identified)).toEqual([true])
        })

        test('we can alias an anonymous person to an identified person', async () => {
            const anonymousId = 'anonymous_id'
            const initialDistinctId = 'initial_distinct_id'

            // Identify one person, then become anonymous
            await identify(hub, initialDistinctId)
            state.currentDistinctId = anonymousId
            await capture(hub, 'anonymous event')

            // Then try to alias them
            await alias(hub, anonymousId, initialDistinctId)

            // Get pairings of person distinctIds and the events associated with them
            const eventsByPerson = await getEventsByPerson(hub)

            // There should just be one person, to which all events are associated
            expect(eventsByPerson).toEqual([
                [
                    [initialDistinctId, anonymousId],
                    ['$identify', 'anonymous event', '$create_alias'],
                ],
            ])

            // Make sure there is one identified person
            const persons = await hub.db.fetchPersons()
            expect(persons.map((person) => person.is_identified)).toEqual([true])
        })

        test('we can alias an identified person to an anonymous person', async () => {
            const anonymousId = 'anonymous_id'
            const initialDistinctId = 'initial_distinct_id'

            // Identify one person, then become anonymous
            await identify(hub, initialDistinctId)
            state.currentDistinctId = anonymousId
            await capture(hub, 'anonymous event')

            // Then try to alias them
            await alias(hub, initialDistinctId, anonymousId)

            // Get pairings of person distinctIds and the events associated with them
            const eventsByPerson = await getEventsByPerson(hub)

            // There should just be one person, to which all events are associated
            expect(eventsByPerson).toEqual([
                [
                    [initialDistinctId, anonymousId],
                    ['$identify', 'anonymous event', '$create_alias'],
                ],
            ])

            // Make sure there is one identified person
            const persons = await hub.db.fetchPersons()
            expect(persons.map((person) => person.is_identified)).toEqual([true])
        })

        test('we can alias an anonymous person to an anonymous person', async () => {
            const anonymous1 = 'anonymous-1'
            const anonymous2 = 'anonymous-2'

            // Identify one person, then become anonymous
            state.currentDistinctId = anonymous1
            await capture(hub, 'anonymous event 1')
            state.currentDistinctId = anonymous2
            await capture(hub, 'anonymous event 2')

            // Then try to alias them
            await alias(hub, anonymous1, anonymous2)

            // Get pairings of person distinctIds and the events associated with them
            const eventsByPerson = await getEventsByPerson(hub)

            // There should just be one person, to which all events are associated
            expect(eventsByPerson).toEqual([
                [
                    [anonymous1, anonymous2],
                    ['anonymous event 1', 'anonymous event 2', '$create_alias'],
                ],
            ])

            // Make sure there is one identified person
            const persons = await hub.db.fetchPersons()
            expect(persons.map((person) => person.is_identified)).toEqual([true])
        })

        test('we can alias two non-existent persons', async () => {
            const anonymous1 = 'anonymous-1'
            const anonymous2 = 'anonymous-2'

            // Then try to alias them
            state.currentDistinctId = anonymous1
            await alias(hub, anonymous2, anonymous1)

            // Get pairings of person distinctIds and the events associated with them
            const eventsByPerson = await getEventsByPerson(hub)

            // There should just be one person, to which all events are associated
            expect(eventsByPerson).toEqual([[[anonymous1, anonymous2], ['$create_alias']]])

            const persons = await hub.db.fetchPersons()
            expect(persons.map((person) => person.is_identified)).toEqual([true])
        })
    })

    test('event name object json', async () => {
        await processEvent(
            'xxx',
            '',
            '',
            { event: { 'event name': 'as object' }, properties: {} } as any as PluginEvent,
            team.id,
            now,
            new UUIDT().toString()
        )
        const [event] = getEventsFromKafka()
        expect(event.event).toEqual('{"event name":"as object"}')
    })

    test('event name array json', async () => {
        await processEvent(
            'xxx',
            '',
            '',
            { event: ['event name', 'a list'], properties: {} } as any as PluginEvent,
            team.id,
            now,
            new UUIDT().toString()
        )
        const [event] = getEventsFromKafka()
        expect(event.event).toEqual('["event name","a list"]')
    })

    test('long event name substr', async () => {
        await processEvent(
            'xxx',
            '',
            '',
            { event: 'E'.repeat(300), properties: { price: 299.99, name: 'AirPods Pro' } } as any as PluginEvent,
            team.id,
            DateTime.utc(),
            new UUIDT().toString()
        )

        const [event] = getEventsFromKafka()
        expect(event.event?.length).toBe(200)
    })

    test('any event can do $set on props (user exists)', async () => {
        await createPerson(hub, team, ['distinct_id1'])

        await processEvent(
            'distinct_id1',
            '',
            '',
            {
                event: 'some_event',
                properties: {
                    token: team.api_token,
                    distinct_id: 'distinct_id1',
                    $set: { a_prop: 'test-1', c_prop: 'test-1' },
                },
            } as any as PluginEvent,
            team.id,
            now,
            new UUIDT().toString()
        )

        const [event] = getEventsFromKafka()
        expect(event.properties['$set']).toEqual({ a_prop: 'test-1', c_prop: 'test-1' })

        const [person] = await hub.db.fetchPersons()
        expect(await hub.db.fetchDistinctIdValues(person)).toEqual(['distinct_id1'])
        expect(person.properties).toEqual({ a_prop: 'test-1', c_prop: 'test-1' })
    })

    test('any event can do $set on props (new user)', async () => {
        const uuid = new UUIDT().toString()

        await processEvent(
            'distinct_id1',
            '',
            '',
            {
                event: 'some_event',
                properties: {
                    token: team.api_token,
                    distinct_id: 'distinct_id1',
                    $set: { a_prop: 'test-1', c_prop: 'test-1' },
                },
            } as any as PluginEvent,
            team.id,
            now,
            uuid
        )

        const [event] = getEventsFromKafka()
        expect(event.properties['$set']).toEqual({ a_prop: 'test-1', c_prop: 'test-1' })

        const [person] = await hub.db.fetchPersons()
        expect(await hub.db.fetchDistinctIdValues(person)).toEqual(['distinct_id1'])
        expect(person.properties).toEqual({ $creator_event_uuid: uuid, a_prop: 'test-1', c_prop: 'test-1' })
    })

    test('any event can do $set_once on props', async () => {
        await createPerson(hub, team, ['distinct_id1'])

        await processEvent(
            'distinct_id1',
            '',
            '',
            {
                event: 'some_event',
                properties: {
                    token: team.api_token,
                    distinct_id: 'distinct_id1',
                    $set_once: { a_prop: 'test-1', c_prop: 'test-1' },
                },
            } as any as PluginEvent,
            team.id,
            now,
            new UUIDT().toString()
        )

        const [event] = getEventsFromKafka()
        expect(event.properties['$set_once']).toEqual({ a_prop: 'test-1', c_prop: 'test-1' })

        const [person] = await hub.db.fetchPersons()
        expect(await hub.db.fetchDistinctIdValues(person)).toEqual(['distinct_id1'])
        expect(person.properties).toEqual({ a_prop: 'test-1', c_prop: 'test-1' })

        await processEvent(
            'distinct_id1',
            '',
            '',
            {
                event: 'some_other_event',
                properties: {
                    token: team.api_token,
                    distinct_id: 'distinct_id1',
                    $set_once: { a_prop: 'test-2', b_prop: 'test-2b' },
                },
            } as any as PluginEvent,
            team.id,
            now,
            new UUIDT().toString()
        )
        const [person2] = await hub.db.fetchPersons()
        expect(person2.properties).toEqual({ a_prop: 'test-1', b_prop: 'test-2b', c_prop: 'test-1' })
    })

    test('$set and $set_once', async () => {
        const uuid = new UUIDT().toString()
        await processEvent(
            'distinct_id1',
            '',
            '',
            {
                event: 'some_event',
                properties: {
                    token: team.api_token,
                    distinct_id: 'distinct_id1',
                    $set: { key1: 'value1', key2: 'value2', key3: 'value4' },
                    $set_once: { key1_once: 'value1', key2_once: 'value2', key3_once: 'value4' },
                },
            } as any as PluginEvent,
            team.id,
            now,
            uuid
        )

        const [person] = await hub.db.fetchPersons()
        expect(await hub.db.fetchDistinctIdValues(person)).toEqual(['distinct_id1'])
        expect(person.properties).toEqual({
            $creator_event_uuid: uuid,
            key1: 'value1',
            key2: 'value2',
            key3: 'value4',
            key1_once: 'value1',
            key2_once: 'value2',
            key3_once: 'value4',
        })
    })

    test('groupidentify', async () => {
        await createPerson(hub, team, ['distinct_id1'])

        await processEvent(
            'distinct_id1',
            '',
            '',
            {
                event: '$groupidentify',
                properties: {
                    token: team.api_token,
                    distinct_id: 'distinct_id1',
                    $group_type: 'organization',
                    $group_key: 'org::5',
                    $group_set: {
                        foo: 'bar',
                    },
                },
            } as any as PluginEvent,
            team.id,
            now,
            new UUIDT().toString()
        )

        expect(mockProducerObserver.getProducedKafkaMessagesForTopic(KAFKA_GROUPS)[0].value).toEqual({
            group_key: 'org::5',
            group_properties: JSON.stringify({ foo: 'bar' }),
            group_type_index: 0,
            team_id: team.id,
            created_at: expect.any(String),
            version: 1,
        })

        const group = await hub.db.fetchGroup(team.id, 0, 'org::5')
        expect(group).toEqual({
            id: expect.any(Number),
            team_id: team.id,
            group_type_index: 0,
            group_key: 'org::5',
            group_properties: { foo: 'bar' },
            created_at: now,
            properties_last_updated_at: {},
            properties_last_operation: {},
            version: 1,
        })
    })

    test('groupidentify without group_type ingests event', async () => {
        await createPerson(hub, team, ['distinct_id1'])

        await processEvent(
            'distinct_id1',
            '',
            '',
            {
                event: '$groupidentify',
                properties: {
                    token: team.api_token,
                    distinct_id: 'distinct_id1',
                    $group_key: 'org::5',
                    $group_set: {
                        foo: 'bar',
                    },
                },
            } as any as PluginEvent,
            team.id,
            now,
            new UUIDT().toString()
        )
    })

    test('$groupidentify updating properties', async () => {
        const next: DateTime = now.plus({ minutes: 1 })

        await createPerson(hub, team, ['distinct_id1'])
        await hub.db.insertGroup(team.id, 0, 'org::5', { a: 1, b: 2 }, now, {}, {})

        await processEvent(
            'distinct_id1',
            '',
            '',
            {
                event: '$groupidentify',
                properties: {
                    token: team.api_token,
                    distinct_id: 'distinct_id1',
                    $group_type: 'organization',
                    $group_key: 'org::5',
                    $group_set: {
                        foo: 'bar',
                        a: 3,
                    },
                },
            } as any as PluginEvent,
            team.id,
            next,
            new UUIDT().toString()
        )

        expect(mockProducerObserver.getProducedKafkaMessagesForTopic(KAFKA_GROUPS)[0].value).toEqual({
            group_key: 'org::5',
            group_properties: JSON.stringify({ a: 3, b: 2, foo: 'bar' }),
            group_type_index: 0,
            team_id: team.id,
            created_at: expect.any(String),
            version: 2,
        })

        const group = await hub.db.fetchGroup(team.id, 0, 'org::5')
        expect(group).toEqual({
            id: expect.any(Number),
            team_id: team.id,
            group_type_index: 0,
            group_key: 'org::5',
            group_properties: { a: 3, b: 2, foo: 'bar' },
            created_at: now,
            properties_last_updated_at: {},
            properties_last_operation: {},
            version: 2,
        })
    })

    test('person and group properties on events', async () => {
        await createPerson(hub, team, ['distinct_id1'], { pineapple: 'on', pizza: 1 })

        await processEvent(
            'distinct_id1',
            '',
            '',
            {
                event: '$groupidentify',
                properties: {
                    token: team.api_token,
                    distinct_id: 'distinct_id1',
                    $group_type: 'organization',
                    $group_key: 'org:5',
                    $group_set: {
                        foo: 'bar',
                    },
                },
            } as any as PluginEvent,
            team.id,
            now,
            new UUIDT().toString()
        )
        await processEvent(
            'distinct_id1',
            '',
            '',
            {
                event: '$groupidentify',
                properties: {
                    token: team.api_token,
                    distinct_id: 'distinct_id1',
                    $group_type: 'second',
                    $group_key: 'second_key',
                    $group_set: {
                        pineapple: 'yummy',
                    },
                },
            } as any as PluginEvent,
            team.id,
            now,
            new UUIDT().toString()
        )
        await processEvent(
            'distinct_id1',
            '',
            '',
            {
                event: 'test event',
                properties: {
                    token: team.api_token,
                    distinct_id: 'distinct_id1',
                    $set: { new: 5 },
                    $group_0: 'org:5',
                    $group_1: 'second_key',
                },
            } as any as PluginEvent,
            team.id,
            now,
            new UUIDT().toString()
        )

        const events = getEventsFromKafka()
        const event = [...events].find((e: any) => e['event'] === 'test event')
        expect(event?.person_properties).toEqual({ pineapple: 'on', pizza: 1, new: 5 })
        expect(event?.properties.$group_0).toEqual('org:5')
        expect(event?.properties.$group_1).toEqual('second_key')
        expect(event?.group0_properties).toEqual({}) // We stopped writing these to the event as queries don't use them
        expect(event?.group1_properties).toEqual({}) // We stopped writing these to the event as queries don't use them
    })

    test('set and set_once on the same key', async () => {
        await createPerson(hub, team, ['distinct_id1'])

        await processEvent(
            'distinct_id1',
            '',
            '',
            {
                event: 'some_event',
                properties: {
                    token: team.api_token,
                    distinct_id: 'distinct_id1',
                    $set: { a_prop: 'test-set' },
                    $set_once: { a_prop: 'test-set_once' },
                },
            } as any as PluginEvent,
            team.id,
            now,
            new UUIDT().toString()
        )

        const [event] = getEventsFromKafka()
        expect(event.properties['$set']).toEqual({ a_prop: 'test-set' })
        expect(event.properties['$set_once']).toEqual({ a_prop: 'test-set_once' })

        const [person] = await hub.db.fetchPersons()
        expect(await hub.db.fetchDistinctIdValues(person)).toEqual(['distinct_id1'])
        expect(person.properties).toEqual({ a_prop: 'test-set' })
    })

    test('$unset person property', async () => {
        await createPerson(hub, team, ['distinct_id1'], { a: 1, b: 2, c: 3 })

        await processEvent(
            'distinct_id1',
            '',
            '',
            {
                event: 'some_event',
                properties: {
                    token: team.api_token,
                    distinct_id: 'distinct_id1',
                    $unset: ['a', 'c'],
                },
            } as any as PluginEvent,
            team.id,
            now,
            new UUIDT().toString()
        )

        const [event] = getEventsFromKafka()
        expect(event.properties['$unset']).toEqual(['a', 'c'])

        const [person] = await hub.db.fetchPersons()
        expect(await hub.db.fetchDistinctIdValues(person)).toEqual(['distinct_id1'])
        expect(person.properties).toEqual({ b: 2 })
    })

    test('$unset person empty set ignored', async () => {
        await createPerson(hub, team, ['distinct_id1'], { a: 1, b: 2, c: 3 })

        await processEvent(
            'distinct_id1',
            '',
            '',
            {
                event: 'some_event',
                properties: {
                    token: team.api_token,
                    distinct_id: 'distinct_id1',
                    $unset: {},
                },
            } as any as PluginEvent,
            team.id,
            now,
            new UUIDT().toString()
        )

        const [event] = getEventsFromKafka()
        expect(event.properties['$unset']).toEqual({})

        const [person] = await hub.db.fetchPersons()
        expect(await hub.db.fetchDistinctIdValues(person)).toEqual(['distinct_id1'])
        expect(person.properties).toEqual({ a: 1, b: 2, c: 3 })
    })

    describe('ingestion in any order', () => {
        const ts0: DateTime = now
        const ts1: DateTime = now.plus({ minutes: 1 })
        const ts2: DateTime = now.plus({ minutes: 2 })
        const ts3: DateTime = now.plus({ minutes: 3 })
        // key encodes when the value is updated, e.g. s0 means only set call for the 0th event
        // s03o23 means via a set in events number 0 and 3 plus via set_once on 2nd and 3rd event
        // the value corresponds to which call updated it + random letter (same letter for the same key)
        // the letter is for verifying we update the right key only
        const set0: Properties = { s0123o0123: 's0a', s02o13: 's0b', s013: 's0e' }
        const setOnce0: Properties = { s0123o0123: 'o0a', s13o02: 'o0g', o023: 'o0f' }
        const set1: Properties = { s0123o0123: 's1a', s13o02: 's1g', s1: 's1c', s013: 's1e' }
        const setOnce1: Properties = { s0123o0123: 'o1a', s02o13: 'o1b', o1: 'o1d' }
        const set2: Properties = { s0123o0123: 's2a', s02o13: 's2b' }
        const setOnce2: Properties = { s0123o0123: 'o2a', s13o02: 'o2g', o023: 'o2f' }
        const set3: Properties = { s0123o0123: 's3a', s13o02: 's3g', s013: 's3e' }
        const setOnce3: Properties = { s0123o0123: 'o3a', s02o13: 'o3b', o023: 'o3f' }

        beforeEach(async () => {
            await createPerson(hub, team, ['distinct_id1'])
        })

        async function verifyPersonPropertiesSetCorrectly() {
            const [person] = await hub.db.fetchPersons()
            expect(await hub.db.fetchDistinctIdValues(person)).toEqual(['distinct_id1'])
            expect(person.properties).toEqual({
                s0123o0123: 's3a',
                s02o13: 's2b',
                s1: 's1c',
                o1: 'o1d',
                s013: 's3e',
                o023: 'o0f',
                s13o02: 's3g',
            })
            expect(person.version).toEqual(4)
        }

        async function runProcessEvent(set: Properties, setOnce: Properties, ts: DateTime) {
            await processEvent(
                'distinct_id1',
                '',
                '',
                {
                    event: 'some_event',
                    properties: {
                        $set: set,
                        $set_once: setOnce,
                    },
                } as any as PluginEvent,
                team.id,
                ts,
                new UUIDT().toString()
            )
        }

        async function ingest0() {
            await runProcessEvent(set0, setOnce0, ts0)
        }

        async function ingest1() {
            await runProcessEvent(set1, setOnce1, ts1)
        }

        async function ingest2() {
            await runProcessEvent(set2, setOnce2, ts2)
        }

        async function ingest3() {
            await runProcessEvent(set3, setOnce3, ts3)
        }

        test('ingestion in order', async () => {
            await ingest0()
            await ingest1()
            await ingest2()
            await ingest3()
            await verifyPersonPropertiesSetCorrectly()
        })
    })
})<|MERGE_RESOLUTION|>--- conflicted
+++ resolved
@@ -15,20 +15,11 @@
 
 import { captureTeamEvent } from '~/utils/posthog'
 import { BatchWritingGroupStoreForBatch } from '~/worker/ingestion/groups/batch-writing-group-store'
-<<<<<<< HEAD
 import { BatchWritingPersonsStoreForBatch } from '~/worker/ingestion/persons/batch-writing-person-store'
 
 import { ClickHouseEvent, Hub, LogLevel, Person, PluginsServerConfig, Team } from '../../src/types'
 import { closeHub, createHub } from '../../src/utils/db/hub'
 import { PostgresUse } from '../../src/utils/db/postgres'
-=======
-import { MeasuringPersonsStoreForBatch } from '~/worker/ingestion/persons/measuring-person-store'
-
-import { ClickHouseEvent, Hub, InternalPerson, LogLevel, Person, PluginsServerConfig, Team } from '../../src/types'
-import { closeHub, createHub } from '../../src/utils/db/hub'
-import { PostgresUse } from '../../src/utils/db/postgres'
-import { personInitialAndUTMProperties } from '../../src/utils/db/utils'
->>>>>>> 5c04fb4e
 import { UUIDT } from '../../src/utils/utils'
 import { EventPipelineRunner } from '../../src/worker/ingestion/event-pipeline/runner'
 import { PostgresPersonRepository } from '../../src/worker/ingestion/persons/repositories/postgres-person-repository'
@@ -37,6 +28,7 @@
 import { createUserTeamAndOrganization, getFirstTeam, getTeams, resetTestDatabase } from '../helpers/sql'
 import { KAFKA_GROUPS } from '~/config/kafka-topics'
 import { parseRawClickHouseEvent } from '~/utils/event'
+import { PersonsStoreForBatch } from '~/worker/ingestion/persons/persons-store-for-batch'
 
 jest.mock('../../src/utils/logger')
 jest.setTimeout(600000) // 600 sec timeout.
@@ -70,134 +62,18 @@
     return result.person
 }
 
+async function flushPersonStoreToKafka(hub: Hub, personStore: PersonsStoreForBatch, kafkaAcks: Promise<void>[]) {
+    const kafkaMessages = await personStore.flush()
+    await hub.db.kafkaProducer.queueMessages(kafkaMessages.map((message) => message.topicMessage))
+    await hub.db.kafkaProducer.flush()
+    await Promise.all(kafkaAcks)
+    return kafkaMessages
+}
+
 const TEST_CONFIG: Partial<PluginsServerConfig> = {
     LOG_LEVEL: LogLevel.Info,
 }
 
-<<<<<<< HEAD
-let processEventCounter = 0
-let mockClientEventCounter = 0
-let team: Team
-let hub: Hub
-let personRepository: PostgresPersonRepository
-let redis: IORedis.Redis
-let eventsProcessor: EventsProcessor
-let now = DateTime.utc()
-
-async function processEvent(
-    distinctId: string,
-    ip: string | null,
-    _siteUrl: string,
-    data: Partial<PluginEvent>,
-    teamId: number,
-    timestamp: DateTime,
-    eventUuid: string
-): Promise<void> {
-    const pluginEvent: PluginEvent = {
-        distinct_id: distinctId,
-        site_url: _siteUrl,
-        team_id: teamId,
-        timestamp: timestamp.toUTC().toISO(),
-        now: timestamp.toUTC().toISO(),
-        ip: ip,
-        uuid: eventUuid,
-        ...data,
-    } as any as PluginEvent
-
-    const personsStoreForBatch = new BatchWritingPersonsStoreForBatch(
-        new PostgresPersonRepository(hub.db.postgres),
-        hub.kafkaProducer
-    )
-    const groupStoreForBatch = new BatchWritingGroupStoreForBatch(hub.db)
-    const runner = new EventPipelineRunner(hub, pluginEvent, null, [], personsStoreForBatch, groupStoreForBatch)
-    const result = await runner.runEventPipeline(pluginEvent, team)
-
-    const personMessages = (await personsStoreForBatch.flush()).map((m) => m.topicMessage)
-    const groupMessages = (await groupStoreForBatch.flush()).map((m) => m.topicMessage)
-    await hub.db.kafkaProducer.queueMessages([...personMessages, ...groupMessages])
-    await hub.db.kafkaProducer.flush()
-    await Promise.all(result.ackPromises ?? [])
-
-    await delayUntilEventIngested(async () => {
-        return await hub.db.fetchEvents()
-    }, ++processEventCounter)
-}
-
-// Simple client used to simulate sending events
-// Use state object to simulate stateful clients that keep track of old
-// distinct id, starting with an anonymous one. I've taken posthog-js as
-// the reference implementation.
-let state = { currentDistinctId: 'anonymous_id' }
-
-beforeAll(async () => {
-    await resetKafka(TEST_CONFIG)
-})
-
-beforeEach(async () => {
-    const testCode = `
-            function processEvent (event, meta) {
-                event.properties["somewhere"] = "over the rainbow";
-                return event
-            }
-        `
-    await resetTestDatabase(testCode, TEST_CONFIG)
-    await resetTestDatabaseClickhouse(TEST_CONFIG)
-
-    hub = await createHub({ ...TEST_CONFIG })
-    redis = await hub.redisPool.acquire()
-    personRepository = new PostgresPersonRepository(hub.db.postgres)
-
-    eventsProcessor = new EventsProcessor(hub)
-    processEventCounter = 0
-    mockClientEventCounter = 0
-    team = await getFirstTeam(hub)
-    now = DateTime.utc()
-
-    // clear the webhook redis cache
-    const hooksCacheKey = `@posthog/plugin-server/hooks/${team.id}`
-    await redis.del(hooksCacheKey)
-
-    // Always start with an anonymous state
-    state = { currentDistinctId: 'anonymous_id' }
-})
-
-afterEach(async () => {
-    await hub.redisPool.release(redis)
-    await closeHub(hub)
-})
-
-const capture = async (
-    hub: Hub,
-    eventName: string,
-    properties: any = {},
-    personRepository?: PostgresPersonRepository
-) => {
-    const event = {
-        event: eventName,
-        distinct_id: properties.distinct_id ?? state.currentDistinctId,
-        properties: properties,
-        now: new Date().toISOString(),
-        sent_at: new Date().toISOString(),
-        ip: '127.0.0.1',
-        site_url: 'https://posthog.com',
-        team_id: team.id,
-        uuid: new UUIDT().toString(),
-    }
-    const personsStoreForBatch = new BatchWritingPersonsStoreForBatch(
-        personRepository || new PostgresPersonRepository(hub.db.postgres),
-        hub.kafkaProducer
-    )
-    const groupStoreForBatch = new BatchWritingGroupStoreForBatch(hub.db)
-    const runner = new EventPipelineRunner(hub, event, null, [], personsStoreForBatch, groupStoreForBatch)
-    const result = await runner.runEventPipeline(event, team)
-    const personMessages = (await personsStoreForBatch.flush()).map((m) => m.topicMessage)
-    const groupMessages = (await groupStoreForBatch.flush()).map((m) => m.topicMessage)
-    await hub.db.kafkaProducer.queueMessages([...personMessages, ...groupMessages])
-    await hub.db.kafkaProducer.flush()
-    await Promise.all(result.ackPromises ?? [])
-    await delayUntilEventIngested(() => hub.db.fetchEvents(), ++mockClientEventCounter)
-}
-=======
 describe('processEvent', () => {
     let team: Team
     let hub: Hub
@@ -226,15 +102,16 @@
             ...data,
         } as any as PluginEvent
 
-        const personsStoreForBatch = new MeasuringPersonsStoreForBatch(new PostgresPersonRepository(hub.db.postgres))
+        const personsStoreForBatch = new BatchWritingPersonsStoreForBatch(
+            new PostgresPersonRepository(hub.db.postgres),
+            hub.db.kafkaProducer
+        )
         const groupStoreForBatch = new BatchWritingGroupStoreForBatch(hub.db)
         const runner = new EventPipelineRunner(hub, pluginEvent, null, [], personsStoreForBatch, groupStoreForBatch)
         const res = await runner.runEventPipeline(pluginEvent, team)
-        await Promise.all(res.ackPromises ?? [])
-
+        await flushPersonStoreToKafka(hub, personsStoreForBatch, res.ackPromises ?? [])
         await groupStoreForBatch.flush()
     }
->>>>>>> 5c04fb4e
 
     // Simple client used to simulate sending events
     // Use state object to simulate stateful clients that keep track of old
@@ -242,16 +119,6 @@
     // the reference implementation.
     let state = { currentDistinctId: 'anonymous_id' }
 
-<<<<<<< HEAD
-const alias = async (hub: Hub, alias: string, distinctId: string) => {
-    await capture(hub, '$create_alias', { alias, distinct_id: distinctId })
-}
-
-test('capture bad team', async () => {
-    const groupStoreForBatch = new BatchWritingGroupStoreForBatch(hub.db)
-    await expect(
-        eventsProcessor.processEvent(
-=======
     let mockProducerObserver: KafkaProducerObserver
 
     beforeAll(async () => {
@@ -342,12 +209,15 @@
             team_id: team.id,
             uuid: new UUIDT().toString(),
         }
-        const personsStoreForBatch = new MeasuringPersonsStoreForBatch(
-            personRepository || new PostgresPersonRepository(hub.db.postgres)
+        const personsStoreForBatch = new BatchWritingPersonsStoreForBatch(
+            personRepository || new PostgresPersonRepository(hub.db.postgres),
+            hub.db.kafkaProducer
         )
         const groupStoreForBatch = new BatchWritingGroupStoreForBatch(hub.db)
         const runner = new EventPipelineRunner(hub, event, null, [], personsStoreForBatch, groupStoreForBatch)
-        await runner.runEventPipeline(event, team)
+        const res = await runner.runEventPipeline(event, team)
+        await flushPersonStoreToKafka(hub, personsStoreForBatch, res.ackPromises ?? [])
+        await groupStoreForBatch.flush()
     }
 
     const identify = async (hub: Hub, distinctId: string, personRepository?: PostgresPersonRepository) => {
@@ -371,307 +241,6 @@
     const alias = async (hub: Hub, alias: string, distinctId: string) => {
         await capture(hub, '$create_alias', { alias, disinct_id: distinctId })
     }
-
-    test('merge people', async () => {
-        const p0 = (await createPerson(hub, team, ['person_0'], { $os: 'Microsoft' })) as InternalPerson
-
-        const [_person0, kafkaMessages0, _versionDisparity0] = await personRepository.updatePerson(p0, {
-            created_at: DateTime.fromISO('2020-01-01T00:00:00Z'),
-        })
-
-        const p1 = (await createPerson(hub, team, ['person_1'], {
-            $os: 'Chrome',
-            $browser: 'Chrome',
-        })) as InternalPerson
-        const [_person1, kafkaMessages1, _versionDisparity1] = await personRepository.updatePerson(p1, {
-            created_at: DateTime.fromISO('2019-07-01T00:00:00Z'),
-        })
-
-        await hub.db.kafkaProducer.queueMessages([...kafkaMessages0, ...kafkaMessages1])
-
-        await processEvent(
-            'person_1',
-            '',
-            '',
-            {
-                event: 'user signed up',
-                properties: {},
-            } as any as PluginEvent,
-            team.id,
-            now,
-            new UUIDT().toString()
-        )
-
-        expect((await hub.db.fetchPersons()).length).toEqual(2)
-
-        await processEvent(
-            'person_0',
-            '',
-            '',
-            {
-                event: '$identify',
-                properties: { $anon_distinct_id: 'person_1' },
-            } as any as PluginEvent,
-            team.id,
-            now,
-            new UUIDT().toString()
-        )
-
-        const [person] = await hub.db.fetchPersons()
-
-        expect(person.properties).toEqual({ $os: 'Microsoft', $browser: 'Chrome' })
-        expect(await hub.db.fetchDistinctIdValues(person)).toEqual(['person_0', 'person_1'])
-        expect(person.created_at.toISO()).toEqual(DateTime.fromISO('2019-07-01T00:00:00Z').setZone('UTC').toISO())
-    })
-
-    test('capture new person', async () => {
-        await hub.db.postgres.query(
-            PostgresUse.COMMON_WRITE,
-            `UPDATE posthog_team
-            SET ingested_event = $1
-            WHERE id = $2`,
-            [true, team.id],
-            'testTag'
-        )
-        team = await getFirstTeam(hub)
-
-        const properties = personInitialAndUTMProperties({
-            distinct_id: 2,
-            token: team.api_token,
-            $browser: 'Chrome',
-            $current_url: 'https://test.com',
-            $os: 'Mac OS X',
-            $browser_version: '95',
-            $referring_domain: 'https://google.com',
-            $referrer: 'https://google.com/?q=posthog',
-            utm_medium: 'twitter',
-            gclid: 'GOOGLE ADS ID',
-            msclkid: 'BING ADS ID',
-            $elements: [
-                { tag_name: 'a', nth_child: 1, nth_of_type: 2, attr__class: 'btn btn-sm' },
-                { tag_name: 'div', nth_child: 1, nth_of_type: 2, $el_text: '💻' },
-            ],
-        })
-
-        const uuid = new UUIDT().toString()
-        await processEvent(
-            '2',
-            '127.0.0.1',
-            '',
-            {
-                event: '$autocapture',
-                properties,
-            } as any as PluginEvent,
-            team.id,
-            now,
-            uuid
-        )
-
-        let persons = await hub.db.fetchPersons()
-        expect(persons[0].version).toEqual(0)
-        expect(persons[0].created_at).toEqual(now)
-        let expectedProps: Record<string, any> = {
-            $creator_event_uuid: uuid,
-            $initial_browser: 'Chrome',
-            $initial_browser_version: '95',
-            $initial_utm_medium: 'twitter',
-            $initial_current_url: 'https://test.com',
-            $initial_os: 'Mac OS X',
-            utm_medium: 'twitter',
-            $initial_gclid: 'GOOGLE ADS ID',
-            $initial_msclkid: 'BING ADS ID',
-            gclid: 'GOOGLE ADS ID',
-            msclkid: 'BING ADS ID',
-            $initial_referrer: 'https://google.com/?q=posthog',
-            $initial_referring_domain: 'https://google.com',
-            $browser: 'Chrome',
-            $browser_version: '95',
-            $current_url: 'https://test.com',
-            $os: 'Mac OS X',
-            $referrer: 'https://google.com/?q=posthog',
-            $referring_domain: 'https://google.com',
-        }
-        expect(persons[0].properties).toEqual(expectedProps)
-
-        let events = getEventsFromKafka()
-
-        expect(events[0].properties).toEqual({
-            $ip: '127.0.0.1',
-            $os: 'Mac OS X',
-            $set: {
-                utm_medium: 'twitter',
-                gclid: 'GOOGLE ADS ID',
-                msclkid: 'BING ADS ID',
-                $browser: 'Chrome',
-                $browser_version: '95',
-                $current_url: 'https://test.com',
-                $os: 'Mac OS X',
-                $referrer: 'https://google.com/?q=posthog',
-                $referring_domain: 'https://google.com',
-            },
-            token: 'THIS IS NOT A TOKEN FOR TEAM 2',
-            $browser: 'Chrome',
-            $set_once: {
-                $initial_os: 'Mac OS X',
-                $initial_browser: 'Chrome',
-                $initial_utm_medium: 'twitter',
-                $initial_current_url: 'https://test.com',
-                $initial_browser_version: '95',
-                $initial_gclid: 'GOOGLE ADS ID',
-                $initial_msclkid: 'BING ADS ID',
-                $initial_referrer: 'https://google.com/?q=posthog',
-                $initial_referring_domain: 'https://google.com',
-            },
-            utm_medium: 'twitter',
-            distinct_id: 2,
-            $current_url: 'https://test.com',
-            $browser_version: '95',
-            gclid: 'GOOGLE ADS ID',
-            msclkid: 'BING ADS ID',
-            $referrer: 'https://google.com/?q=posthog',
-            $referring_domain: 'https://google.com',
-        })
-
-        // capture a second time to verify e.g. event_names is not ['$autocapture', '$autocapture']
-        // Also pass new utm params in to override
-        await processEvent(
-            '2',
-            '127.0.0.1',
-            '',
-            {
-                event: '$autocapture',
-                properties: personInitialAndUTMProperties({
-                    distinct_id: 2,
-                    token: team.api_token,
-                    x: 123,
-                    utm_medium: 'instagram',
-                    $current_url: 'https://test.com/pricing',
-                    $browser_version: 80,
-                    $browser: 'Firefox',
-                    $elements: [
-                        { tag_name: 'a', nth_child: 1, nth_of_type: 2, attr__class: 'btn btn-sm' },
-                        { tag_name: 'div', nth_child: 1, nth_of_type: 2, $el_text: '💻' },
-                    ],
-                    $set: {
-                        x: 123, // to make sure update happens
-                    },
-                }),
-            } as any as PluginEvent,
-            team.id,
-            DateTime.now(),
-            new UUIDT().toString()
-        )
-
-        events = getEventsFromKafka()
-        persons = await hub.db.fetchPersons()
-        expect(events.length).toEqual(2)
-        expect(persons.length).toEqual(1)
-        expect(persons[0].version).toEqual(1)
-        expectedProps = {
-            x: 123,
-            $creator_event_uuid: uuid,
-            $initial_browser: 'Chrome',
-            $initial_browser_version: '95',
-            $initial_utm_medium: 'twitter',
-            $initial_current_url: 'https://test.com',
-            $initial_os: 'Mac OS X',
-            utm_medium: 'instagram',
-            $initial_gclid: 'GOOGLE ADS ID',
-            $initial_msclkid: 'BING ADS ID',
-            gclid: 'GOOGLE ADS ID',
-            msclkid: 'BING ADS ID',
-            $initial_referrer: 'https://google.com/?q=posthog',
-            $initial_referring_domain: 'https://google.com',
-            $browser: 'Firefox',
-            $browser_version: 80,
-            $current_url: 'https://test.com/pricing',
-            $os: 'Mac OS X',
-            $referrer: 'https://google.com/?q=posthog',
-            $referring_domain: 'https://google.com',
-        }
-        expect(persons[0].properties).toEqual(expectedProps)
-
-        expect(events[1].properties.$set).toEqual({
-            x: 123,
-            utm_medium: 'instagram',
-            $browser: 'Firefox',
-            $browser_version: 80,
-            $current_url: 'https://test.com/pricing',
-        })
-        expect(events[1].properties.$set_once).toEqual({
-            $initial_browser: 'Firefox',
-            $initial_browser_version: 80,
-            $initial_utm_medium: 'instagram',
-            $initial_current_url: 'https://test.com/pricing',
-        })
-
-        const [person] = persons
-        const distinctIds = await hub.db.fetchDistinctIdValues(person)
-
-        const [event] = events as ClickHouseEvent[]
-        expect(event.distinct_id).toEqual('2')
-        expect(distinctIds).toEqual(['2'])
-        expect(event.event).toEqual('$autocapture')
-
-        const elements = event.elements_chain!
-        expect(elements[0].tag_name).toEqual('a')
-        expect(elements[0].attr_class).toEqual(['btn', 'btn-sm'])
-        expect(elements[1].order).toEqual(1)
-        expect(elements[1].text).toEqual('💻')
-
-        // Don't update any props, set and set_once should be what was sent
-        await processEvent(
-            '2',
-            '127.0.0.1',
-            '',
-            {
-                event: '$autocapture',
-                properties: personInitialAndUTMProperties({
-                    distinct_id: 2,
-                    token: team.api_token,
-                    utm_medium: 'instagram',
-                    $current_url: 'https://test.com/pricing',
-                    $browser: 'Firefox',
-
-                    $elements: [
-                        { tag_name: 'a', nth_child: 1, nth_of_type: 2, attr__class: 'btn btn-sm' },
-                        { tag_name: 'div', nth_child: 1, nth_of_type: 2, $el_text: '💻' },
-                    ],
-                    $set: {
-                        x: 123, // to make sure update happens
-                    },
-                }),
-            } as any as PluginEvent,
-            team.id,
-            DateTime.now(),
-            new UUIDT().toString()
-        )
-
-        events = getEventsFromKafka()
-        persons = await hub.db.fetchPersons()
-        expect(events.length).toEqual(3)
-        expect(persons.length).toEqual(1)
-
-        // no new props, person wasn't updated with old fn, was because of timestamps update with new fn
-        expect(persons[0].version).toEqual(1)
-
-        expect(events[2].properties.$set).toEqual({
-            x: 123,
-            $browser: 'Firefox',
-            $current_url: 'https://test.com/pricing',
-
-            utm_medium: 'instagram',
-        })
-        expect(events[2].properties.$set_once).toEqual({
-            $initial_browser: 'Firefox',
-            $initial_utm_medium: 'instagram',
-            $initial_current_url: 'https://test.com/pricing',
-        })
-        // check that person properties didn't change
-        expect(persons[0].properties).toEqual(expectedProps)
-
-        team = await getFirstTeam(hub)
-    })
 
     test('capture bad team', async () => {
         const groupStoreForBatch = new BatchWritingGroupStoreForBatch(hub.db)
@@ -691,13 +260,12 @@
         ).rejects.toThrowError("No team found with ID 1337. Can't ingest event.")
     })
 
-    test('capture no element', async () => {
+    test('ip none', async () => {
         await createPerson(hub, team, ['asdfasdfasdf'])
 
         await processEvent(
->>>>>>> 5c04fb4e
             'asdfasdfasdf',
-            '',
+            null,
             '',
             {
                 event: '$pageview',
@@ -707,262 +275,16 @@
             now,
             new UUIDT().toString()
         )
-<<<<<<< HEAD
-    ).rejects.toThrowError("No team found with ID 1337. Can't ingest event.")
-})
-
-test('ip none', async () => {
-    await createPerson(hub, team, ['asdfasdfasdf'])
-
-    await processEvent(
-        'asdfasdfasdf',
-        null,
-        '',
-        {
-            event: '$pageview',
-            properties: { distinct_id: 'asdfasdfasdf', token: team.api_token },
-        } as any as PluginEvent,
-        team.id,
-        now,
-        new UUIDT().toString()
-    )
-    const [event] = await hub.db.fetchEvents()
-    expect(Object.keys(event.properties)).not.toContain('$ip')
-})
-
-test('ip capture', async () => {
-    await createPerson(hub, team, ['asdfasdfasdf'])
-
-    await processEvent(
-        'asdfasdfasdf',
-        '11.12.13.14',
-        '',
-        {
-            event: '$pageview',
-            properties: { distinct_id: 'asdfasdfasdf', token: team.api_token },
-        } as any as PluginEvent,
-        team.id,
-        now,
-        new UUIDT().toString()
-    )
-    const [event] = await hub.db.fetchEvents()
-    expect(event.properties['$ip']).toBe('11.12.13.14')
-})
-
-test('ip override', async () => {
-    await createPerson(hub, team, ['asdfasdfasdf'])
-
-    await processEvent(
-        'asdfasdfasdf',
-        '11.12.13.14',
-        '',
-        {
-            event: '$pageview',
-            properties: { $ip: '1.0.0.1', distinct_id: 'asdfasdfasdf', token: team.api_token },
-        } as any as PluginEvent,
-        team.id,
-        now,
-        new UUIDT().toString()
-    )
-
-    const [event] = await hub.db.fetchEvents()
-    expect(event.properties['$ip']).toBe('1.0.0.1')
-})
-
-test('anonymized ip capture', async () => {
-    await hub.db.postgres.query(
-        PostgresUse.COMMON_WRITE,
-        'update posthog_team set anonymize_ips = $1',
-        [true],
-        'testTag'
-    )
-    await createPerson(hub, team, ['asdfasdfasdf'])
-
-    await processEvent(
-        'asdfasdfasdf',
-        '11.12.13.14',
-        '',
-        {
-            event: '$pageview',
-            properties: { distinct_id: 'asdfasdfasdf', token: team.api_token },
-        } as any as PluginEvent,
-        team.id,
-        now,
-        new UUIDT().toString()
-    )
-
-    const [event] = await hub.db.fetchEvents()
-    expect(event.properties['$ip']).not.toBeTruthy()
-})
-
-test('merge_dangerously', async () => {
-    await createPerson(hub, team, ['old_distinct_id'])
-
-    await processEvent(
-        'new_distinct_id',
-        '',
-        '',
-        {
-            event: '$merge_dangerously',
-            properties: { distinct_id: 'new_distinct_id', token: team.api_token, alias: 'old_distinct_id' },
-        } as any as PluginEvent,
-        team.id,
-        now,
-        new UUIDT().toString()
-    )
-
-    expect((await hub.db.fetchEvents()).length).toBe(1)
-    expect(await hub.db.fetchDistinctIdValues((await hub.db.fetchPersons())[0])).toEqual([
-        'old_distinct_id',
-        'new_distinct_id',
-    ])
-})
-
-test('alias', async () => {
-    await createPerson(hub, team, ['old_distinct_id'])
-
-    await processEvent(
-        'new_distinct_id',
-        '',
-        '',
-        {
-            event: '$create_alias',
-            properties: { distinct_id: 'new_distinct_id', token: team.api_token, alias: 'old_distinct_id' },
-        } as any as PluginEvent,
-        team.id,
-        now,
-        new UUIDT().toString()
-    )
-
-    expect((await hub.db.fetchEvents()).length).toBe(1)
-    expect(await hub.db.fetchDistinctIdValues((await hub.db.fetchPersons())[0])).toEqual([
-        'old_distinct_id',
-        'new_distinct_id',
-    ])
-})
-
-test('alias reverse', async () => {
-    await createPerson(hub, team, ['old_distinct_id'])
-
-    await processEvent(
-        'old_distinct_id',
-        '',
-        '',
-        {
-            event: '$create_alias',
-            properties: { distinct_id: 'old_distinct_id', token: team.api_token, alias: 'new_distinct_id' },
-        } as any as PluginEvent,
-        team.id,
-        now,
-        new UUIDT().toString()
-    )
-
-    expect((await hub.db.fetchEvents()).length).toBe(1)
-    expect(await hub.db.fetchDistinctIdValues((await hub.db.fetchPersons())[0])).toEqual([
-        'old_distinct_id',
-        'new_distinct_id',
-    ])
-})
-
-test('alias twice', async () => {
-    await createPerson(hub, team, ['old_distinct_id'])
-
-    await processEvent(
-        'new_distinct_id',
-        '',
-        '',
-        {
-            event: '$create_alias',
-            properties: { distinct_id: 'new_distinct_id', token: team.api_token, alias: 'old_distinct_id' },
-        } as any as PluginEvent,
-        team.id,
-        now,
-        new UUIDT().toString()
-    )
-
-    expect((await hub.db.fetchPersons()).length).toBe(1)
-    expect((await hub.db.fetchEvents()).length).toBe(1)
-    expect(await hub.db.fetchDistinctIdValues((await hub.db.fetchPersons())[0])).toEqual([
-        'old_distinct_id',
-        'new_distinct_id',
-    ])
-
-    await createPerson(hub, team, ['old_distinct_id_2'])
-    expect((await hub.db.fetchPersons()).length).toBe(2)
-
-    await processEvent(
-        'new_distinct_id',
-        '',
-        '',
-        {
-            event: '$create_alias',
-            properties: { distinct_id: 'new_distinct_id', token: team.api_token, alias: 'old_distinct_id_2' },
-        } as any as PluginEvent,
-        team.id,
-        now,
-        new UUIDT().toString()
-    )
-    expect((await hub.db.fetchEvents()).length).toBe(2)
-    expect((await hub.db.fetchPersons()).length).toBe(1)
-    expect(await hub.db.fetchDistinctIdValues((await hub.db.fetchPersons())[0])).toEqual([
-        'old_distinct_id',
-        'new_distinct_id',
-        'old_distinct_id_2',
-    ])
-})
-
-test('alias before person', async () => {
-    await processEvent(
-        'new_distinct_id',
-        '',
-        '',
-        {
-            event: '$create_alias',
-            properties: { distinct_id: 'new_distinct_id', token: team.api_token, alias: 'old_distinct_id' },
-        } as any as PluginEvent,
-        team.id,
-        now,
-        new UUIDT().toString()
-    )
-
-    expect((await hub.db.fetchEvents()).length).toBe(1)
-    expect((await hub.db.fetchPersons()).length).toBe(1)
-    expect(await hub.db.fetchDistinctIdValues((await hub.db.fetchPersons())[0])).toEqual([
-        'new_distinct_id',
-        'old_distinct_id',
-    ])
-})
-
-test('alias both existing', async () => {
-    await createPerson(hub, team, ['old_distinct_id'])
-    await createPerson(hub, team, ['new_distinct_id'])
-
-    await processEvent(
-        'new_distinct_id',
-        '',
-        '',
-        {
-            event: '$create_alias',
-            properties: { distinct_id: 'new_distinct_id', token: team.api_token, alias: 'old_distinct_id' },
-        } as any as PluginEvent,
-        team.id,
-        now,
-        new UUIDT().toString()
-    )
-=======
->>>>>>> 5c04fb4e
-
-        expect(await hub.db.fetchDistinctIdValues((await hub.db.fetchPersons())[0])).toEqual(['asdfasdfasdf'])
         const [event] = getEventsFromKafka()
-        expect(event.event).toBe('$pageview')
-    })
-
-    test('ip none', async () => {
+        expect(Object.keys(event.properties)).not.toContain('$ip')
+    })
+
+    test('ip capture', async () => {
         await createPerson(hub, team, ['asdfasdfasdf'])
 
         await processEvent(
             'asdfasdfasdf',
-            null,
+            '11.12.13.14',
             '',
             {
                 event: '$pageview',
@@ -973,421 +295,7 @@
             new UUIDT().toString()
         )
         const [event] = getEventsFromKafka()
-        expect(Object.keys(event.properties)).not.toContain('$ip')
-    })
-<<<<<<< HEAD
-})
-
-test('long htext', async () => {
-    await processEvent(
-        'new_distinct_id',
-        '',
-        '',
-        {
-            event: '$autocapture',
-            properties: {
-                distinct_id: 'new_distinct_id',
-                token: team.api_token,
-                $elements: [
-                    {
-                        tag_name: 'a',
-                        $el_text: 'a'.repeat(2050),
-                        attr__href: 'a'.repeat(2050),
-                        nth_child: 1,
-                        nth_of_type: 2,
-                        attr__class: 'btn btn-sm',
-                    },
-                ],
-            },
-        } as any as PluginEvent,
-        team.id,
-        now,
-        new UUIDT().toString()
-    )
-
-    const [event] = await hub.db.fetchEvents()
-    const [element] = event.elements_chain!
-    expect(element.href?.length).toEqual(2048)
-    expect(element.text?.length).toEqual(400)
-})
-
-test('capture first team event', async () => {
-    await hub.db.postgres.query(
-        PostgresUse.COMMON_WRITE,
-        `UPDATE posthog_team
-         SET ingested_event = $1
-         WHERE id = $2`,
-        [false, team.id],
-        'testTag'
-    )
-
-    await processEvent(
-        '2',
-        '',
-        '',
-        {
-            event: '$autocapture',
-            properties: {
-                distinct_id: 1,
-                token: team.api_token,
-                $elements: [{ tag_name: 'a', nth_child: 1, nth_of_type: 2, attr__class: 'btn btn-sm' }],
-            },
-        } as any as PluginEvent,
-        team.id,
-        now,
-        new UUIDT().toString()
-    )
-
-    expect(captureTeamEvent).toHaveBeenCalledWith(
-        expect.objectContaining({ uuid: team.uuid, organization_id: team.organization_id }),
-        'first team event ingested',
-        { host: undefined, realm: undefined, sdk: undefined },
-        'plugin_test_user_distinct_id_1001'
-    )
-
-    team = await getFirstTeam(hub)
-    expect(team.ingested_event).toEqual(true)
-
-    const [event] = await hub.db.fetchEvents()
-
-    const elements = event.elements_chain!
-    expect(elements.length).toEqual(1)
-})
-
-test('identify with illegal (generic) id', async () => {
-    await createPerson(hub, team, ['im an anonymous id'])
-    expect((await hub.db.fetchPersons()).length).toBe(1)
-
-    const createPersonAndSendIdentify = async (distinctId: string): Promise<void> => {
-        await createPerson(hub, team, [distinctId])
-=======
-
-    test('ip capture', async () => {
-        await createPerson(hub, team, ['asdfasdfasdf'])
->>>>>>> 5c04fb4e
-
-        await processEvent(
-            'asdfasdfasdf',
-            '11.12.13.14',
-            '',
-            {
-                event: '$pageview',
-                properties: { distinct_id: 'asdfasdfasdf', token: team.api_token },
-            } as any as PluginEvent,
-            team.id,
-            now,
-            new UUIDT().toString()
-        )
-<<<<<<< HEAD
-    }
-
-    // try to merge, the merge should fail
-    await createPersonAndSendIdentify('distinctId')
-    expect((await hub.db.fetchPersons()).length).toBe(2)
-
-    await createPersonAndSendIdentify('  ')
-    expect((await hub.db.fetchPersons()).length).toBe(3)
-
-    await createPersonAndSendIdentify('NaN')
-    expect((await hub.db.fetchPersons()).length).toBe(4)
-
-    await createPersonAndSendIdentify('undefined')
-    expect((await hub.db.fetchPersons()).length).toBe(5)
-
-    await createPersonAndSendIdentify('None')
-    expect((await hub.db.fetchPersons()).length).toBe(6)
-
-    await createPersonAndSendIdentify('0')
-    expect((await hub.db.fetchPersons()).length).toBe(7)
-
-    // 'Nan' is an allowed id, so the merge should work
-    // as such, no extra person is created
-    await createPersonAndSendIdentify('Nan')
-    expect((await hub.db.fetchPersons()).length).toBe(7)
-})
-
-test('Alias with illegal (generic) id', async () => {
-    const legal_id = 'user123'
-    const illegal_id = 'null'
-    await createPerson(hub, team, [legal_id])
-    expect((await hub.db.fetchPersons()).length).toBe(1)
-
-    await processEvent(
-        illegal_id,
-        '',
-        '',
-        {
-            event: '$create_alias',
-            properties: {
-                token: team.api_token,
-                distinct_id: legal_id,
-                alias: illegal_id,
-            },
-        } as any as PluginEvent,
-        team.id,
-        now,
-        new UUIDT().toString()
-    )
-    // person with illegal id got created but not merged
-    expect((await hub.db.fetchPersons()).length).toBe(2)
-})
-
-// This case is likely to happen after signup, for example:
-// 1. User browses website with anonymous_id
-// 2. User signs up, triggers event with their new_distinct_id (creating a new Person)
-// 3. In the frontend, try to alias anonymous_id with new_distinct_id
-// Result should be that we end up with one Person with both ID's
-test('distinct with anonymous_id which was already created', async () => {
-    await createPerson(hub, team, ['anonymous_id'])
-    await createPerson(hub, team, ['new_distinct_id'], { email: 'someone@gmail.com' })
-
-    await processEvent(
-        'new_distinct_id',
-        '',
-        '',
-        {
-            event: '$identify',
-            properties: {
-                $anon_distinct_id: 'anonymous_id',
-                token: team.api_token,
-                distinct_id: 'new_distinct_id',
-            },
-        } as any as PluginEvent,
-        team.id,
-        now,
-        new UUIDT().toString()
-    )
-
-    const [person] = await hub.db.fetchPersons()
-    expect(await hub.db.fetchDistinctIdValues(person)).toEqual(['anonymous_id', 'new_distinct_id'])
-    expect(person.properties['email']).toEqual('someone@gmail.com')
-    expect(person.is_identified).toEqual(true)
-})
-
-test('identify with the same distinct_id as anon_distinct_id', async () => {
-    await createPerson(hub, team, ['anonymous_id'])
-
-    await processEvent(
-        'anonymous_id',
-        '',
-        '',
-        {
-            event: '$identify',
-            properties: {
-                $anon_distinct_id: 'anonymous_id',
-                token: team.api_token,
-                distinct_id: 'anonymous_id',
-            },
-        } as any as PluginEvent,
-        team.id,
-        now,
-        new UUIDT().toString()
-    )
-
-    const [person] = await hub.db.fetchPersons()
-    expect(await hub.db.fetchDistinctIdValues(person)).toEqual(['anonymous_id'])
-    expect(person.is_identified).toEqual(false)
-})
-
-test('distinct with multiple anonymous_ids which were already created', async () => {
-    await createPerson(hub, team, ['anonymous_id'])
-    await createPerson(hub, team, ['new_distinct_id'], { email: 'someone@gmail.com' })
-
-    await processEvent(
-        'new_distinct_id',
-        '',
-        '',
-        {
-            event: '$identify',
-            properties: {
-                $anon_distinct_id: 'anonymous_id',
-                token: team.api_token,
-                distinct_id: 'new_distinct_id',
-            },
-        } as any as PluginEvent,
-        team.id,
-        now,
-        new UUIDT().toString()
-    )
-
-    const persons1 = await hub.db.fetchPersons()
-    expect(persons1.length).toBe(1)
-    expect(await hub.db.fetchDistinctIdValues(persons1[0])).toEqual(['anonymous_id', 'new_distinct_id'])
-    expect(persons1[0].properties['email']).toEqual('someone@gmail.com')
-    expect(persons1[0].is_identified).toEqual(true)
-
-    await createPerson(hub, team, ['anonymous_id_2'])
-
-    await processEvent(
-        'new_distinct_id',
-        '',
-        '',
-        {
-            event: '$identify',
-            properties: {
-                $anon_distinct_id: 'anonymous_id_2',
-                token: team.api_token,
-                distinct_id: 'new_distinct_id',
-            },
-        } as any as PluginEvent,
-        team.id,
-        now,
-        new UUIDT().toString()
-    )
-
-    const persons2 = await hub.db.fetchPersons()
-    expect(persons2.length).toBe(1)
-    expect(await hub.db.fetchDistinctIdValues(persons2[0])).toEqual([
-        'anonymous_id',
-        'new_distinct_id',
-        'anonymous_id_2',
-    ])
-    expect(persons2[0].properties['email']).toEqual('someone@gmail.com')
-    expect(persons2[0].is_identified).toEqual(true)
-})
-
-test('distinct team leakage', async () => {
-    await createUserTeamAndOrganization(
-        hub.postgres,
-        3,
-        1002,
-        'a73fc995-a63f-4e4e-bf65-2a5e9f93b2b1',
-        '01774e2f-0d01-0000-ee94-9a238640c6ee',
-        '0174f81e-36f5-0000-7ef8-cc26c1fbab1c'
-    )
-    const team2 = (await getTeams(hub))[1]
-    await createPerson(hub, team2, ['2'], { email: 'team2@gmail.com' })
-    await createPerson(hub, team, ['1', '2'])
-
-    await processEvent(
-        '2',
-        '',
-        '',
-        {
-            event: '$identify',
-            properties: {
-                $anon_distinct_id: '1',
-                token: team.api_token,
-                distinct_id: '2',
-            },
-        } as any as PluginEvent,
-        team.id,
-        now,
-        new UUIDT().toString()
-    )
-
-    const people = (await hub.db.fetchPersons()).sort((p1, p2) => p2.team_id - p1.team_id)
-    expect(people.length).toEqual(2)
-    expect(people[1].team_id).toEqual(team.id)
-    expect(people[1].properties).toEqual({})
-    expect(await hub.db.fetchDistinctIdValues(people[1])).toEqual(['1', '2'])
-    expect(people[0].team_id).toEqual(team2.id)
-    expect(await hub.db.fetchDistinctIdValues(people[0])).toEqual(['2'])
-})
-
-describe('when handling $identify', () => {
-    test('we do not alias users if distinct id changes but we are already identified', async () => {
-        // This test is in reference to
-        // https://github.com/PostHog/posthog/issues/5527 , where we were
-        // correctly identifying that an anonymous user before login should be
-        // aliased to the user they subsequently login as, but incorrectly
-        // aliasing on subsequent $identify events. The anonymous case is
-        // special as we want to alias to a known user, but otherwise we
-        // shouldn't be doing so.
-
-        const anonymousId = 'anonymous_id'
-        const initialDistinctId = 'initial_distinct_id'
-
-        const p2DistinctId = 'p2_distinct_id'
-        const p2NewDistinctId = 'new_distinct_id'
-
-        // Play out a sequence of events that should result in two users being
-        // identified, with the first to events associated with one user, and
-        // the third with another.
-        await capture(hub, 'event 1')
-        await identify(hub, initialDistinctId)
-        await capture(hub, 'event 2')
-
-        state.currentDistinctId = p2DistinctId
-        await capture(hub, 'event 3')
-        await identify(hub, p2NewDistinctId)
-        await capture(hub, 'event 4')
-
-        // Let's also make sure that we do not alias when switching back to
-        // initialDistictId
-        await identify(hub, initialDistinctId)
-
-        // Get pairins of person distinctIds and the events associated with them
-        const eventsByPerson = await getEventsByPerson(hub)
-
-        expect(eventsByPerson).toEqual([
-            [
-                [anonymousId, initialDistinctId],
-                ['event 1', '$identify', 'event 2', '$identify'],
-            ],
-            [
-                [p2DistinctId, p2NewDistinctId],
-                ['event 3', '$identify', 'event 4'],
-            ],
-        ])
-
-        // Make sure the persons are identified
-        const persons = await hub.db.fetchPersons()
-        expect(persons.map((person) => person.is_identified)).toEqual([true, true])
-    })
-
-    test('we do not alias users if distinct id changes but we are already identified, with no anonymous event', async () => {
-        // This test is in reference to
-        // https://github.com/PostHog/posthog/issues/5527 , where we were
-        // correctly identifying that an anonymous user before login should be
-        // aliased to the user they subsequently login as, but incorrectly
-        // aliasing on subsequent $identify events. The anonymous case is
-        // special as we want to alias to a known user, but otherwise we
-        // shouldn't be doing so. This test is similar to the previous one,
-        // except it does not include an initial anonymous event.
-
-        const anonymousId = 'anonymous_id'
-        const initialDistinctId = 'initial_distinct_id'
-
-        const p2DistinctId = 'p2_distinct_id'
-        const p2NewDistinctId = 'new_distinct_id'
-
-        // Play out a sequence of events that should result in two users being
-        // identified, with the first to events associated with one user, and
-        // the third with another.
-        await identify(hub, initialDistinctId)
-        await capture(hub, 'event 2')
-
-        state.currentDistinctId = p2DistinctId
-        await capture(hub, 'event 3')
-        await identify(hub, p2NewDistinctId)
-        await capture(hub, 'event 4')
-
-        // Let's also make sure that we do not alias when switching back to
-        // initialDistictId
-        await identify(hub, initialDistinctId)
-
-        // Get pairins of person distinctIds and the events associated with them
-        const eventsByPerson = await getEventsByPerson(hub)
-
-        expect(eventsByPerson).toEqual([
-            [
-                [initialDistinctId, anonymousId],
-                ['$identify', 'event 2', '$identify'],
-            ],
-            [
-                [p2DistinctId, p2NewDistinctId],
-                ['event 3', '$identify', 'event 4'],
-            ],
-        ])
-
-        // Make sure the persons are identified
-        const persons = await hub.db.fetchPersons()
-        expect(persons.map((person) => person.is_identified)).toEqual([true, true])
-=======
-        const [event] = getEventsFromKafka()
         expect(event.properties['$ip']).toBe('11.12.13.14')
->>>>>>> 5c04fb4e
     })
 
     test('ip override', async () => {
@@ -1502,65 +410,6 @@
         ])
     })
 
-<<<<<<< HEAD
-    const [event] = await hub.db.fetchEvents()
-    expect(event.event?.length).toBe(200)
-})
-
-test('groupidentify without group_type ingests event', async () => {
-    await createPerson(hub, team, ['distinct_id1'])
-
-    await processEvent(
-        'distinct_id1',
-        '',
-        '',
-        {
-            event: '$groupidentify',
-            properties: {
-                token: team.api_token,
-                distinct_id: 'distinct_id1',
-                $group_key: 'org::5',
-                $group_set: {
-                    foo: 'bar',
-                },
-            },
-        } as any as PluginEvent,
-        team.id,
-        now,
-        new UUIDT().toString()
-    )
-
-    expect((await hub.db.fetchEvents()).length).toBe(1)
-})
-
-test('$groupidentify updating properties', async () => {
-    const next: DateTime = now.plus({ minutes: 1 })
-
-    await createPerson(hub, team, ['distinct_id1'])
-    await hub.db.insertGroup(team.id, 0, 'org::5', { a: 1, b: 2 }, now, {}, {})
-
-    await processEvent(
-        'distinct_id1',
-        '',
-        '',
-        {
-            event: '$groupidentify',
-            properties: {
-                token: team.api_token,
-                distinct_id: 'distinct_id1',
-                $group_type: 'organization',
-                $group_key: 'org::5',
-                $group_set: {
-                    foo: 'bar',
-                    a: 3,
-                },
-            },
-        } as any as PluginEvent,
-        team.id,
-        next,
-        new UUIDT().toString()
-    )
-=======
     test('alias twice', async () => {
         await createPerson(hub, team, ['old_distinct_id'])
 
@@ -1626,7 +475,6 @@
             'old_distinct_id',
         ])
     })
->>>>>>> 5c04fb4e
 
     test('alias both existing', async () => {
         await createPerson(hub, team, ['old_distinct_id'])
@@ -1758,105 +606,6 @@
 
         const elements = event.elements_chain!
         expect(elements.length).toEqual(1)
-    })
-
-    test('identify set', async () => {
-        await createPerson(hub, team, ['distinct_id1'])
-        const ts_before = now
-        const ts_after = now.plus({ hours: 1 })
-
-        await processEvent(
-            'distinct_id1',
-            '',
-            '',
-            {
-                event: '$identify',
-                properties: {
-                    token: team.api_token,
-                    distinct_id: 'distinct_id1',
-                    $set: { a_prop: 'test-1', c_prop: 'test-1' },
-                },
-            } as any as PluginEvent,
-            team.id,
-            ts_before,
-            new UUIDT().toString()
-        )
-
-        const [event] = getEventsFromKafka()
-        expect(event.properties['$set']).toEqual({ a_prop: 'test-1', c_prop: 'test-1' })
-
-        const [person] = await hub.db.fetchPersons()
-        expect(await hub.db.fetchDistinctIdValues(person)).toEqual(['distinct_id1'])
-        expect(person.properties).toEqual({ a_prop: 'test-1', c_prop: 'test-1' })
-        expect(person.is_identified).toEqual(false)
-
-        await processEvent(
-            'distinct_id1',
-            '',
-            '',
-            {
-                event: '$identify',
-                properties: {
-                    token: team.api_token,
-                    distinct_id: 'distinct_id1',
-                    $set: { a_prop: 'test-2', b_prop: 'test-2b' },
-                },
-            } as any as PluginEvent,
-            team.id,
-            ts_after,
-            new UUIDT().toString()
-        )
-        const [person2] = await hub.db.fetchPersons()
-        expect(person2.properties).toEqual({ a_prop: 'test-2', b_prop: 'test-2b', c_prop: 'test-1' })
-    })
-
-    test('identify set_once', async () => {
-        await createPerson(hub, team, ['distinct_id1'])
-
-        await processEvent(
-            'distinct_id1',
-            '',
-            '',
-            {
-                event: '$identify',
-                properties: {
-                    token: team.api_token,
-                    distinct_id: 'distinct_id1',
-                    $set_once: { a_prop: 'test-1', c_prop: 'test-1' },
-                },
-            } as any as PluginEvent,
-            team.id,
-            now,
-            new UUIDT().toString()
-        )
-
-        const [event] = getEventsFromKafka()
-        expect(event.properties['$set_once']).toEqual({ a_prop: 'test-1', c_prop: 'test-1' })
-
-        const [person] = await hub.db.fetchPersons()
-        expect(await hub.db.fetchDistinctIdValues(person)).toEqual(['distinct_id1'])
-        expect(person.properties).toEqual({ a_prop: 'test-1', c_prop: 'test-1' })
-        expect(person.is_identified).toEqual(false)
-
-        await processEvent(
-            'distinct_id1',
-            '',
-            '',
-            {
-                event: '$identify',
-                properties: {
-                    token: team.api_token,
-                    distinct_id: 'distinct_id1',
-                    $set_once: { a_prop: 'test-2', b_prop: 'test-2b' },
-                },
-            } as any as PluginEvent,
-            team.id,
-            now,
-            new UUIDT().toString()
-        )
-        const [person2] = await hub.db.fetchPersons()
-        expect(person2.properties).toEqual({ a_prop: 'test-1', b_prop: 'test-2b', c_prop: 'test-1' })
-        expect(person2.is_identified).toEqual(false)
     })
 
     test('identify with illegal (generic) id', async () => {
@@ -1935,54 +684,6 @@
         expect((await hub.db.fetchPersons()).length).toBe(2)
     })
 
-    test('distinct with anonymous_id', async () => {
-        await createPerson(hub, team, ['anonymous_id'])
-
-        await processEvent(
-            'new_distinct_id',
-            '',
-            '',
-            {
-                event: '$identify',
-                properties: {
-                    $anon_distinct_id: 'anonymous_id',
-                    token: team.api_token,
-                    distinct_id: 'new_distinct_id',
-                    $set: { a_prop: 'test' },
-                },
-            } as any as PluginEvent,
-            team.id,
-            now,
-            new UUIDT().toString()
-        )
-
-        const [event] = getEventsFromKafka()
-        expect(event.properties['$set']).toEqual({ a_prop: 'test' })
-        const [person] = await hub.db.fetchPersons()
-        expect(await hub.db.fetchDistinctIdValues(person)).toEqual(['anonymous_id', 'new_distinct_id'])
-        expect(person.properties).toEqual({ a_prop: 'test' })
-        expect(person.is_identified).toEqual(true)
-
-        // check no errors as this call can happen multiple times
-        await processEvent(
-            'new_distinct_id',
-            '',
-            '',
-            {
-                event: '$identify',
-                properties: {
-                    $anon_distinct_id: 'anonymous_id',
-                    token: team.api_token,
-                    distinct_id: 'new_distinct_id',
-                    $set: { a_prop: 'test' },
-                },
-            } as any as PluginEvent,
-            team.id,
-            now,
-            new UUIDT().toString()
-        )
-    })
-
     // This case is likely to happen after signup, for example:
     // 1. User browses website with anonymous_id
     // 2. User signs up, triggers event with their new_distinct_id (creating a new Person)
@@ -2478,189 +1179,6 @@
         expect(event.event?.length).toBe(200)
     })
 
-    test('any event can do $set on props (user exists)', async () => {
-        await createPerson(hub, team, ['distinct_id1'])
-
-        await processEvent(
-            'distinct_id1',
-            '',
-            '',
-            {
-                event: 'some_event',
-                properties: {
-                    token: team.api_token,
-                    distinct_id: 'distinct_id1',
-                    $set: { a_prop: 'test-1', c_prop: 'test-1' },
-                },
-            } as any as PluginEvent,
-            team.id,
-            now,
-            new UUIDT().toString()
-        )
-
-        const [event] = getEventsFromKafka()
-        expect(event.properties['$set']).toEqual({ a_prop: 'test-1', c_prop: 'test-1' })
-
-        const [person] = await hub.db.fetchPersons()
-        expect(await hub.db.fetchDistinctIdValues(person)).toEqual(['distinct_id1'])
-        expect(person.properties).toEqual({ a_prop: 'test-1', c_prop: 'test-1' })
-    })
-
-    test('any event can do $set on props (new user)', async () => {
-        const uuid = new UUIDT().toString()
-
-        await processEvent(
-            'distinct_id1',
-            '',
-            '',
-            {
-                event: 'some_event',
-                properties: {
-                    token: team.api_token,
-                    distinct_id: 'distinct_id1',
-                    $set: { a_prop: 'test-1', c_prop: 'test-1' },
-                },
-            } as any as PluginEvent,
-            team.id,
-            now,
-            uuid
-        )
-
-        const [event] = getEventsFromKafka()
-        expect(event.properties['$set']).toEqual({ a_prop: 'test-1', c_prop: 'test-1' })
-
-        const [person] = await hub.db.fetchPersons()
-        expect(await hub.db.fetchDistinctIdValues(person)).toEqual(['distinct_id1'])
-        expect(person.properties).toEqual({ $creator_event_uuid: uuid, a_prop: 'test-1', c_prop: 'test-1' })
-    })
-
-    test('any event can do $set_once on props', async () => {
-        await createPerson(hub, team, ['distinct_id1'])
-
-        await processEvent(
-            'distinct_id1',
-            '',
-            '',
-            {
-                event: 'some_event',
-                properties: {
-                    token: team.api_token,
-                    distinct_id: 'distinct_id1',
-                    $set_once: { a_prop: 'test-1', c_prop: 'test-1' },
-                },
-            } as any as PluginEvent,
-            team.id,
-            now,
-            new UUIDT().toString()
-        )
-
-        const [event] = getEventsFromKafka()
-        expect(event.properties['$set_once']).toEqual({ a_prop: 'test-1', c_prop: 'test-1' })
-
-        const [person] = await hub.db.fetchPersons()
-        expect(await hub.db.fetchDistinctIdValues(person)).toEqual(['distinct_id1'])
-        expect(person.properties).toEqual({ a_prop: 'test-1', c_prop: 'test-1' })
-
-        await processEvent(
-            'distinct_id1',
-            '',
-            '',
-            {
-                event: 'some_other_event',
-                properties: {
-                    token: team.api_token,
-                    distinct_id: 'distinct_id1',
-                    $set_once: { a_prop: 'test-2', b_prop: 'test-2b' },
-                },
-            } as any as PluginEvent,
-            team.id,
-            now,
-            new UUIDT().toString()
-        )
-        const [person2] = await hub.db.fetchPersons()
-        expect(person2.properties).toEqual({ a_prop: 'test-1', b_prop: 'test-2b', c_prop: 'test-1' })
-    })
-
-    test('$set and $set_once', async () => {
-        const uuid = new UUIDT().toString()
-        await processEvent(
-            'distinct_id1',
-            '',
-            '',
-            {
-                event: 'some_event',
-                properties: {
-                    token: team.api_token,
-                    distinct_id: 'distinct_id1',
-                    $set: { key1: 'value1', key2: 'value2', key3: 'value4' },
-                    $set_once: { key1_once: 'value1', key2_once: 'value2', key3_once: 'value4' },
-                },
-            } as any as PluginEvent,
-            team.id,
-            now,
-            uuid
-        )
-
-        const [person] = await hub.db.fetchPersons()
-        expect(await hub.db.fetchDistinctIdValues(person)).toEqual(['distinct_id1'])
-        expect(person.properties).toEqual({
-            $creator_event_uuid: uuid,
-            key1: 'value1',
-            key2: 'value2',
-            key3: 'value4',
-            key1_once: 'value1',
-            key2_once: 'value2',
-            key3_once: 'value4',
-        })
-    })
-
-    test('groupidentify', async () => {
-        await createPerson(hub, team, ['distinct_id1'])
-
-        await processEvent(
-            'distinct_id1',
-            '',
-            '',
-            {
-                event: '$groupidentify',
-                properties: {
-                    token: team.api_token,
-                    distinct_id: 'distinct_id1',
-                    $group_type: 'organization',
-                    $group_key: 'org::5',
-                    $group_set: {
-                        foo: 'bar',
-                    },
-                },
-            } as any as PluginEvent,
-            team.id,
-            now,
-            new UUIDT().toString()
-        )
-
-        expect(mockProducerObserver.getProducedKafkaMessagesForTopic(KAFKA_GROUPS)[0].value).toEqual({
-            group_key: 'org::5',
-            group_properties: JSON.stringify({ foo: 'bar' }),
-            group_type_index: 0,
-            team_id: team.id,
-            created_at: expect.any(String),
-            version: 1,
-        })
-
-        const group = await hub.db.fetchGroup(team.id, 0, 'org::5')
-        expect(group).toEqual({
-            id: expect.any(Number),
-            team_id: team.id,
-            group_type_index: 0,
-            group_key: 'org::5',
-            group_properties: { foo: 'bar' },
-            created_at: now,
-            properties_last_updated_at: {},
-            properties_last_operation: {},
-            version: 1,
-        })
-    })
-
     test('groupidentify without group_type ingests event', async () => {
         await createPerson(hub, team, ['distinct_id1'])
 
