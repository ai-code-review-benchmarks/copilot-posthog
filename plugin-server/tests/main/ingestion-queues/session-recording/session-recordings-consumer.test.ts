--- conflicted
+++ resolved
@@ -120,8 +120,6 @@
         mockConsumer.assignments.mockImplementation(() => [createTP(0), createTP(1)])
     })
 
-<<<<<<< HEAD
-=======
     afterEach(async () => {
         jest.setTimeout(10000)
         await redisConn.del(CAPTURE_OVERFLOW_REDIS_KEY)
@@ -131,7 +129,6 @@
         await closeHub()
     })
 
->>>>>>> 4e222522
     afterAll(() => {
         rmSync(config.SESSION_RECORDING_LOCAL_DIRECTORY, { recursive: true, force: true })
         jest.useRealTimers()
@@ -159,24 +156,12 @@
         )
     }
 
-<<<<<<< HEAD
     describe('without stop called on teardown', () => {
         afterEach(async () => {
             jest.setTimeout(10000)
             await deleteKeysWithPrefix(hub)
             await closeHub()
         })
-=======
-    it('can parse debug partition config', () => {
-        const config = {
-            SESSION_RECORDING_DEBUG_PARTITION: '103',
-            KAFKA_HOSTS: 'localhost:9092',
-        } satisfies Partial<PluginsServerConfig> as PluginsServerConfig
-
-        const ingester = new SessionRecordingIngester(config, hub.postgres, hub.objectStorage, undefined)
-        expect(ingester['debugPartition']).toEqual(103)
-    })
->>>>>>> 4e222522
 
         describe('stop()', () => {
             const setup = async (): Promise<void> => {
@@ -184,7 +169,6 @@
                 await ingester.handleEachBatch(partitionMsgs1, noop)
             }
 
-<<<<<<< HEAD
             // NOTE: This test is a sanity check for the follow up test. It demonstrates what happens if we shutdown in the wrong order
             // It doesn't reliably work though as the onRevoke is called via the kafka lib ending up with dangling promises so rather it is here as a reminder
             // demonstation for when we need it
@@ -203,11 +187,6 @@
             })
             it('shuts down without error', async () => {
                 await setup()
-=======
-        const ingester = new SessionRecordingIngester(config, hub.postgres, hub.objectStorage, undefined)
-        expect(ingester['debugPartition']).toBeUndefined()
-    })
->>>>>>> 4e222522
 
                 // revoke, realtime unsub
                 await expect(ingester.stop()).resolves.toMatchObject([{ status: 'fulfilled' }, { status: 'fulfilled' }])
@@ -229,7 +208,7 @@
                 KAFKA_HOSTS: 'localhost:9092',
             } satisfies Partial<PluginsServerConfig> as PluginsServerConfig
 
-            const ingester = new SessionRecordingIngester(config, hub.postgres, hub.objectStorage)
+            const ingester = new SessionRecordingIngester(config, hub.postgres, hub.objectStorage, undefined)
             expect(ingester['debugPartition']).toEqual(103)
         })
 
@@ -238,7 +217,7 @@
                 KAFKA_HOSTS: 'localhost:9092',
             } satisfies Partial<PluginsServerConfig> as PluginsServerConfig
 
-            const ingester = new SessionRecordingIngester(config, hub.postgres, hub.objectStorage)
+            const ingester = new SessionRecordingIngester(config, hub.postgres, hub.objectStorage, undefined)
             expect(ingester['debugPartition']).toBeUndefined()
         })
 
@@ -508,17 +487,10 @@
             let otherIngester: SessionRecordingIngester
             jest.setTimeout(5000) // Increased to cover lock delay
 
-<<<<<<< HEAD
             beforeEach(async () => {
-                otherIngester = new SessionRecordingIngester(config, hub.postgres, hub.objectStorage)
+                otherIngester = new SessionRecordingIngester(config, hub.postgres, hub.objectStorage, undefined)
                 await otherIngester.start()
             })
-=======
-        beforeEach(async () => {
-            otherIngester = new SessionRecordingIngester(config, hub.postgres, hub.objectStorage, undefined)
-            await otherIngester.start()
-        })
->>>>>>> 4e222522
 
             afterEach(async () => {
                 await otherIngester.stop()
@@ -618,75 +590,67 @@
             })
         })
 
-<<<<<<< HEAD
+        describe('overflow detection', () => {
+            const ingestBurst = async (count: number, size_bytes: number, timestamp_delta: number) => {
+                const first_timestamp = Date.now() - 2 * timestamp_delta * count
+
+                // Because messages from the same batch are reduced into a single one, we call handleEachBatch
+                // with individual messages to have better control on the message timestamp
+                for (let n = 0; n < count; n++) {
+                    const message = createMessage('sid1', 1, {
+                        size: size_bytes,
+                        timestamp: first_timestamp + n * timestamp_delta,
+                    })
+                    await ingester.handleEachBatch([message], noop)
+                }
+            }
+
+            it('should not trigger overflow if under threshold', async () => {
+                await ingestBurst(10, 100, 10)
+                expect(await redisConn.exists(CAPTURE_OVERFLOW_REDIS_KEY)).toEqual(0)
+            })
+
+            it('should trigger overflow during bursts', async () => {
+                const expected_expiration = Math.floor(Date.now() / 1000) + 24 * 3600 // 24 hours from now, in seconds
+                await ingestBurst(10, 150_000, 10)
+
+                expect(await redisConn.exists(CAPTURE_OVERFLOW_REDIS_KEY)).toEqual(1)
+                expect(
+                    await redisConn.zrangebyscore(
+                        CAPTURE_OVERFLOW_REDIS_KEY,
+                        expected_expiration - 10,
+                        expected_expiration + 10
+                    )
+                ).toEqual([`${team.id}:sid1`])
+            })
+
+            it('should not trigger overflow during backfills', async () => {
+                await ingestBurst(10, 150_000, 150_000)
+                expect(await redisConn.exists(CAPTURE_OVERFLOW_REDIS_KEY)).toEqual(0)
+            })
+
+            it('should cleanup older entries when triggering', async () => {
+                await redisConn.zadd(CAPTURE_OVERFLOW_REDIS_KEY, 'NX', Date.now() / 1000 - 7000, 'expired:session')
+                await redisConn.zadd(CAPTURE_OVERFLOW_REDIS_KEY, 'NX', Date.now() / 1000 - 1000, 'not_expired:session')
+                expect(await redisConn.zrange(CAPTURE_OVERFLOW_REDIS_KEY, 0, -1)).toEqual([
+                    'expired:session',
+                    'not_expired:session',
+                ])
+
+                await ingestBurst(10, 150_000, 10)
+                expect(await redisConn.exists(CAPTURE_OVERFLOW_REDIS_KEY)).toEqual(1)
+                expect(await redisConn.zrange(CAPTURE_OVERFLOW_REDIS_KEY, 0, -1)).toEqual([
+                    'not_expired:session',
+                    `${team.id}:sid1`,
+                ])
+            })
+        })
+
         describe('lag reporting', () => {
             it('should return the latest offsets', async () => {
                 mockConsumer.queryWatermarkOffsets.mockImplementation((_topic, partition, _timeout, cb) => {
                     cb(null, { highOffset: 1000 + partition, lowOffset: 0 })
                 })
-=======
-    describe('overflow detection', () => {
-        const ingestBurst = async (count: number, size_bytes: number, timestamp_delta: number) => {
-            const first_timestamp = Date.now() - 2 * timestamp_delta * count
-
-            // Because messages from the same batch are reduced into a single one, we call handleEachBatch
-            // with individual messages to have better control on the message timestamp
-            for (let n = 0; n < count; n++) {
-                const message = createMessage('sid1', 1, {
-                    size: size_bytes,
-                    timestamp: first_timestamp + n * timestamp_delta,
-                })
-                await ingester.handleEachBatch([message], noop)
-            }
-        }
-
-        it('should not trigger overflow if under threshold', async () => {
-            await ingestBurst(10, 100, 10)
-            expect(await redisConn.exists(CAPTURE_OVERFLOW_REDIS_KEY)).toEqual(0)
-        })
-
-        it('should trigger overflow during bursts', async () => {
-            const expected_expiration = Math.floor(Date.now() / 1000) + 24 * 3600 // 24 hours from now, in seconds
-            await ingestBurst(10, 150_000, 10)
-
-            expect(await redisConn.exists(CAPTURE_OVERFLOW_REDIS_KEY)).toEqual(1)
-            expect(
-                await redisConn.zrangebyscore(
-                    CAPTURE_OVERFLOW_REDIS_KEY,
-                    expected_expiration - 10,
-                    expected_expiration + 10
-                )
-            ).toEqual([`${team.id}:sid1`])
-        })
-
-        it('should not trigger overflow during backfills', async () => {
-            await ingestBurst(10, 150_000, 150_000)
-            expect(await redisConn.exists(CAPTURE_OVERFLOW_REDIS_KEY)).toEqual(0)
-        })
-
-        it('should cleanup older entries when triggering', async () => {
-            await redisConn.zadd(CAPTURE_OVERFLOW_REDIS_KEY, 'NX', Date.now() / 1000 - 7000, 'expired:session')
-            await redisConn.zadd(CAPTURE_OVERFLOW_REDIS_KEY, 'NX', Date.now() / 1000 - 1000, 'not_expired:session')
-            expect(await redisConn.zrange(CAPTURE_OVERFLOW_REDIS_KEY, 0, -1)).toEqual([
-                'expired:session',
-                'not_expired:session',
-            ])
-
-            await ingestBurst(10, 150_000, 10)
-            expect(await redisConn.exists(CAPTURE_OVERFLOW_REDIS_KEY)).toEqual(1)
-            expect(await redisConn.zrange(CAPTURE_OVERFLOW_REDIS_KEY, 0, -1)).toEqual([
-                'not_expired:session',
-                `${team.id}:sid1`,
-            ])
-        })
-    })
-
-    describe('lag reporting', () => {
-        it('should return the latest offsets', async () => {
-            mockConsumer.queryWatermarkOffsets.mockImplementation((_topic, partition, _timeout, cb) => {
-                cb(null, { highOffset: 1000 + partition, lowOffset: 0 })
-            })
->>>>>>> 4e222522
 
                 const results = await ingester.latestOffsetsRefresher.get()
 
