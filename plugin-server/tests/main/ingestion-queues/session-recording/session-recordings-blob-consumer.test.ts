import { mkdirSync, rmSync } from 'node:fs'
import path from 'path'

import { waitForExpect } from '../../../../functional_tests/expectations'
import { defaultConfig } from '../../../../src/config/config'
import { SessionRecordingBlobIngester } from '../../../../src/main/ingestion-queues/session-recording/session-recordings-blob-consumer'
import { Hub, PluginsServerConfig } from '../../../../src/types'
import { createHub } from '../../../../src/utils/db/hub'
import { createIncomingRecordingMessage } from './fixtures'

const keyPrefix = 'test-session-offset-high-water-mark'

async function deleteKeysWithPrefix(hub: Hub, keyPrefix: string) {
    const redisClient = await hub.redisPool.acquire()
    const keys = await redisClient.keys(`${keyPrefix}*`)
    const pipeline = redisClient.pipeline()
    keys.forEach(function (key) {
        console.log('deleting key', key)
        pipeline.del(key)
    })
    await pipeline.exec()
    await hub.redisPool.release(redisClient)
}

const mockCommit = jest.fn()

jest.mock('../../../../src/kafka/batch-consumer', () => {
    return {
        startBatchConsumer: jest.fn(() =>
            Promise.resolve({
                join: () => ({
                    finally: jest.fn(),
                }),
                stop: jest.fn(),
                consumer: {
                    on: jest.fn(),
<<<<<<< HEAD
                    commit: mockCommit,
=======
>>>>>>> 7bb624ff
                    commitSync: mockCommit,
                },
            })
        ),
    }
})

jest.setTimeout(1000)

describe('ingester', () => {
    const config: PluginsServerConfig = {
        ...defaultConfig,
        SESSION_RECORDING_LOCAL_DIRECTORY: '.tmp/test-session-recordings',
    }

    let ingester: SessionRecordingBlobIngester

    let hub: Hub
    let closeHub: () => Promise<void>

    beforeAll(() => {
        jest.useFakeTimers({
            // magic is for evil wizards
            // setInterval in blob consumer doesn't fire
            // if legacyFakeTimers is false
            // 🤷
            legacyFakeTimers: true,
        })
        mkdirSync(path.join(config.SESSION_RECORDING_LOCAL_DIRECTORY, 'session-buffer-files'), { recursive: true })
    })

    beforeEach(async () => {
        ;[hub, closeHub] = await createHub()
    })

    afterEach(async () => {
        jest.runOnlyPendingTimers()
        await deleteKeysWithPrefix(hub, keyPrefix)
        await ingester.stop()
        await closeHub()
    })

    afterAll(() => {
        rmSync(config.SESSION_RECORDING_LOCAL_DIRECTORY, { recursive: true, force: true })
        jest.useRealTimers()
    })

    // these tests assume that a flush won't run while they run
    beforeEach(async () => {
        ingester = new SessionRecordingBlobIngester(
            {
                ...defaultConfig,
                SESSION_RECORDING_REDIS_OFFSET_STORAGE_KEY: keyPrefix,
            },
            hub.postgres,
            hub.objectStorage,
            hub.redisPool
        )
        await ingester.start()
    })

    it('creates a new session manager if needed', async () => {
        const event = createIncomingRecordingMessage()
        await ingester.consume(event)
        await waitForExpect(() => {
            expect(Object.keys(ingester.sessions).length).toBe(1)
            expect(ingester.sessions['1-session_id_1']).toBeDefined()
        })
    })

    it('removes sessions on destroy', async () => {
        await ingester.consume(createIncomingRecordingMessage({ team_id: 2, session_id: 'session_id_1' }))
        await ingester.consume(createIncomingRecordingMessage({ team_id: 2, session_id: 'session_id_2' }))

        expect(Object.keys(ingester.sessions).length).toBe(2)
        expect(ingester.sessions['2-session_id_1']).toBeDefined()
        expect(ingester.sessions['2-session_id_2']).toBeDefined()

        await ingester.destroySessions([['2-session_id_1', ingester.sessions['2-session_id_1']]])

        expect(Object.keys(ingester.sessions).length).toBe(1)
        expect(ingester.sessions['2-session_id_2']).toBeDefined()
    })

    it('handles multiple incoming sessions', async () => {
        const event = createIncomingRecordingMessage()
        const event2 = createIncomingRecordingMessage({
            session_id: 'session_id_2',
        })
        await Promise.all([ingester.consume(event), ingester.consume(event2)])
        expect(Object.keys(ingester.sessions).length).toBe(2)
        expect(ingester.sessions['1-session_id_1']).toBeDefined()
        expect(ingester.sessions['1-session_id_2']).toBeDefined()
    })

    it('destroys a session manager if finished', async () => {
        const event = createIncomingRecordingMessage()
        await ingester.consume(event)
        expect(ingester.sessions['1-session_id_1']).toBeDefined()
        await ingester.sessions['1-session_id_1']?.flush('buffer_age')

        jest.runOnlyPendingTimers() // flush timer

        expect(ingester.sessions['1-session_id_1']).not.toBeDefined()
    })

    describe('offset committing', () => {
        const metadata = {
            partition: 1,
            topic: 'session_recording_events',
        }
        let _offset = 1
        const offset = () => _offset++

        const addMessage = (session_id: string) =>
            createIncomingRecordingMessage({ session_id }, { ...metadata, offset: offset() })

        beforeEach(() => {
            _offset = 1
        })

        it('should commit offsets in simple cases', async () => {
            await ingester.consume(addMessage('sid1'))
            await ingester.consume(addMessage('sid1'))
            await ingester.sessions['1-sid1']?.flush('buffer_age')

            expect(mockCommit).toHaveBeenCalledTimes(1)
            expect(mockCommit).toHaveBeenCalledWith({
                ...metadata,
                offset: 3,
            })
        })

        it('should commit the lowest known offset if there is a blocking session', async () => {
            await ingester.consume(addMessage('sid1')) // 1
            await ingester.consume(addMessage('sid2')) // 2
            await ingester.consume(addMessage('sid2')) // 3
            await ingester.consume(addMessage('sid2')) // 4
            await ingester.sessions['1-sid2']?.flush('buffer_age')

            // No offsets are below the blocking one
            expect(mockCommit).not.toHaveBeenCalled()
            await ingester.sessions['1-sid1']?.flush('buffer_age')
            // We can only commit up to 2 because we don't track the other removed offsets - no biggy as this is super edge casey
            expect(mockCommit).toHaveBeenLastCalledWith({
                ...metadata,
                offset: 2,
            })
        })

        it('should commit one lower than the blocking session if that is the highest', async () => {
            await ingester.consume(addMessage('sid1')) // 1
            await ingester.consume(addMessage('sid2')) // 2
            await ingester.consume(addMessage('sid2')) // 3
            await ingester.consume(addMessage('sid2')) // 4
            await ingester.sessions['1-sid2']?.flush('buffer_age')

            // No offsets are below the blocking one
            expect(mockCommit).not.toHaveBeenCalled()
            await ingester.consume(addMessage('sid2')) // 5
            await ingester.sessions['1-sid1']?.flush('buffer_age')

            expect(mockCommit).toHaveBeenLastCalledWith({
                ...metadata,
                offset: 5, // Same as the blocking session and more than the highest commitable for sid1 (1)
            })
        })

        it('should not be affected by other partitions ', async () => {
            createIncomingRecordingMessage({ session_id: 'sid1' }, { ...metadata, partition: 2, offset: offset() })
            await ingester.consume(addMessage('sid2')) // 2
            await ingester.consume(addMessage('sid2')) // 3

            await ingester.sessions['1-sid2']?.flush('buffer_age')

            expect(mockCommit).toHaveBeenLastCalledWith({
                ...metadata,
                offset: 4,
            })
        })
    })
})<|MERGE_RESOLUTION|>--- conflicted
+++ resolved
@@ -34,10 +34,6 @@
                 stop: jest.fn(),
                 consumer: {
                     on: jest.fn(),
-<<<<<<< HEAD
-                    commit: mockCommit,
-=======
->>>>>>> 7bb624ff
                     commitSync: mockCommit,
                 },
             })
