--- conflicted
+++ resolved
@@ -11,13 +11,8 @@
 // integration test between the two:
 //
 //  1. using the Piscina task runner to run the pipeline results in the
-<<<<<<< HEAD
-//     DependencyUnavailable Error being thrown.
-//  2. the IngestionConsumer consumer handler will let the error bubble up to the
-=======
 //     DependencyUnavailableError Error being thrown.
 //  2. the KafkaQueue consumer handler will let the error bubble up to the
->>>>>>> cd9a5e6d
 //     KafkaJS consumer runner, which we assume will handle retries.
 
 import { RetryError } from '@posthog/plugin-scaffold'
