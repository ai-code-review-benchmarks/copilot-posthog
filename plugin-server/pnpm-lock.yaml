--- conflicted
+++ resolved
@@ -1,4 +1,4 @@
-lockfileVersion: '6.1'
+lockfileVersion: '6.0'
 
 settings:
   autoInstallPeers: true
@@ -72,7 +72,7 @@
     version: 5.1.1
   '@types/node':
     specifier: ^18.11.9
-    version: 18.11.9
+    version: 18.19.74
   '@types/tail':
     specifier: ^2.2.1
     version: 2.2.1
@@ -243,12 +243,6 @@
   '@types/luxon':
     specifier: ^3.4.2
     version: 3.4.2
-<<<<<<< HEAD
-  '@types/node':
-    specifier: ^18.11.9
-    version: 18.19.74
-=======
->>>>>>> 97e0ad7e
   '@types/node-fetch':
     specifier: ^2.5.10
     version: 2.6.3
@@ -314,11 +308,7 @@
     version: 7.0.0(eslint@8.53.0)
   jest:
     specifier: ^29.7.0
-<<<<<<< HEAD
     version: 29.7.0(@types/node@18.19.74)(ts-node@10.9.1)
-=======
-    version: 29.7.0(@types/node@18.11.9)(ts-node@10.9.1)
->>>>>>> 97e0ad7e
   nodemon:
     specifier: ^2.0.22
     version: 2.0.22
@@ -336,14 +326,7 @@
     version: 7.0.0
   ts-node:
     specifier: ^10.9.1
-<<<<<<< HEAD
     version: 10.9.1(@swc/core@1.3.55)(@types/node@18.19.74)(typescript@4.9.5)
-  typescript:
-    specifier: ^4.7.4
-    version: 4.9.5
-=======
-    version: 10.9.1(@swc/core@1.3.55)(@types/node@18.11.9)(typescript@4.9.5)
->>>>>>> 97e0ad7e
 
 packages:
 
@@ -2555,11 +2538,7 @@
     engines: {node: ^8.13.0 || >=10.10.0}
     dependencies:
       '@grpc/proto-loader': 0.7.6
-<<<<<<< HEAD
       '@types/node': 18.19.74
-=======
-      '@types/node': 18.11.9
->>>>>>> 97e0ad7e
     dev: false
 
   /@grpc/proto-loader@0.7.6:
@@ -2627,11 +2606,7 @@
     engines: {node: ^14.15.0 || ^16.10.0 || >=18.0.0}
     dependencies:
       '@jest/types': 29.6.3
-<<<<<<< HEAD
       '@types/node': 18.19.74
-=======
-      '@types/node': 18.11.9
->>>>>>> 97e0ad7e
       chalk: 4.1.2
       jest-message-util: 29.7.0
       jest-util: 29.7.0
@@ -2652,22 +2627,14 @@
       '@jest/test-result': 29.7.0
       '@jest/transform': 29.7.0
       '@jest/types': 29.6.3
-<<<<<<< HEAD
       '@types/node': 18.19.74
-=======
-      '@types/node': 18.11.9
->>>>>>> 97e0ad7e
       ansi-escapes: 4.3.2
       chalk: 4.1.2
       ci-info: 3.8.0
       exit: 0.1.2
       graceful-fs: 4.2.11
       jest-changed-files: 29.7.0
-<<<<<<< HEAD
       jest-config: 29.7.0(@types/node@18.19.74)(ts-node@10.9.1)
-=======
-      jest-config: 29.7.0(@types/node@18.11.9)(ts-node@10.9.1)
->>>>>>> 97e0ad7e
       jest-haste-map: 29.7.0
       jest-message-util: 29.7.0
       jest-regex-util: 29.6.3
@@ -2702,11 +2669,7 @@
     dependencies:
       '@jest/fake-timers': 29.7.0
       '@jest/types': 29.6.3
-<<<<<<< HEAD
       '@types/node': 18.19.74
-=======
-      '@types/node': 18.11.9
->>>>>>> 97e0ad7e
       jest-mock: 29.7.0
     dev: true
 
@@ -2733,11 +2696,7 @@
     dependencies:
       '@jest/types': 29.6.3
       '@sinonjs/fake-timers': 10.3.0
-<<<<<<< HEAD
       '@types/node': 18.19.74
-=======
-      '@types/node': 18.11.9
->>>>>>> 97e0ad7e
       jest-message-util: 29.7.0
       jest-mock: 29.7.0
       jest-util: 29.7.0
@@ -2770,11 +2729,7 @@
       '@jest/transform': 29.7.0
       '@jest/types': 29.6.3
       '@jridgewell/trace-mapping': 0.3.18
-<<<<<<< HEAD
       '@types/node': 18.19.74
-=======
-      '@types/node': 18.11.9
->>>>>>> 97e0ad7e
       chalk: 4.1.2
       collect-v8-coverage: 1.0.1
       exit: 0.1.2
@@ -2861,11 +2816,7 @@
     dependencies:
       '@types/istanbul-lib-coverage': 2.0.4
       '@types/istanbul-reports': 3.0.1
-<<<<<<< HEAD
       '@types/node': 18.19.74
-=======
-      '@types/node': 18.11.9
->>>>>>> 97e0ad7e
       '@types/yargs': 16.0.5
       chalk: 4.1.2
     dev: true
@@ -2877,11 +2828,7 @@
       '@jest/schemas': 29.6.3
       '@types/istanbul-lib-coverage': 2.0.4
       '@types/istanbul-reports': 3.0.1
-<<<<<<< HEAD
       '@types/node': 18.19.74
-=======
-      '@types/node': 18.11.9
->>>>>>> 97e0ad7e
       '@types/yargs': 17.0.24
       chalk: 4.1.2
     dev: true
@@ -3988,11 +3935,7 @@
   /@types/adm-zip@0.4.34:
     resolution: {integrity: sha512-8ToYLLAYhkRfcmmljrKi22gT2pqu7hGMDtORP1emwIEGmgUTZOsaDjzWFzW5N2frcFRz/50CWt4zA1CxJ73pmQ==}
     dependencies:
-<<<<<<< HEAD
       '@types/node': 18.19.74
-=======
-      '@types/node': 18.11.9
->>>>>>> 97e0ad7e
     dev: true
 
   /@types/babel__core@7.20.0:
@@ -4040,21 +3983,13 @@
     resolution: {integrity: sha512-fB3Zu92ucau0iQ0JMCFQE7b/dv8Ot07NI3KaZIkIUNXq82k4eBAqUaneXfleGY9JWskeS9y+u0nXMyspcuQrCg==}
     dependencies:
       '@types/connect': 3.4.38
-<<<<<<< HEAD
       '@types/node': 18.19.74
-=======
-      '@types/node': 18.11.9
->>>>>>> 97e0ad7e
     dev: true
 
   /@types/connect@3.4.38:
     resolution: {integrity: sha512-K6uROf1LD88uDQqJCktA4yzL1YYAK6NgfsI0v/mTgyPKWsX1CnJ0XPSDhViejru1GcRkLWb8RlzFYJRqGUbaug==}
     dependencies:
-<<<<<<< HEAD
       '@types/node': 18.19.74
-=======
-      '@types/node': 18.11.9
->>>>>>> 97e0ad7e
     dev: true
 
   /@types/debug@4.1.7:
@@ -4066,21 +4001,13 @@
   /@types/duplexify@3.6.1:
     resolution: {integrity: sha512-n0zoEj/fMdMOvqbHxmqnza/kXyoGgJmEpsXjpP+gEqE1Ye4yNqc7xWipKnUoMpWhMuzJQSfK2gMrwlElly7OGQ==}
     dependencies:
-<<<<<<< HEAD
       '@types/node': 18.19.74
-=======
-      '@types/node': 18.11.9
->>>>>>> 97e0ad7e
     dev: false
 
   /@types/express-serve-static-core@4.17.43:
     resolution: {integrity: sha512-oaYtiBirUOPQGSWNGPWnzyAFJ0BP3cwvN4oWZQY+zUBwpVIGsKUkpBpSztp74drYcjavs7SKFZ4DX1V2QeN8rg==}
     dependencies:
-<<<<<<< HEAD
       '@types/node': 18.19.74
-=======
-      '@types/node': 18.11.9
->>>>>>> 97e0ad7e
       '@types/qs': 6.9.11
       '@types/range-parser': 1.2.7
       '@types/send': 0.17.4
@@ -4110,21 +4037,13 @@
     resolution: {integrity: sha512-IO+MJPVhoqz+28h1qLAcBEH2+xHMK6MTyHJc7MTnnYb6wsoLR29POVGJ7LycmVXIqyy/4/2ShP5sUwTXuOwb/w==}
     dependencies:
       '@types/minimatch': 5.1.2
-<<<<<<< HEAD
       '@types/node': 18.19.74
-=======
-      '@types/node': 18.11.9
->>>>>>> 97e0ad7e
     dev: false
 
   /@types/graceful-fs@4.1.6:
     resolution: {integrity: sha512-Sig0SNORX9fdW+bQuTEovKj3uHcUL6LQKbCrrqb1X7J6/ReAbhCXRAhc+SMejhLELFj2QcyuxmUooZ4bt5ReSw==}
     dependencies:
-<<<<<<< HEAD
       '@types/node': 18.19.74
-=======
-      '@types/node': 18.11.9
->>>>>>> 97e0ad7e
     dev: true
 
   /@types/http-errors@2.0.4:
@@ -4134,11 +4053,7 @@
   /@types/ioredis@4.28.10:
     resolution: {integrity: sha512-69LyhUgrXdgcNDv7ogs1qXZomnfOEnSmrmMFqKgt1XMJxmoOSG/u3wYy13yACIfKuMJ8IhKgHafDO3sx19zVQQ==}
     dependencies:
-<<<<<<< HEAD
       '@types/node': 18.19.74
-=======
-      '@types/node': 18.11.9
->>>>>>> 97e0ad7e
     dev: true
 
   /@types/istanbul-lib-coverage@2.0.4:
@@ -4217,18 +4132,13 @@
   /@types/node-fetch@2.6.3:
     resolution: {integrity: sha512-ETTL1mOEdq/sxUtgtOhKjyB2Irra4cjxksvcMUR5Zr4n+PxVhsCD9WS46oPbHL3et9Zde7CNRr+WUNlcHvsX+w==}
     dependencies:
-<<<<<<< HEAD
       '@types/node': 18.19.74
-=======
-      '@types/node': 18.11.9
->>>>>>> 97e0ad7e
       form-data: 3.0.1
     dev: true
 
   /@types/node-schedule@2.1.0:
     resolution: {integrity: sha512-NiTwl8YN3v/1YCKrDFSmCTkVxFDylueEqsOFdgF+vPsm+AlyJKGAo5yzX1FiOxPsZiN6/r8gJitYx2EaSuBmmg==}
     dependencies:
-<<<<<<< HEAD
       '@types/node': 18.19.74
     dev: true
 
@@ -4236,13 +4146,6 @@
     resolution: {integrity: sha512-HMwEkkifei3L605gFdV+/UwtpxP6JSzM+xFk2Ia6DNFSwSVBRh9qp5Tgf4lNFOMfPVuU0WnkcWpXZpgn5ufO4A==}
     dependencies:
       undici-types: 5.26.5
-=======
-      '@types/node': 18.11.9
-    dev: true
-
-  /@types/node@18.11.9:
-    resolution: {integrity: sha512-CRpX21/kGdzjOpFsZSkcrXMGIBWMGNIHXXBVFSH+ggkftxg+XYP20TESbh+zFvFj3EQOl5byk0HTRn1IL6hbqg==}
->>>>>>> 97e0ad7e
 
   /@types/parse-json@4.0.0:
     resolution: {integrity: sha512-//oorEZjL6sbPcKUaCdIGlIUeH26mgzimjBB77G6XRgnDl/L5wOnpyBGRe/Mmf5CVW3PwEBE1NjiMZ/ssFh4wA==}
@@ -4251,11 +4154,7 @@
   /@types/pg@8.6.6:
     resolution: {integrity: sha512-O2xNmXebtwVekJDD+02udOncjVcMZQuTEQEMpKJ0ZRf5E7/9JJX3izhKUcUifBkyKpljyUM6BTgy2trmviKlpw==}
     dependencies:
-<<<<<<< HEAD
       '@types/node': 18.19.74
-=======
-      '@types/node': 18.11.9
->>>>>>> 97e0ad7e
       pg-protocol: 1.6.0
       pg-types: 2.2.0
 
@@ -4270,11 +4169,7 @@
   /@types/redis@2.8.32:
     resolution: {integrity: sha512-7jkMKxcGq9p242exlbsVzuJb57KqHRhNl4dHoQu2Y5v9bCAbtIXXH0R3HleSQW4CTOqpHIYUW3t6tpUj4BVQ+w==}
     dependencies:
-<<<<<<< HEAD
       '@types/node': 18.19.74
-=======
-      '@types/node': 18.11.9
->>>>>>> 97e0ad7e
     dev: true
 
   /@types/redlock@4.0.4:
@@ -4289,11 +4184,7 @@
     resolution: {integrity: sha512-F3OznnSLAUxFrCEu/L5PY8+ny8DtcFRjx7fZZ9bycvXRi3KPTRS9HOitGZwvPg0juRhXFWIeKX58cnX5YqLohQ==}
     dependencies:
       '@types/glob': 8.1.0
-<<<<<<< HEAD
       '@types/node': 18.19.74
-=======
-      '@types/node': 18.11.9
->>>>>>> 97e0ad7e
     dev: false
 
   /@types/semver@7.5.5:
@@ -4304,11 +4195,7 @@
     resolution: {integrity: sha512-x2EM6TJOybec7c52BX0ZspPodMsQUd5L6PRwOunVyVUhXiBSKf3AezDL8Dgvgt5o0UfKNfuA0eMLr2wLT4AiBA==}
     dependencies:
       '@types/mime': 1.3.5
-<<<<<<< HEAD
       '@types/node': 18.19.74
-=======
-      '@types/node': 18.11.9
->>>>>>> 97e0ad7e
     dev: true
 
   /@types/serve-static@1.15.5:
@@ -4316,21 +4203,13 @@
     dependencies:
       '@types/http-errors': 2.0.4
       '@types/mime': 3.0.4
-<<<<<<< HEAD
       '@types/node': 18.19.74
-=======
-      '@types/node': 18.11.9
->>>>>>> 97e0ad7e
     dev: true
 
   /@types/snowflake-sdk@1.6.12:
     resolution: {integrity: sha512-Ndz6x750TkuvHvdRBH8Cb7T8et2anyyY1j8kFChJ+s8FtURNRKut7DWaq9YdseKXZvqwA3ZYZxKaQRwtSq67eg==}
     dependencies:
-<<<<<<< HEAD
       '@types/node': 18.19.74
-=======
-      '@types/node': 18.11.9
->>>>>>> 97e0ad7e
       generic-pool: 3.9.0
     dev: true
 
@@ -4345,11 +4224,7 @@
   /@types/tar-stream@2.2.2:
     resolution: {integrity: sha512-1AX+Yt3icFuU6kxwmPakaiGrJUwG44MpuiqPg4dSolRFk6jmvs4b3IbUol9wKDLIgU76gevn3EwE8y/DkSJCZQ==}
     dependencies:
-<<<<<<< HEAD
       '@types/node': 18.19.74
-=======
-      '@types/node': 18.11.9
->>>>>>> 97e0ad7e
     dev: true
 
   /@types/uuid@9.0.8:
@@ -5722,11 +5597,7 @@
       sha.js: 2.4.11
     dev: true
 
-<<<<<<< HEAD
   /create-jest@29.7.0(@types/node@18.19.74)(ts-node@10.9.1):
-=======
-  /create-jest@29.7.0(@types/node@18.11.9)(ts-node@10.9.1):
->>>>>>> 97e0ad7e
     resolution: {integrity: sha512-Adz2bdH0Vq3F53KEMJOoftQFutWCukm6J24wbPWRO4k1kMY7gS7ds/uoJkNuV8wDCtWWnuwGcJwpWcih+zEW1Q==}
     engines: {node: ^14.15.0 || ^16.10.0 || >=18.0.0}
     hasBin: true
@@ -5735,11 +5606,7 @@
       chalk: 4.1.2
       exit: 0.1.2
       graceful-fs: 4.2.11
-<<<<<<< HEAD
       jest-config: 29.7.0(@types/node@18.19.74)(ts-node@10.9.1)
-=======
-      jest-config: 29.7.0(@types/node@18.11.9)(ts-node@10.9.1)
->>>>>>> 97e0ad7e
       jest-util: 29.7.0
       prompts: 2.4.2
     transitivePeerDependencies:
@@ -7906,11 +7773,7 @@
       '@jest/expect': 29.7.0
       '@jest/test-result': 29.7.0
       '@jest/types': 29.6.3
-<<<<<<< HEAD
       '@types/node': 18.19.74
-=======
-      '@types/node': 18.11.9
->>>>>>> 97e0ad7e
       chalk: 4.1.2
       co: 4.6.0
       dedent: 1.5.3
@@ -7931,11 +7794,7 @@
       - supports-color
     dev: true
 
-<<<<<<< HEAD
   /jest-cli@29.7.0(@types/node@18.19.74)(ts-node@10.9.1):
-=======
-  /jest-cli@29.7.0(@types/node@18.11.9)(ts-node@10.9.1):
->>>>>>> 97e0ad7e
     resolution: {integrity: sha512-OVVobw2IubN/GSYsxETi+gOe7Ka59EFMR/twOU3Jb2GnKKeMGJB5SGUUrEz3SFVmJASUdZUzy83sLNNQ2gZslg==}
     engines: {node: ^14.15.0 || ^16.10.0 || >=18.0.0}
     hasBin: true
@@ -7949,17 +7808,10 @@
       '@jest/test-result': 29.7.0
       '@jest/types': 29.6.3
       chalk: 4.1.2
-<<<<<<< HEAD
       create-jest: 29.7.0(@types/node@18.19.74)(ts-node@10.9.1)
       exit: 0.1.2
       import-local: 3.1.0
       jest-config: 29.7.0(@types/node@18.19.74)(ts-node@10.9.1)
-=======
-      create-jest: 29.7.0(@types/node@18.11.9)(ts-node@10.9.1)
-      exit: 0.1.2
-      import-local: 3.1.0
-      jest-config: 29.7.0(@types/node@18.11.9)(ts-node@10.9.1)
->>>>>>> 97e0ad7e
       jest-util: 29.7.0
       jest-validate: 29.7.0
       yargs: 17.7.1
@@ -7970,11 +7822,7 @@
       - ts-node
     dev: true
 
-<<<<<<< HEAD
   /jest-config@29.7.0(@types/node@18.19.74)(ts-node@10.9.1):
-=======
-  /jest-config@29.7.0(@types/node@18.11.9)(ts-node@10.9.1):
->>>>>>> 97e0ad7e
     resolution: {integrity: sha512-uXbpfeQ7R6TZBqI3/TxCU4q4ttk3u0PJeC+E0zbfSoSjq6bJ7buBPxzQPL0ifrkY4DNu4JUdk0ImlBUYi840eQ==}
     engines: {node: ^14.15.0 || ^16.10.0 || >=18.0.0}
     peerDependencies:
@@ -7989,11 +7837,7 @@
       '@babel/core': 7.21.4
       '@jest/test-sequencer': 29.7.0
       '@jest/types': 29.6.3
-<<<<<<< HEAD
       '@types/node': 18.19.74
-=======
-      '@types/node': 18.11.9
->>>>>>> 97e0ad7e
       babel-jest: 29.7.0(@babel/core@7.21.4)
       chalk: 4.1.2
       ci-info: 3.8.0
@@ -8013,11 +7857,7 @@
       pretty-format: 29.7.0
       slash: 3.0.0
       strip-json-comments: 3.1.1
-<<<<<<< HEAD
       ts-node: 10.9.1(@swc/core@1.3.55)(@types/node@18.19.74)(typescript@4.9.5)
-=======
-      ts-node: 10.9.1(@swc/core@1.3.55)(@types/node@18.11.9)(typescript@4.9.5)
->>>>>>> 97e0ad7e
     transitivePeerDependencies:
       - babel-plugin-macros
       - supports-color
@@ -8058,11 +7898,7 @@
       '@jest/environment': 29.7.0
       '@jest/fake-timers': 29.7.0
       '@jest/types': 29.6.3
-<<<<<<< HEAD
       '@types/node': 18.19.74
-=======
-      '@types/node': 18.11.9
->>>>>>> 97e0ad7e
       jest-mock: 29.7.0
       jest-util: 29.7.0
     dev: true
@@ -8078,11 +7914,7 @@
     dependencies:
       '@jest/types': 29.6.3
       '@types/graceful-fs': 4.1.6
-<<<<<<< HEAD
       '@types/node': 18.19.74
-=======
-      '@types/node': 18.11.9
->>>>>>> 97e0ad7e
       anymatch: 3.1.3
       fb-watchman: 2.0.2
       graceful-fs: 4.2.11
@@ -8133,11 +7965,7 @@
     engines: {node: ^14.15.0 || ^16.10.0 || >=18.0.0}
     dependencies:
       '@jest/types': 29.6.3
-<<<<<<< HEAD
       '@types/node': 18.19.74
-=======
-      '@types/node': 18.11.9
->>>>>>> 97e0ad7e
       jest-util: 29.7.0
     dev: true
 
@@ -8192,11 +8020,7 @@
       '@jest/test-result': 29.7.0
       '@jest/transform': 29.7.0
       '@jest/types': 29.6.3
-<<<<<<< HEAD
       '@types/node': 18.19.74
-=======
-      '@types/node': 18.11.9
->>>>>>> 97e0ad7e
       chalk: 4.1.2
       emittery: 0.13.1
       graceful-fs: 4.2.11
@@ -8227,11 +8051,7 @@
       '@jest/test-result': 29.7.0
       '@jest/transform': 29.7.0
       '@jest/types': 29.6.3
-<<<<<<< HEAD
       '@types/node': 18.19.74
-=======
-      '@types/node': 18.11.9
->>>>>>> 97e0ad7e
       chalk: 4.1.2
       cjs-module-lexer: 1.2.2
       collect-v8-coverage: 1.0.1
@@ -8283,11 +8103,7 @@
     engines: {node: ^14.15.0 || ^16.10.0 || >=18.0.0}
     dependencies:
       '@jest/types': 29.6.3
-<<<<<<< HEAD
       '@types/node': 18.19.74
-=======
-      '@types/node': 18.11.9
->>>>>>> 97e0ad7e
       chalk: 4.1.2
       ci-info: 3.8.0
       graceful-fs: 4.2.11
@@ -8312,11 +8128,7 @@
     dependencies:
       '@jest/test-result': 29.7.0
       '@jest/types': 29.6.3
-<<<<<<< HEAD
       '@types/node': 18.19.74
-=======
-      '@types/node': 18.11.9
->>>>>>> 97e0ad7e
       ansi-escapes: 4.3.2
       chalk: 4.1.2
       emittery: 0.13.1
@@ -8328,21 +8140,13 @@
     resolution: {integrity: sha512-eIz2msL/EzL9UFTFFx7jBTkeZfku0yUAyZZZmJ93H2TYEiroIx2PQjEXcwYtYl8zXCxb+PAmA2hLIt/6ZEkPHw==}
     engines: {node: ^14.15.0 || ^16.10.0 || >=18.0.0}
     dependencies:
-<<<<<<< HEAD
       '@types/node': 18.19.74
-=======
-      '@types/node': 18.11.9
->>>>>>> 97e0ad7e
       jest-util: 29.7.0
       merge-stream: 2.0.0
       supports-color: 8.1.1
     dev: true
 
-<<<<<<< HEAD
   /jest@29.7.0(@types/node@18.19.74)(ts-node@10.9.1):
-=======
-  /jest@29.7.0(@types/node@18.11.9)(ts-node@10.9.1):
->>>>>>> 97e0ad7e
     resolution: {integrity: sha512-NIy3oAFp9shda19hy4HK0HRTWKtPJmGdnvywu01nOqNC2vZg+Z+fvJDxpMQA88eb2I9EcafcdjYgsDthnYTvGw==}
     engines: {node: ^14.15.0 || ^16.10.0 || >=18.0.0}
     hasBin: true
@@ -8355,11 +8159,7 @@
       '@jest/core': 29.7.0(ts-node@10.9.1)
       '@jest/types': 29.6.3
       import-local: 3.1.0
-<<<<<<< HEAD
       jest-cli: 29.7.0(@types/node@18.19.74)(ts-node@10.9.1)
-=======
-      jest-cli: 29.7.0(@types/node@18.11.9)(ts-node@10.9.1)
->>>>>>> 97e0ad7e
     transitivePeerDependencies:
       - '@types/node'
       - babel-plugin-macros
@@ -9839,11 +9639,7 @@
       '@protobufjs/path': 1.1.2
       '@protobufjs/pool': 1.1.0
       '@protobufjs/utf8': 1.1.0
-<<<<<<< HEAD
       '@types/node': 18.19.74
-=======
-      '@types/node': 18.11.9
->>>>>>> 97e0ad7e
       long: 5.2.3
     dev: false
 
@@ -10924,18 +10720,14 @@
       typescript: 4.9.5
     dev: true
 
-<<<<<<< HEAD
   /ts-node@10.9.1(@swc/core@1.3.55)(@types/node@18.19.74)(typescript@4.9.5):
-=======
-  /ts-node@10.9.1(@swc/core@1.3.55)(@types/node@18.11.9)(typescript@4.9.5):
->>>>>>> 97e0ad7e
     resolution: {integrity: sha512-NtVysVPkxxrwFGUUxGYhfux8k78pQB3JqYBXlLRZgdGUqTO5wU/UyHop5p70iEbGhB7q5KmiZiU0Y3KlJrScEw==}
     hasBin: true
     peerDependencies:
       '@swc/core': '>=1.2.50'
       '@swc/wasm': '>=1.2.50'
       '@types/node': '*'
-      typescript: '>=2.7'
+      typescript: ~4.9.5
     peerDependenciesMeta:
       '@swc/core':
         optional: true
@@ -10948,11 +10740,7 @@
       '@tsconfig/node12': 1.0.11
       '@tsconfig/node14': 1.0.3
       '@tsconfig/node16': 1.0.3
-<<<<<<< HEAD
       '@types/node': 18.19.74
-=======
-      '@types/node': 18.11.9
->>>>>>> 97e0ad7e
       acorn: 8.8.2
       acorn-walk: 8.2.0
       arg: 4.1.3
@@ -11130,14 +10918,12 @@
     resolution: {integrity: sha512-+A5Sja4HP1M08MaXya7p5LvjuM7K6q/2EaC0+iovj/wOcMsTzMvDFbasi/oSapiwOlt252IqsKqPjCl7huKS0A==}
     dev: false
 
-<<<<<<< HEAD
   /undici-types@5.26.5:
     resolution: {integrity: sha512-JlCMO+ehdEIKqlFxk6IfVoAUVmgz7cU7zD/h9XZ0qzeosSHmUJVOzSQvvYSYWXkFXC+IfLKSIffhv0sVZup6pA==}
-=======
+
   /undici-types@7.3.0:
     resolution: {integrity: sha512-z2pHpkN2BEJl3QlQo0GtfGCyuhuBbWX60vzGwyn7ex/seM2UkvyGEfEV0Qb9pXc5StNfcJpsstgaf2YTEJa63Q==}
     dev: false
->>>>>>> 97e0ad7e
 
   /undici@5.22.0:
     resolution: {integrity: sha512-fR9RXCc+6Dxav4P9VV/sp5w3eFiSdOjJYsbtWfd4s5L5C4ogyuVpdKIVHeW0vV1MloM65/f7W45nR9ZxwVdyiA==}
@@ -11549,13 +11335,4 @@
 
   /zod@3.24.1:
     resolution: {integrity: sha512-muH7gBL9sI1nciMZV67X5fTKKBLtwpZ5VBp1vsOQzj1MhrBZ4wlVCm3gedKZWLp0Oyel8sIGfeiz54Su+OVT+A==}
-<<<<<<< HEAD
-=======
-    dev: false
-
-  file:../rust/cyclotron-node:
-    resolution: {directory: ../rust/cyclotron-node, type: directory}
-    name: '@posthog/cyclotron'
-    version: 0.1.7
->>>>>>> 97e0ad7e
     dev: false