#
# `docker-compose` file used ONLY for hobby deployments.
#
# Please take a look at https://posthog.com/docs/self-host/deploy/hobby
# for more info.
#
# PostHog has sunset support for self-hosted K8s deployments.
# See: https://posthog.com/blog/sunsetting-helm-support-posthog
#

services:
    db:
        extends:
            file: docker-compose.base.yml
            service: db
        # Pin to postgres 12 until we have a process for pg_upgrade to postgres 15 for exsisting installations
        image: ${DOCKER_REGISTRY_PREFIX:-}postgres:12-alpine
        volumes:
            - postgres-data:/var/lib/postgresql/data

    redis:
        extends:
            file: docker-compose.base.yml
            service: redis
        volumes:
            - redis-data:/data    
    clickhouse:
        #
        # Note: please keep the default version in sync across
        #       `posthog` and the `charts-clickhouse` repos
        #
        extends:
            file: docker-compose.base.yml
            service: clickhouse
        restart: on-failure
        depends_on:
            - kafka
            - zookeeper
        volumes:
            - ./posthog/posthog/idl:/idl
            - ./posthog/docker/clickhouse/docker-entrypoint-initdb.d:/docker-entrypoint-initdb.d
            - ./posthog/docker/clickhouse/config.xml:/etc/clickhouse-server/config.xml
            - ./posthog/docker/clickhouse/users.xml:/etc/clickhouse-server/users.xml
            - clickhouse-data:/var/lib/clickhouse
    zookeeper:
        extends:
            file: docker-compose.base.yml
            service: zookeeper
        volumes:
            - zookeeper-datalog:/datalog
            - zookeeper-data:/data
            - zookeeper-logs:/logs
    kafka:
        extends:
            file: docker-compose.base.yml
            service: kafka
        depends_on:
            - zookeeper
<<<<<<< HEAD
        environment:
            KAFKA_LOG_RETENTION_MS: 3600000
            KAFKA_LOG_RETENTION_CHECK_INTERVAL_MS: 300000
            KAFKA_LOG_RETENTION_HOURS: 1        
=======
        volumes:
            - kafka-data:/bitnami/kafka   

>>>>>>> 9f96b34a
    worker:
        extends:
            file: docker-compose.base.yml
            service: worker
        environment:
            SENTRY_DSN: $SENTRY_DSN
            SITE_URL: https://$DOMAIN
            SECRET_KEY: $POSTHOG_SECRET
        image: $REGISTRY_URL:$POSTHOG_APP_TAG
    web:
        extends:
            file: docker-compose.base.yml
            service: web
        command: /compose/start
        volumes:
            - ./compose:/compose
        image: $REGISTRY_URL:$POSTHOG_APP_TAG
        environment:
            SENTRY_DSN: $SENTRY_DSN
            SITE_URL: https://$DOMAIN
            SECRET_KEY: $POSTHOG_SECRET
            OBJECT_STORAGE_ENDPOINT: http://objectstorage:19000
            OBJECT_STORAGE_ENABLED: true
        depends_on:
            - db
            - redis
            - clickhouse
            - kafka
            - objectstorage

    plugins:
        extends:
            file: docker-compose.base.yml
            service: plugins
        image: $REGISTRY_URL:$POSTHOG_APP_TAG
        environment:
            SENTRY_DSN: $SENTRY_DSN
            SITE_URL: https://$DOMAIN
            SECRET_KEY: $POSTHOG_SECRET
        depends_on:
            - db
            - redis
            - clickhouse
            - kafka
            - objectstorage

    caddy:
        image: caddy:2.6.1
        restart: unless-stopped
        ports:
            - '80:80'
            - '443:443'
        volumes:
            - ./Caddyfile:/etc/caddy/Caddyfile
            - caddy-data:/data
            - caddy-config:/config
        depends_on:
            - web
    objectstorage:
        extends:
            file: docker-compose.base.yml
            service: objectstorage
        restart: on-failure
        volumes:
            - objectstorage:/data
        ports:
            - '19000:19000'
            - '19001:19001'

    asyncmigrationscheck:
        extends:
            file: docker-compose.base.yml
            service: asyncmigrationscheck
        image: $REGISTRY_URL:$POSTHOG_APP_TAG
        environment:
            SENTRY_DSN: $SENTRY_DSN
            SITE_URL: https://$DOMAIN
            SECRET_KEY: $POSTHOG_SECRET
            SKIP_ASYNC_MIGRATIONS_SETUP: 0

    # Temporal containers
    temporal:
        extends:
            file: docker-compose.base.yml
            service: temporal
        environment:
            - ENABLE_ES=false
        ports:
            - 7233:7233
        volumes:
            - ./posthog/docker/temporal/dynamicconfig:/etc/temporal/config/dynamicconfig
    elasticsearch:
        extends:
            file: docker-compose.base.yml
            service: elasticsearch
    temporal-admin-tools:
        extends:
            file: docker-compose.base.yml
            service: temporal-admin-tools
        depends_on:
            - temporal
    temporal-ui:
        extends:
            file: docker-compose.base.yml
            service: temporal-ui
        ports:
            - 8081:8080
        depends_on:
            temporal:
                condition: service_started
            db:
                condition: service_healthy
    temporal-django-worker:
        command: /compose/temporal-django-worker
        extends:
            file: docker-compose.base.yml
            service: temporal-django-worker
        volumes:
            - ./compose:/compose
        image: $REGISTRY_URL:$POSTHOG_APP_TAG
        environment:
            SENTRY_DSN: $SENTRY_DSN
            SITE_URL: https://$DOMAIN
        depends_on:
            - db
            - redis
            - clickhouse
            - kafka
            - objectstorage
            - temporal

volumes:
    zookeeper-data:
    zookeeper-datalog:
    zookeeper-logs:
    objectstorage:
    postgres-data:
    clickhouse-data:
    caddy-data:
    caddy-config:
    redis-data:
    kafka-data:<|MERGE_RESOLUTION|>--- conflicted
+++ resolved
@@ -56,16 +56,13 @@
             service: kafka
         depends_on:
             - zookeeper
-<<<<<<< HEAD
         environment:
             KAFKA_LOG_RETENTION_MS: 3600000
             KAFKA_LOG_RETENTION_CHECK_INTERVAL_MS: 300000
-            KAFKA_LOG_RETENTION_HOURS: 1        
-=======
+            KAFKA_LOG_RETENTION_HOURS: 1     
         volumes:
             - kafka-data:/bitnami/kafka   
 
->>>>>>> 9f96b34a
     worker:
         extends:
             file: docker-compose.base.yml
