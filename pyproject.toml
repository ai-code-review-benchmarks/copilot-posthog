--- conflicted
+++ resolved
@@ -154,12 +154,9 @@
     "opentelemetry-instrumentation-kafka-python==0.54b1",
     "opentelemetry-exporter-otlp-proto-grpc==1.33.1",
     "asgiref==3.8.1",
-<<<<<<< HEAD
     "claude-code-sdk>=0.0.14",
-=======
     "django-mcp-server==0.5.6",
     "django-admin-inline-paginator===0.4.0",
->>>>>>> 364b4876
 ]
 
 [dependency-groups]
