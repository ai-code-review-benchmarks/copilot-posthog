pub mod login;
pub mod query;
pub mod sourcemap;

use clap::{Parser, Subcommand};
use query::QueryCommand;
use std::path::PathBuf;

use crate::error::CapturedError;

#[derive(Parser)]
#[command(version, about, long_about = None)]
pub struct Cli {
    /// The PostHog host to connect to
    #[arg(long)]
    host: Option<String>,

    #[command(subcommand)]
    command: Commands,
}

#[derive(Subcommand)]
pub enum Commands {
    /// Interactively authenticate with PostHog, storing a personal API token locally. You can also use the
    /// environment variables `POSTHOG_CLI_TOKEN` and `POSTHOG_CLI_ENV_ID`
    Login,

    /// Run a SQL query against any data you have in posthog. This is mostly for fun, and subject to change
    Query {
        #[command(subcommand)]
        cmd: QueryCommand,
    },

    #[command(about = "Upload a directory of bundled chunks to PostHog")]
    Sourcemap {
        #[command(subcommand)]
        cmd: SourcemapCommand,
    },
}

#[derive(clap::Args)]
pub struct InjectArgs {
    /// The directory containing the bundled chunks
    #[arg(short, long)]
    directory: PathBuf,

    /// One or more directory glob patterns to ignore
    #[arg(short, long)]
    ignore: Vec<String>,

    /// Whether to use stable IDs by hashing file contents instead of generating UUIDs
    #[arg(long, default_value = "false")]
    stable_ids: bool,
}

#[derive(clap::Args, Clone)]
pub struct UploadArgs {
    /// The directory containing the bundled chunks
    #[arg(short, long)]
    directory: PathBuf,

    /// One or more directory glob patterns to ignore
    #[arg(short, long)]
    ignore: Vec<String>,

    /// The project name associated with the uploaded chunks. Required to have the uploaded chunks associated with
    /// a specific release, auto-discovered from git information on disk if not provided.
    #[arg(long)]
    project: Option<String>,

    /// The version of the project - this can be a version number, semantic version, or a git commit hash. Required
    /// to have the uploaded chunks associated with a specific release. Auto-discovered from git information on
    /// disk if not provided.
    #[arg(long)]
    version: Option<String>,

    /// Whether to delete the source map files after uploading them
    #[arg(long, default_value = "false")]
    delete_after: bool,

    /// Whether to skip SSL verification when uploading chunks - only use when using self-signed certificates for
    /// self-deployed instances
    #[arg(long, default_value = "false")]
    skip_ssl_verification: bool,

<<<<<<< HEAD
    /// Whether to use stable IDs by hashing file contents instead of generating UUIDs
    #[arg(long, default_value = "false")]
    stable_ids: bool,
=======
    /// The maximum number of chunks to upload in a single batch
    #[arg(long, default_value = "50")]
    batch_size: usize,
>>>>>>> b6d21fde
}

#[derive(Subcommand)]
pub enum SourcemapCommand {
    /// Inject each bundled chunk with a posthog chunk ID
    Inject(InjectArgs),
    /// Upload the bundled chunks to PostHog
    Upload(UploadArgs),
    /// Run inject and upload in one command
    Process(UploadArgs),
}

impl Cli {
    pub fn run() -> Result<(), CapturedError> {
        let command = Cli::parse();

        match &command.command {
            Commands::Login => {
                login::login()?;
            }
            Commands::Sourcemap { cmd } => match cmd {
                SourcemapCommand::Inject(input_args) => {
                    sourcemap::inject::inject(
                        &input_args.directory,
                        &input_args.ignore,
                        input_args.stable_ids,
                    )?;
                }
                SourcemapCommand::Upload(upload_args) => {
<<<<<<< HEAD
                    let UploadArgs {
                        directory,
                        ignore,
                        project,
                        version,
                        delete_after,
                        skip_ssl_verification,
                        stable_ids: _,
                    } = upload_args;
                    sourcemap::upload::upload(
                        command.host,
                        directory,
                        ignore,
                        project.clone(),
                        version.clone(),
                        *delete_after,
                        *skip_ssl_verification,
                    )?;
                }
                SourcemapCommand::Process(args) => {
                    let UploadArgs {
                        directory,
                        project,
                        ignore,
                        version,
                        delete_after,
                        skip_ssl_verification,
                        stable_ids,
                    } = args;

                    sourcemap::inject::inject(directory, ignore, *stable_ids)?;
                    sourcemap::upload::upload(
                        command.host,
                        directory,
                        ignore,
                        project.clone(),
                        version.clone(),
                        *delete_after,
                        *skip_ssl_verification,
                    )?;
=======
                    sourcemap::upload::upload(command.host, upload_args.clone())?;
                }
                SourcemapCommand::Process(args) => {
                    sourcemap::inject::inject(&args.directory, &args.ignore)?;
                    sourcemap::upload::upload(command.host, args.clone())?;
>>>>>>> b6d21fde
                }
            },
            Commands::Query { cmd } => query::query_command(command.host, cmd)?,
        }

        Ok(())
    }
}<|MERGE_RESOLUTION|>--- conflicted
+++ resolved
@@ -83,15 +83,13 @@
     #[arg(long, default_value = "false")]
     skip_ssl_verification: bool,
 
-<<<<<<< HEAD
     /// Whether to use stable IDs by hashing file contents instead of generating UUIDs
     #[arg(long, default_value = "false")]
     stable_ids: bool,
-=======
+
     /// The maximum number of chunks to upload in a single batch
     #[arg(long, default_value = "50")]
     batch_size: usize,
->>>>>>> b6d21fde
 }
 
 #[derive(Subcommand)]
@@ -121,54 +119,11 @@
                     )?;
                 }
                 SourcemapCommand::Upload(upload_args) => {
-<<<<<<< HEAD
-                    let UploadArgs {
-                        directory,
-                        ignore,
-                        project,
-                        version,
-                        delete_after,
-                        skip_ssl_verification,
-                        stable_ids: _,
-                    } = upload_args;
-                    sourcemap::upload::upload(
-                        command.host,
-                        directory,
-                        ignore,
-                        project.clone(),
-                        version.clone(),
-                        *delete_after,
-                        *skip_ssl_verification,
-                    )?;
-                }
-                SourcemapCommand::Process(args) => {
-                    let UploadArgs {
-                        directory,
-                        project,
-                        ignore,
-                        version,
-                        delete_after,
-                        skip_ssl_verification,
-                        stable_ids,
-                    } = args;
-
-                    sourcemap::inject::inject(directory, ignore, *stable_ids)?;
-                    sourcemap::upload::upload(
-                        command.host,
-                        directory,
-                        ignore,
-                        project.clone(),
-                        version.clone(),
-                        *delete_after,
-                        *skip_ssl_verification,
-                    )?;
-=======
                     sourcemap::upload::upload(command.host, upload_args.clone())?;
                 }
                 SourcemapCommand::Process(args) => {
-                    sourcemap::inject::inject(&args.directory, &args.ignore)?;
+                    sourcemap::inject::inject(&args.directory, &args.ignore, args.stable_ids)?;
                     sourcemap::upload::upload(command.host, args.clone())?;
->>>>>>> b6d21fde
                 }
             },
             Commands::Query { cmd } => query::query_command(command.host, cmd)?,
