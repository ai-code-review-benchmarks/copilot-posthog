--- conflicted
+++ resolved
@@ -30,7 +30,7 @@
 COPY common/ common/
 COPY frontend/package.json frontend/pnpm-lock.yaml frontend/
 COPY frontend/patches/ frontend/patches/
-ENV PNPM_HOME /tmp/pnpm-store 
+ENV PNPM_HOME /tmp/pnpm-store
 RUN --mount=type=cache,id=pnpm,target=/tmp/pnpm-store \
     corepack enable && pnpm --version && \
     pnpm install --frozen-lockfile --filter @posthog/frontend... --store-dir /tmp/pnpm-store
@@ -57,7 +57,7 @@
 # Compile and install Node.js dependencies.
 COPY ./plugin-server/package.json ./plugin-server/pnpm-lock.yaml ./plugin-server/tsconfig.json ./plugin-server/
 COPY ./plugin-server/patches/ ./plugin-server/patches/
-ENV PNPM_HOME /tmp/pnpm-store 
+ENV PNPM_HOME /tmp/pnpm-store
 RUN apt-get update && \
     apt-get install -y --no-install-recommends \
     "make" \
@@ -83,18 +83,6 @@
 COPY ./plugin-server/tests/ ./plugin-server/tests/
 RUN bin/turbo run build --filter=@posthog/plugin-server
 
-<<<<<<< HEAD
-# As the plugin-server is now built, let’s keep
-# only prod dependencies in the node_module folder
-# as we will copy it to the last image.
-RUN --mount=type=cache,id=pnpm,target=/tmp/pnpm-store \
-    corepack enable && \
-    rm -rf plugin-server/node_modules && \
-    pnpm install --frozen-lockfile --filter @posthog/plugin-server --store-dir /tmp/pnpm-store --prod
-
-
-=======
->>>>>>> 97e0ad7e
 #
 # ---------------------------------------------------------
 #
