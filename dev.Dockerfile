FROM python:3.8-slim

ENV PYTHONUNBUFFERED 1
ENV DEBUG 1

EXPOSE 8000
EXPOSE 8234

WORKDIR /code/

SHELL ["/bin/bash", "-o", "pipefail", "-c"]

RUN apt-get update \
    && apt-get install -y --no-install-recommends 'curl=7.*' 'git=1:2.*' 'build-essential=12.6' 'libpq-dev=11.*' \
    && curl -sL https://deb.nodesource.com/setup_14.x | bash - \
    && curl -sL https://www.postgresql.org/media/keys/ACCC4CF8.asc | apt-key add - \
    && echo "deb http://apt.postgresql.org/pub/repos/apt $(lsb_release -cs)-pgdg main" > /etc/apt/sources.list.d/pgdg.list \
    && apt-get update \
    && apt-get install -y --no-install-recommends 'nodejs=14.*' 'postgresql-client-12=12.*' \
    && rm -rf /var/lib/apt/lists/* \
    && npm install -g yarn@1 \
    && yarn config set network-timeout 300000 \
    && yarn --frozen-lockfile

<<<<<<< HEAD
=======
COPY requirements.txt .

RUN pip install -r requirements.txt --no-cache-dir

>>>>>>> c8937659
COPY requirements-dev.txt .
RUN pip install -r requirements-dev.txt --compile --no-cache-dir

COPY requirements.txt .
RUN pip install -r requirements.txt --no-cache-dir

COPY package.json .
COPY yarn.lock .
COPY webpack.config.js .
COPY postcss.config.js .
COPY babel.config.js .
COPY tsconfig.json .
COPY .kearc .
COPY frontend/ frontend/

RUN mkdir plugins
COPY plugins/package.json plugins/
COPY plugins/yarn.lock plugins/

COPY . .

RUN mkdir frontend/dist
RUN DATABASE_URL='postgres:///' REDIS_URL='redis:///' python manage.py collectstatic --noinput
RUN yarn install
RUN yarn install --cwd plugins

CMD ["./bin/docker-dev"]<|MERGE_RESOLUTION|>--- conflicted
+++ resolved
@@ -22,13 +22,6 @@
     && yarn config set network-timeout 300000 \
     && yarn --frozen-lockfile
 
-<<<<<<< HEAD
-=======
-COPY requirements.txt .
-
-RUN pip install -r requirements.txt --no-cache-dir
-
->>>>>>> c8937659
 COPY requirements-dev.txt .
 RUN pip install -r requirements-dev.txt --compile --no-cache-dir
 
