{
    "video": false,
    "baseUrl": "http://localhost:8000",
<<<<<<< HEAD
    "defaultCommandTimeout": 7000
=======
    "defaultCommandTimeout": 15000
>>>>>>> 84968a71
}<|MERGE_RESOLUTION|>--- conflicted
+++ resolved
@@ -1,9 +1,5 @@
 {
     "video": false,
     "baseUrl": "http://localhost:8000",
-<<<<<<< HEAD
-    "defaultCommandTimeout": 7000
-=======
     "defaultCommandTimeout": 15000
->>>>>>> 84968a71
 }