--- conflicted
+++ resolved
@@ -4,11 +4,7 @@
 import React from 'react'
 import { SceneExport } from 'scenes/sceneTypes'
 
-<<<<<<< HEAD
-=======
-import { someLogic } from './someLogic'
 import { VideoStreamPlayer } from './VideoStreamPlayer'
->>>>>>> ea79f15c
 import { VisionHogConfigScene } from './VisionHogConfigScene'
 // import { useActions, useValues } from 'kea' // Uncomment if you use actions/values from logic
 import { visionHogSceneLogic } from './visionHogSceneLogic'
@@ -19,14 +15,7 @@
 }
 
 export function VisionHogScene(): JSX.Element {
-<<<<<<< HEAD
     const { videoUrl } = useValues(visionHogSceneLogic)
-    const { setVideoUrl } = useActions(visionHogSceneLogic)
-    const videoRef = React.useRef<HTMLVideoElement>(null)
-    const [videoError, setVideoError] = React.useState<string | null>(null)
-=======
-    const { videoUrl } = useValues(someLogic)
->>>>>>> ea79f15c
     const [activeTab, setActiveTab] = React.useState('video')
 
     return (
