--- conflicted
+++ resolved
@@ -1,7 +1,5 @@
 import { actions, connect, kea, listeners, path, props, reducers } from 'kea'
 import api from 'lib/api'
-
-import { StreamConfig } from '~/types'
 
 import type { visionHogConfigLogicType } from './visionHogConfiglogicType'
 import { visionHogSceneLogic } from './visionHogSceneLogic'
@@ -24,11 +22,6 @@
         removeSuggestion: (index: number) => ({ index }),
         updateSuggestion: (index: number, value: string) => ({ index, value }),
         setSuggestionsLoading: (loading: boolean) => ({ loading }),
-<<<<<<< HEAD
-        setStreamConfig: (streamConfig: Partial<StreamConfig>) => ({ streamConfig }),
-=======
-        // setVideoUrl: (videoUrl: string) => ({ videoUrl }), // TODO: Uncomment after running kea typegen
->>>>>>> ea79f15c
     }),
 
     reducers({
@@ -42,29 +35,6 @@
             },
         ],
         suggestionsLoading: [false, { setSuggestionsLoading: (_, { loading }) => loading }],
-<<<<<<< HEAD
-=======
-        // Example: store data or loading/error states
-        // tempBackendData: [null as any | null, { setTempBackendData: (_, { data }) => data }],
-        // isLoadingTempBackend: [
-        //     false,
-        //     {
-        //         loadTempBackendData: () => true,
-        //         setTempBackendData: () => false,
-        //         setTempBackendError: () => false,
-        //     },
-        // ],
-        // tempBackendError: [null as string | null, {
-        //     loadTempBackendData: () => null,
-        //     setTempBackendError: (_, { error }) => error
-        // }]
-        // videoUrl: [
-        //     '',
-        //     {
-        //         setVideoUrl: (_, { videoUrl }) => videoUrl,
-        //     },
-        // ], // TODO: Uncomment after running kea typegen
->>>>>>> ea79f15c
     }),
 
     listeners(({ values, actions }) => ({
