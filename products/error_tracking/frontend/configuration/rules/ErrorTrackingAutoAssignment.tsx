--- conflicted
+++ resolved
@@ -12,11 +12,7 @@
                 was seen.
             </p>
             <ErrorTrackingRules<ErrorTrackingAssignmentRule> ruleType={ErrorTrackingRuleType.Assignment}>
-<<<<<<< HEAD
-                {({ rule, editing }) => {
-=======
-                {({ rule, editable, disabled }) => {
->>>>>>> 3e42b417
+                {({ rule, editing, disabled }) => {
                     return (
                         <>
                             <div className="flex gap-2 justify-between px-2 py-3">
@@ -27,11 +23,7 @@
                                     <ErrorTrackingRules.Operator rule={rule} editing={editing} />
                                     <div>filters match</div>
                                 </div>
-<<<<<<< HEAD
-                                <ErrorTrackingRules.Actions rule={rule} editing={editing} />
-=======
-                                {!disabled && <ErrorTrackingRules.Actions rule={rule} editable={editable} />}
->>>>>>> 3e42b417
+                                {!disabled && <ErrorTrackingRules.Actions rule={rule} editing={editing} />}
                             </div>
                             <LemonDivider className="my-0" />
                             <div className="p-2">
