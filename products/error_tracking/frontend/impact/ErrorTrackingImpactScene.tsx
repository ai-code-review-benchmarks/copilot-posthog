import { SceneExport } from 'scenes/sceneTypes'

import { ErrorTrackingSetupPrompt } from '../components/ErrorTrackingSetupPrompt/ErrorTrackingSetupPrompt'
import { errorTrackingImpactSceneLogic } from './errorTrackingImpactSceneLogic'
import { useActions, useValues } from 'kea'
<<<<<<< HEAD
import { LemonEventName } from 'scenes/actions/EventName'
=======
import { EventName } from 'products/actions/frontend/components/EventName'
import { Spinner } from '@posthog/lemon-ui'
>>>>>>> 40829e91
import { useFeatureFlag } from 'lib/hooks/useFeatureFlag'
import { LemonTable, LemonTableColumns } from '@posthog/lemon-ui'
import { ErrorTrackingCorrelatedIssue } from '~/queries/schema/schema-general'
import { IssueListTitleColumn, IssueListTitleHeader } from '../components/TableColumns'
import { humanFriendlyLargeNumber } from 'lib/utils'
import { InsightEmptyState } from 'scenes/insights/EmptyStates'
import { BulkActions } from '../components/IssueActions/BulkActions'
import { errorTrackingBulkSelectLogic } from '../errorTrackingBulkSelectLogic'

export const scene: SceneExport = {
    component: ErrorTrackingImpactScene,
    logic: errorTrackingImpactSceneLogic,
}

export function ErrorTrackingImpactScene(): JSX.Element | null {
    const { completedInitialLoad, issuesLoading } = useValues(errorTrackingImpactSceneLogic)
    const hasIssueCorrelation = useFeatureFlag('ERROR_TRACKING_ISSUE_CORRELATION')

    return hasIssueCorrelation ? (
        <ErrorTrackingSetupPrompt>
<<<<<<< HEAD
            {!issuesLoading && !completedInitialLoad ? (
                <InitialState />
            ) : (
                <div className="px-4">
                    <Options />
                    <Table />
                </div>
            )}
=======
            <EventName value={event} onChange={setEvent} allEventsOption="clear" />
            {issuesLoading ? <Spinner /> : <div>{JSON.stringify(issues)}</div>}
>>>>>>> 40829e91
        </ErrorTrackingSetupPrompt>
    ) : null
}

const Table = (): JSX.Element => {
    const { issues, issuesLoading } = useValues(errorTrackingImpactSceneLogic)

    const columns: LemonTableColumns<ErrorTrackingCorrelatedIssue> = [
        {
            title: <IssueListTitleHeader results={issues} columnName="Issue" />,
            render: function RenderTitle(_, record, recordIndex) {
                return <IssueListTitleColumn results={issues} record={record} recordIndex={recordIndex} />
            },
        },
        {
            title: 'Impact',
            key: 'impact',
            align: 'center',
            tooltip:
                'The impact is measured by the odds ratio, which indicates the likelihood of this issue causing the event not to occur.',
            sorter: (a, b) => a.odds_ratio - b.odds_ratio,
            render: function RenderImpact(_, record) {
                return <span className="text-lg font-medium">{humanFriendlyLargeNumber(record.odds_ratio)}</span>
            },
            width: '20%',
        },
        {
            title: 'Population',
            key: 'population',
            align: 'center',
            sorter: (a, b) => population(a) - population(b),
            render: function RenderPopulation(_, record) {
                return <span className="text-lg font-medium">{humanFriendlyLargeNumber(population(record))}</span>
            },
            width: '20%',
        },
    ]

    return (
        <LemonTable
            columns={columns}
            loading={issuesLoading}
            dataSource={issues}
            emptyState={
                <InsightEmptyState
                    heading="No issues found"
                    detail="It looks like there are no issues affecting this event, please try a different one."
                />
            }
        />
    )
}

const InitialState = (): JSX.Element => {
    const { event } = useValues(errorTrackingImpactSceneLogic)
    const { setEvent } = useActions(errorTrackingImpactSceneLogic)

    return (
        <div className="flex flex-col flex-1 items-center mt-24 text-center mb-1">
            <h2 className="text-xl font-bold">Understand the impact of issues</h2>
            <div className="text-sm text-secondary mb-2">
                See what issues are causing the most impact on your conversion, activation or any other event you're
                tracking in PostHog.
            </div>
            <LemonEventName value={event} onChange={setEvent} allEventsOption="clear" placement="bottom" />
        </div>
    )
}

export const Options = (): JSX.Element => {
    const { selectedIssueIds } = useValues(errorTrackingBulkSelectLogic)
    const { event, issues } = useValues(errorTrackingImpactSceneLogic)
    const { setEvent } = useActions(errorTrackingImpactSceneLogic)

    return (
        <div className="sticky top-[var(--breadcrumbs-height-compact)] z-20 py-2 bg-primary">
            {selectedIssueIds.length > 0 ? (
                <BulkActions issues={issues} selectedIds={selectedIssueIds} />
            ) : (
                <LemonEventName value={event} onChange={setEvent} allEventsOption="clear" placement="bottom" />
            )}
        </div>
    )
}

const population = (issue: ErrorTrackingCorrelatedIssue): number => {
    return Object.values(issue.population).reduce((acc, val) => acc + val, 0)
}<|MERGE_RESOLUTION|>--- conflicted
+++ resolved
@@ -3,12 +3,7 @@
 import { ErrorTrackingSetupPrompt } from '../components/ErrorTrackingSetupPrompt/ErrorTrackingSetupPrompt'
 import { errorTrackingImpactSceneLogic } from './errorTrackingImpactSceneLogic'
 import { useActions, useValues } from 'kea'
-<<<<<<< HEAD
-import { LemonEventName } from 'scenes/actions/EventName'
-=======
 import { EventName } from 'products/actions/frontend/components/EventName'
-import { Spinner } from '@posthog/lemon-ui'
->>>>>>> 40829e91
 import { useFeatureFlag } from 'lib/hooks/useFeatureFlag'
 import { LemonTable, LemonTableColumns } from '@posthog/lemon-ui'
 import { ErrorTrackingCorrelatedIssue } from '~/queries/schema/schema-general'
@@ -29,7 +24,6 @@
 
     return hasIssueCorrelation ? (
         <ErrorTrackingSetupPrompt>
-<<<<<<< HEAD
             {!issuesLoading && !completedInitialLoad ? (
                 <InitialState />
             ) : (
@@ -38,10 +32,6 @@
                     <Table />
                 </div>
             )}
-=======
-            <EventName value={event} onChange={setEvent} allEventsOption="clear" />
-            {issuesLoading ? <Spinner /> : <div>{JSON.stringify(issues)}</div>}
->>>>>>> 40829e91
         </ErrorTrackingSetupPrompt>
     ) : null
 }
@@ -106,7 +96,7 @@
                 See what issues are causing the most impact on your conversion, activation or any other event you're
                 tracking in PostHog.
             </div>
-            <LemonEventName value={event} onChange={setEvent} allEventsOption="clear" placement="bottom" />
+            <EventName value={event} onChange={setEvent} allEventsOption="clear" placement="bottom" />
         </div>
     )
 }
@@ -121,7 +111,7 @@
             {selectedIssueIds.length > 0 ? (
                 <BulkActions issues={issues} selectedIds={selectedIssueIds} />
             ) : (
-                <LemonEventName value={event} onChange={setEvent} allEventsOption="clear" placement="bottom" />
+                <EventName value={event} onChange={setEvent} allEventsOption="clear" placement="bottom" />
             )}
         </div>
     )
