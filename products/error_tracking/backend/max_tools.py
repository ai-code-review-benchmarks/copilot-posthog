from langchain_openai import ChatOpenAI
from langchain_core.messages import SystemMessage, HumanMessage
from pydantic import BaseModel, Field
from posthog.schema import ErrorTrackingIssueFilteringToolOutput, ErrorTrackingIssueImpactToolOutput
from ee.hogai.graph.schema_generator.parsers import PydanticOutputParserException
from ee.hogai.graph.taxonomy.nodes import TaxonomyAgentNode, TaxonomyAgentToolsNode
from ee.hogai.graph.taxonomy.toolkit import TaxonomyAgentToolkit
from ee.hogai.graph.taxonomy.agent import TaxonomyAgent
from ee.hogai.graph.taxonomy.tools import TaxonomyTool, base_final_answer, ask_user_for_help
from ee.hogai.graph.taxonomy.types import TaxonomyAgentState
from ee.hogai.graph.taxonomy.prompts import HUMAN_IN_THE_LOOP_PROMPT
from ee.hogai.tool import MaxTool
<<<<<<< HEAD
=======
from posthog.schema import ErrorTrackingIssueCorrelationQuery
from posthog.hogql_queries.error_tracking_issue_correlation_query_runner import (
    ErrorTrackingIssueCorrelationQueryRunner,
)
>>>>>>> 175a9474
from langchain_core.prompts import ChatPromptTemplate
from posthog.models import Team, User
from .prompts import (
    ERROR_TRACKING_FILTER_INITIAL_PROMPT,
    ERROR_TRACKING_FILTER_PROPERTIES_PROMPT,
    ERROR_TRACKING_SYSTEM_PROMPT,
    PREFER_FILTERS_PROMPT,
    ERROR_TRACKING_ISSUE_IMPACT_DESCRIPTION_PROMPT,
    ERROR_TRACKING_ISSUE_IMPACT_TOOL_USAGE_PROMPT,
    ERROR_TRACKING_ISSUE_IMPACT_TOOL_EXAMPLES,
    ERROR_TRACKING_ISSUE_IMPACT_EVENT_PROMPT,
)
from typing import Optional
import json
import re


class UpdateIssueQueryArgs(BaseModel):
    change: str = Field(description="The specific change to be made to issue filters, briefly described.")


class ErrorTrackingIssueFilteringTool(MaxTool):
    name: str = "search_error_tracking_issues"
    description: str = "Update the error tracking issue list, editing search query, property filters, date ranges, assignee and status filters."
    thinking_message: str = "Updating your error tracking filters..."
    root_system_prompt_template: str = "Current issue filters are: {current_query}"
    args_schema: type[BaseModel] = UpdateIssueQueryArgs

    def _run_impl(self, change: str) -> tuple[str, ErrorTrackingIssueFilteringToolOutput]:
        if "current_query" not in self.context:
            raise ValueError("Context `current_query` is required for the `search_error_tracking_issues` tool")

        current_query = self.context.get("current_query")
        system_content = (
            ERROR_TRACKING_SYSTEM_PROMPT
            + "<system_task>"
            + ERROR_TRACKING_FILTER_INITIAL_PROMPT
            + "</system_task>"
            + "<properties_taxonomy>"
            + ERROR_TRACKING_FILTER_PROPERTIES_PROMPT
            + "</properties_taxonomy>"
            + "<prefer_filters>"
            + PREFER_FILTERS_PROMPT
            + "</prefer_filters>"
            + f"\n\n Current issue filters are: {current_query}\n\n"
        )

        user_content = f"Update the error tracking issue list filters to: {change}"
        messages = [SystemMessage(content=system_content), HumanMessage(content=user_content)]

        final_error: Optional[Exception] = None
        for _ in range(3):
            try:
                result = self._model.invoke(messages)
                parsed_result = self._parse_output(result.content)
                break
            except PydanticOutputParserException as e:
                # Add error feedback to system message for retry
                system_content += f"\n\nAvoid this error: {str(e)}"
                messages[0] = SystemMessage(content=system_content)
                final_error = e
        else:
            raise final_error

        return "✅ Updated error tracking filters.", parsed_result

    @property
    def _model(self):
        return ChatOpenAI(model="gpt-4.1", temperature=0.3, disable_streaming=True)

    def _parse_output(self, output: str) -> ErrorTrackingIssueFilteringToolOutput:
        match = re.search(r"<output>(.*?)</output>", output, re.DOTALL)
        if not match:
            # The model may have returned the JSON without tags, or with markdown
            json_str = re.sub(
                r"^\s*```json\s*\n(.*?)\n\s*```\s*$", r"\1", output, flags=re.DOTALL | re.MULTILINE
            ).strip()
        else:
            json_str = match.group(1).strip()

        if not json_str:
            raise PydanticOutputParserException(
                llm_output=output, validation_message="The model returned an empty filters response."
            )

        try:
            data = json.loads(json_str)
        except json.JSONDecodeError as e:
            raise PydanticOutputParserException(
                llm_output=json_str, validation_message=f"The filters JSON failed to parse: {str(e)}"
            )

        return ErrorTrackingIssueFilteringToolOutput(**data)


class final_answer(base_final_answer[ErrorTrackingIssueImpactToolOutput]):
    __doc__ = base_final_answer.__doc__  # Inherit from the base final answer or create your own.


<<<<<<< HEAD
=======
class issue_impact_query_runner_tool(BaseModel):
    """Tool for finding events that are impacted by issues in the error tracking product."""

    events: list[str] = Field(description="The list of event names that will be used to find impactful issues.")


>>>>>>> 175a9474
class ErrorTrackingIssueImpactToolkit(TaxonomyAgentToolkit):
    def __init__(self, team: Team):
        super().__init__(team)

<<<<<<< HEAD
    def handle_tools(self, tool_name: str, tool_input: TaxonomyTool) -> tuple[str, str]:
        return super().handle_tools(tool_name, tool_input)

    def _get_custom_tools(self) -> list:
        return [final_answer]
=======
    def issue_impact_query_runner(self, events: list[str]) -> ErrorTrackingIssueImpactToolOutput:
        result = ErrorTrackingIssueCorrelationQueryRunner(
            query=ErrorTrackingIssueCorrelationQuery(kind="ErrorTrackingIssueCorrelationQuery", events=events),
            team=self._team,
            # timings=timings,
            # modifiers=modifiers,
            # limit_context=limit_context,
        ).run()

        return ErrorTrackingIssueImpactToolOutput(issues=result)

    def handle_tools(self, tool_name: str, tool_input: TaxonomyTool) -> tuple[str, str]:
        if tool_name == "issue_impact_query_runner_tool":
            result = self.issue_impact_query_runner(tool_input.arguments.events)  # type: ignore
            return tool_name, result
        return super().handle_tools(tool_name, tool_input)

    def _get_custom_tools(self) -> list:
        return [final_answer, issue_impact_query_runner_tool]
>>>>>>> 175a9474

    def get_tools(self) -> list:
        """Returns the list of tools available in this toolkit."""
        return [*self._get_custom_tools(), ask_user_for_help]


class ErrorTrackingIssueImpactLoopNode(
    TaxonomyAgentNode[TaxonomyAgentState, TaxonomyAgentState[ErrorTrackingIssueImpactToolOutput]]
):
    def __init__(self, team: Team, user: User, toolkit_class: type[ErrorTrackingIssueImpactToolkit]):
        super().__init__(team, user, toolkit_class=toolkit_class)

    def _get_system_prompt(self) -> ChatPromptTemplate:
        system = [
            ERROR_TRACKING_ISSUE_IMPACT_DESCRIPTION_PROMPT,
            ERROR_TRACKING_ISSUE_IMPACT_EVENT_PROMPT,
            ERROR_TRACKING_ISSUE_IMPACT_TOOL_USAGE_PROMPT,
            ERROR_TRACKING_ISSUE_IMPACT_TOOL_EXAMPLES,
            HUMAN_IN_THE_LOOP_PROMPT,
        ]
        return ChatPromptTemplate([("system", m) for m in system], template_format="mustache")


class ErrorTrackingIssueImpactToolsNode(
    TaxonomyAgentToolsNode[TaxonomyAgentState, TaxonomyAgentState[ErrorTrackingIssueImpactToolOutput]]
):
    def __init__(self, team: Team, user: User, toolkit_class: type[ErrorTrackingIssueImpactToolkit]):
        super().__init__(team, user, toolkit_class=toolkit_class)


class ErrorTrackingIssueImpactGraph(
    TaxonomyAgent[TaxonomyAgentState, TaxonomyAgentState[ErrorTrackingIssueImpactToolOutput]]
):
    def __init__(self, team: Team, user: User):
        super().__init__(
            team,
            user,
            loop_node_class=ErrorTrackingIssueImpactLoopNode,
            tools_node_class=ErrorTrackingIssueImpactToolsNode,
            toolkit_class=ErrorTrackingIssueImpactToolkit,
        )


class IssueImpactQueryArgs(BaseModel):
    instructions: str = Field(description="The specific user query to find issues impacting an event.")


class ErrorTrackingIssueImpactTool(MaxTool):
<<<<<<< HEAD
    name: str = "find_error_tracking_event_list"
    description: str = "Find events that relate a user query about impactful issues."
    thinking_message: str = "Finding related issues"
    root_system_prompt_template: str = "The user wants to find a list of events that impacted by issues."
=======
    name: str = "find_error_tracking_impactful_issues"
    description: str = "Find error tracking issues that are impacting the occurrence of your events."
    thinking_message: str = "Finding impactful issues"
    root_system_prompt_template: str = "The user is wants to find issues impacting the event."

>>>>>>> 175a9474
    args_schema: type[BaseModel] = IssueImpactQueryArgs

    async def _arun_impl(self, instructions: str) -> tuple[str, ErrorTrackingIssueImpactToolOutput]:
        graph = ErrorTrackingIssueImpactGraph(team=self._team, user=self._user)

<<<<<<< HEAD
        graph_context = {
            "change": f"Goal: {instructions}",
=======
        change = f"""Goal: {instructions}"""

        graph_context = {
            "change": change,
>>>>>>> 175a9474
            "output": None,
            "tool_progress_messages": [],
            **self.context,
        }

        result = await graph.compile_full_graph().ainvoke(graph_context)

        if type(result["output"]) is not ErrorTrackingIssueImpactToolOutput:
            content = "❌ I need to know what events you are looking to understand the impact for."
<<<<<<< HEAD
            events = []
        else:
            try:
                content = "✅ Impacted issues found."
                events = ErrorTrackingIssueImpactToolOutput.model_validate(result["output"])
            except Exception as e:
                raise ValueError(f"Failed to generate ErrorTrackingIssueImpactToolOutput: {e}")
        return content, events
=======
            issues = []
        else:
            try:
                content = "✅ Impacted issues found."
                issues = ErrorTrackingIssueImpactToolOutput.model_validate(result["output"])
            except Exception as e:
                raise ValueError(f"Failed to generate ErrorTrackingIssueImpactToolOutput: {e}")
        return content, issues
>>>>>>> 175a9474
<|MERGE_RESOLUTION|>--- conflicted
+++ resolved
@@ -10,13 +10,6 @@
 from ee.hogai.graph.taxonomy.types import TaxonomyAgentState
 from ee.hogai.graph.taxonomy.prompts import HUMAN_IN_THE_LOOP_PROMPT
 from ee.hogai.tool import MaxTool
-<<<<<<< HEAD
-=======
-from posthog.schema import ErrorTrackingIssueCorrelationQuery
-from posthog.hogql_queries.error_tracking_issue_correlation_query_runner import (
-    ErrorTrackingIssueCorrelationQueryRunner,
-)
->>>>>>> 175a9474
 from langchain_core.prompts import ChatPromptTemplate
 from posthog.models import Team, User
 from .prompts import (
@@ -116,46 +109,15 @@
     __doc__ = base_final_answer.__doc__  # Inherit from the base final answer or create your own.
 
 
-<<<<<<< HEAD
-=======
-class issue_impact_query_runner_tool(BaseModel):
-    """Tool for finding events that are impacted by issues in the error tracking product."""
-
-    events: list[str] = Field(description="The list of event names that will be used to find impactful issues.")
-
-
->>>>>>> 175a9474
 class ErrorTrackingIssueImpactToolkit(TaxonomyAgentToolkit):
     def __init__(self, team: Team):
         super().__init__(team)
 
-<<<<<<< HEAD
     def handle_tools(self, tool_name: str, tool_input: TaxonomyTool) -> tuple[str, str]:
         return super().handle_tools(tool_name, tool_input)
 
     def _get_custom_tools(self) -> list:
         return [final_answer]
-=======
-    def issue_impact_query_runner(self, events: list[str]) -> ErrorTrackingIssueImpactToolOutput:
-        result = ErrorTrackingIssueCorrelationQueryRunner(
-            query=ErrorTrackingIssueCorrelationQuery(kind="ErrorTrackingIssueCorrelationQuery", events=events),
-            team=self._team,
-            # timings=timings,
-            # modifiers=modifiers,
-            # limit_context=limit_context,
-        ).run()
-
-        return ErrorTrackingIssueImpactToolOutput(issues=result)
-
-    def handle_tools(self, tool_name: str, tool_input: TaxonomyTool) -> tuple[str, str]:
-        if tool_name == "issue_impact_query_runner_tool":
-            result = self.issue_impact_query_runner(tool_input.arguments.events)  # type: ignore
-            return tool_name, result
-        return super().handle_tools(tool_name, tool_input)
-
-    def _get_custom_tools(self) -> list:
-        return [final_answer, issue_impact_query_runner_tool]
->>>>>>> 175a9474
 
     def get_tools(self) -> list:
         """Returns the list of tools available in this toolkit."""
@@ -204,32 +166,17 @@
 
 
 class ErrorTrackingIssueImpactTool(MaxTool):
-<<<<<<< HEAD
     name: str = "find_error_tracking_event_list"
     description: str = "Find events that relate a user query about impactful issues."
     thinking_message: str = "Finding related issues"
-    root_system_prompt_template: str = "The user wants to find a list of events that impacted by issues."
-=======
-    name: str = "find_error_tracking_impactful_issues"
-    description: str = "Find error tracking issues that are impacting the occurrence of your events."
-    thinking_message: str = "Finding impactful issues"
-    root_system_prompt_template: str = "The user is wants to find issues impacting the event."
-
->>>>>>> 175a9474
+    root_system_prompt_template: str = "The user wants to find a list of events that impact issues."
     args_schema: type[BaseModel] = IssueImpactQueryArgs
 
     async def _arun_impl(self, instructions: str) -> tuple[str, ErrorTrackingIssueImpactToolOutput]:
         graph = ErrorTrackingIssueImpactGraph(team=self._team, user=self._user)
 
-<<<<<<< HEAD
         graph_context = {
             "change": f"Goal: {instructions}",
-=======
-        change = f"""Goal: {instructions}"""
-
-        graph_context = {
-            "change": change,
->>>>>>> 175a9474
             "output": None,
             "tool_progress_messages": [],
             **self.context,
@@ -239,7 +186,6 @@
 
         if type(result["output"]) is not ErrorTrackingIssueImpactToolOutput:
             content = "❌ I need to know what events you are looking to understand the impact for."
-<<<<<<< HEAD
             events = []
         else:
             try:
@@ -247,14 +193,4 @@
                 events = ErrorTrackingIssueImpactToolOutput.model_validate(result["output"])
             except Exception as e:
                 raise ValueError(f"Failed to generate ErrorTrackingIssueImpactToolOutput: {e}")
-        return content, events
-=======
-            issues = []
-        else:
-            try:
-                content = "✅ Impacted issues found."
-                issues = ErrorTrackingIssueImpactToolOutput.model_validate(result["output"])
-            except Exception as e:
-                raise ValueError(f"Failed to generate ErrorTrackingIssueImpactToolOutput: {e}")
-        return content, issues
->>>>>>> 175a9474
+        return content, events