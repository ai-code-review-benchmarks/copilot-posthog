--- conflicted
+++ resolved
@@ -149,15 +149,9 @@
         with self.assertRaises(Exception):
             provider._get_domain_dns_records(self.domain)
 
-<<<<<<< HEAD
-    @patch("requests.get")
-    @override_settings(MAILJET_PUBLIC_KEY="test_api_key", MAILJET_SECRET_KEY="test_secret_key")
-    def test_check_domain_dns_records_success(self, mock_get):
-=======
     @patch("requests.post")
     @override_settings(MAILJET_PUBLIC_KEY="test_api_key", MAILJET_SECRET_KEY="test_secret_key")
     def test_check_domain_dns_records_success(self, mock_post):
->>>>>>> 9b4614a9
         mock_response = MagicMock()
         mock_response.json.return_value = {"Count": 1, "Data": [self.mock_dns_response], "Total": 1}
         mock_response.raise_for_status.return_value = None
@@ -184,14 +178,9 @@
             provider._check_domain_dns_records(self.domain)
 
     @patch.object(MailjetProvider, "_check_domain_dns_records")
-<<<<<<< HEAD
-    @override_settings(MAILJET_PUBLIC_KEY="test_api_key", MAILJET_SECRET_KEY="test_secret_key")
-    def test_verify_email_domain(self, mock_check_dns):
-=======
     @patch.object(MailjetProvider, "_get_domain_dns_records")
     @override_settings(MAILJET_PUBLIC_KEY="test_api_key", MAILJET_SECRET_KEY="test_secret_key")
     def test_verify_email_domain(self, mock_get_dns, mock_check_dns):
->>>>>>> 9b4614a9
         verified_dns_response = self.mock_dns_response.copy()
         verified_dns_response["DKIMStatus"] = "OK"
         verified_dns_response["SPFStatus"] = "OK"
@@ -209,15 +198,10 @@
         self.assertTrue(all(record["status"] == "success" for record in result["dnsRecords"]))
 
     @patch.object(MailjetProvider, "_check_domain_dns_records")
-<<<<<<< HEAD
-    @override_settings(MAILJET_PUBLIC_KEY="test_api_key", MAILJET_SECRET_KEY="test_secret_key")
-    def test_verify_email_domain_not_verified(self, mock_check_dns):
-=======
     @patch.object(MailjetProvider, "_get_domain_dns_records")
     @override_settings(MAILJET_PUBLIC_KEY="test_api_key", MAILJET_SECRET_KEY="test_secret_key")
     def test_verify_email_domain_not_verified(self, mock_get_dns, mock_check_dns):
         mock_get_dns.return_value = self.mock_dns_response
->>>>>>> 9b4614a9
         mock_check_dns.return_value = self.mock_dns_response
 
         provider = MailjetProvider()
