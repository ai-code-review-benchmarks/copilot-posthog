--- conflicted
+++ resolved
@@ -18,20 +18,12 @@
             projectBased: true,
         },
         MessagingLibrary: {
-<<<<<<< HEAD
-            import: () => import('./frontend/library/Library'),
-=======
             import: () => import('./frontend/library/MessageLibrary'),
->>>>>>> 09ae7769
             name: 'Messaging',
             projectBased: true,
         },
         MessagingLibraryTemplate: {
-<<<<<<< HEAD
-            import: () => import('./frontend/library/Template'),
-=======
             import: () => import('./frontend/library/MessageTemplate'),
->>>>>>> 09ae7769
             name: 'Messaging',
             projectBased: true,
         },
