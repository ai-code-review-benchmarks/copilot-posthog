--- conflicted
+++ resolved
@@ -22,7 +22,6 @@
 
 import { OnWorkflowChange } from '../campaignLogic'
 import { getFormattedNodes } from './autolayout'
-<<<<<<< HEAD
 import { getDefaultEdgeOptions } from './constants'
 import { NodeDetailsPanel } from './Nodes/NodeDetailsPanel'
 import { DROPZONE_NODE_TYPES, REACT_FLOW_NODE_TYPES } from './Nodes/Nodes'
@@ -33,12 +32,6 @@
     getEdgesFromHogFlow,
     getNodesFromHogFlow,
 } from './Nodes/utils'
-=======
-import { DEFAULT_EDGE_OPTIONS } from './constants'
-import { NodeDetailsPanel } from './Nodes/NodeDetailsPanel'
-import { DROPZONE_NODE_TYPES, REACT_FLOW_NODE_TYPES } from './Nodes/Nodes'
-import { addDropzoneNodes, createEdgesForNewNode, createNewNode, DEFAULT_EDGES, DEFAULT_NODES } from './Nodes/utils'
->>>>>>> e1be1daa
 import { Toolbar, ToolbarNode } from './Toolbar'
 import type { HogFlow, HogFlowAction, HogFlowEdge } from './types'
 
