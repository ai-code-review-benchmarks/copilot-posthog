--- conflicted
+++ resolved
@@ -73,7 +73,6 @@
             title: 'Name',
             key: 'name',
             sorter: (a, b) => (a.name || '').localeCompare(b.name || ''),
-<<<<<<< HEAD
             render: (_, item) => {
                 return <LemonTableLink to={urls.messagingCampaign(item.id)} title={item.name} />
             },
@@ -83,17 +82,6 @@
             title: 'Actions',
             width: 0,
             render: (_, item) => {
-=======
-            render: (_, item) => {
-                return <LemonTableLink to={urls.messagingCampaign(item.id)} title={item.name} />
-            },
-        },
-
-        {
-            title: 'Actions',
-            width: 0,
-            render: (_, item) => {
->>>>>>> ec19df8b
                 return <CampaignActionsSummary campaign={item} />
             },
         },
