import clsx from 'clsx'

export type HogFlowEditorPanelProps = {
    position: 'right-bottom' | 'left-bottom' | 'right-top' | 'left-top'

    className?: string
    children: React.ReactNode
}

export function HogFlowEditorPanel({ className, position, children }: HogFlowEditorPanelProps): JSX.Element {
    return (
        <div
            className={clsx(
                'react-flow__panel flex flex-col top max-h-full m-0',
                className,
                position.includes('right') ? 'right' : 'left',
                position.includes('bottom') ? 'justify-end' : 'justify-start'
            )}
        >
            <div className={clsx('relative flex z-10 flex-col max-h-full m-2', className)}>
                <div
<<<<<<< HEAD
                    className="absolute -inset-px rounded-md pointer-events-none"
=======
                    className="absolute -inset-px rounded-lg pointer-events-none"
>>>>>>> 5a426cab
                    style={{
                        border: '1px solid var(--border)',
                        zIndex: 0,
                    }}
                />
                <div
                    className="absolute rounded-md pointer-events-none bg-surface-primary"
                    style={{
                        inset: '-1px -1px 3px',
                        border: '1px solid var(--border)',
                        boxShadow: '0 4px 0 -1px var(--border-primary)',
                        zIndex: 0,
                    }}
                />
                <div className="relative z-10 flex flex-col flex-1 rounded-md overflow-hidden">{children}</div>
            </div>
        </div>
    )
}<|MERGE_RESOLUTION|>--- conflicted
+++ resolved
@@ -19,11 +19,7 @@
         >
             <div className={clsx('relative flex z-10 flex-col max-h-full m-2', className)}>
                 <div
-<<<<<<< HEAD
-                    className="absolute -inset-px rounded-md pointer-events-none"
-=======
                     className="absolute -inset-px rounded-lg pointer-events-none"
->>>>>>> 5a426cab
                     style={{
                         border: '1px solid var(--border)',
                         zIndex: 0,
