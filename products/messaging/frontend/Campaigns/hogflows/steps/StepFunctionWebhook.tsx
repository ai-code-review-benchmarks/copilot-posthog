--- conflicted
+++ resolved
@@ -21,13 +21,8 @@
                 type: 'function_webhook',
                 on_error: 'continue',
                 config: {
-<<<<<<< HEAD
                     template_id: 'template-webhook',
-=======
-                    template_id: 'template-hogflow-send-webhook',
-                    inputs: {},
                     hasCompiledConfigInputs: true,
->>>>>>> 50868a8b
                 },
             },
         }
