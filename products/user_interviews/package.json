{
    "name": "@posthog/products-user-interviews",
    "dependencies": {
        "kea": "^3.1.5",
        "kea-loaders": "^3.1.1",
<<<<<<< HEAD
        "kea-router": "^3.4.0",
        "posthog-js": "1.258.3"
=======
        "kea-router": "^3.3.1",
        "posthog-js": "1.258.5"
>>>>>>> 8a837aa0
    },
    "peerDependencies": {
        "@posthog/icons": "*",
        "@types/react": "*",
        "clsx": "*",
        "react": "*"
    }
}<|MERGE_RESOLUTION|>--- conflicted
+++ resolved
@@ -3,13 +3,8 @@
     "dependencies": {
         "kea": "^3.1.5",
         "kea-loaders": "^3.1.1",
-<<<<<<< HEAD
         "kea-router": "^3.4.0",
-        "posthog-js": "1.258.3"
-=======
-        "kea-router": "^3.3.1",
         "posthog-js": "1.258.5"
->>>>>>> 8a837aa0
     },
     "peerDependencies": {
         "@posthog/icons": "*",
