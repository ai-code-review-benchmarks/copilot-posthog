from collections import defaultdict
from decimal import Decimal
from datetime import datetime, timedelta

from posthog.hogql import ast
from posthog.hogql.query import execute_hogql_query
from posthog.schema import (
    HogQLQueryResponse,
    CachedRevenueAnalyticsRevenueQueryResponse,
    RevenueAnalyticsRevenueQueryResponse,
    RevenueAnalyticsRevenueQuery,
    RevenueAnalyticsRevenueQueryResult,
    ResolvedDateRangeResponse,
)
from posthog.hogql_queries.utils.timestamp_utils import format_label_date

from .revenue_analytics_query_runner import (
    RevenueAnalyticsQueryRunner,
)
from products.revenue_analytics.backend.views import RevenueAnalyticsInvoiceItemView

LOOKBACK_PERIOD_DAYS = 30
LOOKBACK_PERIOD = timedelta(days=LOOKBACK_PERIOD_DAYS)


class RevenueAnalyticsRevenueQueryRunner(RevenueAnalyticsQueryRunner):
    query: RevenueAnalyticsRevenueQuery
    response: RevenueAnalyticsRevenueQueryResponse
    cached_response: CachedRevenueAnalyticsRevenueQueryResponse

    def to_query(self) -> ast.SelectQuery:
        with self.timings.measure("subquery"):
            subquery = self._get_subquery()
            if subquery is None:
                return ast.SelectQuery.empty(
                    columns=[
                        "value",
                        "day_start",
                        "period_start",
                        "is_recurring",
                        "breakdown_by",
                    ]
                )

        return ast.SelectQuery(
            select=[
                ast.Alias(alias="value", expr=ast.Call(name="sum", args=[ast.Field(chain=["amount"])])),
                ast.Alias(alias="day_start", expr=ast.Field(chain=["day_start"])),
                ast.Alias(alias="period_start", expr=ast.Field(chain=["period_start"])),
                ast.Alias(alias="is_recurring", expr=ast.Field(chain=["is_recurring"])),
                ast.Alias(alias="breakdown_by", expr=ast.Field(chain=["breakdown_by"])),
            ],
            select_from=ast.JoinExpr(table=subquery),
            group_by=[
                ast.Field(chain=["day_start"]),
                ast.Field(chain=["period_start"]),
                ast.Field(chain=["breakdown_by"]),
                ast.Field(chain=["is_recurring"]),
            ],
            # Return sorted by period_start/day_start, and then for each individual day we put the maximum first (value)
            # This will allow us to return the list sorted according to the numbers in the first day
            # Finally sort by breakdown_by for the rare cases where they tie (usually at 0 revenue)
            order_by=[
                ast.OrderExpr(expr=ast.Field(chain=["period_start"]), order="ASC"),
                ast.OrderExpr(expr=ast.Field(chain=["day_start"]), order="ASC"),
                ast.OrderExpr(expr=ast.Field(chain=["value"]), order="DESC"),
                ast.OrderExpr(expr=ast.Field(chain=["breakdown_by"]), order="ASC"),
            ],
            # Need a huge limit because we need (dates x breakdown)-many rows to be returned
            limit=ast.Constant(value=10000),
        )

    def _get_subquery(self) -> ast.SelectQuery | None:
        if self.revenue_subqueries.invoice_item is None:
            return None

        query = ast.SelectQuery(
            select=[
                ast.Alias(
                    alias="breakdown_by",
                    expr=ast.Field(chain=[RevenueAnalyticsInvoiceItemView.get_generic_view_alias(), "source_label"]),
                ),
                ast.Alias(alias="amount", expr=ast.Field(chain=["amount"])),
                ast.Alias(
                    alias="is_recurring",
                    expr=ast.Field(chain=[RevenueAnalyticsInvoiceItemView.get_generic_view_alias(), "is_recurring"]),
                ),
                ast.Alias(
                    alias="day_start",
                    expr=ast.Call(
                        name=f"toStartOfDay",
                        args=[ast.Field(chain=[RevenueAnalyticsInvoiceItemView.get_generic_view_alias(), "timestamp"])],
                    ),
                ),
                ast.Alias(
                    alias="period_start",
                    expr=ast.Call(
                        name=f"toStartOf{self.query_date_range.interval_name.title()}",
                        args=[ast.Field(chain=[RevenueAnalyticsInvoiceItemView.get_generic_view_alias(), "timestamp"])],
                    ),
                ),
            ],
            select_from=self._append_joins(
                ast.JoinExpr(
                    alias=RevenueAnalyticsInvoiceItemView.get_generic_view_alias(),
                    table=self.revenue_subqueries.invoice_item,
                ),
                self.joins_for_properties(RevenueAnalyticsInvoiceItemView),
            ),
            where=ast.And(
                exprs=[
                    self.timestamp_where_clause(
                        chain=[RevenueAnalyticsInvoiceItemView.get_generic_view_alias(), "timestamp"],
                        extra_days_before=LOOKBACK_PERIOD_DAYS,  # Add extra days to ensure MRR calculations are correct
                    ),
                    *self.where_property_exprs,
                ]
            ),
        )

        # Limit to 2 group bys at most for performance reasons
        # This is also implemented in the frontend, but let's guarantee it here too
        with self.timings.measure("append_group_by"):
            for group_by in self.query.groupBy[:2]:
                query = self._append_group_by(query, RevenueAnalyticsInvoiceItemView, group_by)

        return query

    def _build_results(self, response: HogQLQueryResponse) -> RevenueAnalyticsRevenueQueryResult:
        # We want the result to look just like the Insights query results look like to simplify our UI
        # First, let's generate all of the dates/labels because they'll be exactly the same for all of the results
        all_dates = self.query_date_range.all_values()
        days = [date.strftime("%Y-%m-%d") for date in all_dates]
        labels = [format_label_date(item, self.query_date_range.interval_name) for item in all_dates]

        # We can also group the results we have by a tuple of (breakdown_by, period_start)
        # This will allow us to easily query the results by breakdown_by and period_start
        # and then we can just add the data to the results
        # [0, 1, 2] -> [value, period_start, breakdown_by]
        grouped_results: defaultdict[tuple[str, str], Decimal] = defaultdict(Decimal)
        breakdowns = []
        for value, _day_start, period_start, _is_recurring, breakdown_by in response.results:
            # Use array to guarantee insertion order
            if breakdown_by not in breakdowns:
                breakdowns.append(breakdown_by)
            grouped_results[(breakdown_by, period_start.strftime("%Y-%m-%d"))] += value

        gross_results = [
            {
                "action": {"days": all_dates, "id": breakdown, "name": breakdown},
                "data": [grouped_results.get((breakdown, day), 0) for day in days],
                "days": days,
                "label": breakdown,
                "labels": labels,
            }
            for breakdown in breakdowns
        ]

        # Group recurring results by breakdown and sort by day_start
        recurring_by_breakdown: defaultdict[str, list[tuple[datetime, Decimal]]] = defaultdict(list)
        for value, day_start, _period_start, is_recurring, breakdown_by in response.results:
            if is_recurring:
                recurring_by_breakdown[breakdown_by].append((day_start.date(), value))

        # For each breakdown, calculate MRR using pointer race
        mrr_results = []
        for breakdown in breakdowns:
            events = recurring_by_breakdown[breakdown]
            events.sort(key=lambda x: x[0])

            # Pointer race algorithm
            start_ptr = 0  # Points to oldest subscription in window
            end_ptr = 0  # Points to next subscription to add
            accumulator = Decimal(0)
            mrr_data: list[Decimal] = []

            # Process each day in our result set
            for day in days:
                day_date = datetime.strptime(day, "%Y-%m-%d").date()
                lookback_until = day_date - LOOKBACK_PERIOD

                # Move start pointer: remove subscriptions older than 30 days
                while start_ptr < len(events) and events[start_ptr][0] < lookback_until:
                    accumulator -= events[start_ptr][1]
                    start_ptr += 1

                # Move end pointer: add subscriptions up to current day
                while end_ptr < len(events) and events[end_ptr][0] <= day_date:
                    accumulator += events[end_ptr][1]
                    end_ptr += 1

                mrr_data.append(accumulator)

            mrr_results.append(
                {
                    "action": {"days": all_dates, "id": breakdown, "name": breakdown},
                    "data": mrr_data,
                    "days": days,
                    "label": breakdown,
                    "labels": labels,
                }
            )

        return RevenueAnalyticsRevenueQueryResult(gross=gross_results, mrr=mrr_results)

    def calculate(self):
        with self.timings.measure("to_query"):
            query = self.to_query()

        with self.timings.measure("execute_hogql_query"):
            response = execute_hogql_query(
                query_type="revenue_analytics_revenue_query",
                query=query,
                team=self.team,
                timings=self.timings,
                modifiers=self.modifiers,
                limit_context=self.limit_context,
            )

<<<<<<< HEAD
        with self.timings.measure("pythonland"):
            # We want the result to look just like the Insights query results look like to simplify our UI
            # First, let's generate all of the dates/labels because they'll be exactly the same for all of the results
            all_dates = self.query_date_range.all_values()
            days = [date.strftime("%Y-%m-%d") for date in all_dates]
            labels = [format_label_date(item, self.query_date_range, self.team.week_start_day) for item in all_dates]

            # We can also group the results we have by a tuple of (breakdown_by, period_start)
            # This will allow us to easily query the results by breakdown_by and period_start
            # and then we can just add the data to the results
            # [0, 1, 2] -> [value, period_start, breakdown_by]
            grouped_results: defaultdict[tuple[str, str], Decimal] = defaultdict(Decimal)
            breakdowns = []
            for value, _day_start, period_start, _is_recurring, breakdown_by in response.results:
                # Use array to guarantee insertion order
                if breakdown_by not in breakdowns:
                    breakdowns.append(breakdown_by)
                grouped_results[(breakdown_by, period_start.strftime("%Y-%m-%d"))] += value

            gross_results = [
                {
                    "action": {"days": all_dates, "id": breakdown, "name": breakdown},
                    "data": [grouped_results.get((breakdown, day), 0) for day in days],
                    "days": days,
                    "label": breakdown,
                    "labels": labels,
                }
                for breakdown in breakdowns
            ]

            # Group recurring results by breakdown and sort by day_start
            recurring_by_breakdown: defaultdict[str, list[tuple[datetime, Decimal]]] = defaultdict(list)
            for value, day_start, _period_start, is_recurring, breakdown_by in response.results:
                if is_recurring:
                    recurring_by_breakdown[breakdown_by].append((day_start.date(), value))

            # For each breakdown, calculate MRR using pointer race
            mrr_results = []
            for breakdown in breakdowns:
                events = recurring_by_breakdown[breakdown]
                if not events:
                    events = []

                events.sort(key=lambda x: x[0])

                # Pointer race algorithm
                start_ptr = 0  # Points to oldest subscription in window
                end_ptr = 0  # Points to next subscription to add
                accumulator = Decimal(0)
                mrr_data: list[Decimal] = []

                # Process each day in our result set
                for day in days:
                    day_date = datetime.strptime(day, "%Y-%m-%d").date()
                    lookback_until = day_date - LOOKBACK_PERIOD

                    # Move start pointer: remove subscriptions older than 30 days
                    while start_ptr < len(events) and events[start_ptr][0] < lookback_until:
                        accumulator -= events[start_ptr][1]
                        start_ptr += 1

                    # Move end pointer: add subscriptions up to current day
                    while end_ptr < len(events) and events[end_ptr][0] <= day_date:
                        accumulator += events[end_ptr][1]
                        end_ptr += 1

                    mrr_data.append(accumulator)

                mrr_results.append(
                    {
                        "action": {"days": all_dates, "id": breakdown, "name": breakdown},
                        "data": mrr_data,
                        "days": days,
                        "label": breakdown,
                        "labels": labels,
                    }
                )

            # Structure results as dictionary
            results = RevenueAnalyticsRevenueQueryResult(
                gross=gross_results,
                mrr=mrr_results,
            )
=======
        with self.timings.measure("build_results"):
            results = self._build_results(response)
>>>>>>> fdbedd27

        return RevenueAnalyticsRevenueQueryResponse(
            results=results,
            hogql=response.hogql,
            modifiers=self.modifiers,
            resolved_date_range=ResolvedDateRangeResponse(
                date_from=self.query_date_range.date_from(),
                date_to=self.query_date_range.date_to(),
            ),
        )<|MERGE_RESOLUTION|>--- conflicted
+++ resolved
@@ -131,7 +131,7 @@
         # First, let's generate all of the dates/labels because they'll be exactly the same for all of the results
         all_dates = self.query_date_range.all_values()
         days = [date.strftime("%Y-%m-%d") for date in all_dates]
-        labels = [format_label_date(item, self.query_date_range.interval_name) for item in all_dates]
+        labels = [format_label_date(item, self.query_date_range, self.team.week_start_day) for item in all_dates]
 
         # We can also group the results we have by a tuple of (breakdown_by, period_start)
         # This will allow us to easily query the results by breakdown_by and period_start
@@ -217,94 +217,8 @@
                 limit_context=self.limit_context,
             )
 
-<<<<<<< HEAD
-        with self.timings.measure("pythonland"):
-            # We want the result to look just like the Insights query results look like to simplify our UI
-            # First, let's generate all of the dates/labels because they'll be exactly the same for all of the results
-            all_dates = self.query_date_range.all_values()
-            days = [date.strftime("%Y-%m-%d") for date in all_dates]
-            labels = [format_label_date(item, self.query_date_range, self.team.week_start_day) for item in all_dates]
-
-            # We can also group the results we have by a tuple of (breakdown_by, period_start)
-            # This will allow us to easily query the results by breakdown_by and period_start
-            # and then we can just add the data to the results
-            # [0, 1, 2] -> [value, period_start, breakdown_by]
-            grouped_results: defaultdict[tuple[str, str], Decimal] = defaultdict(Decimal)
-            breakdowns = []
-            for value, _day_start, period_start, _is_recurring, breakdown_by in response.results:
-                # Use array to guarantee insertion order
-                if breakdown_by not in breakdowns:
-                    breakdowns.append(breakdown_by)
-                grouped_results[(breakdown_by, period_start.strftime("%Y-%m-%d"))] += value
-
-            gross_results = [
-                {
-                    "action": {"days": all_dates, "id": breakdown, "name": breakdown},
-                    "data": [grouped_results.get((breakdown, day), 0) for day in days],
-                    "days": days,
-                    "label": breakdown,
-                    "labels": labels,
-                }
-                for breakdown in breakdowns
-            ]
-
-            # Group recurring results by breakdown and sort by day_start
-            recurring_by_breakdown: defaultdict[str, list[tuple[datetime, Decimal]]] = defaultdict(list)
-            for value, day_start, _period_start, is_recurring, breakdown_by in response.results:
-                if is_recurring:
-                    recurring_by_breakdown[breakdown_by].append((day_start.date(), value))
-
-            # For each breakdown, calculate MRR using pointer race
-            mrr_results = []
-            for breakdown in breakdowns:
-                events = recurring_by_breakdown[breakdown]
-                if not events:
-                    events = []
-
-                events.sort(key=lambda x: x[0])
-
-                # Pointer race algorithm
-                start_ptr = 0  # Points to oldest subscription in window
-                end_ptr = 0  # Points to next subscription to add
-                accumulator = Decimal(0)
-                mrr_data: list[Decimal] = []
-
-                # Process each day in our result set
-                for day in days:
-                    day_date = datetime.strptime(day, "%Y-%m-%d").date()
-                    lookback_until = day_date - LOOKBACK_PERIOD
-
-                    # Move start pointer: remove subscriptions older than 30 days
-                    while start_ptr < len(events) and events[start_ptr][0] < lookback_until:
-                        accumulator -= events[start_ptr][1]
-                        start_ptr += 1
-
-                    # Move end pointer: add subscriptions up to current day
-                    while end_ptr < len(events) and events[end_ptr][0] <= day_date:
-                        accumulator += events[end_ptr][1]
-                        end_ptr += 1
-
-                    mrr_data.append(accumulator)
-
-                mrr_results.append(
-                    {
-                        "action": {"days": all_dates, "id": breakdown, "name": breakdown},
-                        "data": mrr_data,
-                        "days": days,
-                        "label": breakdown,
-                        "labels": labels,
-                    }
-                )
-
-            # Structure results as dictionary
-            results = RevenueAnalyticsRevenueQueryResult(
-                gross=gross_results,
-                mrr=mrr_results,
-            )
-=======
         with self.timings.measure("build_results"):
             results = self._build_results(response)
->>>>>>> fdbedd27
 
         return RevenueAnalyticsRevenueQueryResponse(
             results=results,
