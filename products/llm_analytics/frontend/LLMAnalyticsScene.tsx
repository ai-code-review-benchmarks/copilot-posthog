import clsx from 'clsx'
import { BindLogic, useActions, useValues } from 'kea'
import { combineUrl, router } from 'kea-router'

import { IconArchive } from '@posthog/icons'
import { LemonBanner, LemonButton, LemonTab, LemonTabs, LemonTag, Link } from '@posthog/lemon-ui'

import { QueryCard } from 'lib/components/Cards/InsightCard/QueryCard'
import { DateFilter } from 'lib/components/DateFilter/DateFilter'
import { PageHeader } from 'lib/components/PageHeader'
import { PropertyFilters } from 'lib/components/PropertyFilters/PropertyFilters'
import { TaxonomicFilterGroupType } from 'lib/components/TaxonomicFilter/types'
import { TestAccountFilterSwitch } from 'lib/components/TestAccountFiltersSwitch'
import { FEATURE_FLAGS } from 'lib/constants'
import { useFeatureFlag } from 'lib/hooks/useFeatureFlag'
import { Tooltip } from 'lib/lemon-ui/Tooltip'
import { featureFlagLogic } from 'lib/logic/featureFlagLogic'
import { SceneExport } from 'scenes/sceneTypes'
import { urls } from 'scenes/urls'

import { SceneContent } from '~/layout/scenes/components/SceneContent'
import { SceneDivider } from '~/layout/scenes/components/SceneDivider'
import { SceneTitleSection } from '~/layout/scenes/components/SceneTitleSection'
import { dataNodeCollectionLogic } from '~/queries/nodes/DataNode/dataNodeCollectionLogic'
import { DataTable } from '~/queries/nodes/DataTable/DataTable'
import { InsightVizNode, NodeKind } from '~/queries/schema/schema-general'
import { isEventsQuery } from '~/queries/utils'

import { LLMMessageDisplay } from './ConversationDisplay/ConversationMessagesDisplay'
import { LLMAnalyticsPlaygroundScene } from './LLMAnalyticsPlaygroundScene'
import { LLMAnalyticsReloadAction } from './LLMAnalyticsReloadAction'
import { LLMAnalyticsTraces } from './LLMAnalyticsTracesScene'
import { LLMAnalyticsUsers } from './LLMAnalyticsUsers'
import { LLMAnalyticsDatasetsScene } from './datasets/LLMAnalyticsDatasetsScene'
import { LLM_ANALYTICS_DATA_COLLECTION_NODE_ID, llmAnalyticsLogic } from './llmAnalyticsLogic'
import { CompatMessage } from './types'
import { normalizeMessages, truncateValue } from './utils'

export const scene: SceneExport = {
    component: LLMAnalyticsScene,
}

const Filters = (): JSX.Element => {
    const { dashboardDateFilter, dateFilter, shouldFilterTestAccounts, generationsQuery, propertyFilters, activeTab } =
        useValues(llmAnalyticsLogic)
    const { setDates, setShouldFilterTestAccounts, setPropertyFilters } = useActions(llmAnalyticsLogic)

    const dateFrom = activeTab === 'dashboard' ? dashboardDateFilter.dateFrom : dateFilter.dateFrom
    const dateTo = activeTab === 'dashboard' ? dashboardDateFilter.dateTo : dateFilter.dateTo

    return (
        <div className="flex gap-x-4 gap-y-2 items-center flex-wrap py-4 -mt-4 mb-4 border-b">
            <DateFilter dateFrom={dateFrom} dateTo={dateTo} onChange={setDates} />
            <PropertyFilters
                propertyFilters={propertyFilters}
                taxonomicGroupTypes={generationsQuery.showPropertyFilter as TaxonomicFilterGroupType[]}
                onChange={setPropertyFilters}
                pageKey="llm-analytics"
            />
            <div className="flex-1" />
            <TestAccountFilterSwitch checked={shouldFilterTestAccounts} onChange={setShouldFilterTestAccounts} />
            <LLMAnalyticsReloadAction />
        </div>
    )
}

const Tiles = (): JSX.Element => {
    const { tiles } = useValues(llmAnalyticsLogic)

    return (
        <div className="mt-2 grid grid-cols-1 @xl/dashboard:grid-cols-2 @4xl/dashboard:grid-cols-6 gap-4">
            {tiles.map(({ title, description, query, context }, i) => (
                <QueryCard
                    key={i}
                    title={title}
                    description={description}
                    query={{ kind: NodeKind.InsightVizNode, source: query } as InsightVizNode}
                    context={context}
                    className={clsx(
                        'h-96',
                        /* Second row is the only one to have 2 tiles in the xl layout */
                        i < 3 || i >= 5 ? '@4xl/dashboard:col-span-2' : '@4xl/dashboard:col-span-3'
                    )}
                />
            ))}
        </div>
    )
}

const IngestionStatusCheck = (): JSX.Element | null => {
    return (
        <LemonBanner type="warning">
            <p>
                <strong>No LLM generation events have been detected!</strong>
            </p>
            <p>
                To use the LLM Analytics product, please{' '}
                <Link to="https://posthog.com/docs/llm-analytics/installation">
                    instrument your LLM calls with the PostHog SDK
                </Link>{' '}
                (otherwise it'll be a little empty!)
            </p>
        </LemonBanner>
    )
}

function LLMAnalyticsDashboard(): JSX.Element {
    return (
        <div className="@container/dashboard">
            <Filters />
            <Tiles />
        </div>
    )
}

function LLMAnalyticsGenerations(): JSX.Element {
    const { setDates, setShouldFilterTestAccounts, setPropertyFilters, setGenerationsQuery, setGenerationsColumns } =
        useActions(llmAnalyticsLogic)
    const { generationsQuery } = useValues(llmAnalyticsLogic)

    return (
        <DataTable
            query={generationsQuery}
            setQuery={(query) => {
                if (!isEventsQuery(query.source)) {
                    throw new Error('Invalid query')
                }
                setDates(query.source.after || null, query.source.before || null)
                setShouldFilterTestAccounts(query.source.filterTestAccounts || false)
                setPropertyFilters(query.source.properties || [])

                if (query.source.select) {
                    setGenerationsColumns(query.source.select)
                }

                setGenerationsQuery(query)
            }}
            context={{
                emptyStateHeading: 'There were no generations in this period',
                emptyStateDetail: 'Try changing the date range or filters.',
                columns: {
                    uuid: {
                        title: 'ID',
                        render: ({ record, value }) => {
                            const traceId = (record as unknown[])[1]
                            if (!value) {
                                return <></>
                            }

                            const visualValue = truncateValue(value as string)

                            if (!traceId) {
                                return <strong>{visualValue}</strong>
                            }

                            return (
                                <strong>
                                    <Tooltip title={value as string}>
                                        <Link to={`/llm-analytics/traces/${traceId}?event=${value as string}`}>
                                            {visualValue}
                                        </Link>
                                    </Tooltip>
                                </strong>
                            )
                        },
                    },
                    'properties.$ai_input[-1]': {
                        title: 'Input',
                        render: ({ value }) => {
                            let inputNormalized: CompatMessage[] | undefined
                            if (typeof value === 'string') {
                                try {
                                    inputNormalized = normalizeMessages(JSON.parse(value), 'user')
                                } catch (e) {
                                    console.warn('Error parsing properties.$ai_input[-1] as JSON', e)
                                }
                            }
                            if (!inputNormalized?.length) {
                                return <>–</>
                            }
                            return <LLMMessageDisplay message={inputNormalized.at(-1)!} isOutput={false} minimal />
                        },
                    },
                    'properties.$ai_output_choices': {
                        title: 'Output',
                        render: ({ value }) => {
                            let outputNormalized: CompatMessage[] | undefined
                            if (typeof value === 'string') {
                                try {
                                    outputNormalized = normalizeMessages(JSON.parse(value), 'assistant')
                                } catch (e) {
                                    console.warn('Error parsing properties.$ai_output_choices as JSON', e)
                                }
                            }
                            if (!outputNormalized?.length) {
                                return <>–</>
                            }
                            return (
                                <div>
                                    {outputNormalized.map(
                                        (
                                            message,
                                            index // All output choices, if multiple
                                        ) => (
                                            <LLMMessageDisplay key={index} message={message} isOutput={true} minimal />
                                        )
                                    )}
                                </div>
                            )
                        },
                    },
                    'properties.$ai_trace_id': {
                        title: 'Trace ID',
                        render: ({ value }) => {
                            if (!value) {
                                return <></>
                            }

                            const visualValue = truncateValue(value as string)

                            return (
                                <Tooltip title={value as string}>
                                    <Link to={`/llm-analytics/traces/${value as string}`}>{visualValue}</Link>
                                </Tooltip>
                            )
                        },
                    },
                },
            }}
            uniqueKey="llm-analytics-generations"
        />
    )
}

function LLMAnalyticsNoEvents(): JSX.Element {
    return (
        <div className="w-full flex flex-col items-center justify-center">
            <div className="flex flex-col items-center justify-center max-w-md w-full">
                <IconArchive className="text-5xl mb-2 text-muted-alt" />
                <h2 className="text-xl leading-tight">We haven't detected any LLM generations yet</h2>
                <p className="text-sm text-center text-balance">
                    To use the LLM Analytics product, please{' '}
                    <Link to="https://posthog.com/docs/llm-analytics/installation">
                        instrument your LLM calls with the PostHog SDK
                    </Link>{' '}
                </p>
            </div>
        </div>
    )
}

export function LLMAnalyticsScene(): JSX.Element {
    const { activeTab, hasSentAiGenerationEvent, hasSentAiGenerationEventLoading } = useValues(llmAnalyticsLogic)
    const { featureFlags } = useValues(featureFlagLogic)
    const { searchParams } = useValues(router)

    const newSceneLayout = useFeatureFlag('NEW_SCENE_LAYOUT')

    const tabs: LemonTab<string>[] = [
        {
            key: 'dashboard',
            label: 'Dashboard',
            content: <LLMAnalyticsDashboard />,
            link: combineUrl(urls.llmAnalyticsDashboard(), searchParams).url,
        },
        {
            key: 'traces',
            label: 'Traces',
            content: hasSentAiGenerationEvent ? <LLMAnalyticsTraces /> : <LLMAnalyticsNoEvents />,
            link: combineUrl(urls.llmAnalyticsTraces(), searchParams).url,
        },
        {
            key: 'generations',
            label: 'Generations',
            content: hasSentAiGenerationEvent ? <LLMAnalyticsGenerations /> : <LLMAnalyticsNoEvents />,
            link: combineUrl(urls.llmAnalyticsGenerations(), searchParams).url,
        },
        {
            key: 'users',
            label: 'Users',
            content: hasSentAiGenerationEvent ? <LLMAnalyticsUsers /> : <LLMAnalyticsNoEvents />,
            link: combineUrl(urls.llmAnalyticsUsers(), searchParams).url,
        },
    ]

    if (featureFlags[FEATURE_FLAGS.LLM_OBSERVABILITY_PLAYGROUND]) {
        tabs.push({
            key: 'playground',
            label: (
                <>
                    Playground{' '}
                    <LemonTag className="ml-1" type="warning">
                        Beta
                    </LemonTag>
                </>
            ),
            content: <LLMAnalyticsPlaygroundScene />,
            link: combineUrl(urls.llmAnalyticsPlayground(), searchParams).url,
        })
    }

    if (featureFlags[FEATURE_FLAGS.LLM_OBSERVABILITY_DATASETS]) {
        tabs.push({
            key: 'datasets',
            label: (
                <>
                    Datasets{' '}
                    <LemonTag className="ml-1" type="warning">
                        Beta
                    </LemonTag>
                </>
            ),
            content: <LLMAnalyticsDatasetsScene />,
            link: combineUrl(urls.llmAnalyticsDatasets(), searchParams).url,
<<<<<<< HEAD
=======
            'data-attr': 'datasets-tab',
>>>>>>> 80c1bfde
        })
    }

    return (
        <BindLogic logic={dataNodeCollectionLogic} props={{ key: LLM_ANALYTICS_DATA_COLLECTION_NODE_ID }}>
            <PageHeader
                buttons={
                    <div className="flex gap-2">
                        <LemonButton
                            to="https://posthog.com/docs/llm-analytics/installation"
                            type="secondary"
                            targetBlank
                        >
                            Documentation
                        </LemonButton>
                    </div>
                }
            />

            <SceneContent>
                {!hasSentAiGenerationEventLoading && !hasSentAiGenerationEvent && <IngestionStatusCheck />}
                <SceneTitleSection
                    name="LLM Analytics"
                    description="Analyze and understand your LLM usage and performance."
                    resourceType={{
                        type: 'ai',
                        typePlural: 'LLM Analytics',
                    }}
                />
                <SceneDivider />

                <LemonTabs
                    activeKey={activeTab}
                    data-attr="llm-analytics-tabs"
                    tabs={tabs}
                    sceneInset={newSceneLayout}
                />
            </SceneContent>
        </BindLogic>
    )
}<|MERGE_RESOLUTION|>--- conflicted
+++ resolved
@@ -312,10 +312,7 @@
             ),
             content: <LLMAnalyticsDatasetsScene />,
             link: combineUrl(urls.llmAnalyticsDatasets(), searchParams).url,
-<<<<<<< HEAD
-=======
             'data-attr': 'datasets-tab',
->>>>>>> 80c1bfde
         })
     }
 
