import { IconInfo, IconPlus, IconRewindPlay, IconTrash } from '@posthog/icons'
import { useActions, useValues } from 'kea'
import { Form } from 'kea-forms'
import { router } from 'kea-router'
import { useEffect } from 'react'
import { EditableField } from 'lib/components/EditableField/EditableField'
import { NotFound } from 'lib/components/NotFound'
import { ObjectTags } from 'lib/components/ObjectTags/ObjectTags'
import { PageHeader } from 'lib/components/PageHeader'
import { SceneFile } from 'lib/components/Scenes/SceneFile'
import { SceneTags } from 'lib/components/Scenes/SceneTags'
import { SceneActivityIndicator } from 'lib/components/Scenes/SceneUpdateActivityInfo'
import { IconPlayCircle } from 'lib/lemon-ui/icons'
import { LemonButton } from 'lib/lemon-ui/LemonButton'
import { LemonField } from 'lib/lemon-ui/LemonField'
import { Link } from 'lib/lemon-ui/Link'
import { ProductIntentContext } from 'lib/utils/product-intents'
import { ActionHogFunctions } from '../components/ActionHogFunctions'
import { teamLogic } from 'scenes/teamLogic'
import { urls } from 'scenes/urls'

import { ScenePanel, ScenePanelActions, ScenePanelDivider, ScenePanelMetaInfo } from '~/layout/scenes/SceneLayout'

import { tagsModel } from '~/models/tagsModel'
import { ActionStepType, FilterLogicalOperator, ProductKey, ReplayTabs } from '~/types'

import { FEATURE_FLAGS } from 'lib/constants'
import { featureFlagLogic } from 'lib/logic/featureFlagLogic'
import { ButtonPrimitive } from 'lib/ui/Button/ButtonPrimitives'
import { actionEditLogic, ActionEditLogicProps, DEFAULT_ACTION_STEP } from '../logics/actionEditLogic'
import { ActionStep } from '../components/ActionStep'
import { SceneTitleSection, SceneSection, SceneDivider, SceneContent } from '~/layout/scenes/SceneContent'
import { actionLogic } from '../logics/actionLogic'
import { Spinner } from 'lib/lemon-ui/Spinner/Spinner'
import { defaultDataTableColumns } from '~/queries/nodes/DataTable/utils'
import { Query } from '~/queries/Query/Query'
import { NodeKind } from '~/queries/schema/schema-general'
import { LemonSkeleton } from 'lib/lemon-ui/LemonSkeleton'
const RESOURCE_TYPE = 'action'

export interface ActionEditProps extends ActionEditLogicProps {
    actionLoading?: boolean
}

export function ActionEdit({ action: loadedAction, id, actionLoading }: ActionEditProps): JSX.Element {
    const logicProps: ActionEditLogicProps = {
        id: id,
        action: loadedAction,
    }
    const { isComplete } = useValues(actionLogic({ id }))
    const logic = actionEditLogic(logicProps)
    const { action, actionChanged } = useValues(logic)
    const { submitAction, deleteAction, setActionValue, setAction } = useActions(logic)

    // Sync the loaded action prop with the logic's internal state
    useEffect(() => {
        if (loadedAction && (!action || action.id !== loadedAction.id)) {
            setAction(loadedAction, { merge: false })
        }
    }, [loadedAction, action, setAction])
    const { tags } = useValues(tagsModel)
    const { addProductIntentForCrossSell } = useActions(teamLogic)
    const { featureFlags } = useValues(featureFlagLogic)
    const newSceneLayout = featureFlags[FEATURE_FLAGS.NEW_SCENE_LAYOUT]

    // Handle 404 when loading is done and action is missing
    if (id && !actionLoading && !loadedAction) {
        return <NotFound object="action" />
    }

    const deleteButton = (): JSX.Element => (
        <LemonButton
            data-attr="delete-action-bottom"
            status="danger"
            type="secondary"
            onClick={() => {
                deleteAction()
            }}
        >
            Delete
        </LemonButton>
    )

    const cancelButton = (): JSX.Element => (
        <LemonButton
            data-attr="cancel-action-bottom"
            status="danger"
            type="secondary"
            onClick={() => {
                router.actions.push(urls.actions())
            }}
            tooltip="Cancel and return to the list of actions"
        >
            Cancel
        </LemonButton>
    )

    return (
        <SceneContent>
            <Form
                logic={actionEditLogic}
                props={logicProps}
                formKey="action"
                enableFormOnSubmit
                className="flex flex-col gap-y-4"
            >
                <PageHeader
                    caption={
                        <>
                            {!newSceneLayout && (
                                <>
                                    <LemonField name="description">
                                        {({ value, onChange }) => (
                                            <EditableField
                                                multiline
                                                name="description"
                                                markdown
                                                value={value || ''}
                                                placeholder="Description (optional)"
                                                onChange={
                                                    !id
                                                        ? onChange
                                                        : undefined /* When creating a new action, change value on type */
                                                }
                                                onSave={(value) => {
                                                    onChange(value)
                                                    submitAction()
                                                    /* When clicking 'Set' on an `EditableField`, always save the form */
                                                }}
                                                mode={
                                                    !id
                                                        ? 'edit'
                                                        : undefined /* When creating a new action, maintain edit mode */
                                                }
                                                data-attr="action-description"
                                                className="action-description"
                                                compactButtons
                                                maxLength={600} // No limit on backend model, but enforce shortish description
                                            />
                                        )}
                                    </LemonField>
                                    <LemonField name="tags" className="mt-2">
                                        {({ value, onChange }) => (
                                            <ObjectTags
                                                tags={value ?? []}
                                                onChange={(tags) => onChange(tags)}
                                                className="action-tags"
                                                saving={actionLoading}
                                                tagsAvailable={tags.filter((tag) => !action.tags?.includes(tag))}
                                            />
                                        )}
                                    </LemonField>
                                </>
                            )}
                        </>
                    }
                    buttons={
                        <>
                            {!newSceneLayout && id && (
                                <LemonButton
                                    type="secondary"
                                    to={urls.replay(ReplayTabs.Home, {
                                        filter_group: {
                                            type: FilterLogicalOperator.And,
                                            values: [
                                                {
                                                    type: FilterLogicalOperator.And,
                                                    values: [
                                                        {
                                                            id: id,
                                                            type: 'actions',
                                                            order: 0,
                                                            name: action.name,
                                                        },
                                                    ],
                                                },
                                            ],
                                        },
                                    })}
                                    onClick={() => {
                                        addProductIntentForCrossSell({
                                            from: ProductKey.ACTIONS,
                                            to: ProductKey.SESSION_REPLAY,
                                            intent_context: ProductIntentContext.ACTION_VIEW_RECORDINGS,
                                        })
                                    }}
                                    sideIcon={<IconPlayCircle />}
                                    data-attr="action-view-recordings"
                                >
                                    View recordings
                                </LemonButton>
                            )}
                            {/* Existing action */}
                            {!newSceneLayout && (
                                <>
                                    {id && deleteButton()}
                                    {!id && cancelButton()}
                                </>
                            )}
                            {/* New action */}
                            {newSceneLayout && <>{!id && cancelButton()}</>}
                            {/* Existing action */}
                            {!newSceneLayout && (actionChanged || !id) ? (
                                <LemonButton
                                    data-attr="save-action-button"
                                    type="primary"
                                    htmlType="submit"
                                    loading={actionLoading}
                                    onClick={() => {
                                        if (id) {
                                            submitAction()
                                        } else {
                                            setActionValue('_create_in_folder', 'Unfiled/Insights')
                                            submitAction()
                                        }
                                    }}
                                    disabledReason={!actionChanged && !id ? 'No changes to save' : undefined}
                                >
                                    Save
                                </LemonButton>
                            ) : null}
                            {/* New action */}
                            {newSceneLayout ? (
                                <LemonButton
                                    data-attr="save-action-button"
                                    type="primary"
                                    htmlType="submit"
                                    loading={actionLoading}
                                    onClick={() => {
                                        if (id) {
                                            submitAction()
                                        } else {
                                            setActionValue('_create_in_folder', 'Unfiled/Insights')
                                            submitAction()
                                        }
                                    }}
                                    disabledReason={!actionChanged ? 'No changes to save' : undefined}
                                >
                                    {actionChanged ? 'Save' : 'No changes'}
                                </LemonButton>
                            ) : null}
                        </>
                    }
                />

                <ScenePanel>
                    <ScenePanelMetaInfo>
                        <SceneTags
                            onSave={(tags) => {
                                setActionValue('tags', tags)
                            }}
                            tags={action.tags || []}
                            tagsAvailable={tags}
                            dataAttrKey={RESOURCE_TYPE}
                        />

                        <SceneFile dataAttrKey={RESOURCE_TYPE} />

                        <SceneActivityIndicator at={action.created_at} by={action.created_by} prefix="Created" />
                    </ScenePanelMetaInfo>
                    <ScenePanelDivider />

                    <ScenePanelActions>
                        {id && (
                            <>
                                <Link
                                    to={urls.replay(ReplayTabs.Home, {
                                        filter_group: {
                                            type: FilterLogicalOperator.And,
                                            values: [
                                                {
                                                    type: FilterLogicalOperator.And,
                                                    values: [
                                                        {
                                                            id: id,
                                                            type: 'actions',
                                                            order: 0,
                                                            name: action.name,
                                                        },
                                                    ],
                                                },
                                            ],
                                        },
                                    })}
                                    onClick={() => {
                                        addProductIntentForCrossSell({
                                            from: ProductKey.ACTIONS,
                                            to: ProductKey.SESSION_REPLAY,
                                            intent_context: ProductIntentContext.ACTION_VIEW_RECORDINGS,
                                        })
                                    }}
                                    data-attr={`${RESOURCE_TYPE}-view-recordings`}
                                    buttonProps={{
                                        menuItem: true,
                                    }}
                                >
                                    <IconRewindPlay />
                                    View recordings
                                </Link>
                                <ScenePanelDivider />
                            </>
                        )}

                        <ButtonPrimitive
                            onClick={() => {
                                deleteAction()
                            }}
                            variant="danger"
                            menuItem
                            data-attr={`${RESOURCE_TYPE}-delete`}
                        >
                            <IconTrash />
                            Delete
                        </ButtonPrimitive>
                    </ScenePanelActions>
                </ScenePanel>

                <SceneTitleSection
<<<<<<< HEAD
                    name={action?.name || ''}
=======
                    name={action.name}
>>>>>>> 1a4241c9
                    description={action.description}
                    resourceType={{
                        to: urls.actions(),
                        type: RESOURCE_TYPE,
                        tooltip: 'Go to all actions',
                        typePlural: 'actions',
                    }}
                    markdown={true}
                    isLoading={actionLoading}
                    onNameBlur={(value) => {
                        setActionValue('name', value)
                    }}
                    onDescriptionBlur={(value) => {
                        setActionValue('description', value)
                    }}
                    docsURL="https://posthog.com/docs/data/actions"
                />

                <SceneDivider />

                <SceneSection
                    title="Match groups"
                    className="@container"
                    description={
                        <>
                            Your action will be triggered whenever <b>any of your match groups</b> are received.
                            <Link to="https://posthog.com/docs/data/actions" target="_blank">
                                <IconInfo className="ml-1 text-secondary text-xl" />
                            </Link>
                        </>
                    }
                >
                    {actionLoading ? (
                        <div className="flex gap-2">
                            <LemonSkeleton className="w-1/2 h-[261px]" />
                            <LemonSkeleton className="w-1/2 h-[261px]" />
                        </div>
                    ) : (
                        <LemonField name="steps">
                            {({ value: stepsValue, onChange }) => (
                                <div className="grid @4xl:grid-cols-2 gap-3">
                                    {stepsValue.map((step: ActionStepType, index: number) => {
                                        const identifier = String(JSON.stringify(step))
                                        return (
                                            <ActionStep
                                                key={index}
                                                identifier={identifier}
                                                index={index}
                                                step={step}
                                                actionId={action.id || 0}
                                                isOnlyStep={!!stepsValue && stepsValue.length === 1}
                                                onDelete={() => {
                                                    const newSteps = [...stepsValue]
                                                    newSteps.splice(index, 1)
                                                    onChange(newSteps)
                                                }}
                                                onChange={(newStep) => {
                                                    const newSteps = [...stepsValue]
                                                    newSteps.splice(index, 1, newStep)
                                                    onChange(newSteps)
                                                }}
                                            />
                                        )
                                    })}

                                    <div>
                                        <LemonButton
                                            icon={<IconPlus />}
                                            type="secondary"
                                            onClick={() => {
                                                onChange([...(action.steps || []), DEFAULT_ACTION_STEP])
                                            }}
                                            center
                                            className="w-full h-full"
                                        >
                                            Add match group
                                        </LemonButton>
                                    </div>
                                </div>
                            )}
                        </LemonField>
                    )}
                </SceneSection>
            </Form>
            <SceneDivider />
            <ActionHogFunctions />
            <SceneDivider />
            {id && (
                <>
                    <SceneSection
                        className="@container"
                        title="Matching events"
                        description={
                            <>
                                This is the list of <strong>recent</strong> events that match this action.
                            </>
                        }
                    >
                        {isComplete ? (
                            <Query
                                query={{
                                    kind: NodeKind.DataTableNode,
                                    source: {
                                        kind: NodeKind.EventsQuery,
                                        select: defaultDataTableColumns(NodeKind.EventsQuery),
                                        actionId: id,
                                        after: '-24h',
                                    },
                                    full: true,
                                    showEventFilter: false,
                                    showPropertyFilter: false,
                                }}
                            />
                        ) : (
                            <div className="flex items-center">
                                <Spinner className="mr-4" />
                                Calculating action, please hold on...
                            </div>
                        )}
                    </SceneSection>
                </>
            )}
        </SceneContent>
    )
}<|MERGE_RESOLUTION|>--- conflicted
+++ resolved
@@ -316,11 +316,7 @@
                 </ScenePanel>
 
                 <SceneTitleSection
-<<<<<<< HEAD
-                    name={action?.name || ''}
-=======
                     name={action.name}
->>>>>>> 1a4241c9
                     description={action.description}
                     resourceType={{
                         to: urls.actions(),
