--- conflicted
+++ resolved
@@ -5,16 +5,13 @@
 import { FEATURE_FLAGS } from 'lib/constants'
 import { featureFlagLogic } from 'lib/logic/featureFlagLogic'
 import { cn } from 'lib/utils/css-classes'
-<<<<<<< HEAD
-import { ActionType } from '~/types'
-=======
 import { LinkedHogFunctions } from 'scenes/hog-functions/list/LinkedHogFunctions'
 
 import { SceneSection } from '~/layout/scenes/SceneContent'
+import { ActionType } from '~/types'
 
 import { actionEditLogic } from '../logics/actionEditLogic'
 import { actionLogic } from '../logics/actionLogic'
->>>>>>> 9db7d376
 
 export function ActionHogFunctions(): JSX.Element | null {
     const { action } = useValues(actionLogic)
