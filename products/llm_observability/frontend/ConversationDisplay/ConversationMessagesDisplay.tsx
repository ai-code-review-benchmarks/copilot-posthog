--- conflicted
+++ resolved
@@ -79,15 +79,9 @@
     const inputButtons =
         inputNormalized.length > 0 ? (
             <div className="flex items-center gap-1">
-<<<<<<< HEAD
-                <LemonButton size="xsmall" onClick={() => showAllMessages('input')} icon={<IconEye />}>
-                    Expand all
-                </LemonButton>
-                <LemonButton size="xsmall" onClick={() => hideAllMessages('input')} icon={<IconEyeHidden />}>
-=======
                 <LemonButton
                     size="xsmall"
-                    onClick={showAllInputMessages}
+                    onClick={() => showAllMessages('input')}
                     icon={<IconEye />}
                     disabledReason={allInputsExpanded ? 'All inputs are already expanded' : undefined}
                 >
@@ -95,11 +89,10 @@
                 </LemonButton>
                 <LemonButton
                     size="xsmall"
-                    onClick={hideAllInputMessages}
+                    onClick={() => hideAllMessages('input')}
                     icon={<IconEyeHidden />}
                     disabledReason={allInputsCollapsed ? 'All inputs are already collapsed' : undefined}
                 >
->>>>>>> a93c4fe2
                     Collapse all
                 </LemonButton>
             </div>
@@ -111,15 +104,9 @@
     const outputButtons =
         outputNormalized.length > 0 ? (
             <div className="flex items-center gap-1">
-<<<<<<< HEAD
-                <LemonButton size="xsmall" onClick={() => showAllMessages('output')} icon={<IconEye />}>
-                    Expand all
-                </LemonButton>
-                <LemonButton size="xsmall" onClick={() => hideAllMessages('output')} icon={<IconEyeHidden />}>
-=======
                 <LemonButton
                     size="xsmall"
-                    onClick={showAllOutputMessages}
+                    onClick={() => showAllMessages('output')}
                     icon={<IconEye />}
                     disabledReason={allOutputsExpanded ? 'All outputs are already expanded' : undefined}
                 >
@@ -127,55 +114,15 @@
                 </LemonButton>
                 <LemonButton
                     size="xsmall"
-                    onClick={hideAllOutputMessages}
+                    onClick={() => hideAllMessages('output')}
                     icon={<IconEyeHidden />}
                     disabledReason={allOutputsCollapsed ? 'All outputs are already collapsed' : undefined}
                 >
->>>>>>> a93c4fe2
                     Collapse all
                 </LemonButton>
             </div>
         ) : undefined
 
-<<<<<<< HEAD
-=======
-    const outputDisplay = raisedError ? (
-        <div className="flex items-center gap-1.5 rounded border text-default p-2 font-medium bg-[var(--color-bg-fill-error-tertiary)] border-danger overflow-x-auto">
-            <IconExclamation className="text-base" />
-            {isObject(output) ? (
-                <JSONViewer src={output} collapsed={4} />
-            ) : (
-                <span className="font-mono">
-                    {(() => {
-                        try {
-                            const parsedJson = JSON.parse(output)
-                            return isObject(parsedJson) ? (
-                                <JSONViewer src={parsedJson} collapsed={5} />
-                            ) : (
-                                JSON.stringify(output ?? null)
-                            )
-                        } catch {
-                            return JSON.stringify(output ?? null)
-                        }
-                    })()}
-                </span>
-            )}
-        </div>
-    ) : outputNormalized.length > 0 ? (
-        outputNormalized.map((message, i) => (
-            <LLMMessageDisplay
-                key={i}
-                message={message}
-                show={outputMessageShowStates[i] || false}
-                isOutput
-                onToggle={() => toggleOutputMessage(i)}
-            />
-        ))
-    ) : (
-        <div className="rounded border text-default p-2 italic bg-[var(--color-bg-fill-error-tertiary)]">No output</div>
-    )
-
->>>>>>> a93c4fe2
     const inputDisplay =
         inputNormalized.length > 0 ? (
             inputNormalized.map((message, i) => (
