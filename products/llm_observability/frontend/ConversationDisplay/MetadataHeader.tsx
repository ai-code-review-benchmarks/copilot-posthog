import classNames from 'classnames'
import { lowercaseFirstLetter } from 'lib/utils'

<<<<<<< HEAD
import { EventType } from '~/types'

import { MetadataTag } from '../components/MetadataTag'

=======
>>>>>>> 0d30dd5e
export function MetadataHeader({
    inputTokens,
    outputTokens,
    totalCostUsd,
    model,
    latency,
    className,
}: {
    inputTokens?: number
    outputTokens?: number
    totalCostUsd?: number
    model?: string
    latency?: number
    className?: string
}): JSX.Element {
    return (
        <div className={classNames('flex flex-wrap gap-2', className)}>
            {typeof latency === 'number' && (
                <MetadataTag label="Latency">{`${Math.round(latency * 10e2) / 10e2} s of latency`}</MetadataTag>
            )}
            {typeof inputTokens === 'number' && typeof outputTokens === 'number' && (
                <MetadataTag label="Token usage">
                    {`${inputTokens} prompt tokens → ${outputTokens} completion tokens (∑ ${
                        inputTokens + outputTokens
                    })`}
                </MetadataTag>
            )}
            {model && (
                <MetadataTag label="Model" textToCopy={lowercaseFirstLetter(model)}>
                    {model}
                </MetadataTag>
            )}
            {typeof totalCostUsd === 'number' && (
                <MetadataTag label="Total generation cost">{`$${Math.round(totalCostUsd * 10e6) / 10e6}`}</MetadataTag>
            )}
        </div>
    )
}<|MERGE_RESOLUTION|>--- conflicted
+++ resolved
@@ -1,13 +1,8 @@
 import classNames from 'classnames'
 import { lowercaseFirstLetter } from 'lib/utils'
 
-<<<<<<< HEAD
-import { EventType } from '~/types'
-
 import { MetadataTag } from '../components/MetadataTag'
 
-=======
->>>>>>> 0d30dd5e
 export function MetadataHeader({
     inputTokens,
     outputTokens,
