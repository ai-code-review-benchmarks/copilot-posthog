#
# This workflow runs CI E2E tests with Cypress.
#
# It relies on the container image built by 'container-images-ci.yml'.
#
name: E2E CI

on:
    pull_request:

concurrency:
    group: ${{ github.workflow }}-${{ github.head_ref || github.run_id }}
    cancel-in-progress: true

jobs:
<<<<<<< HEAD
=======
    build:
        name: Docker image build
        runs-on: ubuntu-latest

        outputs:
            docker_image_id: ${{ steps.docker_build.outputs.imageid }}

        permissions:
            contents: read
            id-token: write

        steps:
            - name: Checkout PR branch
              uses: actions/checkout@v3

            # As ghcr.io complains if the image has upper case letters, we use
            # this action to ensure we get a lower case version. See
            # https://github.com/docker/build-push-action/issues/237#issuecomment-848673650
            # for more details
            - name: Docker image metadata
              id: meta
              uses: docker/metadata-action@v4
              with:
                  images: ghcr.io/posthog/posthog/posthog
                  tags: |
                      type=ref,event=pr
                      type=sha,enable=${{ github.ref == format('refs/heads/{0}', 'master') }}
                      type=raw,value=master,enable=${{ github.ref == format('refs/heads/{0}', 'master') }}

            - name: Set up QEMU
              uses: docker/setup-qemu-action@v2

            - name: Set up Depot CLI
              uses: depot/setup-action@v1

            - name: Set up Docker Buildx
              uses: docker/setup-buildx-action@v2

            - name: Login to GitHub Container Registry
              uses: docker/login-action@v2
              with:
                  registry: ghcr.io
                  username: ${{ github.actor }}
                  password: ${{ secrets.GITHUB_TOKEN }}

            - name: Build
              id: docker_build
              uses: depot/build-push-action@v1
              with:
                  tags: ${{ steps.meta.outputs.tags }}
                  labels: ${{ steps.meta.outputs.labels }}
                  cache-from: type=gha
                  cache-to: type=gha,mode=max
                  outputs: |
                      type=docker,dest=/tmp/posthog-image.tar
                  project: 1stsk4xt19 # posthog-cloud project
                  buildx-fallback: true # if Depot builder is unavailable, fall back to local buildx

            - name: Upload docker image
              uses: actions/upload-artifact@v3
              with:
                  name: docker-image
                  path: /tmp/posthog-image.tar

            - name: Output image info including size
              # Output the size of the local tar file, so give some idea about
              # how code changes affect docker image size.
              run: |
                  image_size_bytes=$(stat -c "%s" /tmp/posthog-image.tar)
                  image_name=$(echo '${{ steps.docker_build.outputs.metadata }}' | jq -r '."image.name"')
                  echo "### Build info" >> $GITHUB_STEP_SUMMARY
                  echo "Image size: $(numfmt --to=iec --suffix=B --format="%.2f" $image_size_bytes)" >> $GITHUB_STEP_SUMMARY
                  echo "Image name: $image_name" >> $GITHUB_STEP_SUMMARY
                  echo "image_size=$image_size_bytes" >> $GITHUB_ENV
                  echo "image_name=$image_name" >> $GITHUB_ENV
            - name: Report image size to PostHog
              if: github.repository == 'PostHog/posthog'
              uses: PostHog/posthog-github-action@v0.1
              with:
                  posthog-token: ${{secrets.POSTHOG_API_TOKEN}}
                  event: 'posthog-ci-docker-image-built'
                  properties: '{"imageSize": "${{ env.image_size }}", "imageName": "${{ env.image_name }}"}'

    posthog_cloud:
        name: PostHog Cloud image build
        # Only run on non-external PRs. We could make this work on external PR's
        # but that would be an improvement on what we currently do, so I'll
        # leave that as a TODO.
        # TODO: test Cloud build on external contributions as well.
        if: ${{ github.event_name == 'push' || github.event.pull_request.head.repo.full_name == 'PostHog/posthog' }}
        runs-on: ubuntu-latest
        needs: [build]

        steps:
            - name: Checkout PR branch
              uses: actions/checkout@v3

            - uses: actions/download-artifact@v3
              with:
                  name: docker-image
                  path: /tmp/

            - name: Load the non-cloud image
              id: load
              run: |
                  docker load < /tmp/posthog-image.tar
                  echo "docker_image_digest=$(docker image inspect ${{ needs.build.outputs.docker_image_id }}  -f '{{ index .RepoTags 0 }}')" >> $GITHUB_OUTPUT

            - name: Configure AWS credentials
              uses: aws-actions/configure-aws-credentials@v1
              with:
                  aws-access-key-id: ${{ secrets.AWS_ACCESS_KEY_ID }}
                  aws-secret-access-key: ${{ secrets.AWS_SECRET_ACCESS_KEY }}
                  aws-region: us-east-1

            - name: Login to Amazon ECR
              id: login-ecr
              uses: aws-actions/amazon-ecr-login@v1

            - name: Login to GitHub Container Registry
              uses: docker/login-action@v2
              with:
                  registry: ghcr.io
                  username: ${{ github.actor }}
                  password: ${{ secrets.GITHUB_TOKEN }}

            - name: Fetch posthog-cloud
              run: |
                  mkdir cloud/
                  cd cloud/
                  curl -u posthog-bot:${{ secrets.POSTHOG_BOT_GITHUB_TOKEN }} -L https://github.com/posthog/posthog-cloud/tarball/master | tar --strip-components=1 -xz --

            - name: Docker image metadata
              id: meta
              uses: docker/metadata-action@v4
              with:
                  images: ${{ steps.login-ecr.outputs.registry }}/posthog-cloud
                  tags: |
                      type=ref,event=pr
                      type=sha,enable=${{ github.ref == format('refs/heads/{0}', 'master') }}
                      type=raw,value=master,enable=${{ github.ref == format('refs/heads/{0}', 'master') }}
                      type=raw,value=${{ github.sha }},enable=${{ github.ref == format('refs/heads/{0}', 'master') }}

            # We also want to use cache-from when building, but we want to also
            # include the master tag so we get the master branch image as well.
            # This creates a scope similar to the github cache action scoping
            - name: Docker cache-from/cache-to metadata
              id: meta-for-cache
              uses: docker/metadata-action@v4
              with:
                  images: ${{ steps.login-ecr.outputs.registry }}/posthog-cloud
                  tags: |
                      type=raw,value=master
                      type=ref,event=pr

            - name: Build
              id: docker_build
              uses: docker/build-push-action@v2
              with:
                  cache-from: ${{ steps.meta-for-cache.outputs.tags }}
                  tags: ${{ steps.meta.outputs.tags }}
                  labels: ${{ steps.meta.outputs.labels }}
                  push: true
                  # load: true # NOTE: this option is not compatible with `push: true`
                  # NOTE: we use inline as suggested here:
                  # https://github.com/docker/build-push-action/blob/master/docs/advanced/cache.md#inline-cache
                  # It notes that it doesn't support mode=max, but we're not
                  # removing any layers, soooo, maybe it's fine.
                  cache-to: type=inline
                  file: Dockerfile.cloud
                  context: cloud
                  # Here we use the non-Cloud image and extend from it with the
                  # Cloud additions
                  build-args: |
                      BASE_IMAGE=${{ steps.load.outputs.docker_image_digest }}

            - name: Trigger PostHog Cloud deployment
              if: ${{ github.event_name == 'push' && github.ref == 'refs/heads/master' }}
              uses: mvasigh/dispatch-action@main
              with:
                  # TODO: find a way to avoid using a personal access token. An
                  # option: push something to SQS (using WebIdentity) -> lambda
                  # function to trigger the workflow via webhook
                  token: ${{ secrets.POSTHOG_CLOUD_ACCESS_TOKEN }}
                  repo: posthog-cloud-infra
                  owner: PostHog
                  event_type: posthog_cloud_build
                  message: |
                      {
                        "image_tag": "${{ github.sha }}",
                        "context": ${{ toJson(github) }}
                      }

>>>>>>> be1ddaaa
    # Job that lists and chunks spec file names and caches node modules
    cypress_prep:
        name: Cypress preparation
        runs-on: ubuntu-latest
        timeout-minutes: 30
        outputs:
            specs: ${{ steps.set-specs.outputs.specs }}

        steps:
            - name: Wait for the container image to be ready
              uses: lewagon/wait-on-check-action@v1.2.0
              with:
                  check-name: Build PostHog
                  ref: ${{ github.event.pull_request.head.sha }}
                  repo-token: ${{ secrets.GITHUB_TOKEN }}
                  wait-interval: 10

            - name: Checkout code
              uses: actions/checkout@v3

            - name: List cypress/e2e and produce a JSON array of the files, in chunks
              id: set-specs
              run: echo "specs=$(ls cypress/e2e/* | jq --slurp --raw-input -c 'split("\n")[:-1] | _nwise(3) | join("\n")' | jq --slurp -c .)" >> $GITHUB_OUTPUT

    cypress:
        name: Cypress E2E tests (${{ strategy.job-index }})
<<<<<<< HEAD
        runs-on: ubuntu-latest-16-cores
=======
        if: ${{ github.ref != 'refs/heads/master' }} # Don't run on master, we only care about node_modules cache
        runs-on: ubuntu-latest
>>>>>>> be1ddaaa
        timeout-minutes: 30
        needs: [cypress_prep]
        permissions:
            packages: read # allow pull from ghcr.io

        strategy:
            # when one test fails, DO NOT cancel the other
            # containers, as there may be other spec failures
            # we want to know about.
            fail-fast: false
            matrix:
                specs: ${{ fromJson(needs.cypress_prep.outputs.specs) }}

        steps:
            - name: Checkout
              uses: actions/checkout@v3

            - name: Install pnpm
              uses: pnpm/action-setup@v2
              with:
                  version: 7.x.x

            - name: Set up Node.js
              uses: actions/setup-node@v3
              with:
                  node-version: 18

            - name: Get pnpm cache directory path
              id: pnpm-cache-dir
              run: echo "PNPM_STORE_PATH=$(pnpm store path)" >> $GITHUB_OUTPUT

            - name: Get cypress cache directory path
              id: cypress-cache-dir
              run: echo "CYPRESS_BIN_PATH=$(npx cypress cache path)" >> $GITHUB_OUTPUT

            - uses: actions/cache@v3
              id: pnpm-cache
              with:
                  path: |
                      ${{ steps.pnpm-cache-dir.outputs.PNPM_STORE_PATH }}
                      ${{ steps.cypress-cache-dir.outputs.CYPRESS_BIN_PATH }}
                  key: ${{ runner.os }}-pnpm-cypress-${{ hashFiles('**/pnpm-lock.yaml') }}
                  restore-keys: |
                      ${{ runner.os }}-pnpm-cypress-

            - name: Install package.json dependencies with pnpm
              run: pnpm install --frozen-lockfile

            - name: Stop/Start stack with Docker Compose
              run: |
                  docker compose -f docker-compose.dev.yml down
                  docker compose -f docker-compose.dev.yml up -d

            - name: Wait for ClickHouse
              run: ./bin/check_kafka_clickhouse_up

            - name: Setup env
              run: |
                  cat <<EOT >> .env
                  SECRET_KEY=6b01eee4f945ca25045b5aab440b953461faf08693a9abbf1166dc7c6b9772da
                  REDIS_URL=redis://localhost
                  DATABASE_URL=postgres://posthog:posthog@localhost:5432/posthog
                  KAFKA_URL=kafka://kafka:9092
                  DISABLE_SECURE_SSL_REDIRECT=1
                  SECURE_COOKIES=0
                  OPT_OUT_CAPTURE=1
                  SELF_CAPTURE=0
                  E2E_TESTING=1
                  EMAIL_HOST=email.test.posthog.net
                  SITE_URL=http://localhost:8000
                  NO_RESTART_LOOP=1
                  CLICKHOUSE_SECURE=0
                  OBJECT_STORAGE_ENABLED=1
                  OBJECT_STORAGE_ENDPOINT=http://localhost:19000
                  OBJECT_STORAGE_ACCESS_KEY_ID=object_storage_root_user
                  OBJECT_STORAGE_SECRET_ACCESS_KEY=object_storage_root_password
                  EOT

            - name: Get the PostHog container image of this PR
              id: meta
              uses: docker/metadata-action@v4
              with:
                  images: ghcr.io/posthog/posthog/posthog

            - name: Start PostHog
              run: |
                  mkdir -p /tmp/logs

                  echo "Starting PostHog using the container image ${{ steps.meta.outputs.tags }}"
                  DOCKER_RUN="docker run --rm --network host --add-host kafka:127.0.0.1 --env-file .env ${{ steps.meta.outputs.tags }}"

                  $DOCKER_RUN ./bin/migrate
                  $DOCKER_RUN python manage.py setup_dev

                  $DOCKER_RUN ./bin/docker-worker &> /tmp/logs/worker.txt &
                  $DOCKER_RUN ./bin/docker-server &> /tmp/logs/server.txt &

            - name: Cypress run
              uses: cypress-io/github-action@v5
              with:
                  config-file: cypress.e2e.config.ts
                  config: retries=2
                  spec: ${{ matrix.specs }}
                  install: false

            - name: Archive test screenshots
              uses: actions/upload-artifact@v3
              with:
                  name: screenshots
                  path: cypress/screenshots
              if: ${{ failure() }}

            - name: Archive test downloads
              uses: actions/upload-artifact@v3
              with:
                  name: downloads
                  path: cypress/downloads
              if: ${{ failure() }}

            - name: Archive test videos
              uses: actions/upload-artifact@v3
              with:
                  name: videos
                  path: cypress/videos
              if: ${{ failure() }}

            - name: Archive accessibility violations
              uses: actions/upload-artifact@v3
              with:
                  name: accessibility-violations
                  path: '**/a11y/'
                  if-no-files-found: 'ignore'

            - name: Show logs on failure
              # use artefact here, as I think the output will be too large for display in an action
              uses: actions/upload-artifact@v3
              with:
                  name: logs
                  path: /tmp/logs
              if: ${{ failure() }}<|MERGE_RESOLUTION|>--- conflicted
+++ resolved
@@ -13,202 +13,6 @@
     cancel-in-progress: true
 
 jobs:
-<<<<<<< HEAD
-=======
-    build:
-        name: Docker image build
-        runs-on: ubuntu-latest
-
-        outputs:
-            docker_image_id: ${{ steps.docker_build.outputs.imageid }}
-
-        permissions:
-            contents: read
-            id-token: write
-
-        steps:
-            - name: Checkout PR branch
-              uses: actions/checkout@v3
-
-            # As ghcr.io complains if the image has upper case letters, we use
-            # this action to ensure we get a lower case version. See
-            # https://github.com/docker/build-push-action/issues/237#issuecomment-848673650
-            # for more details
-            - name: Docker image metadata
-              id: meta
-              uses: docker/metadata-action@v4
-              with:
-                  images: ghcr.io/posthog/posthog/posthog
-                  tags: |
-                      type=ref,event=pr
-                      type=sha,enable=${{ github.ref == format('refs/heads/{0}', 'master') }}
-                      type=raw,value=master,enable=${{ github.ref == format('refs/heads/{0}', 'master') }}
-
-            - name: Set up QEMU
-              uses: docker/setup-qemu-action@v2
-
-            - name: Set up Depot CLI
-              uses: depot/setup-action@v1
-
-            - name: Set up Docker Buildx
-              uses: docker/setup-buildx-action@v2
-
-            - name: Login to GitHub Container Registry
-              uses: docker/login-action@v2
-              with:
-                  registry: ghcr.io
-                  username: ${{ github.actor }}
-                  password: ${{ secrets.GITHUB_TOKEN }}
-
-            - name: Build
-              id: docker_build
-              uses: depot/build-push-action@v1
-              with:
-                  tags: ${{ steps.meta.outputs.tags }}
-                  labels: ${{ steps.meta.outputs.labels }}
-                  cache-from: type=gha
-                  cache-to: type=gha,mode=max
-                  outputs: |
-                      type=docker,dest=/tmp/posthog-image.tar
-                  project: 1stsk4xt19 # posthog-cloud project
-                  buildx-fallback: true # if Depot builder is unavailable, fall back to local buildx
-
-            - name: Upload docker image
-              uses: actions/upload-artifact@v3
-              with:
-                  name: docker-image
-                  path: /tmp/posthog-image.tar
-
-            - name: Output image info including size
-              # Output the size of the local tar file, so give some idea about
-              # how code changes affect docker image size.
-              run: |
-                  image_size_bytes=$(stat -c "%s" /tmp/posthog-image.tar)
-                  image_name=$(echo '${{ steps.docker_build.outputs.metadata }}' | jq -r '."image.name"')
-                  echo "### Build info" >> $GITHUB_STEP_SUMMARY
-                  echo "Image size: $(numfmt --to=iec --suffix=B --format="%.2f" $image_size_bytes)" >> $GITHUB_STEP_SUMMARY
-                  echo "Image name: $image_name" >> $GITHUB_STEP_SUMMARY
-                  echo "image_size=$image_size_bytes" >> $GITHUB_ENV
-                  echo "image_name=$image_name" >> $GITHUB_ENV
-            - name: Report image size to PostHog
-              if: github.repository == 'PostHog/posthog'
-              uses: PostHog/posthog-github-action@v0.1
-              with:
-                  posthog-token: ${{secrets.POSTHOG_API_TOKEN}}
-                  event: 'posthog-ci-docker-image-built'
-                  properties: '{"imageSize": "${{ env.image_size }}", "imageName": "${{ env.image_name }}"}'
-
-    posthog_cloud:
-        name: PostHog Cloud image build
-        # Only run on non-external PRs. We could make this work on external PR's
-        # but that would be an improvement on what we currently do, so I'll
-        # leave that as a TODO.
-        # TODO: test Cloud build on external contributions as well.
-        if: ${{ github.event_name == 'push' || github.event.pull_request.head.repo.full_name == 'PostHog/posthog' }}
-        runs-on: ubuntu-latest
-        needs: [build]
-
-        steps:
-            - name: Checkout PR branch
-              uses: actions/checkout@v3
-
-            - uses: actions/download-artifact@v3
-              with:
-                  name: docker-image
-                  path: /tmp/
-
-            - name: Load the non-cloud image
-              id: load
-              run: |
-                  docker load < /tmp/posthog-image.tar
-                  echo "docker_image_digest=$(docker image inspect ${{ needs.build.outputs.docker_image_id }}  -f '{{ index .RepoTags 0 }}')" >> $GITHUB_OUTPUT
-
-            - name: Configure AWS credentials
-              uses: aws-actions/configure-aws-credentials@v1
-              with:
-                  aws-access-key-id: ${{ secrets.AWS_ACCESS_KEY_ID }}
-                  aws-secret-access-key: ${{ secrets.AWS_SECRET_ACCESS_KEY }}
-                  aws-region: us-east-1
-
-            - name: Login to Amazon ECR
-              id: login-ecr
-              uses: aws-actions/amazon-ecr-login@v1
-
-            - name: Login to GitHub Container Registry
-              uses: docker/login-action@v2
-              with:
-                  registry: ghcr.io
-                  username: ${{ github.actor }}
-                  password: ${{ secrets.GITHUB_TOKEN }}
-
-            - name: Fetch posthog-cloud
-              run: |
-                  mkdir cloud/
-                  cd cloud/
-                  curl -u posthog-bot:${{ secrets.POSTHOG_BOT_GITHUB_TOKEN }} -L https://github.com/posthog/posthog-cloud/tarball/master | tar --strip-components=1 -xz --
-
-            - name: Docker image metadata
-              id: meta
-              uses: docker/metadata-action@v4
-              with:
-                  images: ${{ steps.login-ecr.outputs.registry }}/posthog-cloud
-                  tags: |
-                      type=ref,event=pr
-                      type=sha,enable=${{ github.ref == format('refs/heads/{0}', 'master') }}
-                      type=raw,value=master,enable=${{ github.ref == format('refs/heads/{0}', 'master') }}
-                      type=raw,value=${{ github.sha }},enable=${{ github.ref == format('refs/heads/{0}', 'master') }}
-
-            # We also want to use cache-from when building, but we want to also
-            # include the master tag so we get the master branch image as well.
-            # This creates a scope similar to the github cache action scoping
-            - name: Docker cache-from/cache-to metadata
-              id: meta-for-cache
-              uses: docker/metadata-action@v4
-              with:
-                  images: ${{ steps.login-ecr.outputs.registry }}/posthog-cloud
-                  tags: |
-                      type=raw,value=master
-                      type=ref,event=pr
-
-            - name: Build
-              id: docker_build
-              uses: docker/build-push-action@v2
-              with:
-                  cache-from: ${{ steps.meta-for-cache.outputs.tags }}
-                  tags: ${{ steps.meta.outputs.tags }}
-                  labels: ${{ steps.meta.outputs.labels }}
-                  push: true
-                  # load: true # NOTE: this option is not compatible with `push: true`
-                  # NOTE: we use inline as suggested here:
-                  # https://github.com/docker/build-push-action/blob/master/docs/advanced/cache.md#inline-cache
-                  # It notes that it doesn't support mode=max, but we're not
-                  # removing any layers, soooo, maybe it's fine.
-                  cache-to: type=inline
-                  file: Dockerfile.cloud
-                  context: cloud
-                  # Here we use the non-Cloud image and extend from it with the
-                  # Cloud additions
-                  build-args: |
-                      BASE_IMAGE=${{ steps.load.outputs.docker_image_digest }}
-
-            - name: Trigger PostHog Cloud deployment
-              if: ${{ github.event_name == 'push' && github.ref == 'refs/heads/master' }}
-              uses: mvasigh/dispatch-action@main
-              with:
-                  # TODO: find a way to avoid using a personal access token. An
-                  # option: push something to SQS (using WebIdentity) -> lambda
-                  # function to trigger the workflow via webhook
-                  token: ${{ secrets.POSTHOG_CLOUD_ACCESS_TOKEN }}
-                  repo: posthog-cloud-infra
-                  owner: PostHog
-                  event_type: posthog_cloud_build
-                  message: |
-                      {
-                        "image_tag": "${{ github.sha }}",
-                        "context": ${{ toJson(github) }}
-                      }
-
->>>>>>> be1ddaaa
     # Job that lists and chunks spec file names and caches node modules
     cypress_prep:
         name: Cypress preparation
@@ -235,12 +39,7 @@
 
     cypress:
         name: Cypress E2E tests (${{ strategy.job-index }})
-<<<<<<< HEAD
-        runs-on: ubuntu-latest-16-cores
-=======
-        if: ${{ github.ref != 'refs/heads/master' }} # Don't run on master, we only care about node_modules cache
         runs-on: ubuntu-latest
->>>>>>> be1ddaaa
         timeout-minutes: 30
         needs: [cypress_prep]
         permissions:
