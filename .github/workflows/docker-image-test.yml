--- conflicted
+++ resolved
@@ -16,11 +16,7 @@
         runs-on: ubuntu-20.04
 
         outputs:
-<<<<<<< HEAD
-            docker_image: ghcr.io/${{ github.event.pull_request.head.repo.full_name || github.repository }}/posthog@${{ steps.docker_build.outputs.digest }}
-=======
             docker_image_id: ${{ steps.docker_build.outputs.imageid }}
->>>>>>> 0af72c9c
 
         steps:
             - name: Checkout PR branch
@@ -34,11 +30,7 @@
               id: meta
               uses: docker/metadata-action@v3
               with:
-<<<<<<< HEAD
-                  images: ghcr.io/${{ github.event.pull_request.head.repo.full_name || github.repository }}/posthog
-=======
                   images: ghcr.io/posthog/posthog/posthog
->>>>>>> 0af72c9c
                   tags: |
                       type=ref,event=pr
                       type=sha,enable=${{ github.ref == format('refs/heads/{0}', 'master') }}
@@ -51,11 +43,7 @@
               id: meta-for-cache
               uses: docker/metadata-action@v3
               with:
-<<<<<<< HEAD
-                  images: ghcr.io/${{ github.event.pull_request.head.repo.full_name || github.repository }}/posthog
-=======
                   images: ghcr.io/posthog/posthog/posthog
->>>>>>> 0af72c9c
                   tags: |
                       type=raw,value=master
                       type=ref,event=pr
@@ -105,13 +93,8 @@
               # Output the size of the local tar file, so give some idea about
               # how code changes affect docker image size.
               run: |
-<<<<<<< HEAD
-                  export docker_image=ghcr.io/${{ github.event.pull_request.head.repo.full_name || github.repository }}/posthog@${{ steps.docker_build.outputs.digest }}
-                  image_size_bytes=$(docker manifest inspect $docker_image | jq '[.layers[].size] | add')
-=======
                   image_size_bytes=$(stat -c "%s" /tmp/posthog-image.tar)
                   image_name=$(echo '${{ steps.docker_build.outputs.metadata }}' | jq -r '."image.name"')
->>>>>>> 0af72c9c
                   echo "### Build info" >> $GITHUB_STEP_SUMMARY
                   echo "Image size: $(numfmt --to=iec --suffix=B --format="%.2f" $image_size_bytes)" >> $GITHUB_STEP_SUMMARY
                   echo "Image name: $image_name" >> $GITHUB_STEP_SUMMARY
@@ -131,15 +114,9 @@
               run: echo "::set-output name=specs::$(ls cypress/e2e/* | jq --slurp --raw-input -c 'split("\n")[:-1] | _nwise(3) | join("\n")' | jq --slurp -c .)"
 
     cypress:
-<<<<<<< HEAD
-        name: Cypress tests (${{ strategy.job-index }})
-        if: ${{ github.ref != 'refs/heads/master' }} # Don't run on master, we only cace about node_modules cache
-        runs-on: ubuntu-18.04
-=======
         name: Cypress E2E tests (${{ strategy.job-index }})
         if: ${{ github.ref != 'refs/heads/master' }} # Don't run on master, we only care about node_modules cache
         runs-on: ubuntu-latest
->>>>>>> 0af72c9c
         timeout-minutes: 30
         needs: [build, cypress_prep]
 
