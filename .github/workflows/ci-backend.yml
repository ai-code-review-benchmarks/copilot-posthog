# This workflow runs all of our backend django tests.
#
# If these tests get too slow, look at increasing concurrency and re-timing the tests by manually dispatching
# .github/workflows/ci-backend-update-test-timing.yml action
name: Backend CI

on:
    push:
        branches:
            - master
    pull_request:
    workflow_dispatch:
        inputs:
            clickhouseServerVersion:
                description: ClickHouse server version. Leave blank for default
                type: string

concurrency:
    group: ${{ github.workflow }}-${{ github.head_ref || github.run_id }}
    # This is so that the workflow run isn't canceled when a snapshot update is pushed within it by posthog-bot
    # We do however cancel from container-images-ci.yml if a commit is pushed by someone OTHER than posthog-bot
    cancel-in-progress: false

env:
    SECRET_KEY: '6b01eee4f945ca25045b5aab440b953461faf08693a9abbf1166dc7c6b9772da' # unsafe - for testing only
    DATABASE_URL: 'postgres://posthog:posthog@localhost:5432/posthog'
    REDIS_URL: 'redis://localhost'
    CLICKHOUSE_HOST: 'localhost'
    CLICKHOUSE_SECURE: 'False'
    CLICKHOUSE_VERIFY: 'False'
    TEST: 1
    CLICKHOUSE_SERVER_IMAGE_VERSION: ${{ github.event.inputs.clickhouseServerVersion || '' }}
    OBJECT_STORAGE_ENABLED: 'True'
    OBJECT_STORAGE_ENDPOINT: 'http://localhost:19000'
    OBJECT_STORAGE_ACCESS_KEY_ID: 'object_storage_root_user'
    OBJECT_STORAGE_SECRET_ACCESS_KEY: 'object_storage_root_password'

jobs:
    # Job to decide if we should run backend ci
    # See https://github.com/dorny/paths-filter#conditional-execution for more details
    changes:
        runs-on: ubuntu-latest
        timeout-minutes: 5
        if: github.repository == 'PostHog/posthog'
        name: Determine need to run backend checks
        # Set job outputs to values from filter step
        outputs:
            backend: ${{ steps.filter.outputs.backend }}
        steps:
            # For pull requests it's not necessary to checkout the code, but we
            # also want this to run on master so we need to checkout
            - uses: actions/checkout@v3

            - uses: dorny/paths-filter@v2
              id: filter
              with:
                  filters: |
                      backend:
                        # Avoid running backend tests for irrelevant changes
                        # NOTE: we are at risk of missing a dependency here. We could make
                        # the dependencies more clear if we separated the backend/frontend
                        # code completely
                        - 'ee/**/*'
                        - 'posthog/**/*'
                        - 'bin/*.py'
                        - requirements.txt
                        - requirements-dev.txt
                        - mypy.ini
                        - pytest.ini
                        - frontend/src/queries/schema.json # Used for generating schema.py
                        # Make sure we run if someone is explicitly change the workflow
                        - .github/workflows/ci-backend.yml
                        - .github/actions/run-backend-tests/action.yml
                        # We use docker compose for tests, make sure we rerun on
                        # changes to docker-compose.dev.yml e.g. dependency
                        # version changes
                        - docker-compose.dev.yml
                        - frontend/public/email/*
                        # These scripts are used in the CI
                        - bin/check_temporal_up
                        - bin/check_kafka_clickhouse_up

    backend-code-quality:
        needs: changes
        timeout-minutes: 30

        name: Python code quality checks
        runs-on: ubuntu-latest

        steps:
            # If this run wasn't initiated by the bot (meaning: snapshot update) and we've determined
            # there are backend changes, cancel previous runs
            - uses: n1hility/cancel-previous-runs@v3
              if: github.actor != 'posthog-bot' && needs.changes.outputs.backend == 'true'
              with:
                  token: ${{ secrets.GITHUB_TOKEN }}

            - uses: actions/checkout@v3
              with:
                  fetch-depth: 1

            - name: Set up Python
              uses: actions/setup-python@v4
              with:
                  python-version: 3.10.10
                  token: ${{ secrets.POSTHOG_BOT_GITHUB_TOKEN }}

            - uses: syphar/restore-virtualenv@v1
              id: cache-backend-tests
              with:
                  custom_cache_key_element: v1-

            - uses: syphar/restore-pip-download-cache@v1
              if: steps.cache-backend-tests.outputs.cache-hit != 'true'

            - name: Install SAML (python3-saml) dependencies
              run: |
                  sudo apt-get update
                  sudo apt-get install libxml2-dev libxmlsec1 libxmlsec1-dev libxmlsec1-openssl

            - name: Install Python dependencies
              if: steps.cache-backend-tests.outputs.cache-hit != 'true'
              run: |
                  python -m pip install -r requirements.txt -r requirements-dev.txt

            - name: Check for syntax errors, import sort, and code style violations
              run: |
                  ruff .

            - name: Check formatting
              run: |
<<<<<<< HEAD
                  cd current
                  black --exclude posthog/hogql/grammar --check --diff .
=======
                  black --exclude posthog/hogql/grammar --check .
>>>>>>> cb1523ac

            - name: Check static typing
              run: |
                  mypy -p posthog --exclude bin/migrate_kafka_data.py --exclude posthog/hogql/grammar/HogQLParser.py --exclude gunicorn.config.py --enable-recursive-aliases

            - name: Check if "schema.py" is up to date
              run: |
                  npm run schema:build:python && git diff --exit-code

            - name: Check if ANTLR definitions are up to date
              run: |
                  cd ..
                  sudo apt-get install default-jre
                  mkdir antlr
                  cd antlr
                  curl -o antlr.jar https://www.antlr.org/download/antlr-$ANTLR_VERSION-complete.jar
                  export PWD=`pwd`
                  echo '#!/bin/bash' > antlr
                  echo "java -jar $PWD/antlr.jar \$*" >> antlr
                  chmod +x antlr
                  export CLASSPATH=".:$PWD/antlr.jar:$CLASSPATH"
                  export PATH="$PWD:$PATH"

                  cd ../posthog
                  antlr | grep "Version"
                  npm run grammar:build && git diff --exit-code
              env:
                  # Installing a version of ANTLR compatible with what's in Homebrew as of October 2023 (version 4.13),
                  # as apt-get is quite out of date. The same version must be set in hogql_parser/pyproject.toml
                  ANTLR_VERSION: '4.13.1'

    check-migrations:
        needs: changes
        if: needs.changes.outputs.backend == 'true'
        timeout-minutes: 10

        name: Validate Django migrations
        runs-on: ubuntu-latest

        steps:
            - uses: actions/checkout@v3

            - name: Stop/Start stack with Docker Compose
              run: |
                  docker compose -f docker-compose.dev.yml down
                  docker compose -f docker-compose.dev.yml up -d

            - name: Set up Python
              uses: actions/setup-python@v4
              with:
                  python-version: 3.10.10
                  token: ${{ secrets.POSTHOG_BOT_GITHUB_TOKEN }}

            - uses: syphar/restore-virtualenv@v1
              id: cache-backend-tests
              with:
                  custom_cache_key_element: v1-

            - uses: syphar/restore-pip-download-cache@v1
              if: steps.cache-backend-tests.outputs.cache-hit != 'true'

            - name: Install SAML (python3-saml) dependencies
              run: |
                  sudo apt-get update
                  sudo apt-get install libxml2-dev libxmlsec1-dev libxmlsec1-openssl

            - name: Install python dependencies
              if: steps.cache-backend-tests.outputs.cache-hit != 'true'
              run: |
                  python -m pip install -r requirements.txt -r requirements-dev.txt

            - uses: actions/checkout@v3
              with:
                  ref: master

            - name: Run migrations up to master
              run: |
                  # We need to ensure we have requirements for the master branch
                  # now also, so we can run migrations up to master.
                  python -m pip install -r requirements.txt -r requirements-dev.txt
                  python manage.py migrate

            - uses: actions/checkout@v3

            - name: Check migrations
              run: |
                  python manage.py makemigrations --check --dry-run
                  git fetch origin master
                  # `git diff --name-only` returns a list of files that were changed - added OR deleted OR modified
                  # With `--name-status` we get the same, but including a column for status, respectively: A, D, M
                  # In this check we exclusively care about files that were
                  # added (A) in posthog/migrations/. We also want to ignore
                  # initial migrations (0001_*) as these are guaranteed to be
                  # run on initial setup where there is no data.
                  git diff --name-status origin/master..HEAD | grep "A\sposthog/migrations/" | awk '{print $2}' | grep -v migrations/0001_ | python manage.py test_migrations_are_safe

    django:
        needs: changes
        timeout-minutes: 30

        name: Django tests – ${{ matrix.segment }} (persons-on-events ${{ matrix.person-on-events && 'on' || 'off' }}), Py ${{ matrix.python-version }}, ${{ matrix.clickhouse-server-image }} (${{matrix.group}}/${{ matrix.concurrency }})
        runs-on: ubuntu-latest

        strategy:
            fail-fast: false
            matrix:
                python-version: ['3.10.10']
                clickhouse-server-image: ['clickhouse/clickhouse-server:23.6.1.1524']
                segment: ['FOSS', 'EE']
                person-on-events: [false, true]
                # :NOTE: Keep concurrency and groups in sync
                concurrency: [5]
                group: [1, 2, 3, 4, 5]

        steps:
            # The first step is the only one that should run if `needs.changes.outputs.backend == 'false'`.
            # All the other ones should rely on `needs.changes.outputs.backend` directly or indirectly, so that they're
            # effectively skipped if backend code is unchanged. See https://github.com/PostHog/posthog/pull/15174.
            - uses: actions/checkout@v3
              with:
                  fetch-depth: 1
                  repository: ${{ github.event.pull_request.head.repo.full_name }}
                  ref: ${{ github.event.pull_request.head.ref }}
                  # Use PostHog Bot token when not on forks to enable proper snapshot updating
                  token: ${{ github.event.pull_request.head.repo.full_name == github.repository && secrets.POSTHOG_BOT_GITHUB_TOKEN || github.token }}

            - uses: ./.github/actions/run-backend-tests
              if: needs.changes.outputs.backend == 'true'
              with:
                  segment: ${{ matrix.segment }}
                  person-on-events: ${{ matrix.person-on-events }}
                  python-version: ${{ matrix.python-version }}
                  clickhouse-server-image: ${{ matrix.clickhouse-server-image }}
                  concurrency: ${{ matrix.concurrency }}
                  group: ${{ matrix.group }}
                  token: ${{ secrets.POSTHOG_BOT_GITHUB_TOKEN }}

            - uses: EndBug/add-and-commit@v9
              # Skip on forks
              # Also skip for persons-on-events runs, as we want to ignore snapshots diverging there
              if: ${{ github.repository == 'PostHog/posthog' && needs.changes.outputs.backend == 'true' && !matrix.person-on-events }}
              with:
                  add: '["ee", "./**/*.ambr", "posthog/queries/", "posthog/migrations", "posthog/tasks", "posthog/hogql/"]'
                  message: 'Update query snapshots'
                  pull: --rebase --autostash # Make sure we're up-to-date with other segments' updates
                  default_author: github_actions
                  github_token: ${{ secrets.POSTHOG_BOT_GITHUB_TOKEN }}

            - name: Check if any snapshot changes were left uncomitted
              id: changed-files
              if: ${{ github.repository == 'PostHog/posthog' && needs.changes.outputs.backend == 'true' && !matrix.person-on-events }}
              run: |
                  if [[ -z $(git status -s | grep -v ".test_durations" | tr -d "\n") ]]
                  then
                    echo 'files_found=false' >> $GITHUB_OUTPUT
                  else
                    echo 'diff=$(git status --porcelain)' >> $GITHUB_OUTPUT
                    echo 'files_found=true' >> $GITHUB_OUTPUT
                  fi

            - name: Fail CI if some snapshots have been updated but not committed
              if: steps.changed-files.outputs.files_found == 'true' && steps.add-and-commit.outcome == 'success'
              run: |
                  echo "${{ steps.changed-files.outputs.diff }}"
                  exit 1

            - name: Archive email renders
              uses: actions/upload-artifact@v3
              if: needs.changes.outputs.backend == 'true' && matrix.segment == 'FOSS' && matrix.person-on-events == false
              with:
                  name: email_renders
                  path: posthog/tasks/test/__emails__
                  retention-days: 5

    async-migrations:
        name: Async migrations tests
        needs: changes
        if: needs.changes.outputs.backend == 'true'
        runs-on: ubuntu-latest
        steps:
            - name: 'Checkout repo'
              uses: actions/checkout@v3
              with:
                  fetch-depth: 1

            - name: Start stack with Docker Compose
              run: |
                  export CLICKHOUSE_SERVER_IMAGE_VERSION=${{ inputs.clickhouse-server-image-version }}
                  docker compose -f docker-compose.dev.yml down
                  docker compose -f docker-compose.dev.yml up -d

            - name: Set up Python
              uses: actions/setup-python@v4
              with:
                  python-version: 3.10.10
                  token: ${{ secrets.POSTHOG_BOT_GITHUB_TOKEN }}

            - uses: syphar/restore-virtualenv@v1
              id: cache-backend-tests
              with:
                  custom_cache_key_element: v1-

            - uses: syphar/restore-pip-download-cache@v1
              if: steps.cache-backend-tests.outputs.cache-hit != 'true'

            - name: Install SAML (python3-saml) dependencies
              run: |
                  sudo apt-get update
                  sudo apt-get install libxml2-dev libxmlsec1-dev libxmlsec1-openssl

            - name: Install python dependencies
              if: steps.cache-backend-tests.outputs.cache-hit != 'true'
              shell: bash
              run: |
                  python -m pip install -r requirements.txt -r requirements-dev.txt

            - name: Add kafka host to /etc/hosts for kafka connectivity
              run: sudo echo "127.0.0.1 kafka" | sudo tee -a /etc/hosts

            - name: Set up needed files
              run: |
                  mkdir -p frontend/dist
                  touch frontend/dist/index.html
                  touch frontend/dist/layout.html
                  touch frontend/dist/exporter.html

            - name: Wait for Clickhouse & Kafka
              run: bin/check_kafka_clickhouse_up

            - name: Run async migrations tests
              run: |
                  pytest -m "async_migrations"<|MERGE_RESOLUTION|>--- conflicted
+++ resolved
@@ -129,12 +129,7 @@
 
             - name: Check formatting
               run: |
-<<<<<<< HEAD
-                  cd current
                   black --exclude posthog/hogql/grammar --check --diff .
-=======
-                  black --exclude posthog/hogql/grammar --check .
->>>>>>> cb1523ac
 
             - name: Check static typing
               run: |
