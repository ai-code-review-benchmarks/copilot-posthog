# This workflow handles deploying a branch to the pull request cluster, for
# testing purposes. It is locked down so that it can only be used by people who
# are a member of the PostHog Github org

name: PR - Preview Deploy

on:
    workflow_call:

jobs:
    deploy_preview:
        name: Deploy preview environment
        runs-on: ubuntu-latest

        permissions:
            id-token: write
            contents: read
            deployments: write

        steps:
            - name: Checkout
              uses: actions/checkout@v3

            - name: Set up Docker Buildx
              uses: docker/setup-buildx-action@v2

            - name: Set up QEMU
              uses: docker/setup-qemu-action@v2

            - name: Set up Depot CLI
              uses: depot/setup-action@v1

            - name: Login to DockerHub
              uses: docker/login-action@v2
              with:
                  username: ${{ secrets.DOCKERHUB_USERNAME }}
                  password: ${{ secrets.DOCKERHUB_TOKEN }}
    
            - uses: aws-actions/configure-aws-credentials@v1
              with:
                  aws-region: us-east-1
                  role-to-assume: arn:aws:iam::169684386827:role/github-terraform-infra-role
                  role-duration-seconds: 3600

            - name: connect to tailscale
              uses: tailscale/github-action@8b804aa882ac3429b804a2a22f9803a2101a0db9
              env:
                  TS_EXPERIMENT_OAUTH_AUTHKEY: true
              with:
                  version: 1.42.0
                  authkey: ${{ secrets.TAILSCALE_OAUTH_SECRET }}
                  args: --advertise-tags tag:github-runner

            - name: Login to Amazon ECR
              id: aws-ecr
              uses: aws-actions/amazon-ecr-login@v1

            - name: Build and push PR test image
              id: build-unit
              uses: depot/build-push-action@v1
              with:
                  buildx-fallback: false # the fallback is so slow it's better to just fail
                  push: true
                  tags: ${{ steps.aws-ecr.outputs.registry }}/pr-test:${{ github.event.pull_request.head.sha }}
                  platforms: linux/arm64,linux/amd64
                  build-args: COMMIT_HASH=${{ github.event.pull_request.head.sha }}

            - name: start deployment
              uses: bobheadxi/deployments@v1.4.0
              id: deployment
              with:
                  step: start
                  env: pr-${{ github.head_ref }}
                  ref: ${{ github.head_ref }}

            - name: Deploy hobby
              id: deploy_hobby
              run: |
                  aws eks update-kubeconfig --name "posthog-dev"
                  kubectl config set-cluster arn:aws:eks:us-east-1:169684386827:cluster/posthog-dev --server=https://eks-posthog-dev --tls-server-name 8BD6E1D2FEBDE47C8177E29CAC9E6C61.gr7.us-east-1.eks.amazonaws.com

                  export PR_NUM=${{ github.event.number }}
                  export BRANCH_NAME=${{ github.head_ref }}
<<<<<<< HEAD
                  export RELEASE_NAME=posthog
                  export NAMESPACE=pr-$PR_NUM-${BRANCH_NAME//[^-a-z0-9]/-}
                  export NAMESPACE=${NAMESPACE:0:38}
                  export NAMESPACE=${NAMESPACE%%-}
                  export HOSTNAME=$NAMESPACE
                  export TAILNET_NAME=hedgehog-kitefin
                  export TS_AUTHKEY=${{ secrets.TAILSCALE_SERVICE_AUTHKEY }}

                  export POSTHOG_WEB_SERVICE_NAME=POSTHOG_WEB
                  export POSTHOG_WEB_SERVICE_PORT=8000
                  envsubst < posthog/.github/pr-deploy/tailscale.yaml.tmpl > posthog/.github/pr-deploy/tailscale.yaml
                  envsubst < posthog/.github/pr-deploy/values.yaml.tmpl > posthog/.github/pr-deploy/values.yaml

                  helm upgrade --install \
                  -f posthog/.github/pr-deploy/values.yaml \
                  --set image.tag=pr-$PR_NUM \
                  --timeout 30m \
                  --create-namespace \
                  --namespace $NAMESPACE \
                  $RELEASE_NAME charts-clickhouse/charts/posthog \
                  --wait \
                  --wait-for-jobs

                  POD_NAME=$(kubectl -n $NAMESPACE get pod | grep web | cut -d' ' -f1)
                  kubectl -n $NAMESPACE exec $POD_NAME -- python manage.py shell -c "import sys;from posthog.models import Team; sys.exit(not Team.objects.exists())" \
                  || kubectl -n $NAMESPACE exec $POD_NAME -- python manage.py generate_demo_data \
                  && kubectl -n $NAMESPACE exec $POD_NAME -- python manage.py shell -c "from posthog.models import Team; t = Team.objects.first(); t.is_demo = False; t.save()"

                  kubectl -n $NAMESPACE apply -f posthog/.github/pr-deploy/tailscale.yaml
                  echo "url=$NAMESPACE.hedgehog-kitefin.ts.net" >> $GITHUB_OUTPUT
=======
                  export BRANCH_NAME_HASH=$(echo -n ${{ github.head_ref }} | md5sum | cut -c 1-8)
                  export HOSTNAME=pr-$PR_NUM-${BRANCH_NAME_HASH}
                  export HOSTNAME=${HOSTNAME:0:38}
                  export HOSTNAME=${HOSTNAME%%-}
                  export NAMESPACE="hobby"
                  export REGISTRY_URL=${{ steps.aws-ecr.outputs.registry }}/pr-test
                  export DOCKER_TAG=${{ github.event.pull_request.head.sha }}

                  envsubst < .github/pr-deploy/hobby.yaml.tmpl > .github/pr-deploy/hobby.yaml

                  #Clean and deploy
                  kubectl -n $NAMESPACE delete -f .github/pr-deploy/hobby.yaml || true
                  kubectl -n $NAMESPACE apply -f .github/pr-deploy/hobby.yaml

                  echo "url=$NAMESPACE-${HOSTNAME}.hedgehog-kitefin.ts.net" >> $GITHUB_OUTPUT
>>>>>>> 1bf890b0

            - name: update deployment status
              uses: bobheadxi/deployments@v1
              with:
                  step: finish
                  status: ${{ job.status }}
                  env: ${{ steps.deployment.outputs.env }}
                  ref: ${{ github.head_ref }}
                  env_url: http://${{ steps.deploy_hobby.outputs.url }}
                  deployment_id: ${{ steps.deployment.outputs.deployment_id }}<|MERGE_RESOLUTION|>--- conflicted
+++ resolved
@@ -81,38 +81,6 @@
 
                   export PR_NUM=${{ github.event.number }}
                   export BRANCH_NAME=${{ github.head_ref }}
-<<<<<<< HEAD
-                  export RELEASE_NAME=posthog
-                  export NAMESPACE=pr-$PR_NUM-${BRANCH_NAME//[^-a-z0-9]/-}
-                  export NAMESPACE=${NAMESPACE:0:38}
-                  export NAMESPACE=${NAMESPACE%%-}
-                  export HOSTNAME=$NAMESPACE
-                  export TAILNET_NAME=hedgehog-kitefin
-                  export TS_AUTHKEY=${{ secrets.TAILSCALE_SERVICE_AUTHKEY }}
-
-                  export POSTHOG_WEB_SERVICE_NAME=POSTHOG_WEB
-                  export POSTHOG_WEB_SERVICE_PORT=8000
-                  envsubst < posthog/.github/pr-deploy/tailscale.yaml.tmpl > posthog/.github/pr-deploy/tailscale.yaml
-                  envsubst < posthog/.github/pr-deploy/values.yaml.tmpl > posthog/.github/pr-deploy/values.yaml
-
-                  helm upgrade --install \
-                  -f posthog/.github/pr-deploy/values.yaml \
-                  --set image.tag=pr-$PR_NUM \
-                  --timeout 30m \
-                  --create-namespace \
-                  --namespace $NAMESPACE \
-                  $RELEASE_NAME charts-clickhouse/charts/posthog \
-                  --wait \
-                  --wait-for-jobs
-
-                  POD_NAME=$(kubectl -n $NAMESPACE get pod | grep web | cut -d' ' -f1)
-                  kubectl -n $NAMESPACE exec $POD_NAME -- python manage.py shell -c "import sys;from posthog.models import Team; sys.exit(not Team.objects.exists())" \
-                  || kubectl -n $NAMESPACE exec $POD_NAME -- python manage.py generate_demo_data \
-                  && kubectl -n $NAMESPACE exec $POD_NAME -- python manage.py shell -c "from posthog.models import Team; t = Team.objects.first(); t.is_demo = False; t.save()"
-
-                  kubectl -n $NAMESPACE apply -f posthog/.github/pr-deploy/tailscale.yaml
-                  echo "url=$NAMESPACE.hedgehog-kitefin.ts.net" >> $GITHUB_OUTPUT
-=======
                   export BRANCH_NAME_HASH=$(echo -n ${{ github.head_ref }} | md5sum | cut -c 1-8)
                   export HOSTNAME=pr-$PR_NUM-${BRANCH_NAME_HASH}
                   export HOSTNAME=${HOSTNAME:0:38}
@@ -128,7 +96,6 @@
                   kubectl -n $NAMESPACE apply -f .github/pr-deploy/hobby.yaml
 
                   echo "url=$NAMESPACE-${HOSTNAME}.hedgehog-kitefin.ts.net" >> $GITHUB_OUTPUT
->>>>>>> 1bf890b0
 
             - name: update deployment status
               uses: bobheadxi/deployments@v1
