--- conflicted
+++ resolved
@@ -29,21 +29,13 @@
                   group: 1
                   token: ${{ secrets.POSTHOG_BOT_GITHUB_TOKEN }}
                   python-version: '3.11.9'
-<<<<<<< HEAD
-                  clickhouse-server-image: 'clickhouse/clickhouse-server:24.4.4.113-alpine'
-=======
-                  clickhouse-server-image: 'clickhouse/clickhouse-server:23.12.6.19'
->>>>>>> 376279d4
+                  clickhouse-server-image: 'clickhouse/clickhouse-server:24.4.4.113'
                   segment: 'FOSS'
                   person-on-events: false
 
             - name: Upload updated timing data as artifacts
               uses: actions/upload-artifact@v4
-<<<<<<< HEAD
-              if: ${{ inputs.person-on-events != 'true' && inputs.clickhouse-server-image == 'clickhouse/clickhouse-server:24.4.4.113-alpine' }}
-=======
-              if: ${{ inputs.person-on-events != 'true' && inputs.clickhouse-server-image == 'clickhouse/clickhouse-server:23.12.6.19' }}
->>>>>>> 376279d4
+              if: ${{ inputs.person-on-events != 'true' && inputs.clickhouse-server-image == 'clickhouse/clickhouse-server:24.4.4.113' }}
               with:
                   name: timing_data-${{ inputs.segment }}-${{ inputs.group }}
                   path: .test_durations
