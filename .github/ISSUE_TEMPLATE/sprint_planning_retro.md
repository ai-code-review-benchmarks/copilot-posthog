---
name: Sprint planning with retrospective
about: (internal)
labels: sprint
title: Sprint 1.n.0 m/2 - Jan 1 to Jan 12
---

# Sprint Planning

# List of incidents + any action items that haven't been scheduled yet

- 

# Team sprint planning

For your team sprint planning copy this template into a comment below for each team.

```
# Team ___

**Support hero:** ___

## Changelog
<<<<<<< HEAD
List any [new minor/medium features](https://posthog.com/handbook/brand/product-announcements#types-of-announcement) @joethreepwood should add to the changelog. PR links appreciated. For major features or new products, please refer to [the handbook](https://posthog.com/handbook/team-structure#launching-new-products-and-features). 
=======
Things @joethreepwood should add to the changelog. PR links appreciated. 
>>>>>>> 31ced797
- 

## OKR

1. OKR, status (red/yellow/green) and action points if yellow/red

## Retro

<!-- Grab the high and low priority items from last time and add whether that item was completed or not -->
- 

### High priority

-

### Low priority / side quests

-

```<|MERGE_RESOLUTION|>--- conflicted
+++ resolved
@@ -21,11 +21,8 @@
 **Support hero:** ___
 
 ## Changelog
-<<<<<<< HEAD
 List any [new minor/medium features](https://posthog.com/handbook/brand/product-announcements#types-of-announcement) @joethreepwood should add to the changelog. PR links appreciated. For major features or new products, please refer to [the handbook](https://posthog.com/handbook/team-structure#launching-new-products-and-features). 
-=======
-Things @joethreepwood should add to the changelog. PR links appreciated. 
->>>>>>> 31ced797
+
 - 
 
 ## OKR
