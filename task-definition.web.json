--- conflicted
+++ resolved
@@ -107,13 +107,12 @@
                     "value": "10000"
                 },
                 {
-<<<<<<< HEAD
                     "name": "TRUST_ALL_PROXIES",
                     "value": "True"
-=======
+                },
+                {
                     "name": "ASYNC_EVENT_PROPERTY_USAGE",
                     "value": "1"
->>>>>>> a8838701
                 }
             ],
             "secrets": [
