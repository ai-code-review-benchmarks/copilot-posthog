{
    "family": "posthog-production-web",
    "networkMode": "awsvpc",
    "executionRoleArn": "posthog-production-ecs-task",
    "taskRoleArn": "posthog-production-ecs-task",
    "containerDefinitions": [
        {
            "name": "posthog-production",
            "portMappings": [
                {
                    "containerPort": 8000,
                    "protocol": "tcp"
                }
            ],
            "logConfiguration": {
                "logDriver": "awslogs",
                "options": {
                    "awslogs-group": "awslogs-posthog-production",
                    "awslogs-region": "us-east-1",
                    "awslogs-stream-prefix": "posthog-production"
                }
            },
            "essential": true,
            "environment": [
                {
                    "name": "USING_PGBOUNCER",
                    "value": "True"
                },
                {
                    "name": "DISABLE_SERVER_SIDE_CURSORS",
                    "value": "True"
                },
                {
                    "name": "CLICKHOUSE_ASYNC",
                    "value": "False"
                },
                {
                    "name": "CLICKHOUSE_DATABASE",
                    "value": "posthog"
                },
                {
                    "name": "CLICKHOUSE_ENABLE_STORAGE_POLICY",
                    "value": "True"
                },
                {
                    "name": "CLICKHOUSE_REPLICATION",
                    "value": "True"
                },
                {
                    "name": "CLICKHOUSE_SECURE",
                    "value": "True"
                },
                {
                    "name": "CLICKHOUSE_VERIFY",
                    "value": "True"
                },
                {
                    "name": "EVENT_USAGE_CACHING_TTL",
                    "value": "3600"
                },
                {
                    "name": "INCLUDE_DOCS",
                    "value": "1"
                },
                {
                    "name": "IS_BEHIND_PROXY",
                    "value": "True"
                },
                {
                    "name": "DISABLE_SECURE_SSL_REDIRECT",
                    "value": "True"
                },
                {
                    "name": "IS_DOCKER",
                    "value": "True"
                },
                {
                    "name": "KAFKA_BASE64_KEYS",
                    "value": "True"
                },
                {
                    "name": "PRIMARY_DB",
                    "value": "clickhouse"
                },
                {
                    "name": "SITE_URL",
                    "value": "https://app.posthog.com"
                },
                {
                    "name": "PLUGINS_CLOUD_WHITELISTED_ORG_IDS",
                    "value": "4dc8564d-bd82-1065-2f40-97f7c50f67cf,2f3a6d88-4789-027b-6205-7b9a0e12217d"
                },
                {
                    "name": "EMAIL_DEFAULT_FROM",
                    "value": "hey@posthog.com"
                },
                {
                    "name": "DEPLOYMENT",
                    "value": "Posthog Cloud"
                },
                {
                    "name": "CLICKHOUSE_DENORMALIZED_PROPERTIES",
                    "value": "issampledevent,currentscreen,objectname"
                },
                {
                    "name": "PLUGIN_SERVER_INGESTION",
<<<<<<< HEAD
                    "value": "true"
                },
                {
                    "name": "BILLING_TRIAL_DAYS",
                    "value": "30"
                },
                {
                    "name": "BILLING_NO_PLAN_EVENT_ALLOCATION",
                    "value": "10000"
=======
                    "value": "false"
>>>>>>> 0f525232
                }
            ],
            "secrets": [
                {
                    "name": "CLICKHOUSE_CA",
                    "valueFrom": "arn:aws:secretsmanager:us-east-1:795637471508:secret:Posthog_Production_Heroku-FQ2itU:CLICKHOUSE_CA::"
                },
                {
                    "name": "CLICKHOUSE_HOST",
                    "valueFrom": "arn:aws:secretsmanager:us-east-1:795637471508:secret:Posthog_Production_Heroku-FQ2itU:CLICKHOUSE_HOST::"
                },
                {
                    "name": "CLICKHOUSE_PASSWORD",
                    "valueFrom": "arn:aws:secretsmanager:us-east-1:795637471508:secret:Posthog_Production_Heroku-FQ2itU:CLICKHOUSE_PASSWORD::"
                },
                {
                    "name": "DATABASE_URL",
                    "valueFrom": "arn:aws:secretsmanager:us-east-1:795637471508:secret:Posthog_Production_Heroku-FQ2itU:DATABASE_URL::"
                },
                {
                    "name": "EMAIL_HOST",
                    "valueFrom": "arn:aws:secretsmanager:us-east-1:795637471508:secret:Posthog_Production_Heroku-FQ2itU:EMAIL_HOST::"
                },
                {
                    "name": "EMAIL_HOST_PASSWORD",
                    "valueFrom": "arn:aws:secretsmanager:us-east-1:795637471508:secret:Posthog_Production_Heroku-FQ2itU:EMAIL_HOST_PASSWORD::"
                },
                {
                    "name": "EMAIL_HOST_USER",
                    "valueFrom": "arn:aws:secretsmanager:us-east-1:795637471508:secret:Posthog_Production_Heroku-FQ2itU:EMAIL_HOST_USER::"
                },
                {
                    "name": "EMAIL_PORT",
                    "valueFrom": "arn:aws:secretsmanager:us-east-1:795637471508:secret:Posthog_Production_Heroku-FQ2itU:EMAIL_PORT::"
                },
                {
                    "name": "EMAIL_USE_TLS",
                    "valueFrom": "arn:aws:secretsmanager:us-east-1:795637471508:secret:Posthog_Production_Heroku-FQ2itU:EMAIL_USE_TLS::"
                },
                {
                    "name": "KAFKA_CLIENT_CERT_B64",
                    "valueFrom": "arn:aws:secretsmanager:us-east-1:795637471508:secret:Posthog_Production_Heroku-FQ2itU:KAFKA_CLIENT_CERT_B64::"
                },
                {
                    "name": "KAFKA_CLIENT_CERT_KEY_B64",
                    "valueFrom": "arn:aws:secretsmanager:us-east-1:795637471508:secret:Posthog_Production_Heroku-FQ2itU:KAFKA_CLIENT_CERT_KEY_B64::"
                },
                {
                    "name": "KAFKA_TRUSTED_CERT_B64",
                    "valueFrom": "arn:aws:secretsmanager:us-east-1:795637471508:secret:Posthog_Production_Heroku-FQ2itU:KAFKA_TRUSTED_CERT_B64::"
                },
                {
                    "name": "KAFKA_URL",
                    "valueFrom": "arn:aws:secretsmanager:us-east-1:795637471508:secret:Posthog_Production_Heroku-FQ2itU:KAFKA_URL::"
                },
                {
                    "name": "POSTHOG_PERSONAL_API_KEY",
                    "valueFrom": "arn:aws:secretsmanager:us-east-1:795637471508:secret:Posthog_Production_Heroku-FQ2itU:POSTHOG_PERSONAL_API_KEY::"
                },
                {
                    "name": "REDIS_URL",
                    "valueFrom": "arn:aws:secretsmanager:us-east-1:795637471508:secret:Posthog_Production_Heroku-FQ2itU:REDIS_URL::"
                },
                {
                    "name": "SECRET_KEY",
                    "valueFrom": "arn:aws:secretsmanager:us-east-1:795637471508:secret:Posthog_Production_Heroku-FQ2itU:SECRET_KEY::"
                },
                {
                    "name": "SENTRY_DSN",
                    "valueFrom": "arn:aws:secretsmanager:us-east-1:795637471508:secret:Posthog_Production_Heroku-FQ2itU:SENTRY_DSN::"
                },
                {
                    "name": "SOCIAL_AUTH_GITHUB_KEY",
                    "valueFrom": "arn:aws:secretsmanager:us-east-1:795637471508:secret:Posthog_Production_Heroku-FQ2itU:SOCIAL_AUTH_GITHUB_KEY::"
                },
                {
                    "name": "SOCIAL_AUTH_GITHUB_SECRET",
                    "valueFrom": "arn:aws:secretsmanager:us-east-1:795637471508:secret:Posthog_Production_Heroku-FQ2itU:SOCIAL_AUTH_GITHUB_SECRET::"
                },
                {
                    "name": "SOCIAL_AUTH_GITLAB_KEY",
                    "valueFrom": "arn:aws:secretsmanager:us-east-1:795637471508:secret:Posthog_Production_Heroku-FQ2itU:SOCIAL_AUTH_GITLAB_KEY::"
                },
                {
                    "name": "SOCIAL_AUTH_GITLAB_SECRET",
                    "valueFrom": "arn:aws:secretsmanager:us-east-1:795637471508:secret:Posthog_Production_Heroku-FQ2itU:SOCIAL_AUTH_GITLAB_SECRET::"
                },
                {
                    "name": "SOCIAL_AUTH_GOOGLE_OAUTH2_KEY",
                    "valueFrom": "arn:aws:secretsmanager:us-east-1:795637471508:secret:Posthog_Production_Heroku-FQ2itU:SOCIAL_AUTH_GOOGLE_OAUTH2_KEY::"
                },
                {
                    "name": "SOCIAL_AUTH_GOOGLE_OAUTH2_SECRET",
                    "valueFrom": "arn:aws:secretsmanager:us-east-1:795637471508:secret:Posthog_Production_Heroku-FQ2itU:SOCIAL_AUTH_GOOGLE_OAUTH2_SECRET::"
                },
                {
                    "name": "STATSD_HOST",
                    "valueFrom": "arn:aws:secretsmanager:us-east-1:795637471508:secret:Posthog_Production_Heroku-FQ2itU:STATSD_HOST::"
                },
                {
                    "name": "STRIPE_API_KEY",
                    "valueFrom": "arn:aws:secretsmanager:us-east-1:795637471508:secret:Posthog_Production_Heroku-FQ2itU:STRIPE_API_KEY::"
                },
                {
                    "name": "STRIPE_DEFAULT_PRICE_ID",
                    "valueFrom": "arn:aws:secretsmanager:us-east-1:795637471508:secret:Posthog_Production_Heroku-FQ2itU:STRIPE_DEFAULT_PRICE_ID::"
                },
                {
                    "name": "STRIPE_GROWTH_PRICE_ID",
                    "valueFrom": "arn:aws:secretsmanager:us-east-1:795637471508:secret:Posthog_Production_Heroku-FQ2itU:STRIPE_GROWTH_PRICE_ID::"
                },
                {
                    "name": "STRIPE_PUBLISHABLE_KEY",
                    "valueFrom": "arn:aws:secretsmanager:us-east-1:795637471508:secret:Posthog_Production_Heroku-FQ2itU:STRIPE_PUBLISHABLE_KEY::"
                },
                {
                    "name": "STRIPE_WEBHOOK_SECRET",
                    "valueFrom": "arn:aws:secretsmanager:us-east-1:795637471508:secret:Posthog_Production_Heroku-FQ2itU:STRIPE_WEBHOOK_SECRET::"
                }
            ],
            "entryPoint": ["sh", "-c"],
            "command": ["./bin/docker-server"]
        }
    ],
    "requiresCompatibilities": ["FARGATE"],
    "cpu": "1024",
    "memory": "2048"
}<|MERGE_RESOLUTION|>--- conflicted
+++ resolved
@@ -104,8 +104,7 @@
                 },
                 {
                     "name": "PLUGIN_SERVER_INGESTION",
-<<<<<<< HEAD
-                    "value": "true"
+                    "value": "false"
                 },
                 {
                     "name": "BILLING_TRIAL_DAYS",
@@ -114,9 +113,6 @@
                 {
                     "name": "BILLING_NO_PLAN_EVENT_ALLOCATION",
                     "value": "10000"
-=======
-                    "value": "false"
->>>>>>> 0f525232
                 }
             ],
             "secrets": [
