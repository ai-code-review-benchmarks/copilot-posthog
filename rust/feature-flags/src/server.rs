use std::future::Future;
use std::net::SocketAddr;
use std::sync::Arc;
use std::time::Duration;

use health::{HealthHandle, HealthRegistry};
use tokio::net::TcpListener;

use crate::client::database::get_pool;
use crate::client::geoip::GeoIpClient;
use crate::client::redis::RedisClient;
use crate::cohort::cohort_cache_manager::CohortCacheManager;
use crate::config::Config;
use crate::router;

pub async fn serve<F>(config: Config, listener: TcpListener, shutdown: F)
where
    F: Future<Output = ()> + Send + 'static,
{
    let redis_client = match RedisClient::new(config.redis_url.clone()) {
        Ok(client) => Arc::new(client),
        Err(e) => {
            tracing::error!("Failed to create Redis client: {}", e);
            return;
        }
    };

    // TODO - we should have a dedicated URL for both this and the writer – the reader will read
    // from the replica, and the writer will write to the main database.
    let reader = match get_pool(&config.read_database_url, config.max_pg_connections).await {
        Ok(client) => Arc::new(client),
        Err(e) => {
            tracing::error!("Failed to create read Postgres client: {}", e);
            return;
        }
    };

    let writer =
        // TODO - we should have a dedicated URL for both this and the reader – the reader will read
        // from the replica, and the writer will write to the main database.
        match get_pool(&config.write_database_url, config.max_pg_connections).await {
            Ok(client) => Arc::new(client),
            Err(e) => {
                tracing::error!("Failed to create write Postgres client: {}", e);
                return;
            }
        };

    let geoip_service = match GeoIpClient::new(&config) {
        Ok(service) => Arc::new(service),
        Err(e) => {
            tracing::error!("Failed to create GeoIP service: {}", e);
            return;
        }
    };

    let cohort_cache = Arc::new(CohortCacheManager::new(
        reader.clone(),
<<<<<<< HEAD
        Some(config.cache_max_capacity),
=======
        Some(config.cache_max_entries),
>>>>>>> f6de8673
        Some(config.cache_ttl_seconds),
    ));

    let health = HealthRegistry::new("liveness");

    // TODO - we don't have a more complex health check yet, but we should add e.g. some around DB operations
    let simple_loop = health
        .register("simple_loop".to_string(), Duration::from_secs(30))
        .await;
    tokio::spawn(liveness_loop(simple_loop));

    // You can decide which client to pass to the router, or pass both if needed
    let app = router::router(
        redis_client,
        reader,
        writer,
        cohort_cache,
        geoip_service,
        health,
        config,
    );

    tracing::info!("listening on {:?}", listener.local_addr().unwrap());
    axum::serve(
        listener,
        app.into_make_service_with_connect_info::<SocketAddr>(),
    )
    .with_graceful_shutdown(shutdown)
    .await
    .unwrap()
}

async fn liveness_loop(handle: HealthHandle) {
    loop {
        handle.report_healthy().await;
        tokio::time::sleep(std::time::Duration::from_secs(10)).await;
    }
}<|MERGE_RESOLUTION|>--- conflicted
+++ resolved
@@ -56,11 +56,7 @@
 
     let cohort_cache = Arc::new(CohortCacheManager::new(
         reader.clone(),
-<<<<<<< HEAD
-        Some(config.cache_max_capacity),
-=======
-        Some(config.cache_max_entries),
->>>>>>> f6de8673
+        Some(config.cache_max_cohort_entries),
         Some(config.cache_ttl_seconds),
     ));
 
