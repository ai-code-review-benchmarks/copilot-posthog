use anyhow::Result;
use async_trait::async_trait;
use dashmap::DashMap;
use rdkafka::TopicPartitionList;
use std::sync::Arc;
use tracing::{error, info};

use crate::kafka::rebalance_handler::RebalanceHandler;
use crate::kafka::types::Partition;
<<<<<<< HEAD
use crate::store_manager::StoreManager;

/// Rebalance handler that coordinates store cleanup on partition revocation
pub struct ProcessorRebalanceHandler {
    store_manager: Arc<StoreManager>,
}

impl ProcessorRebalanceHandler {
    pub fn new(store_manager: Arc<StoreManager>) -> Self {
        Self { store_manager }
=======
use crate::rocksdb::deduplication_store::DeduplicationStore;

/// Rebalance handler that coordinates store cleanup on partition revocation
pub struct ProcessorRebalanceHandler {
    stores: Arc<DashMap<Partition, DeduplicationStore>>,
}

impl ProcessorRebalanceHandler {
    pub fn new(stores: Arc<DashMap<Partition, DeduplicationStore>>) -> Self {
        Self { stores }
>>>>>>> 7281d499
    }
}

#[async_trait]
impl RebalanceHandler for ProcessorRebalanceHandler {
    async fn on_partitions_assigned(&self, partitions: &TopicPartitionList) -> Result<()> {
        info!("Partitions assigned: {} partitions", partitions.count());

        // TODO: We should download the checkpoint from S3 here
        // We should not allow the processor to start until the checkpoint is downloaded
        Ok(())
    }

    async fn on_partitions_revoked(&self, partitions: &TopicPartitionList) -> Result<()> {
        info!("Partitions revoked: {} partitions", partitions.count());

        // Extract partition info for cleanup
        let partition_infos: Vec<Partition> = partitions
            .elements()
            .into_iter()
            .map(Partition::from)
            .collect();

        // Clean up stores for revoked partitions
        for partition in &partition_infos {
<<<<<<< HEAD
            if let Err(e) = self
                .store_manager
                .remove(partition.topic(), partition.partition_number())
            {
                error!(
                    "Failed to remove store for revoked partition {}:{}: {}",
                    partition.topic(),
                    partition.partition_number(),
                    e
                );
            } else {
                info!(
                    "Cleaned up deduplication store and files for revoked partition {}:{}",
                    partition.topic(),
                    partition.partition_number()
                );
=======
            if let Some(_store) = self.stores.remove(partition) {
                info!(
                    "Cleaned up deduplication store for revoked partition {}:{}",
                    partition.topic(),
                    partition.partition_number()
                );
                // Store will be dropped when Arc goes out of scope
>>>>>>> 7281d499
            }
        }

        Ok(())
    }

    async fn on_pre_rebalance(&self) -> Result<()> {
        info!("Pre-rebalance: Preparing for partition changes");
        Ok(())
    }

    async fn on_post_rebalance(&self) -> Result<()> {
        info!("Post-rebalance: Partition changes complete");

        // Log current stats
<<<<<<< HEAD
        let store_count = self.store_manager.stores().len();
=======
        let store_count = self.stores.len();
>>>>>>> 7281d499
        info!("Active deduplication stores: {}", store_count);

        Ok(())
    }
}

#[cfg(test)]
mod tests {
    use super::*;
    use crate::deduplication_processor::DeduplicationConfig;
    use rdkafka::config::ClientConfig;
    use std::time::Duration;
    use tempfile::TempDir;

    fn create_test_config() -> (DeduplicationConfig, TempDir) {
        let temp_dir = TempDir::new().unwrap();
        let store_config = crate::rocksdb::deduplication_store::DeduplicationStoreConfig {
            path: temp_dir.path().to_path_buf(),
            max_capacity: 1000,
        };

        let mut producer_config = ClientConfig::new();
        producer_config.set("bootstrap.servers", "localhost:9092");

        let config = DeduplicationConfig {
            output_topic: Some("test-output".to_string()),
            producer_config,
            store_config,
            producer_send_timeout: Duration::from_secs(5),
            flush_interval: Duration::from_secs(120),
        };

        (config, temp_dir)
    }

    #[tokio::test]
    async fn test_rebalance_handler_creation() {
        let (_config, _temp_dir) = create_test_config();

        // This would fail without Kafka, but we can test the handler creation logic
        // In practice, we'd need to mock the processor or run integration tests

        // For now, just test that the structs can be created
        assert!(std::mem::size_of::<ProcessorRebalanceHandler>() > 0);
    }
}<|MERGE_RESOLUTION|>--- conflicted
+++ resolved
@@ -7,7 +7,6 @@
 
 use crate::kafka::rebalance_handler::RebalanceHandler;
 use crate::kafka::types::Partition;
-<<<<<<< HEAD
 use crate::store_manager::StoreManager;
 
 /// Rebalance handler that coordinates store cleanup on partition revocation
@@ -18,18 +17,6 @@
 impl ProcessorRebalanceHandler {
     pub fn new(store_manager: Arc<StoreManager>) -> Self {
         Self { store_manager }
-=======
-use crate::rocksdb::deduplication_store::DeduplicationStore;
-
-/// Rebalance handler that coordinates store cleanup on partition revocation
-pub struct ProcessorRebalanceHandler {
-    stores: Arc<DashMap<Partition, DeduplicationStore>>,
-}
-
-impl ProcessorRebalanceHandler {
-    pub fn new(stores: Arc<DashMap<Partition, DeduplicationStore>>) -> Self {
-        Self { stores }
->>>>>>> 7281d499
     }
 }
 
@@ -55,7 +42,6 @@
 
         // Clean up stores for revoked partitions
         for partition in &partition_infos {
-<<<<<<< HEAD
             if let Err(e) = self
                 .store_manager
                 .remove(partition.topic(), partition.partition_number())
@@ -72,15 +58,6 @@
                     partition.topic(),
                     partition.partition_number()
                 );
-=======
-            if let Some(_store) = self.stores.remove(partition) {
-                info!(
-                    "Cleaned up deduplication store for revoked partition {}:{}",
-                    partition.topic(),
-                    partition.partition_number()
-                );
-                // Store will be dropped when Arc goes out of scope
->>>>>>> 7281d499
             }
         }
 
@@ -96,11 +73,7 @@
         info!("Post-rebalance: Partition changes complete");
 
         // Log current stats
-<<<<<<< HEAD
         let store_count = self.store_manager.stores().len();
-=======
-        let store_count = self.stores.len();
->>>>>>> 7281d499
         info!("Active deduplication stores: {}", store_count);
 
         Ok(())
