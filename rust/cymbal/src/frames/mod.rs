--- conflicted
+++ resolved
@@ -98,12 +98,8 @@
     pub fn symbol_set_ref(&self) -> Option<String> {
         match self {
             RawFrame::JavaScriptWeb(frame) | RawFrame::LegacyJS(frame) => frame.symbol_set_ref(),
-<<<<<<< HEAD
-            RawFrame::JavaScriptNode(_) => None, // Node.js frames don't have symbol sets
+            RawFrame::JavaScriptNode(frame) => frame.chunk_id.clone(),
             RawFrame::Hermes(frame) => frame.chunk_id.clone(),
-=======
-            RawFrame::JavaScriptNode(frame) => frame.chunk_id.clone(),
->>>>>>> d642fc0b
             // TODO - Python and Go frames don't use symbol sets for frame resolution, but could still use "marker" symbol set
             // to associate a given frame with a given release (basically, a symbol set with no data, just some id,
             // which we'd then use to do a join on the releases table to get release information)
