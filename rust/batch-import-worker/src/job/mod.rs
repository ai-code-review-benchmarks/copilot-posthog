use std::sync::{atomic::Ordering, Arc};

use anyhow::{Context, Error};

use common_types::InternallyCapturedEvent;
use model::{JobModel, JobState, PartState};
use tokio::sync::Mutex;
use tracing::{debug, error, info, warn};

use crate::{
    context::AppContext,
    emit::Emitter,
    error::{get_user_message, is_rate_limited_error, extract_retry_after_from_error},
    job::backoff::{format_backoff_messages, compute_next_delay},
    parse::{format::ParserFn, Parsed},
    source::DataSource,
    spawn_liveness_loop,
};

pub mod backoff;
pub mod config;
pub mod model;

// Small, testable decision function to avoid mocking DB in unit tests
#[derive(Debug, PartialEq)]
enum ErrorHandlingDecision {
    Backoff {
        delay: std::time::Duration,
        status_msg: String,
        display_msg: String,
    },
    Pause {
        error_msg: String,
        display_msg: String,
    },
}

fn decide_on_error(
    err: &anyhow::Error,
    current_date_range: Option<&str>,
    policy: crate::job::backoff::BackoffPolicy,
    current_attempt: u32,
    user_message: &str,
) -> ErrorHandlingDecision {
    if is_rate_limited_error(err) {
        let mut delay = compute_next_delay(current_attempt, policy);
        if let Some(ra) = extract_retry_after_from_error(err) {
            delay = std::cmp::min(ra, policy.max_delay);
        }
        let (status_msg, display_msg) = format_backoff_messages(current_date_range, delay);
        ErrorHandlingDecision::Backoff {
            delay,
            status_msg,
            display_msg,
        }
    } else {
        let error_msg = match current_date_range {
            Some(dr) => format!(
                "Failed to fetch and parse chunk for date range {}: {:?}",
                dr, err
            ),
            None => format!("Failed to fetch and parse chunk: {:?}", err),
        };
        let display_msg = match current_date_range {
            Some(dr) => format!("{} (Date range: {})", user_message, dr),
            None => user_message.to_string(),
        };
        ErrorHandlingDecision::Pause {
            error_msg,
            display_msg,
        }
    }
}

// Tiny pure helper to test max-attempts behavior independently
fn should_pause_due_to_max_attempts(next_attempt: u32, max_attempts: u32) -> bool {
    max_attempts > 0 && next_attempt >= max_attempts
}

fn reset_backoff_after_success(model: &mut JobModel) {
    model.backoff_attempt = 0;
}

pub struct Job {
    pub context: Arc<AppContext>,

    // The job maintains a copy of the job state, outside of the model,
    // because process in a pipelined fashion, and to do that we need to
    // seperate "in-memory job state" from "database job state"
    pub state: Mutex<JobState>,
    // We also maintain a copy of the model. This and the above are wrapped in a mutex
    // because we simultaneously modify both, modifying our in-memory state when we
    // fetch and parse data, and then updating the model state when we commit data
    pub model: Mutex<JobModel>,

    pub source: Box<dyn DataSource>,
    pub transform: Arc<ParserFn>,

    // We keep a mutex here so we can mutably borrow this and the job state at the same time
    pub sink: Mutex<Box<dyn Emitter>>,

    // We want to fetch data and send it at the same time, and this acts as a temporary store
    // for the data we've fetched, but not yet sent
    checkpoint: Mutex<Option<Checkpoint>>,
}

struct Checkpoint {
    key: String,
    data: Parsed<Vec<InternallyCapturedEvent>>,
}

impl Job {
    pub async fn new(mut model: JobModel, context: Arc<AppContext>) -> Result<Self, Error> {
        let is_restarting = model.state.is_some();

        let source = model
            .import_config
            .source
            .construct(&model.secrets, context.clone(), is_restarting)
            .await
            .with_context(|| "Failed to construct data source for job".to_string())?;

        // Some sources need to prepare for the job before we can start processing it
        source.prepare_for_job().await?;

        let transform = Box::new(
            model
                .import_config
                .data_format
                .get_parser(&model, context.clone())
                .await?,
        );

        let sink = model
            .import_config
            .sink
            .construct(context.clone(), &model)
            .await
            .with_context(|| format!("Failed to construct sink for job {}", model.id))?;

        let mut state = model
            .state
            .as_ref()
            .cloned()
            .unwrap_or_else(|| JobState { parts: vec![] });

        if state.parts.is_empty() {
            info!("Found job with no parts, initializing parts list");
            // If we have no parts, we assume this is the first time picking up the job,
            // and populate the parts list
            let mut parts = Vec::new();
            let keys = source
                .keys()
                .await
                .with_context(|| "Failed to get source keys".to_string())?;
            for key in keys {
                let size = source
                    .size(&key)
                    .await
                    .with_context(|| format!("Failed to get size for part {}", key))?;
                debug!("Got size for part {}: {:?}", key, size);
                parts.push(PartState {
                    key,
                    current_offset: 0,
                    total_size: size,
                });
            }
            state.parts = parts;
            model.state = Some(state.clone());
            info!("Initialized parts list: {:?}", state.parts);
        }

        Ok(Self {
            context,
            model: Mutex::new(model),
            state: Mutex::new(state),
            source,
            transform: Arc::new(transform),
            sink: Mutex::new(sink),
            checkpoint: Mutex::new(None),
        })
    }

    pub async fn process(self) -> Result<Option<Self>, Error> {
        let next_chunk_fut = self.get_next_chunk();
        let next_commit_fut = self.do_commit();

        let (next_chunk, next_commit) = tokio::join!(next_chunk_fut, next_commit_fut);

        if let Err(e) = next_commit {
            // If we fail to commit, we just log and bail out - the job will be paused if it needs to be,
            // but this pod should restart, in case it's sink is in some bad state
            error!("Failed to commit chunk: {:?}", e);
            return Err(e);
        }

        let next = match next_chunk {
            Ok(Some(chunk)) => chunk,
            Ok(None) => {
                // We're done fetching and parsing, so we can complete the job
                if let Err(e) = self.source.cleanup_after_job().await {
                    warn!("Failed to cleanup after job: {:?}", e);
                }
                self.successfully_complete().await?;
                return Ok(None);
            }
            Err(e) => {
                if let Err(e) = self.source.cleanup_after_job().await {
                    warn!("Failed to cleanup after job: {:?}", e);
                }
                let user_facing_error_message = get_user_message(&e);
<<<<<<< HEAD
                // Compute current date range once for reuse in both branches
=======
                // If we fail to fetch and parse, we need to pause the job (assuming manual intervention is required) and
                // return an Ok(None) - this pod can continue to process other jobs, it just can't work on this one

>>>>>>> 89b2f1e3
                let current_date_range = {
                    let state = self.state.lock().await;
                    state
                        .parts
                        .iter()
                        .find(|p| !p.is_done())
                        .and_then(|p| self.source.get_date_range_for_key(&p.key))
                };

                let policy = self.context.config.backoff_policy();
                let current_attempt = {
                    let model = self.model.lock().await;
                    model.backoff_attempt.max(0) as u32
                };
<<<<<<< HEAD
                let next_attempt = current_attempt.saturating_add(1);
                match decide_on_error(
                    &e,
                    current_date_range.as_deref(),
                    policy,
                    current_attempt,
                    user_facing_error_message,
                ) {
                    ErrorHandlingDecision::Backoff {
                        delay,
                        status_msg,
                        display_msg,
                    } => {
                        // If max attempts is set and reached, pause instead of backoff
                        if should_pause_due_to_max_attempts(
                            next_attempt,
                            self.context.config.backoff_max_attempts,
                        ) {
                            let mut model = self.model.lock().await;
                            let msg = match current_date_range.as_deref() {
                                Some(dr) => format!(
                                    "Max backoff attempts reached for date range {} (attempt {}). Pausing.",
                                    dr, next_attempt
                                ),
                                None => format!(
                                    "Max backoff attempts reached (attempt {}). Pausing.",
                                    next_attempt
                                ),
                            };
                            model
                                .pause(
                                    self.context.clone(),
                                    msg,
                                    Some("Rate limit persisted. Job paused after maximum retries.".to_string()),
                                )
                                .await?;
                            return Ok(None);
                        }

                        error!("Rate limited (429): scheduling retry in {:?}", delay);
                        let mut model = self.model.lock().await;
                        model
                            .schedule_backoff(
                                &self.context.db,
                                delay,
                                status_msg,
                                Some(display_msg),
                                next_attempt as i32,
                            )
                            .await?;
                        return Ok(None);
                    }
                    ErrorHandlingDecision::Pause {
                        error_msg,
                        display_msg,
                    } => {
                        error!("Failed to fetch and parse chunk: {:?}", e);
                        let mut model = self.model.lock().await;
                        model
                            .pause(self.context.clone(), error_msg, Some(display_msg))
                            .await?;
                        return Ok(None);
                    }
                }
=======
                let display_message = if let Some(date_range) = &current_date_range {
                    format!("{} (Date range: {})", user_facing_error_message, date_range)
                } else {
                    user_facing_error_message.to_string()
                };
                error!(job_id = %model.id, error = ?e, "Pausing job due to error: {}", error_message);
                model
                    .pause(self.context.clone(), error_message, Some(display_message))
                    .await?;
                return Ok(None);
>>>>>>> 89b2f1e3
            }
        };

        let mut checkpoint = self.checkpoint.lock().await;
        *checkpoint = Some(Checkpoint {
            key: next.0,
            data: next.1,
        });

        drop(checkpoint);

        // This wasn't the last part/chunk, so we return the job to let it be processed again
        Ok(Some(self))
    }

    async fn get_next_chunk(
        &self,
    ) -> Result<Option<(String, Parsed<Vec<InternallyCapturedEvent>>)>, Error> {
        let mut state = self.state.lock().await;

        let Some(next_part) = state.parts.iter_mut().find(|p| !p.is_done()) else {
            info!("Found no next part, returning");
            return Ok(None); // We're done fetching
        };

        let key = next_part.key.clone();
        self.source.prepare_key(&key).await?;

        if next_part.total_size.is_none() {
            if let Some(actual_size) = self.source.size(&key).await? {
                next_part.total_size = Some(actual_size);
                info!("Updated total size for key {}: {}", key, actual_size);

                {
                    let mut model = self.model.lock().await;
                    if let Some(model_state) = &mut model.state {
                        if let Some(model_part) =
                            model_state.parts.iter_mut().find(|p| p.key == key)
                        {
                            model_part.total_size = Some(actual_size);
                        }
                    }
                }

                if actual_size == 0 {
                    info!(
                        "No data available for this key: {} try to get the next chunk",
                        key
                    );
                    next_part.current_offset = actual_size;
                    return Ok(Some((
                        key.clone(),
                        Parsed {
                            consumed: 0,
                            data: vec![],
                        },
                    )));
                }
            }
        }

        info!("Fetching part chunk {:?}", next_part);

        let next_chunk = self
            .source
            .get_chunk(
                &next_part.key,
                next_part.current_offset,
                self.context.config.chunk_size as u64,
            )
            .await
            .context(format!("Fetching part chunk {:?}", next_part))?;

        let is_last_chunk = match next_part.total_size {
            Some(total_size) => next_part.current_offset + next_chunk.len() as u64 > total_size,
            None => false,
        };

        let chunk_bytes = next_chunk.len();

        info!("Fetched part chunk {:?}", next_part);
        let m_tf = self.transform.clone();
        // This is computationally expensive, so we run it in a blocking task
        let parsed = tokio::task::spawn_blocking(move || (m_tf)(next_chunk))
            .await?
            .context(format!("Processing part chunk {:?}", next_part))?;

        info!(
            "Parsed part chunk {:?}, consumed {} bytes",
            next_part, parsed.consumed
        );

        // If this is the last chunk, and we didn't consume all of it, or we didn't manage to
        // consume any of this chunk, we've got a bad chunk, and should pause the job with an error.
        if parsed.consumed < chunk_bytes && is_last_chunk || parsed.data.is_empty() {
            return Err(Error::msg(format!(
                "Failed to parse any data from part {} at offset {}",
                next_part.key, next_part.current_offset
            )));
        }

        // Update the in-memory part state (the read will be committed to the DB once the write is done)
        next_part.current_offset += parsed.consumed as u64;
        // Drop the mutable borrow of next_part before touching state/model again
        let ret_key = key.clone();

        // Successful fetch/parse: reset backoff state
        {
            let mut model = self.model.lock().await;
            reset_backoff_after_success(&mut model);
        }

        Ok(Some((ret_key, parsed)))
    }

    async fn do_commit(&self) -> Result<(), Error> {
        let liveness_loop_flag = spawn_liveness_loop(self.context.worker_liveness.clone());
        self.shutdown_guard()?;
        let mut checkpoint_lock = self.checkpoint.lock().await;

        let Some(checkpoint) = checkpoint_lock.take() else {
            info!("No checkpointed data to commit, returning");
            return Ok(()); // We've got no checkpointed data to commit, so we're done
        };

        let (key, parsed) = (checkpoint.key, checkpoint.data);

        info!("Committing part {} consumed {} bytes", key, parsed.consumed);
        info!("Committing {} events", parsed.data.len());

        let mut sink = self.sink.lock().await;
        self.shutdown_guard()?;
        // If this fails, we just bail out, and then eventually someone else will pick up the job again and re-process this chunk
        let txn = sink.begin_write().await?;
        info!("Writing {} events", parsed.data.len());
        // If this fails, as above
        self.shutdown_guard()?;
        txn.emit(&parsed.data).await?;
        // This is where things get tricky - if we fail to commit the chunk to the sink in the next step, and we've told PG we've
        // committed the chunk, we'll bail out, and whoever comes next will end up skipping this chunk. To prevent this, we do a two
        // stage commit, where we pause the job before committing the chunk to the sink, and then only unpause it after the sink commit,
        // such that if we get interrupted between the two, the job will be paused, and manual intervention will be required to resume it.
        // This operator can then confirm whether the sink commit succeeded or not (by looking at the last event written, or by
        // looking at logs, or both). The jobs status message is set to enable this kind of debugging.
        self.shutdown_guard()?; // This is the last time we call this during the commit - if we get this far, we want to commit fully if at all possible
        info!("Beginning PG part commit");
        self.begin_part_commit(&key, parsed.consumed).await?;
        info!("Beginning emitter part commit");

        let to_sleep = txn.commit_write().await?;
        info!("Finishing PG part commit");
        self.complete_commit().await?;
        info!("Committed part {} consumed {} bytes", key, parsed.consumed);
        info!("Sleeping for {:?}", to_sleep);
        tokio::time::sleep(to_sleep).await;
        liveness_loop_flag.store(false, Ordering::Relaxed);

        Ok(())
    }

    async fn successfully_complete(self) -> Result<(), Error> {
        let mut model = self.model.lock().await;
        let result = model.complete(&self.context.db).await;
        if result.is_ok() {
            info!(job_id = %model.id, "Batch import job complete");
        }
        result
    }

    // Writes the new partstate to the DB, and sets the job status to paused, such that if there's an issue with the sink commit, the job
    // will be paused, and manual intervention will be required to resume it
    async fn begin_part_commit(&self, key: &str, consumed: usize) -> Result<(), Error> {
        let mut model = self.model.lock().await;
        let Some(model_state) = &mut model.state else {
            return Err(Error::msg("No model state found"));
        };

        // Iterate through the parts list and update the relevant part
        let Some(part) = model_state.parts.iter_mut().find(|p| p.key == key) else {
            return Err(Error::msg(format!("No part found with key {}", key)));
        };

        part.current_offset += consumed as u64;

        let status_message = format!(
            "Starting commit of part {} to offset {}, consumed {} additional bytes",
            key, part.current_offset, consumed
        );

        model
            .pause(
                self.context.clone(),
                status_message,
                Some("Job paused while committing events".to_string()),
            )
            .await
    }

    // Unpauses the job
    async fn complete_commit(&self) -> Result<(), Error> {
        let mut model = self.model.lock().await;
        model.unpause(self.context.clone()).await
    }

    // Used during the commit operations as a shorthand way to bail before an operation if we get a shutdown signal
    fn shutdown_guard(&self) -> Result<(), Error> {
        if !self.context.is_running() {
            warn!("Running flag set to flase during job processing, bailing");
            Err(Error::msg(
                "Running flag set to flase during job processing, bailing",
            ))
        } else {
            Ok(())
        }
    }
}

#[cfg(test)]
mod tests {
    use super::*;
    use async_trait::async_trait;
    use httpmock::MockServer;
    use reqwest::Client;
    use httpmock::Method;
    use std::collections::HashMap;

    struct MockDataSource {
        keys: Vec<String>,
        date_ranges: HashMap<String, String>,
    }

    impl MockDataSource {
        fn new() -> Self {
            let mut date_ranges = HashMap::new();
            date_ranges.insert(
                "2023-01-01T00:00:00+00:00_2023-01-01T01:00:00+00:00".to_string(),
                "2023-01-01 00:00 UTC to 2023-01-01 01:00 UTC".to_string(),
            );
            date_ranges.insert(
                "2023-01-01T01:00:00+00:00_2023-01-01T02:00:00+00:00".to_string(),
                "2023-01-01 01:00 UTC to 2023-01-01 02:00 UTC".to_string(),
            );

            Self {
                keys: vec![
                    "2023-01-01T00:00:00+00:00_2023-01-01T01:00:00+00:00".to_string(),
                    "2023-01-01T01:00:00+00:00_2023-01-01T02:00:00+00:00".to_string(),
                ],
                date_ranges,
            }
        }
    }

    #[async_trait]
    impl DataSource for MockDataSource {
        async fn keys(&self) -> Result<Vec<String>, Error> {
            Ok(self.keys.clone())
        }

        async fn size(&self, _key: &str) -> Result<Option<u64>, Error> {
            Ok(Some(100))
        }

        async fn get_chunk(&self, _key: &str, _offset: u64, _size: u64) -> Result<Vec<u8>, Error> {
            Err(Error::msg("Mock error for testing"))
        }

        fn get_date_range_for_key(&self, key: &str) -> Option<String> {
            self.date_ranges.get(key).cloned()
        }
    }

    struct MockDataSourceWithoutDateRange {
        keys: Vec<String>,
    }

    impl MockDataSourceWithoutDateRange {
        fn new() -> Self {
            Self {
                keys: vec!["some-key".to_string()],
            }
        }
    }

    #[async_trait]
    impl DataSource for MockDataSourceWithoutDateRange {
        async fn keys(&self) -> Result<Vec<String>, Error> {
            Ok(self.keys.clone())
        }

        async fn size(&self, _key: &str) -> Result<Option<u64>, Error> {
            Ok(Some(100))
        }

        async fn get_chunk(&self, _key: &str, _offset: u64, _size: u64) -> Result<Vec<u8>, Error> {
            Err(Error::msg("Mock error for testing"))
        }
    }

    #[test]
    fn test_error_message_includes_date_range_when_available() {
        let mock_source = MockDataSource::new();
        let key = "2023-01-01T00:00:00+00:00_2023-01-01T01:00:00+00:00";

        let date_range = mock_source.get_date_range_for_key(key);
        assert_eq!(
            date_range,
            Some("2023-01-01 00:00 UTC to 2023-01-01 01:00 UTC".to_string())
        );

        let error_message = format!(
            "Failed to fetch and parse chunk for date range {}: Mock error",
            date_range.unwrap()
        );
        assert_eq!(
            error_message,
            "Failed to fetch and parse chunk for date range 2023-01-01 00:00 UTC to 2023-01-01 01:00 UTC: Mock error"
        );
    }

    #[tokio::test]
    async fn test_decide_on_error_backoff_for_429() {
        let server = MockServer::start();
        let _mock = server.mock(|when, then| {
            when.method(httpmock::Method::GET).path("/export");
            then.status(429);
        });

        let resp = Client::new()
            .get(server.url("/export"))
            .send()
            .await
            .unwrap();
        let http_err = resp.error_for_status().unwrap_err();
        let err = anyhow::Error::from(http_err);

        let decision = decide_on_error(
            &err,
            Some("2023-01-01 00:00 UTC to 2023-01-01 01:00 UTC"),
            crate::job::backoff::BackoffPolicy::new(
                std::time::Duration::from_secs(60),
                2.0,
                std::time::Duration::from_secs(3600),
            ),
            0,
            "Rate limit exceeded",
        );

        match decision {
            ErrorHandlingDecision::Backoff {
                delay,
                status_msg,
                display_msg,
            } => {
                assert_eq!(delay.as_secs(), 60);
                assert!(status_msg.contains("retry"));
                assert!(display_msg.contains("Date range"));
            }
            _ => panic!("expected backoff"),
        }
    }

    #[tokio::test]
    async fn test_decide_on_error_pause_for_non_429() {
        let server = MockServer::start();
        let _mock = server.mock(|when, then| {
            when.method(httpmock::Method::GET).path("/export");
            then.status(500);
        });

        let resp = Client::new()
            .get(server.url("/export"))
            .send()
            .await
            .unwrap();
        let http_err = resp.error_for_status().unwrap_err();
        let err = anyhow::Error::from(http_err);

        let decision = decide_on_error(
            &err,
            None,
            crate::job::backoff::BackoffPolicy::new(
                std::time::Duration::from_secs(60),
                2.0,
                std::time::Duration::from_secs(3600),
            ),
            2,
            "Remote server error",
        );

        match decision {
            ErrorHandlingDecision::Pause {
                error_msg,
                display_msg,
            } => {
                assert!(error_msg.contains("Failed to fetch and parse chunk"));
                assert_eq!(display_msg, "Remote server error");
            }
            _ => panic!("expected pause"),
        }
    }

    #[tokio::test]
    async fn test_retry_after_overrides_backoff() {
        let server = MockServer::start();
        let _mock = server.mock(|when, then| {
            when.method(Method::GET).path("/rl");
            then.status(429).header("Retry-After", "2");
        });

        let resp = Client::new()
            .get(server.url("/rl"))
            .send()
            .await
            .unwrap();
        // Clone headers from the actual response before turning it into an error
        let headers_clone = resp.headers().clone();
        let http_err = resp.error_for_status().unwrap_err();

        // Wrap into our RateLimitedError manually to include Retry-After from response
        let retry_after = crate::source::date_range_export::parse_retry_after_header(&headers_clone)
            .expect("retry-after parsed");
        let rl = crate::error::RateLimitedError {
            retry_after: Some(retry_after),
            source: http_err,
        };
        let err = anyhow::Error::from(rl);

        let decision = super::decide_on_error(
            &err,
            None,
            crate::job::backoff::BackoffPolicy::new(
                std::time::Duration::from_secs(60),
                2.0,
                std::time::Duration::from_secs(3600),
            ),
            0,
            "Rate limit exceeded",
        );

        match decision {
            super::ErrorHandlingDecision::Backoff { delay, .. } => {
                assert_eq!(delay.as_secs(), 2);
            }
            _ => panic!("expected backoff"),
        }
    }

    #[test]
    fn test_reset_backoff_after_success() {
        let mut model = JobModel {
            // Minimal dummy values; only fields we need in this function
            id: uuid::Uuid::now_v7(),
            team_id: 1,
            created_at: chrono::Utc::now(),
            updated_at: chrono::Utc::now(),
            lease_id: None,
            leased_until: None,
            status: super::model::JobStatus::Running,
            status_message: None,
            display_status_message: None,
            state: Some(JobState { parts: vec![] }),
            import_config: super::config::JobConfig {
                // Construct a trivially valid config that won't be used by this test
                source: super::config::SourceConfig::Folder(super::config::FolderSourceConfig {
                    path: "/tmp".to_string(),
                }),
                data_format: crate::parse::format::FormatConfig::JsonLines {
                    skip_blanks: true,
                    content: crate::parse::content::ContentType::Captured,
                },
                sink: super::config::SinkConfig::NoOp,
            },
            secrets: super::config::JobSecrets {
                secrets: std::collections::HashMap::new(),
            },
            was_leased: false,
            backoff_attempt: 5,
            backoff_until: None,
        };

        reset_backoff_after_success(&mut model);
        assert_eq!(model.backoff_attempt, 0);
    }

    #[test]
    fn test_error_message_without_date_range() {
        let mock_source = MockDataSourceWithoutDateRange::new();
        let key = "some-key";

        let date_range = mock_source.get_date_range_for_key(key);
        assert!(date_range.is_none());

        let error_message = "Failed to fetch and parse chunk: Mock error";
        assert_eq!(error_message, "Failed to fetch and parse chunk: Mock error");
    }

    #[test]
    fn test_display_message_includes_date_range() {
        let user_message = "Connection failed";
        let date_range = "2023-01-01 00:00 UTC to 2023-01-01 01:00 UTC";

        let display_message = format!("{} (Date range: {})", user_message, date_range);
        assert_eq!(
            display_message,
            "Connection failed (Date range: 2023-01-01 00:00 UTC to 2023-01-01 01:00 UTC)"
        );
    }

    #[test]
    fn test_should_pause_due_to_max_attempts() {
        assert_eq!(should_pause_due_to_max_attempts(0, 0), false); // unlimited
        assert_eq!(should_pause_due_to_max_attempts(2, 3), false);
        assert_eq!(should_pause_due_to_max_attempts(3, 3), true);
        assert_eq!(should_pause_due_to_max_attempts(4, 3), true);
    }
}<|MERGE_RESOLUTION|>--- conflicted
+++ resolved
@@ -10,8 +10,8 @@
 use crate::{
     context::AppContext,
     emit::Emitter,
-    error::{get_user_message, is_rate_limited_error, extract_retry_after_from_error},
-    job::backoff::{format_backoff_messages, compute_next_delay},
+    error::{extract_retry_after_from_error, get_user_message, is_rate_limited_error},
+    job::backoff::{compute_next_delay, format_backoff_messages},
     parse::{format::ParserFn, Parsed},
     source::DataSource,
     spawn_liveness_loop,
@@ -55,11 +55,8 @@
         }
     } else {
         let error_msg = match current_date_range {
-            Some(dr) => format!(
-                "Failed to fetch and parse chunk for date range {}: {:?}",
-                dr, err
-            ),
-            None => format!("Failed to fetch and parse chunk: {:?}", err),
+            Some(dr) => format!("{} (Date range: {})", user_message, dr),
+            None => user_message.to_string(),
         };
         let display_msg = match current_date_range {
             Some(dr) => format!("{} (Date range: {})", user_message, dr),
@@ -209,13 +206,6 @@
                     warn!("Failed to cleanup after job: {:?}", e);
                 }
                 let user_facing_error_message = get_user_message(&e);
-<<<<<<< HEAD
-                // Compute current date range once for reuse in both branches
-=======
-                // If we fail to fetch and parse, we need to pause the job (assuming manual intervention is required) and
-                // return an Ok(None) - this pod can continue to process other jobs, it just can't work on this one
-
->>>>>>> 89b2f1e3
                 let current_date_range = {
                     let state = self.state.lock().await;
                     state
@@ -230,7 +220,6 @@
                     let model = self.model.lock().await;
                     model.backoff_attempt.max(0) as u32
                 };
-<<<<<<< HEAD
                 let next_attempt = current_attempt.saturating_add(1);
                 match decide_on_error(
                     &e,
@@ -264,7 +253,10 @@
                                 .pause(
                                     self.context.clone(),
                                     msg,
-                                    Some("Rate limit persisted. Job paused after maximum retries.".to_string()),
+                                    Some(
+                                        "Rate limit persisted. Job paused after maximum retries."
+                                            .to_string(),
+                                    ),
                                 )
                                 .await?;
                             return Ok(None);
@@ -287,26 +279,14 @@
                         error_msg,
                         display_msg,
                     } => {
-                        error!("Failed to fetch and parse chunk: {:?}", e);
                         let mut model = self.model.lock().await;
+                        error!(job_id = %model.id, error = ?e, "Pausing job due to error: {}", error_msg);
                         model
                             .pause(self.context.clone(), error_msg, Some(display_msg))
                             .await?;
                         return Ok(None);
                     }
                 }
-=======
-                let display_message = if let Some(date_range) = &current_date_range {
-                    format!("{} (Date range: {})", user_facing_error_message, date_range)
-                } else {
-                    user_facing_error_message.to_string()
-                };
-                error!(job_id = %model.id, error = ?e, "Pausing job due to error: {}", error_message);
-                model
-                    .pause(self.context.clone(), error_message, Some(display_message))
-                    .await?;
-                return Ok(None);
->>>>>>> 89b2f1e3
             }
         };
 
@@ -528,9 +508,9 @@
 mod tests {
     use super::*;
     use async_trait::async_trait;
+    use httpmock::Method;
     use httpmock::MockServer;
     use reqwest::Client;
-    use httpmock::Method;
     use std::collections::HashMap;
 
     struct MockDataSource {
@@ -702,7 +682,7 @@
                 error_msg,
                 display_msg,
             } => {
-                assert!(error_msg.contains("Failed to fetch and parse chunk"));
+                assert_eq!(error_msg, "Remote server error");
                 assert_eq!(display_msg, "Remote server error");
             }
             _ => panic!("expected pause"),
@@ -717,18 +697,15 @@
             then.status(429).header("Retry-After", "2");
         });
 
-        let resp = Client::new()
-            .get(server.url("/rl"))
-            .send()
-            .await
-            .unwrap();
+        let resp = Client::new().get(server.url("/rl")).send().await.unwrap();
         // Clone headers from the actual response before turning it into an error
         let headers_clone = resp.headers().clone();
         let http_err = resp.error_for_status().unwrap_err();
 
         // Wrap into our RateLimitedError manually to include Retry-After from response
-        let retry_after = crate::source::date_range_export::parse_retry_after_header(&headers_clone)
-            .expect("retry-after parsed");
+        let retry_after =
+            crate::source::date_range_export::parse_retry_after_header(&headers_clone)
+                .expect("retry-after parsed");
         let rl = crate::error::RateLimitedError {
             retry_after: Some(retry_after),
             source: http_err,
