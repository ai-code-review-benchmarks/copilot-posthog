/env
venv
.venv
*.pyc
__pycache__/
staticfiles
.env
settings.yml
.DS_Store
debug.log
*.swp
*.swo
node_modules/
*.code-workspace
.mypy_cache
frontend/.cache/
frontend/dist/
# Paid font
frontend/public/Matter*.woff*
frontend/types/
frontend/__snapshots__/__diff_output__/
frontend/__snapshots__/__failures__/
*Type.ts
frontend/pnpm-error.log
frontend/tmp
**/*.tsbuildinfo
.idea
celerybeat-schedule
celerybeat.pid
pnpm-error.log
.yalc
yalc.lock
.vscode/*
!.vscode/launch.json
cypress/screenshots/
cypress/downloads/
cypress/**/*.diff.png
docker-compose.prod.yml
# pyenv local config
.python-version
*.isorted
build-storybook.log
storybook-static
ee/benchmarks/results
.coverage
coverage-*.xml
object_storage/
__emails__
share/GeoLite2-City.mmdb
a11y/
/test-results/
/playwright-report/
playwright/e2e-vrt/**/*-darwin.png
# ANTLR-generated temp files when "npm run grammar:build" crashes
gen/
# Local files generated for the ANTLR VS Code extension (https://github.com/mike-lischke/vscode-antlr4)
.antlr
upgrade/
common/hogvm/typescript/dist
common/hogvm/typescript/.parcel-cache
.wokeignore
common/plugin_transpiler/dist
*-esbuild-meta.json
*-esbuild-bundle-visualization.html
.dlt
*.db
# Ignore any log files that happen to be present
*.log
# pyright config (keep this until we have a standardized one)
pyrightconfig.json

# Max-specific entries
ee/support_sidebar_max/max-venv/
ee/support_sidebar_max/.vscode
ee/support_sidebar_max/.vscode/settings.json
max-test-venv/
ee/support_sidebar_max/.env
# Assistant Evaluation with Deepeval
.deepeval
.deepeval-cache.json
.deepeval_telemtry.txt
.temporal-worker-settings
temp_test_run_data.json
.temp-deepeval-cache.json
.eslintcache

# ignore all dagster tmp directories that may be created
tmp*/

<<<<<<< HEAD
.nx/cache
.nx/workspace-data
=======
frontend/@posthog/apps-common/dist/
>>>>>>> 9e564c71
<|MERGE_RESOLUTION|>--- conflicted
+++ resolved
@@ -68,6 +68,8 @@
 *.log
 # pyright config (keep this until we have a standardized one)
 pyrightconfig.json
+.nx/cache
+.nx/workspace-data
 
 # Max-specific entries
 ee/support_sidebar_max/max-venv/
@@ -85,11 +87,4 @@
 .eslintcache
 
 # ignore all dagster tmp directories that may be created
-tmp*/
-
-<<<<<<< HEAD
-.nx/cache
-.nx/workspace-data
-=======
-frontend/@posthog/apps-common/dist/
->>>>>>> 9e564c71
+tmp*/