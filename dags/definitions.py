--- conflicted
+++ resolved
@@ -2,28 +2,12 @@
 import dagster_slack
 
 from dagster_aws.s3.io_manager import s3_pickle_io_manager
-<<<<<<< HEAD
-from dagster_aws.s3 import S3Resource
-from dagster_slack import SlackResource
-from django.conf import settings
-
-from dags import backup_database
-from dags.slack_alerts import notify_slack_on_failure
-
-from . import ch_examples, deletes, materialized_columns, orm_examples, person_overrides, export_query_logs_to_s3
-from .common import ClickhouseClusterResource
-
-all_assets = load_assets_from_modules([ch_examples, orm_examples])
-
-
-env = "local" if settings.DEBUG else "prod"
-
-=======
-from dagster_aws.s3.resources import s3_resource
+from dagster_aws.s3.resources import S3Resource
 from django.conf import settings
 
 from dags.common import ClickhouseClusterResource
 from dags import (
+    backup_database,
     ch_examples,
     deletes,
     exchange_rate,
@@ -33,7 +17,6 @@
     person_overrides,
     slack_alerts,
 )
->>>>>>> 96fdc5ab
 
 # Define resources for different environments
 resources_by_env = {
@@ -48,14 +31,8 @@
     },
     "local": {
         "cluster": ClickhouseClusterResource.configure_at_launch(),
-<<<<<<< HEAD
-        "io_manager": fs_io_manager,
-        "s3": S3Resource(),
-        "slack": ResourceDefinition.none_resource(description="Dummy Slack resource for local development"),
-=======
         "io_manager": dagster.fs_io_manager,
         "slack": dagster.ResourceDefinition.none_resource(description="Dummy Slack resource for local development"),
->>>>>>> 96fdc5ab
     },
 }
 
@@ -83,11 +60,7 @@
         materialized_columns.materialize_column,
         person_overrides.cleanup_orphaned_person_overrides_snapshot,
         person_overrides.squash_person_overrides,
-<<<<<<< HEAD
-        export_query_logs_to_s3.export_query_logs_to_s3,
         backup_database.backup_database,
-=======
->>>>>>> 96fdc5ab
     ],
     schedules=[
         exchange_rate.daily_exchange_rates_schedule,
