--- conflicted
+++ resolved
@@ -27,12 +27,9 @@
     OBJECT_STORAGE_ENDPOINT,
     OBJECT_STORAGE_PREAGGREGATED_WEB_ANALYTICS_FOLDER,
 )
-<<<<<<< HEAD
 
 
 logger = structlog.get_logger(__name__)
-=======
->>>>>>> fefa145c
 
 # From my tests, 14 (two weeks) is a sane value for production.
 # But locally we can run more partitions per run to speed up testing (e.g: 3000 to materialize everything on a single run)
@@ -144,15 +141,9 @@
     table_name: str,
     sql_generator: Callable,
     export_prefix: str,
-<<<<<<< HEAD
 ) -> dagster.Output[str]:
     config = context.op_config
-    team_ids = config.get("team_ids", [1, 2])
-=======
-) -> None:
-    config = context.op_config
     team_ids = config.get("team_ids", TEAM_IDS_WITH_WEB_PREAGGREGATED_ENABLED)
->>>>>>> fefa145c
     ch_settings = merge_clickhouse_settings(CLICKHOUSE_SETTINGS, config.get("extra_clickhouse_settings", ""))
 
     if DEBUG:
@@ -175,7 +166,6 @@
 
     context.log.info(f"Successfully exported {table_name} to S3: {s3_path}")
 
-<<<<<<< HEAD
     return dagster.Output(
         value=s3_path,
         metadata={
@@ -184,8 +174,6 @@
         },
     )
 
-=======
->>>>>>> fefa145c
 
 @dagster.asset(
     name="web_analytics_stats_export",
@@ -195,11 +183,7 @@
     metadata={"export_file": "web_stats_daily_export.native"},
     tags={"owner": JobOwners.TEAM_WEB_ANALYTICS.value},
 )
-<<<<<<< HEAD
 def web_stats_daily_export(context: dagster.AssetExecutionContext) -> dagster.Output[str]:
-=======
-def web_stats_daily_export(context: dagster.AssetExecutionContext):
->>>>>>> fefa145c
     """
     Exports web_stats_daily data directly to S3 using ClickHouse's native S3 export.
     """
@@ -219,11 +203,7 @@
     metadata={"export_file": "web_bounces_daily_export.native"},
     tags={"owner": JobOwners.TEAM_WEB_ANALYTICS.value},
 )
-<<<<<<< HEAD
 def web_bounces_daily_export(context: dagster.AssetExecutionContext) -> dagster.Output[str]:
-=======
-def web_bounces_daily_export(context: dagster.AssetExecutionContext):
->>>>>>> fefa145c
     """
     Exports web_bounces_daily data directly to S3 using ClickHouse's native S3 export.
     """
