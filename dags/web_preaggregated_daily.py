from datetime import datetime, UTC, timedelta
from collections.abc import Callable
import os

import dagster
from dagster import DailyPartitionsDefinition, BackfillPolicy
import structlog
import chdb
from dags.common import JobOwners
from dags.web_preaggregated_utils import (
    TEAM_IDS_WITH_WEB_PREAGGREGATED_ENABLED,
    CLICKHOUSE_SETTINGS,
    merge_clickhouse_settings,
    WEB_ANALYTICS_CONFIG_SCHEMA,
    web_analytics_retry_policy_def,
)
from posthog.clickhouse.client import sync_execute

from posthog.models.web_preaggregated.sql import (
    WEB_BOUNCES_EXPORT_SQL,
    WEB_BOUNCES_INSERT_SQL,
    WEB_STATS_EXPORT_SQL,
    WEB_STATS_INSERT_SQL,
    get_s3_function_args,
)
from posthog.hogql.database.schema.web_analytics_s3 import (
    get_s3_web_stats_structure,
    get_s3_web_bounces_structure,
)
from posthog.settings.base_variables import DEBUG
from posthog.settings.dagster import DAGSTER_DATA_EXPORT_S3_BUCKET
from posthog.settings.object_storage import (
    OBJECT_STORAGE_BUCKET,
    OBJECT_STORAGE_ENDPOINT,
    OBJECT_STORAGE_PREAGGREGATED_WEB_ANALYTICS_FOLDER,
)


logger = structlog.get_logger(__name__)

# From my tests, 14 (two weeks) is a sane value for production.
# But locally we can run more partitions per run to speed up testing (e.g: 3000 to materialize everything on a single run)
max_partitions_per_run = int(os.getenv("DAGSTER_WEB_PREAGGREGATED_MAX_PARTITIONS_PER_RUN", 14))
backfill_policy_def = BackfillPolicy.multi_run(max_partitions_per_run=max_partitions_per_run)

partition_def = DailyPartitionsDefinition(start_date="2020-01-01")


def pre_aggregate_web_analytics_data(
    context: dagster.AssetExecutionContext,
    table_name: str,
    sql_generator: Callable,
) -> None:
    """
    Pre-aggregate web analytics data for a given table and date range.

    Args:
        context: Dagster execution context
        table_name: Target table name (web_stats_daily or web_bounces_daily)
        sql_generator: Function to generate SQL query
    """
    config = context.op_config
    team_ids = config.get("team_ids", TEAM_IDS_WITH_WEB_PREAGGREGATED_ENABLED)
    extra_settings = config.get("extra_clickhouse_settings", "")
    ch_settings = merge_clickhouse_settings(CLICKHOUSE_SETTINGS, extra_settings)

    if not context.partition_time_window:
        raise dagster.Failure("This asset should only be run with a partition_time_window")

    context.log.info(f"Getting ready to pre-aggregate {table_name} for {context.partition_time_window}")

    start_datetime, end_datetime = context.partition_time_window
    date_start = start_datetime.strftime("%Y-%m-%d")
    date_end = end_datetime.strftime("%Y-%m-%d")

    try:
        insert_query = sql_generator(
            date_start=date_start,
            date_end=date_end,
            team_ids=team_ids if team_ids else TEAM_IDS_WITH_WEB_PREAGGREGATED_ENABLED,
            settings=ch_settings,
            table_name=table_name,
        )

        # Intentionally log query details for debugging
        context.log.info(insert_query)

        sync_execute(insert_query)

    except Exception as e:
        raise dagster.Failure(f"Failed to pre-aggregate {table_name}: {str(e)}") from e


@dagster.asset(
    name="web_analytics_bounces_daily",
    group_name="web_analytics",
    config_schema=WEB_ANALYTICS_CONFIG_SCHEMA,
    deps=["web_analytics_preaggregated_tables"],
    partitions_def=partition_def,
    backfill_policy=backfill_policy_def,
    metadata={"table": "web_bounces_daily"},
    tags={"owner": JobOwners.TEAM_WEB_ANALYTICS.value},
    retry_policy=web_analytics_retry_policy_def,
)
def web_bounces_daily(
    context: dagster.AssetExecutionContext,
) -> None:
    """
    Daily bounce rate data for web analytics.

    Aggregates bounce rate, session duration, and other session-level metrics
    by various dimensions (UTM parameters, geography, device info, etc.).
    """
    return pre_aggregate_web_analytics_data(
        context=context,
        table_name="web_bounces_daily",
        sql_generator=WEB_BOUNCES_INSERT_SQL,
    )


@dagster.asset(
    name="web_analytics_stats_table_daily",
    group_name="web_analytics",
    config_schema=WEB_ANALYTICS_CONFIG_SCHEMA,
    deps=["web_analytics_preaggregated_tables"],
    partitions_def=partition_def,
    backfill_policy=backfill_policy_def,
    metadata={"table": "web_stats_daily"},
    tags={"owner": JobOwners.TEAM_WEB_ANALYTICS.value},
    retry_policy=web_analytics_retry_policy_def,
)
def web_stats_daily(context: dagster.AssetExecutionContext) -> None:
    """
    Aggregated dimensional data with pageviews and unique user counts.

    Aggregates pageview counts, unique visitors, and unique sessions
    by various dimensions (pathnames, UTM parameters, geography, device info, etc.).
    """
    return pre_aggregate_web_analytics_data(
        context=context,
        table_name="web_stats_daily",
        sql_generator=WEB_STATS_INSERT_SQL,
    )


def export_web_analytics_data(
    context: dagster.AssetExecutionContext,
    table_name: str,
    sql_generator: Callable,
    export_prefix: str,
) -> dagster.Output[str]:
    config = context.op_config
    team_ids = config.get("team_ids", TEAM_IDS_WITH_WEB_PREAGGREGATED_ENABLED)
    ch_settings = merge_clickhouse_settings(CLICKHOUSE_SETTINGS, config.get("extra_clickhouse_settings", ""))

    if DEBUG:
        s3_path = f"{OBJECT_STORAGE_ENDPOINT}/{OBJECT_STORAGE_BUCKET}/{OBJECT_STORAGE_PREAGGREGATED_WEB_ANALYTICS_FOLDER}/{export_prefix}.native"
    else:
        s3_path = f"https://{DAGSTER_DATA_EXPORT_S3_BUCKET}.s3.amazonaws.com/{OBJECT_STORAGE_PREAGGREGATED_WEB_ANALYTICS_FOLDER}/{export_prefix}.native"

    export_query = sql_generator(
        date_start="2020-01-01",
        date_end=datetime.now(UTC).strftime("%Y-%m-%d"),
        team_ids=team_ids,
        settings=ch_settings,
        table_name=table_name,
        s3_path=s3_path,
    )

    context.log.info(f"{export_query}")

    sync_execute(export_query)

    context.log.info(f"Successfully exported {table_name} to S3: {s3_path}")

    return dagster.Output(
        value=s3_path,
        metadata={
            "s3_path": s3_path,
            "table_name": table_name,
        },
    )


def partition_web_analytics_data_by_team(
    context: dagster.AssetExecutionContext,
    source_s3_path: str,
    structure: str,
) -> dagster.Output[list]:
    config = context.op_config
    team_ids = config.get("team_ids", TEAM_IDS_WITH_WEB_PREAGGREGATED_ENABLED)

    successfully_team_ids = []
    failed_team_ids = []

    session = chdb.session.Session()
    try:
        temp_db = f"temp_analytics_{context.run_id.replace('-', '_')}"
        session.query(f"CREATE DATABASE IF NOT EXISTS {temp_db} ENGINE = Atomic")

        temp_table = f"{temp_db}.source_data"

        session.query(f"""
            CREATE TABLE {temp_table} ENGINE = Memory AS
            SELECT * FROM s3({get_s3_function_args(source_s3_path)})
        """)

        context.log.info(f"Loaded source data into temporary table {temp_table}")

        for team_id in team_ids:
            team_s3_path = f"{source_s3_path.replace('.native', '')}/{team_id}/data.native"

<<<<<<< HEAD
        partition_query = f"""
        INSERT INTO FUNCTION s3({get_s3_function_args(team_s3_path)}, '{structure}')
        SELECT *
        FROM s3({get_s3_function_args(source_s3_path)}, '{structure}')
        WHERE team_id = {team_id}
        SETTINGS s3_truncate_on_insert=true
        """
=======
            partition_query = f"""
            INSERT INTO FUNCTION s3({get_s3_function_args(team_s3_path)})
            SELECT *
            FROM {temp_table}
            WHERE team_id = {team_id}
            SETTINGS s3_truncate_on_insert=true
            """
>>>>>>> df62bb7e

            try:
                context.log.info(f"Partitioning data for team {team_id}")
                session.query(partition_query)

                successfully_team_ids.append(team_s3_path)
                context.log.info(f"Successfully partitioned data for team {team_id} to: {team_s3_path}")

            except Exception as e:
                context.log.exception(f"Failed to partition data for team {team_id}: {str(e)}")
                failed_team_ids.append(team_id)

    finally:
        session.cleanup()

    return dagster.Output(
        value=successfully_team_ids,
        metadata={
            "team_count": len(successfully_team_ids),
            "team_ids": successfully_team_ids,
            "failed_team_ids": failed_team_ids,
        },
    )


@dagster.asset(
    name="web_analytics_stats_export",
    group_name="web_analytics",
    config_schema=WEB_ANALYTICS_CONFIG_SCHEMA,
    deps=["web_analytics_stats_table_daily"],
    metadata={"export_file": "web_stats_daily_export.native"},
    tags={"owner": JobOwners.TEAM_WEB_ANALYTICS.value},
)
def web_stats_daily_export(context: dagster.AssetExecutionContext) -> dagster.Output[str]:
    """
    Exports web_stats_daily data directly to S3 using ClickHouse's native S3 export.
    """
    return export_web_analytics_data(
        context=context,
        table_name="web_stats_daily",
        sql_generator=WEB_STATS_EXPORT_SQL,
        export_prefix="web_stats_daily_export",
    )


@dagster.asset(
    name="web_analytics_bounces_export",
    group_name="web_analytics",
    config_schema=WEB_ANALYTICS_CONFIG_SCHEMA,
    deps=["web_analytics_bounces_daily"],
    metadata={"export_file": "web_bounces_daily_export.native"},
    tags={"owner": JobOwners.TEAM_WEB_ANALYTICS.value},
)
def web_bounces_daily_export(context: dagster.AssetExecutionContext) -> dagster.Output[str]:
    """
    Exports web_bounces_daily data directly to S3 using ClickHouse's native S3 export.
    """
    return export_web_analytics_data(
        context=context,
        table_name="web_bounces_daily",
        sql_generator=WEB_BOUNCES_EXPORT_SQL,
        export_prefix="web_bounces_daily_export",
    )


@dagster.asset(
    name="web_split_stats_export_by_team",
    group_name="web_analytics",
    config_schema=WEB_ANALYTICS_CONFIG_SCHEMA,
    deps=["web_analytics_stats_export"],
    tags={"owner": JobOwners.TEAM_WEB_ANALYTICS.value},
)
def split_stats_export_by_team(
    context: dagster.AssetExecutionContext, web_analytics_stats_export: str
) -> dagster.Output[list]:
    return partition_web_analytics_data_by_team(
        context=context,
        source_s3_path=web_analytics_stats_export,
        structure=get_s3_web_stats_structure(),
    )


@dagster.asset(
    name="web_split_bounces_export_by_team",
    group_name="web_analytics",
    config_schema=WEB_ANALYTICS_CONFIG_SCHEMA,
    deps=["web_analytics_bounces_export"],
    tags={"owner": JobOwners.TEAM_WEB_ANALYTICS.value},
)
def split_bounces_export_by_team(
    context: dagster.AssetExecutionContext, web_analytics_bounces_export: str
) -> dagster.Output[list]:
    return partition_web_analytics_data_by_team(
        context=context,
        source_s3_path=web_analytics_bounces_export,
        structure=get_s3_web_bounces_structure(),
    )


# Daily incremental job with asset-level concurrency control
web_pre_aggregate_daily_job = dagster.define_asset_job(
    name="web_analytics_daily_job",
    selection=["web_analytics_bounces_daily", "web_analytics_stats_table_daily"],
    tags={
        "owner": JobOwners.TEAM_WEB_ANALYTICS.value,
        # The instance level config limits the job concurrency on the run queue
        # https://github.com/PostHog/charts/blob/chore/dagster-config/config/dagster/prod-us.yaml#L179-L181
    },
    # This limit the concurrency of the assets inside the job, so they run sequentially
    config={
        "execution": {
            "config": {
                "multiprocess": {
                    "max_concurrent": 1,
                }
            }
        }
    },
)


@dagster.schedule(
    cron_schedule="0 1 * * *",
    job=web_pre_aggregate_daily_job,
    execution_timezone="UTC",
    tags={"owner": JobOwners.TEAM_WEB_ANALYTICS.value},
)
def web_pre_aggregate_daily_schedule(context: dagster.ScheduleEvaluationContext):
    """
    Runs daily for the previous day's partition.
    The usage of pre-aggregated tables is controlled by a query modifier AND is behind a feature flag.
    """

    yesterday = (datetime.now(UTC) - timedelta(days=1)).strftime("%Y-%m-%d")

    return dagster.RunRequest(
        partition_key=yesterday,
        run_config={
            "ops": {
                "web_analytics_bounces_daily": {"config": {"team_ids": TEAM_IDS_WITH_WEB_PREAGGREGATED_ENABLED}},
                "web_analytics_stats_table_daily": {"config": {"team_ids": TEAM_IDS_WITH_WEB_PREAGGREGATED_ENABLED}},
            }
        },
    )<|MERGE_RESOLUTION|>--- conflicted
+++ resolved
@@ -210,23 +210,13 @@
         for team_id in team_ids:
             team_s3_path = f"{source_s3_path.replace('.native', '')}/{team_id}/data.native"
 
-<<<<<<< HEAD
-        partition_query = f"""
-        INSERT INTO FUNCTION s3({get_s3_function_args(team_s3_path)}, '{structure}')
-        SELECT *
-        FROM s3({get_s3_function_args(source_s3_path)}, '{structure}')
-        WHERE team_id = {team_id}
-        SETTINGS s3_truncate_on_insert=true
-        """
-=======
             partition_query = f"""
-            INSERT INTO FUNCTION s3({get_s3_function_args(team_s3_path)})
+            INSERT INTO FUNCTION s3({get_s3_function_args(team_s3_path)}, '{structure}')
             SELECT *
             FROM {temp_table}
             WHERE team_id = {team_id}
             SETTINGS s3_truncate_on_insert=true
             """
->>>>>>> df62bb7e
 
             try:
                 context.log.info(f"Partitioning data for team {team_id}")
