{
    "family": "posthog-production-plugins-async",
    "networkMode": "awsvpc",
    "executionRoleArn": "posthog-production-ecs-task",
    "taskRoleArn": "posthog-production-ecs-task",
    "containerDefinitions": [
        {
            "name": "posthog-production-plugins-async",
            "logConfiguration": {
                "logDriver": "awslogs",
                "options": {
                    "awslogs-group": "awslogs-posthog-production",
                    "awslogs-region": "us-east-1",
                    "awslogs-stream-prefix": "posthog-production-plugins-async"
                }
            },
            "essential": true,
            "environment": [
                {
                    "name": "PLUGIN_SERVER_MODE",
                    "value": "async"
                },
                {
                    "name": "CLICKHOUSE_DATABASE",
                    "value": "posthog"
                },
                {
                    "name": "CLICKHOUSE_SECURE",
                    "value": "True"
                },
                {
                    "name": "CLICKHOUSE_VERIFY",
                    "value": "True"
                },
                {
                    "name": "SITE_URL",
                    "value": "https://app.posthog.com"
                },
                {
                    "name": "BILLING_TRIAL_DAYS",
                    "value": "0"
                },
                {
                    "name": "BILLING_NO_PLAN_EVENT_ALLOCATION",
                    "value": "10000"
                },
                {
                    "name": "TRUST_ALL_PROXIES",
                    "value": "True"
                },
                {
                    "name": "NODE_OPTIONS",
                    "value": "--max-old-space-size=4096"
                },
                {
                    "name": "JOB_QUEUES",
                    "value": "graphile"
                },
                {
                    "name": "CRASH_IF_NO_PERSISTENT_JOB_QUEUE",
                    "value": "0"
                },
                {
                    "name": "CAPTURE_INTERNAL_METRICS",
                    "value": "True"
                },
                {
                    "name": "PISCINA_ATOMICS_TIMEOUT",
                    "value": "3000"
                },
                {
                    "name": "USING_PGBOUNCER",
                    "value": "True"
                },
                {
                    "name": "NEW_PERSON_PROPERTIES_UPDATE_ENABLED_TEAMS",
                    "value": "2"
                },
                {
                    "name": "PERSON_DISTINCT_ID_OPTIMIZATION_TEAM_IDS",
                    "value": "2,2635"
                },
                {
                    "name": "EXPERIMENTAL_EVENTS_LAST_SEEN_ENABLED",
                    "value": "True"
                },
                {
                    "name": "ASYNC_MIGRATIONS_DISABLE_AUTO_ROLLBACK",
                    "value": "1"
                },
                {
                    "name": "KAFKA_PARTITIONS_CONSUMED_CONCURRENTLY",
                    "value": "1"
                },
                {
                    "name": "CLICKHOUSE_DISABLE_EXTERNAL_SCHEMAS",
                    "value": "True"
                },
                {
                    "name": "HISTORICAL_EXPORTS_ENABLED",
                    "value": "False"
                },
                {
                    "name": "PERSON_INFO_TO_REDIS_TEAMS",
                    "value": "7964"
                },
                {
                    "name": "OBJECT_STORAGE_ENABLED",
                    "value": "True"
                },
                {
                    "name": "KAFKA_SECURITY_PROTOCOL",
                    "value": "SSL"
                },
                {
                    "name": "WORKER_CONCURRENCY",
                    "value": "2"
                },
                {
<<<<<<< HEAD
                    "name": "INGESTION_BATCH_BREAKUP_BY_DISTINCT_ID_TEAMS",
                    "value": "7964"
=======
                    "name": "CLEAR_CLICKHOUSE_REMOVED_DATA_SCHEDULE_CRON",
                    "value": "0 5 * * SUN"
>>>>>>> 73ab59b7
                }
            ],
            "secrets": [
                {
                    "name": "CLICKHOUSE_CA",
                    "valueFrom": "arn:aws:secretsmanager:us-east-1:795637471508:secret:Posthog_Production_Heroku-FQ2itU:CLICKHOUSE_CA::"
                },
                {
                    "name": "CLICKHOUSE_HOST",
                    "valueFrom": "arn:aws:secretsmanager:us-east-1:795637471508:secret:Posthog_Production_Heroku-FQ2itU:CLICKHOUSE_HOST::"
                },
                {
                    "name": "CLICKHOUSE_PASSWORD",
                    "valueFrom": "arn:aws:secretsmanager:us-east-1:795637471508:secret:Posthog_Production_Heroku-FQ2itU:CLICKHOUSE_PASSWORD::"
                },
                {
                    "name": "DATABASE_URL",
                    "valueFrom": "arn:aws:secretsmanager:us-east-1:795637471508:secret:Posthog_Production_Heroku-FQ2itU:DATABASE_URL::"
                },
                {
                    "name": "KAFKA_HOSTS",
                    "valueFrom": "arn:aws:secretsmanager:us-east-1:795637471508:secret:MSKProduction-ZnkrjC:KAFKA_HOSTS::"
                },
                {
                    "name": "POSTHOG_PERSONAL_API_KEY",
                    "valueFrom": "arn:aws:secretsmanager:us-east-1:795637471508:secret:Posthog_Production_Heroku-FQ2itU:POSTHOG_PERSONAL_API_KEY::"
                },
                {
                    "name": "REDIS_URL",
                    "valueFrom": "arn:aws:secretsmanager:us-east-1:795637471508:secret:Posthog_Production_Heroku-FQ2itU:REDIS_URL::"
                },
                {
                    "name": "SENTRY_DSN",
                    "valueFrom": "arn:aws:secretsmanager:us-east-1:795637471508:secret:Posthog_Production_Heroku-FQ2itU:SENTRY_DSN_PLUGIN_SERVER::"
                },
                {
                    "name": "JOB_QUEUE_GRAPHILE_URL",
                    "valueFrom": "arn:aws:secretsmanager:us-east-1:795637471508:secret:Posthog_Production_Heroku-FQ2itU:JOB_QUEUE_GRAPHILE_URL::"
                },
                {
                    "name": "STATSD_HOST",
                    "valueFrom": "arn:aws:secretsmanager:us-east-1:795637471508:secret:Posthog_Production_Heroku-FQ2itU:STATSD_HOST::"
                },
                {
                    "name": "OBJECT_STORAGE_ENDPOINT",
                    "valueFrom": "arn:aws:secretsmanager:us-east-1:795637471508:secret:Posthog_Production_Heroku-FQ2itU:OBJECT_STORAGE_ENDPOINT::"
                },
                {
                    "name": "OBJECT_STORAGE_BUCKET",
                    "valueFrom": "arn:aws:secretsmanager:us-east-1:795637471508:secret:Posthog_Production_Heroku-FQ2itU:OBJECT_STORAGE_BUCKET::"
                }
            ],
            "entryPoint": ["./bin/plugin-server", "--no-restart-loop"],
            "ulimits": [
                {
                    "name": "nofile",
                    "softLimit": 1024000,
                    "hardLimit": 1024000
                }
            ],
            "linuxParameters": {
                "initProcessEnabled": true
            },
            "healthCheck": {
                "retries": 10,
                "command": ["CMD-SHELL", "curl -f http://localhost:6738/_health || exit 1"],
                "timeout": 30,
                "interval": 20,
                "startPeriod": 60
            }
        }
    ],
    "requiresCompatibilities": ["FARGATE"],
    "cpu": "4096",
    "memory": "8192"
}<|MERGE_RESOLUTION|>--- conflicted
+++ resolved
@@ -117,13 +117,8 @@
                     "value": "2"
                 },
                 {
-<<<<<<< HEAD
-                    "name": "INGESTION_BATCH_BREAKUP_BY_DISTINCT_ID_TEAMS",
-                    "value": "7964"
-=======
                     "name": "CLEAR_CLICKHOUSE_REMOVED_DATA_SCHEDULE_CRON",
                     "value": "0 5 * * SUN"
->>>>>>> 73ab59b7
                 }
             ],
             "secrets": [
