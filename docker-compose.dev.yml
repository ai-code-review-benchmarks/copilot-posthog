--- conflicted
+++ resolved
@@ -10,11 +10,7 @@
         ports:
             - '5432:5432'
     redis:
-<<<<<<< HEAD
-        image: 'redis:6-alpine'
-=======
         image: 'redis:6.2-alpine'
->>>>>>> bff0fb86
         ports:
             - '6379:6379'
     clickhouse:
